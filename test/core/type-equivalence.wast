;; Syntactic types (validation time)

;; Simple types.

(module
  (type $t1 (func (param f32 f32) (result f32)))
  (type $t2 (func (param $x f32) (param $y f32) (result f32)))

  (func $f1 (param $r (ref $t1)) (call $f2 (local.get $r)))
  (func $f2 (param $r (ref $t2)) (call $f1 (local.get $r)))
)


;; Indirect types.

(module
  (type $s0 (func (param i32) (result f32)))
  (type $s1 (func (param i32 (ref $s0)) (result (ref $s0))))
  (type $s2 (func (param i32 (ref $s0)) (result (ref $s0))))
  (type $t1 (func (param (ref $s1)) (result (ref $s2))))
  (type $t2 (func (param (ref $s2)) (result (ref $s1))))

  (func $f1 (param $r (ref $t1)) (call $f2 (local.get $r)))
  (func $f2 (param $r (ref $t2)) (call $f1 (local.get $r)))
)


;; Recursive types.

(module
  (rec (type $t1 (func (param i32 (ref $t1)))))
  (rec (type $t2 (func (param i32 (ref $t2)))))

  (func $f1 (param $r (ref $t1)) (call $f2 (local.get $r)))
  (func $f2 (param $r (ref $t2)) (call $f1 (local.get $r)))
)

(module
  (type $t1 (func (param i32 (ref $t1))))
  (type $t2 (func (param i32 (ref $t2))))

  (func $f1 (param $r (ref $t1)) (call $f2 (local.get $r)))
  (func $f2 (param $r (ref $t2)) (call $f1 (local.get $r)))
)


;; Isomorphic recursive types.

(module
  (rec
    (type $t0 (func (param i32 (ref $t1))))
    (type $t1 (func (param i32 (ref $t0))))
  )
  (rec
    (type $t2 (func (param i32 (ref $t3))))
    (type $t3 (func (param i32 (ref $t2))))
  )

  (func $f0 (param $r (ref $t0))
    (call $f2 (local.get $r))
  )
  (func $f1 (param $r (ref $t1))
    (call $f3 (local.get $r))
  )
  (func $f2 (param $r (ref $t2))
    (call $f0 (local.get $r))
  )
  (func $f3 (param $r (ref $t3))
    (call $f1 (local.get $r))
  )
)


;; Invalid recursion.

(assert_invalid
  (module
    (type $t1 (func (param (ref $t2))))
    (type $t2 (func (param (ref $t1))))
  )
  "unknown type"
)


;; Semantic types (run time)

;; Simple types.

(module
  (type $t1 (func (param f32 f32)))
  (type $t2 (func (param $x f32) (param $y f32)))

  (func $f1 (type $t1))
  (func $f2 (type $t2))
  (table funcref (elem $f1 $f2))

  (func (export "run")
    (call_indirect (type $t1) (f32.const 1) (f32.const 2) (i32.const 1))
    (call_indirect (type $t2) (f32.const 1) (f32.const 2) (i32.const 0))
  )
)
(assert_return (invoke "run"))


;; Indirect types.

(module
  (type $s0 (func (param i32)))
  (type $s1 (func (param i32 (ref $s0))))
  (type $s2 (func (param i32 (ref $s0))))
  (type $t1 (func (param (ref $s1))))
  (type $t2 (func (param (ref $s2))))

  (func $s1 (type $s1))
  (func $s2 (type $s2))
  (func $f1 (type $t1))
  (func $f2 (type $t2))
  (table funcref (elem $f1 $f2 $s1 $s2))

  (func (export "run")
    (call_indirect (type $t1) (ref.func $s1) (i32.const 0))
    (call_indirect (type $t1) (ref.func $s1) (i32.const 1))
    (call_indirect (type $t1) (ref.func $s2) (i32.const 0))
    (call_indirect (type $t1) (ref.func $s2) (i32.const 1))
    (call_indirect (type $t2) (ref.func $s1) (i32.const 0))
    (call_indirect (type $t2) (ref.func $s1) (i32.const 1))
    (call_indirect (type $t2) (ref.func $s2) (i32.const 0))
    (call_indirect (type $t2) (ref.func $s2) (i32.const 1))
  )
)
(assert_return (invoke "run"))


;; Recursive types.

(module
  (rec (type $t1 (func (result (ref null $t1)))))
  (rec (type $t2 (func (result (ref null $t2)))))

  (func $f1 (type $t1) (ref.null $t1))
  (func $f2 (type $t2) (ref.null $t2))
  (table funcref (elem $f1 $f2))

  (func (export "run")
    (block (result (ref null $t1)) (call_indirect (type $t1) (i32.const 0)))
    (block (result (ref null $t1)) (call_indirect (type $t2) (i32.const 0)))
    (block (result (ref null $t2)) (call_indirect (type $t1) (i32.const 0)))
    (block (result (ref null $t2)) (call_indirect (type $t2) (i32.const 0)))
    (block (result (ref null $t1)) (call_indirect (type $t1) (i32.const 1)))
    (block (result (ref null $t1)) (call_indirect (type $t2) (i32.const 1)))
    (block (result (ref null $t2)) (call_indirect (type $t1) (i32.const 1)))
    (block (result (ref null $t2)) (call_indirect (type $t2) (i32.const 1)))
    (br 0)
  )
)
(assert_return (invoke "run"))


;; Isomorphic recursive types.

(module
  (rec
    (type $t1 (func (param i32 (ref $t1))))
    (type $t2 (func (param i32 (ref $t3))))
    (type $t3 (func (param i32 (ref $t2))))
  )

  (rec
    (type $u1 (func (param i32 (ref $u1))))
    (type $u2 (func (param i32 (ref $u3))))
    (type $u3 (func (param i32 (ref $u2))))
  )

  (func $f1 (type $t1))
  (func $f2 (type $t2))
  (func $f3 (type $t3))
  (table funcref (elem $f1 $f2 $f3))

  (func (export "run")
    (call_indirect (type $t1) (i32.const 1) (ref.func $f1) (i32.const 0))
    (call_indirect (type $t2) (i32.const 1) (ref.func $f3) (i32.const 1))
    (call_indirect (type $t3) (i32.const 1) (ref.func $f2) (i32.const 2))
    (call_indirect (type $u1) (i32.const 1) (ref.func $f1) (i32.const 0))
    (call_indirect (type $u2) (i32.const 1) (ref.func $f3) (i32.const 1))
    (call_indirect (type $u3) (i32.const 1) (ref.func $f2) (i32.const 2))
  )
)
(assert_return (invoke "run"))


;; Semantic types (link time)

;; Simple types.

(module
  (type $t1 (func (param f32 f32) (result f32)))
  (func (export "f") (param (ref $t1)))
)
(register "M")
(module
  (type $t2 (func (param $x f32) (param $y f32) (result f32)))
  (func (import "M" "f") (param (ref $t2)))
)


;; Indirect types.

(module
  (type $s0 (func (param i32) (result f32)))
  (type $s1 (func (param i32 (ref $s0)) (result (ref $s0))))
  (type $s2 (func (param i32 (ref $s0)) (result (ref $s0))))
  (type $t1 (func (param (ref $s1)) (result (ref $s2))))
  (type $t2 (func (param (ref $s2)) (result (ref $s1))))
  (func (export "f1") (param (ref $t1)))
  (func (export "f2") (param (ref $t1)))
)
(register "N")
(module
  (type $s0 (func (param i32) (result f32)))
  (type $s1 (func (param i32 (ref $s0)) (result (ref $s0))))
  (type $s2 (func (param i32 (ref $s0)) (result (ref $s0))))
  (type $t1 (func (param (ref $s1)) (result (ref $s2))))
  (type $t2 (func (param (ref $s2)) (result (ref $s1))))
  (func (import "N" "f1") (param (ref $t1)))
  (func (import "N" "f1") (param (ref $t2)))
  (func (import "N" "f2") (param (ref $t1)))
  (func (import "N" "f2") (param (ref $t1)))
)


;; Recursive types.

(module
  (rec (type $t1 (func (param i32 (ref $t1)))))
  (func (export "f") (param (ref $t1)))
)
<<<<<<< HEAD
(register "M")
(module
  (rec (type $t2 (func (param i32 (ref $t2)))))
  (func (import "M" "f") (param (ref $t2)))
=======
(register "Mr1")
(module
  (rec (type $t2 (func (param i32 (ref $t2)))))
  (func (import "Mr1" "f") (param (ref $t2)))
>>>>>>> 4825e741
)


;; Isomorphic recursive types.

(module
  (rec
    (type $t1 (func (param i32 (ref $t1))))
    (type $t2 (func (param i32 (ref $t3))))
    (type $t3 (func (param i32 (ref $t2))))
  )
  (func (export "f1") (param (ref $t1)))
  (func (export "f2") (param (ref $t2)))
  (func (export "f3") (param (ref $t3)))
)
<<<<<<< HEAD
(register "M")
=======
(register "Mr2")
>>>>>>> 4825e741
(module
  (rec
    (type $t1 (func (param i32 (ref $t1))))
    (type $t2 (func (param i32 (ref $t3))))
    (type $t3 (func (param i32 (ref $t2))))
  )
<<<<<<< HEAD
  (func (import "M" "f1") (param (ref $t1)))
  (func (import "M" "f2") (param (ref $t2)))
  (func (import "M" "f3") (param (ref $t3)))
=======
  (func (import "Mr2" "f1") (param (ref $t1)))
  (func (import "Mr2" "f2") (param (ref $t2)))
  (func (import "Mr2" "f3") (param (ref $t3)))
>>>>>>> 4825e741
)

(module
  (rec
    (type $t1 (func (param i32 (ref $t3))))
    (type $t2 (func (param i32 (ref $t1))))
    (type $t3 (func (param i32 (ref $t2))))
  )
  (func (export "f1") (param (ref $t1)))
  (func (export "f2") (param (ref $t2)))
  (func (export "f3") (param (ref $t3)))
)
<<<<<<< HEAD
(register "M")
=======
(register "Mr3")
>>>>>>> 4825e741
(module
  (rec
    (type $t1 (func (param i32 (ref $t3))))
    (type $t2 (func (param i32 (ref $t1))))
    (type $t3 (func (param i32 (ref $t2))))
  )
<<<<<<< HEAD
  (func (import "M" "f1") (param (ref $t1)))
  (func (import "M" "f2") (param (ref $t2)))
  (func (import "M" "f3") (param (ref $t3)))
=======
  (func (import "Mr3" "f1") (param (ref $t1)))
  (func (import "Mr3" "f2") (param (ref $t2)))
  (func (import "Mr3" "f3") (param (ref $t3)))
>>>>>>> 4825e741
)

(module
  (rec
    (type $t1 (func (param i32 (ref $u1))))
    (type $u1 (func (param f32 (ref $t1))))
  )

  (rec
    (type $t2 (func (param i32 (ref $u3))))
    (type $u2 (func (param f32 (ref $t3))))
    (type $t3 (func (param i32 (ref $u2))))
    (type $u3 (func (param f32 (ref $t2))))
  )

  (func (export "f1") (param (ref $t1)))
  (func (export "f2") (param (ref $t2)))
  (func (export "f3") (param (ref $t3)))
)
<<<<<<< HEAD
(register "M")
=======
(register "Mr4")
>>>>>>> 4825e741
(module
  (rec
    (type $t1 (func (param i32 (ref $u1))))
    (type $u1 (func (param f32 (ref $t1))))
  )

  (rec
    (type $t2 (func (param i32 (ref $u3))))
    (type $u2 (func (param f32 (ref $t3))))
    (type $t3 (func (param i32 (ref $u2))))
    (type $u3 (func (param f32 (ref $t2))))
  )

<<<<<<< HEAD
  (func (import "M" "f1") (param (ref $t1)))
  (func (import "M" "f2") (param (ref $t2)))
  (func (import "M" "f3") (param (ref $t3)))
=======
  (func (import "Mr4" "f1") (param (ref $t1)))
  (func (import "Mr4" "f2") (param (ref $t2)))
  (func (import "Mr4" "f3") (param (ref $t3)))
>>>>>>> 4825e741
)<|MERGE_RESOLUTION|>--- conflicted
+++ resolved
@@ -234,17 +234,10 @@
   (rec (type $t1 (func (param i32 (ref $t1)))))
   (func (export "f") (param (ref $t1)))
 )
-<<<<<<< HEAD
-(register "M")
-(module
-  (rec (type $t2 (func (param i32 (ref $t2)))))
-  (func (import "M" "f") (param (ref $t2)))
-=======
 (register "Mr1")
 (module
   (rec (type $t2 (func (param i32 (ref $t2)))))
   (func (import "Mr1" "f") (param (ref $t2)))
->>>>>>> 4825e741
 )
 
 
@@ -260,26 +253,16 @@
   (func (export "f2") (param (ref $t2)))
   (func (export "f3") (param (ref $t3)))
 )
-<<<<<<< HEAD
-(register "M")
-=======
 (register "Mr2")
->>>>>>> 4825e741
 (module
   (rec
     (type $t1 (func (param i32 (ref $t1))))
     (type $t2 (func (param i32 (ref $t3))))
     (type $t3 (func (param i32 (ref $t2))))
   )
-<<<<<<< HEAD
-  (func (import "M" "f1") (param (ref $t1)))
-  (func (import "M" "f2") (param (ref $t2)))
-  (func (import "M" "f3") (param (ref $t3)))
-=======
   (func (import "Mr2" "f1") (param (ref $t1)))
   (func (import "Mr2" "f2") (param (ref $t2)))
   (func (import "Mr2" "f3") (param (ref $t3)))
->>>>>>> 4825e741
 )
 
 (module
@@ -292,26 +275,16 @@
   (func (export "f2") (param (ref $t2)))
   (func (export "f3") (param (ref $t3)))
 )
-<<<<<<< HEAD
-(register "M")
-=======
 (register "Mr3")
->>>>>>> 4825e741
 (module
   (rec
     (type $t1 (func (param i32 (ref $t3))))
     (type $t2 (func (param i32 (ref $t1))))
     (type $t3 (func (param i32 (ref $t2))))
   )
-<<<<<<< HEAD
-  (func (import "M" "f1") (param (ref $t1)))
-  (func (import "M" "f2") (param (ref $t2)))
-  (func (import "M" "f3") (param (ref $t3)))
-=======
   (func (import "Mr3" "f1") (param (ref $t1)))
   (func (import "Mr3" "f2") (param (ref $t2)))
   (func (import "Mr3" "f3") (param (ref $t3)))
->>>>>>> 4825e741
 )
 
 (module
@@ -331,11 +304,7 @@
   (func (export "f2") (param (ref $t2)))
   (func (export "f3") (param (ref $t3)))
 )
-<<<<<<< HEAD
-(register "M")
-=======
 (register "Mr4")
->>>>>>> 4825e741
 (module
   (rec
     (type $t1 (func (param i32 (ref $u1))))
@@ -349,13 +318,7 @@
     (type $u3 (func (param f32 (ref $t2))))
   )
 
-<<<<<<< HEAD
-  (func (import "M" "f1") (param (ref $t1)))
-  (func (import "M" "f2") (param (ref $t2)))
-  (func (import "M" "f3") (param (ref $t3)))
-=======
   (func (import "Mr4" "f1") (param (ref $t1)))
   (func (import "Mr4" "f2") (param (ref $t2)))
   (func (import "Mr4" "f3") (param (ref $t3)))
->>>>>>> 4825e741
 )