--- conflicted
+++ resolved
@@ -639,18 +639,6 @@
   )
   "unknown type"
 )
-<<<<<<< HEAD
-(assert_invalid
-  (module
-    (type $t (func))
-    (func $f (drop (let (result (ref $t)) (ref.func $g))))
-    (func $g (type 4))
-    (elem declare func $g)
-  )
-  "unknown type"
-)
-=======
->>>>>>> 30aebd0f
 
 
 ;; Invalid typing of locals
@@ -669,16 +657,11 @@
 )
 
 (assert_invalid
-<<<<<<< HEAD
-  (module (type $t (func)) (func $type-local-no-default (local (ref $t))))
-  "non-defaultable local type"
-=======
   (module
     (type $t (func))
     (func $type-local-uninitialized (local $x (ref $t)) (drop (local.get $x)))
   )
   "uninitialized local"
->>>>>>> 30aebd0f
 )
 
 
