--- conflicted
+++ resolved
@@ -242,8 +242,6 @@
 )
 
 
-<<<<<<< HEAD
-=======
 ;; Binary format variations
 
 (module
@@ -590,7 +588,6 @@
 )
 
 
->>>>>>> b16745e4
 ;; Invalid bounds for elements
 
 (assert_trap
