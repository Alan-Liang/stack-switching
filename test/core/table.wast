--- conflicted
+++ resolved
@@ -46,19 +46,6 @@
 )
 
 (assert_invalid
-<<<<<<< HEAD
-  (module (table 0 (ref func)))
-  "non-defaultable element type"
-)
-(assert_invalid
-  (module (table 0 (ref extern)))
-  "non-defaultable element type"
-)
-(assert_invalid
-  (module (type $t (func)) (table 0 (ref $t)))
-  "non-defaultable element type"
-)
-=======
   (module (table 1 (ref null func) (i32.const 0)))
   "type mismatch"
 )
@@ -147,7 +134,6 @@
   "type mismatch"
 )
 
->>>>>>> 30aebd0f
 
 ;; Duplicate table identifiers
 
