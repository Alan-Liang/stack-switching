;; Auxiliary module to import from

(module
  (func (export "func"))
  (func (export "func-i32") (param i32))
  (func (export "func-f32") (param f32))
  (func (export "func->i32") (result i32) (i32.const 22))
  (func (export "func->f32") (result f32) (f32.const 11))
  (func (export "func-i32->i32") (param i32) (result i32) (local.get 0))
  (func (export "func-i64->i64") (param i64) (result i64) (local.get 0))
  (global (export "global-i32") i32 (i32.const 55))
  (global (export "global-f32") f32 (f32.const 44))
  (global (export "global-mut-i64") (mut i64) (i64.const 66))
  (table (export "table-10-inf") 10 funcref)
  (table (export "table-10-20") 10 20 funcref)
  (memory (export "memory-2-inf") 2)
  ;; Multiple memories are not yet supported
  ;; (memory (export "memory-2-4") 2 4)
)

(register "test")


;; Functions

(module
  (type $func_i32 (func (param i32)))
  (type $func_i64 (func (param i64)))
  (type $func_f32 (func (param f32)))
  (type $func_f64 (func (param f64)))

  (import "spectest" "print_i32" (func (param i32)))
  ;; JavaScript can't handle i64 yet.
  ;; (func (import "spectest" "print_i64") (param i64))
  (import "spectest" "print_i32" (func $print_i32 (param i32)))
  ;; JavaScript can't handle i64 yet.
  ;; (import "spectest" "print_i64" (func $print_i64 (param i64)))
  (import "spectest" "print_f32" (func $print_f32 (param f32)))
  (import "spectest" "print_f64" (func $print_f64 (param f64)))
  (import "spectest" "print_i32_f32" (func $print_i32_f32 (param i32 f32)))
  (import "spectest" "print_f64_f64" (func $print_f64_f64 (param f64 f64)))
  (func $print_i32-2 (import "spectest" "print_i32") (param i32))
  (func $print_f64-2 (import "spectest" "print_f64") (param f64))
  (import "test" "func-i64->i64" (func $i64->i64 (param i64) (result i64)))

  (func (export "p1") (import "spectest" "print_i32") (param i32))
  (func $p (export "p2") (import "spectest" "print_i32") (param i32))
  (func (export "p3") (export "p4") (import "spectest" "print_i32") (param i32))
  (func (export "p5") (import "spectest" "print_i32") (type 0))
  (func (export "p6") (import "spectest" "print_i32") (type 0) (param i32) (result))

  (import "spectest" "print_i32" (func (type $forward)))
  (func (import "spectest" "print_i32") (type $forward))
  (type $forward (func (param i32)))

  (table funcref (elem $print_i32 $print_f64))

  (func (export "print32") (param $i i32)
    (local $x f32)
    (local.set $x (f32.convert_i32_s (local.get $i)))
    (call 0 (local.get $i))
    (call $print_i32_f32
      (i32.add (local.get $i) (i32.const 1))
      (f32.const 42)
    )
    (call $print_i32 (local.get $i))
    (call $print_i32-2 (local.get $i))
    (call $print_f32 (local.get $x))
    (call_indirect (type $func_i32) (local.get $i) (i32.const 0))
  )

  (func (export "print64") (param $i i64)
    (local $x f64)
    (local.set $x (f64.convert_i64_s (call $i64->i64 (local.get $i))))
    ;; JavaScript can't handle i64 yet.
    ;; (call 1 (local.get $i))
    (call $print_f64_f64
      (f64.add (local.get $x) (f64.const 1))
      (f64.const 53)
    )
    ;; JavaScript can't handle i64 yet.
    ;; (call $print_i64 (local.get $i))
    (call $print_f64 (local.get $x))
    (call $print_f64-2 (local.get $x))
    (call_indirect (type $func_f64) (local.get $x) (i32.const 1))
  )
)

(assert_return (invoke "print32" (i32.const 13)))
(assert_return (invoke "print64" (i64.const 24)))

(assert_invalid
  (module 
    (type (func (result i32)))
    (import "test" "func" (func (type 1)))
  )
  "unknown type"
)

;; Export sharing name with import
(module
  (import "spectest" "print_i32" (func $imported_print (param i32)))
  (func (export "print_i32") (param $i i32)
    (call $imported_print (local.get $i))
  )
)

(assert_return (invoke "print_i32" (i32.const 13)))

;; Export sharing name with import
(module
  (import "spectest" "print_i32" (func $imported_print (param i32)))
  (func (export "print_i32") (param $i i32) (param $j i32) (result i32)
    (i32.add (local.get $i) (local.get $j))
  )
)

(assert_return (invoke "print_i32" (i32.const 5) (i32.const 11)) (i32.const 16))

(module (import "test" "func" (func)))
(module (import "test" "func-i32" (func (param i32))))
(module (import "test" "func-f32" (func (param f32))))
(module (import "test" "func->i32" (func (result i32))))
(module (import "test" "func->f32" (func (result f32))))
(module (import "test" "func-i32->i32" (func (param i32) (result i32))))
(module (import "test" "func-i64->i64" (func (param i64) (result i64))))

(assert_unlinkable
  (module (import "test" "unknown" (func)))
  "unknown import"
)
(assert_unlinkable
  (module (import "spectest" "unknown" (func)))
  "unknown import"
)

(assert_unlinkable
  (module (import "test" "func" (func (param i32))))
  "incompatible import type"
)
(assert_unlinkable
  (module (import "test" "func" (func (result i32))))
  "incompatible import type"
)
(assert_unlinkable
  (module (import "test" "func" (func (param i32) (result i32))))
  "incompatible import type"
)
(assert_unlinkable
  (module (import "test" "func-i32" (func)))
  "incompatible import type"
)
(assert_unlinkable
  (module (import "test" "func-i32" (func (result i32))))
  "incompatible import type"
)
(assert_unlinkable
  (module (import "test" "func-i32" (func (param f32))))
  "incompatible import type"
)
(assert_unlinkable
  (module (import "test" "func-i32" (func (param i64))))
  "incompatible import type"
)
(assert_unlinkable
  (module (import "test" "func-i32" (func (param i32) (result i32))))
  "incompatible import type"
)
(assert_unlinkable
  (module (import "test" "func->i32" (func)))
  "incompatible import type"
)
(assert_unlinkable
  (module (import "test" "func->i32" (func (param i32))))
  "incompatible import type"
)
(assert_unlinkable
  (module (import "test" "func->i32" (func (result f32))))
  "incompatible import type"
)
(assert_unlinkable
  (module (import "test" "func->i32" (func (result i64))))
  "incompatible import type"
)
(assert_unlinkable
  (module (import "test" "func->i32" (func (param i32) (result i32))))
  "incompatible import type"
)
(assert_unlinkable
  (module (import "test" "func-i32->i32" (func)))
  "incompatible import type"
)
(assert_unlinkable
  (module (import "test" "func-i32->i32" (func (param i32))))
  "incompatible import type"
)
(assert_unlinkable
  (module (import "test" "func-i32->i32" (func (result i32))))
  "incompatible import type"
)

(assert_unlinkable
  (module (import "test" "global-i32" (func (result i32))))
  "incompatible import type"
)
(assert_unlinkable
  (module (import "test" "table-10-inf" (func)))
  "incompatible import type"
)
(assert_unlinkable
  (module (import "test" "memory-2-inf" (func)))
  "incompatible import type"
)
(assert_unlinkable
  (module (import "spectest" "global_i32" (func)))
  "incompatible import type"
)
(assert_unlinkable
  (module (import "spectest" "table" (func)))
  "incompatible import type"
)
(assert_unlinkable
  (module (import "spectest" "memory" (func)))
  "incompatible import type"
)


;; Globals

(module
  (import "spectest" "global_i32" (global i32))
  (global (import "spectest" "global_i32") i32)

  (import "spectest" "global_i32" (global $x i32))
  (global $y (import "spectest" "global_i32") i32)

  ;; JavaScript can't handle i64 yet.
  ;; (import "spectest" "global_i64" (global i64))
  (import "spectest" "global_f32" (global f32))
  (import "spectest" "global_f64" (global f64))

  (func (export "get-0") (result i32) (global.get 0))
  (func (export "get-1") (result i32) (global.get 1))
  (func (export "get-x") (result i32) (global.get $x))
  (func (export "get-y") (result i32) (global.get $y))
)

(assert_return (invoke "get-0") (i32.const 666))
(assert_return (invoke "get-1") (i32.const 666))
(assert_return (invoke "get-x") (i32.const 666))
(assert_return (invoke "get-y") (i32.const 666))

(module (import "test" "global-i32" (global i32)))
(module (import "test" "global-f32" (global f32)))
(module (import "test" "global-mut-i64" (global (mut i64))))

(assert_unlinkable
  (module (import "test" "unknown" (global i32)))
  "unknown import"
)
(assert_unlinkable
  (module (import "spectest" "unknown" (global i32)))
  "unknown import"
)

(assert_unlinkable
  (module (import "test" "global-i32" (global i64)))
  "incompatible import type"
)
(assert_unlinkable
  (module (import "test" "global-i32" (global f32)))
  "incompatible import type"
)
(assert_unlinkable
  (module (import "test" "global-i32" (global f64)))
  "incompatible import type"
)
(assert_unlinkable
  (module (import "test" "global-i32" (global (mut i32))))
  "incompatible import type"
)
(assert_unlinkable
  (module (import "test" "global-f32" (global i32)))
  "incompatible import type"
)
(assert_unlinkable
  (module (import "test" "global-f32" (global i64)))
  "incompatible import type"
)
(assert_unlinkable
  (module (import "test" "global-f32" (global f64)))
  "incompatible import type"
)
(assert_unlinkable
  (module (import "test" "global-f32" (global (mut f32))))
  "incompatible import type"
)
(assert_unlinkable
  (module (import "test" "global-mut-i64" (global (mut i32))))
  "incompatible import type"
)
(assert_unlinkable
  (module (import "test" "global-mut-i64" (global (mut f32))))
  "incompatible import type"
)
(assert_unlinkable
  (module (import "test" "global-mut-i64" (global (mut f64))))
  "incompatible import type"
)
(assert_unlinkable
  (module (import "test" "global-mut-i64" (global i64)))
  "incompatible import type"
)

(assert_unlinkable
  (module (import "test" "func" (global i32)))
  "incompatible import type"
)
(assert_unlinkable
  (module (import "test" "table-10-inf" (global i32)))
  "incompatible import type"
)
(assert_unlinkable
  (module (import "test" "memory-2-inf" (global i32)))
  "incompatible import type"
)
(assert_unlinkable
  (module (import "spectest" "print_i32" (global i32)))
  "incompatible import type"
)
(assert_unlinkable
  (module (import "spectest" "table" (global i32)))
  "incompatible import type"
)
(assert_unlinkable
  (module (import "spectest" "memory" (global i32)))
  "incompatible import type"
)


;; Tables

(module
  (type (func (result i32)))
<<<<<<< HEAD
  (import "spectest" "table" (table 10 20 funcref))
  (elem (table 0) (i32.const 1) $f $g)
=======
  (import "spectest" "table" (table $tab 10 20 funcref))
  (elem (table $tab) (i32.const 1) func $f $g)
>>>>>>> c7a3558b

  (func (export "call") (param i32) (result i32)
    (call_indirect $tab (type 0) (local.get 0))
  )
  (func $f (result i32) (i32.const 11))
  (func $g (result i32) (i32.const 22))
)

(assert_trap (invoke "call" (i32.const 0)) "uninitialized element")
(assert_return (invoke "call" (i32.const 1)) (i32.const 11))
(assert_return (invoke "call" (i32.const 2)) (i32.const 22))
(assert_trap (invoke "call" (i32.const 3)) "uninitialized element")
(assert_trap (invoke "call" (i32.const 100)) "undefined element")


(module
  (type (func (result i32)))
<<<<<<< HEAD
  (table (import "spectest" "table") 10 20 funcref)
  (elem (table 0) (i32.const 1) $f $g)
=======
  (table $tab (import "spectest" "table") 10 20 funcref)
  (elem (table $tab) (i32.const 1) func $f $g)
>>>>>>> c7a3558b

  (func (export "call") (param i32) (result i32)
    (call_indirect $tab (type 0) (local.get 0))
  )
  (func $f (result i32) (i32.const 11))
  (func $g (result i32) (i32.const 22))
)

(assert_trap (invoke "call" (i32.const 0)) "uninitialized element")
(assert_return (invoke "call" (i32.const 1)) (i32.const 11))
(assert_return (invoke "call" (i32.const 2)) (i32.const 22))
(assert_trap (invoke "call" (i32.const 3)) "uninitialized element")
(assert_trap (invoke "call" (i32.const 100)) "undefined element")


(module
  (import "spectest" "table" (table 0 funcref))
  (import "spectest" "table" (table 0 funcref))
  (table 10 funcref)
  (table 10 funcref)
)

(module (import "test" "table-10-inf" (table 10 funcref)))
(module (import "test" "table-10-inf" (table 5 funcref)))
(module (import "test" "table-10-inf" (table 0 funcref)))
(module (import "test" "table-10-20" (table 10 funcref)))
(module (import "test" "table-10-20" (table 5 funcref)))
(module (import "test" "table-10-20" (table 0 funcref)))
(module (import "test" "table-10-20" (table 10 20 funcref)))
(module (import "test" "table-10-20" (table 5 20 funcref)))
(module (import "test" "table-10-20" (table 0 20 funcref)))
(module (import "test" "table-10-20" (table 10 25 funcref)))
(module (import "test" "table-10-20" (table 5 25 funcref)))
(module (import "test" "table-10-20" (table 0 25 funcref)))
(module (import "spectest" "table" (table 10 funcref)))
(module (import "spectest" "table" (table 5 funcref)))
(module (import "spectest" "table" (table 0 funcref)))
(module (import "spectest" "table" (table 10 20 funcref)))
(module (import "spectest" "table" (table 5 20 funcref)))
(module (import "spectest" "table" (table 0 20 funcref)))
(module (import "spectest" "table" (table 10 25 funcref)))
(module (import "spectest" "table" (table 5 25 funcref)))

(assert_unlinkable
  (module (import "test" "unknown" (table 10 funcref)))
  "unknown import"
)
(assert_unlinkable
  (module (import "spectest" "unknown" (table 10 funcref)))
  "unknown import"
)

(assert_unlinkable
  (module (import "test" "table-10-inf" (table 12 funcref)))
  "incompatible import type"
)
(assert_unlinkable
  (module (import "test" "table-10-inf" (table 10 20 funcref)))
  "incompatible import type"
)
(assert_unlinkable
  (module (import "test" "table-10-20" (table 12 20 funcref)))
  "incompatible import type"
)
(assert_unlinkable
  (module (import "test" "table-10-20" (table 10 18 funcref)))
  "incompatible import type"
)
(assert_unlinkable
  (module (import "spectest" "table" (table 12 funcref)))
  "incompatible import type"
)
(assert_unlinkable
  (module (import "spectest" "table" (table 10 15 funcref)))
  "incompatible import type"
)

(assert_unlinkable
  (module (import "test" "func" (table 10 funcref)))
  "incompatible import type"
)
(assert_unlinkable
  (module (import "test" "global-i32" (table 10 funcref)))
  "incompatible import type"
)
(assert_unlinkable
  (module (import "test" "memory-2-inf" (table 10 funcref)))
  "incompatible import type"
)
(assert_unlinkable
  (module (import "spectest" "print_i32" (table 10 funcref)))
  "incompatible import type"
)



;; Memories

(module
  (import "spectest" "memory" (memory 1 2))
  (data (memory 0) (i32.const 10) "\10")

  (func (export "load") (param i32) (result i32) (i32.load (local.get 0)))
)

(assert_return (invoke "load" (i32.const 0)) (i32.const 0))
(assert_return (invoke "load" (i32.const 10)) (i32.const 16))
(assert_return (invoke "load" (i32.const 8)) (i32.const 0x100000))
(assert_trap (invoke "load" (i32.const 1000000)) "out of bounds memory access")

(module
  (memory (import "spectest" "memory") 1 2)
  (data (memory 0) (i32.const 10) "\10")

  (func (export "load") (param i32) (result i32) (i32.load (local.get 0)))
)
(assert_return (invoke "load" (i32.const 0)) (i32.const 0))
(assert_return (invoke "load" (i32.const 10)) (i32.const 16))
(assert_return (invoke "load" (i32.const 8)) (i32.const 0x100000))
(assert_trap (invoke "load" (i32.const 1000000)) "out of bounds memory access")

(module (import "test" "memory-2-inf" (memory 2)))
(module (import "test" "memory-2-inf" (memory 1)))
(module (import "test" "memory-2-inf" (memory 0)))
(module (import "spectest" "memory" (memory 1)))
(module (import "spectest" "memory" (memory 0)))
(module (import "spectest" "memory" (memory 1 2)))
(module (import "spectest" "memory" (memory 0 2)))
(module (import "spectest" "memory" (memory 1 3)))
(module (import "spectest" "memory" (memory 0 3)))

(assert_unlinkable
  (module (import "test" "unknown" (memory 1)))
  "unknown import"
)
(assert_unlinkable
  (module (import "spectest" "unknown" (memory 1)))
  "unknown import"
)

(assert_unlinkable
  (module (import "test" "memory-2-inf" (memory 3)))
  "incompatible import type"
)
(assert_unlinkable
  (module (import "test" "memory-2-inf" (memory 2 3)))
  "incompatible import type"
)
(assert_unlinkable
  (module (import "spectest" "memory" (memory 2)))
  "incompatible import type"
)
(assert_unlinkable
  (module (import "spectest" "memory" (memory 1 1)))
  "incompatible import type"
)

(assert_unlinkable
  (module (import "test" "func-i32" (memory 1)))
  "incompatible import type"
)
(assert_unlinkable
  (module (import "test" "global-i32" (memory 1)))
  "incompatible import type"
)
(assert_unlinkable
  (module (import "test" "table-10-inf" (memory 1)))
  "incompatible import type"
)
(assert_unlinkable
  (module (import "spectest" "print_i32" (memory 1)))
  "incompatible import type"
)
(assert_unlinkable
  (module (import "spectest" "global_i32" (memory 1)))
  "incompatible import type"
)
(assert_unlinkable
  (module (import "spectest" "table" (memory 1)))
  "incompatible import type"
)

(assert_unlinkable
  (module (import "spectest" "memory" (memory 2)))
  "incompatible import type"
)
(assert_unlinkable
  (module (import "spectest" "memory" (memory 1 1)))
  "incompatible import type"
)

(module
  (import "spectest" "memory" (memory 0 3))  ;; actual has max size 2
  (func (export "grow") (param i32) (result i32) (memory.grow (local.get 0)))
)
(assert_return (invoke "grow" (i32.const 0)) (i32.const 1))
(assert_return (invoke "grow" (i32.const 1)) (i32.const 1))
(assert_return (invoke "grow" (i32.const 0)) (i32.const 2))
(assert_return (invoke "grow" (i32.const 1)) (i32.const -1))
(assert_return (invoke "grow" (i32.const 0)) (i32.const 2))


;; Syntax errors

(assert_malformed
  (module quote "(func) (import \"\" \"\" (func))")
  "import after function"
)
(assert_malformed
  (module quote "(func) (import \"\" \"\" (global i64))")
  "import after function"
)
(assert_malformed
  (module quote "(func) (import \"\" \"\" (table 0 funcref))")
  "import after function"
)
(assert_malformed
  (module quote "(func) (import \"\" \"\" (memory 0))")
  "import after function"
)

(assert_malformed
  (module quote "(global i64 (i64.const 0)) (import \"\" \"\" (func))")
  "import after global"
)
(assert_malformed
  (module quote "(global i64 (i64.const 0)) (import \"\" \"\" (global f32))")
  "import after global"
)
(assert_malformed
  (module quote "(global i64 (i64.const 0)) (import \"\" \"\" (table 0 funcref))")
  "import after global"
)
(assert_malformed
  (module quote "(global i64 (i64.const 0)) (import \"\" \"\" (memory 0))")
  "import after global"
)

(assert_malformed
  (module quote "(table 0 funcref) (import \"\" \"\" (func))")
  "import after table"
)
(assert_malformed
  (module quote "(table 0 funcref) (import \"\" \"\" (global i32))")
  "import after table"
)
(assert_malformed
  (module quote "(table 0 funcref) (import \"\" \"\" (table 0 funcref))")
  "import after table"
)
(assert_malformed
  (module quote "(table 0 funcref) (import \"\" \"\" (memory 0))")
  "import after table"
)

(assert_malformed
  (module quote "(memory 0) (import \"\" \"\" (func))")
  "import after memory"
)
(assert_malformed
  (module quote "(memory 0) (import \"\" \"\" (global i32))")
  "import after memory"
)
(assert_malformed
  (module quote "(memory 0) (import \"\" \"\" (table 1 3 funcref))")
  "import after memory"
)
(assert_malformed
  (module quote "(memory 0) (import \"\" \"\" (memory 1 2))")
  "import after memory"
)

;; This module is required to validate, regardless of whether it can be
;; linked. Overloading is not possible in wasm itself, but it is possible
;; in modules from which wasm can import.
(module)
(register "not wasm")
(assert_unlinkable
  (module
    (import "not wasm" "overloaded" (func))
    (import "not wasm" "overloaded" (func (param i32)))
    (import "not wasm" "overloaded" (func (param i32 i32)))
    (import "not wasm" "overloaded" (func (param i64)))
    (import "not wasm" "overloaded" (func (param f32)))
    (import "not wasm" "overloaded" (func (param f64)))
    (import "not wasm" "overloaded" (func (result i32)))
    (import "not wasm" "overloaded" (func (result i64)))
    (import "not wasm" "overloaded" (func (result f32)))
    (import "not wasm" "overloaded" (func (result f64)))
    (import "not wasm" "overloaded" (global i32))
    (import "not wasm" "overloaded" (global i64))
    (import "not wasm" "overloaded" (global f32))
    (import "not wasm" "overloaded" (global f64))
    (import "not wasm" "overloaded" (table 0 funcref))
    (import "not wasm" "overloaded" (memory 0))
  )
  "unknown import"
)<|MERGE_RESOLUTION|>--- conflicted
+++ resolved
@@ -342,13 +342,8 @@
 
 (module
   (type (func (result i32)))
-<<<<<<< HEAD
-  (import "spectest" "table" (table 10 20 funcref))
-  (elem (table 0) (i32.const 1) $f $g)
-=======
   (import "spectest" "table" (table $tab 10 20 funcref))
   (elem (table $tab) (i32.const 1) func $f $g)
->>>>>>> c7a3558b
 
   (func (export "call") (param i32) (result i32)
     (call_indirect $tab (type 0) (local.get 0))
@@ -366,13 +361,8 @@
 
 (module
   (type (func (result i32)))
-<<<<<<< HEAD
-  (table (import "spectest" "table") 10 20 funcref)
-  (elem (table 0) (i32.const 1) $f $g)
-=======
   (table $tab (import "spectest" "table") 10 20 funcref)
   (elem (table $tab) (i32.const 1) func $f $g)
->>>>>>> c7a3558b
 
   (func (export "call") (param i32) (result i32)
     (call_indirect $tab (type 0) (local.get 0))
