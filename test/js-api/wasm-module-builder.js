--- conflicted
+++ resolved
@@ -456,11 +456,7 @@
 let kExprBrOnCastFail = 0x19;
 let kExprExternInternalize = 0x1a;
 let kExprExternExternalize = 0x1b;
-<<<<<<< HEAD
-let kExprI31New = 0x1c;
-=======
 let kExprRefI31 = 0x1c;
->>>>>>> b16745e4
 let kExprI31GetS = 0x1d;
 let kExprI31GetU = 0x1e;
 
@@ -882,7 +878,6 @@
     var type_copy = {params: type.params, results: type.results,
                      is_final: is_final, supertype: supertype_idx};
     this.types.push(type_copy);
-<<<<<<< HEAD
     return this.types.length - 1;
   }
 
@@ -891,16 +886,6 @@
     return this.types.length - 1;
   }
 
-=======
-    return this.types.length - 1;
-  }
-
-  addStruct(fields, supertype_idx = kNoSuperType, is_final = false) {
-    this.types.push(new WasmStruct(fields, is_final, supertype_idx));
-    return this.types.length - 1;
-  }
-
->>>>>>> b16745e4
   addArray(type, mutability, supertype_idx = kNoSuperType, is_final = false) {
     this.types.push(new WasmArray(type, mutability, is_final, supertype_idx));
     return this.types.length - 1;
@@ -1119,7 +1104,6 @@
             section.emit_u8(kWasmRecursiveTypeGroupForm);
             section.emit_u32v(wasm.rec_groups[rec_group_index].size);
             rec_group_index++;
-<<<<<<< HEAD
           }
 
           let type = wasm.types[i];
@@ -1132,20 +1116,6 @@
             section.emit_u8(kWasmSubtypeForm);
             section.emit_u8(0);  // no supertypes
           }
-=======
-          }
-
-          let type = wasm.types[i];
-          if (type.supertype != kNoSuperType) {
-            section.emit_u8(type.is_final ? kWasmSubtypeFinalForm
-                                          : kWasmSubtypeForm);
-            section.emit_u8(1);  // supertype count
-            section.emit_u32v(type.supertype);
-          } else if (!type.is_final) {
-            section.emit_u8(kWasmSubtypeForm);
-            section.emit_u8(0);  // no supertypes
-          }
->>>>>>> b16745e4
           if (type instanceof WasmStruct) {
             section.emit_u8(kWasmStructTypeForm);
             section.emit_u32v(type.fields.length);
@@ -1229,13 +1199,10 @@
       binary.emit_section(kTableSectionCode, section => {
         section.emit_u32v(wasm.tables.length);
         for (let table of wasm.tables) {
-<<<<<<< HEAD
-=======
           if (table.has_init) {
             section.emit_u8(0x40);  // "has initializer"
             section.emit_u8(0x00);  // Reserved byte.
           }
->>>>>>> b16745e4
           section.emit_type(table.type);
           section.emit_u8(table.has_max);
           section.emit_u32v(table.initial_size);
