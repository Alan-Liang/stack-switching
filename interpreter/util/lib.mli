--- conflicted
+++ resolved
@@ -19,17 +19,15 @@
   val drop : int -> 'a list -> 'a list (* raises Failure *)
   val split : int -> 'a list -> 'a list * 'a list (* raises Failure *)
 
-<<<<<<< HEAD
   val last_opt : 'a list -> 'a option
-=======
   val lead : 'a list -> 'a list (* raises Failure *)
->>>>>>> dd08eeb3
   val last : 'a list -> 'a (* raises Failure *)
   val split_last : 'a list -> 'a list * 'a (* raises Failure *)
 
   val index_of : 'a -> 'a list -> int option
   val index_where : ('a -> bool) -> 'a list -> int option
   val pairwise : ('a -> 'a -> 'b) -> 'a list -> 'b list
+  val map_filter : ('a -> 'b option) -> 'a list -> 'b list
 end
 
 module List32 :
