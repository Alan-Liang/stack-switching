(* Things that should be in the OCaml library... *)

type void = |

module Fun :
sig
  val id : 'a -> 'a
  val flip : ('a -> 'b -> 'c) -> ('b -> 'a -> 'c)
  val curry : ('a * 'b -> 'c) -> ('a -> 'b -> 'c)
  val uncurry : ('a -> 'b -> 'c) -> ('a * 'b -> 'c)

  val repeat : int -> ('a -> 'a) -> 'a -> 'a
end

module List :
sig
  val make : int -> 'a -> 'a list
  val take : int -> 'a list -> 'a list (* raises Failure *)
  val drop : int -> 'a list -> 'a list (* raises Failure *)
  val split : int -> 'a list -> 'a list * 'a list (* raises Failure *)

<<<<<<< HEAD
  val last_opt : 'a list -> 'a option
=======
>>>>>>> 5c7c1d32
  val lead : 'a list -> 'a list (* raises Failure *)
  val last : 'a list -> 'a (* raises Failure *)
  val split_last : 'a list -> 'a list * 'a (* raises Failure *)

  val index_of : 'a -> 'a list -> int option
  val index_where : ('a -> bool) -> 'a list -> int option
  val pairwise : ('a -> 'a -> 'b) -> 'a list -> 'b list
  val map_filter : ('a -> 'b option) -> 'a list -> 'b list
end

module List32 :
sig
  val init : int32 -> (int32 -> 'a) -> 'a list
  val make : int32 -> 'a -> 'a list
  val length : 'a list -> int32
  val nth : 'a list -> int32 -> 'a (* raises Failure *)
  val replace : 'a list -> int32 -> 'a -> 'a list (* raises Failure *)
  val take : int32 -> 'a list -> 'a list (* raises Failure *)
  val drop : int32 -> 'a list -> 'a list (* raises Failure *)
  val iteri : (int32 -> 'a -> unit) -> 'a list -> unit
  val mapi : (int32 -> 'a -> 'b) -> 'a list -> 'b list

  val index_of : 'a -> 'a list -> int32 option
  val index_where : ('a -> bool) -> 'a list -> int32 option
end

module Array32 :
sig
  val make : int32 -> 'a -> 'a array
  val length : 'a array -> int32
  val get : 'a array -> int32 -> 'a
  val set : 'a array -> int32 -> 'a -> unit
  val blit : 'a array -> int32 -> 'a array -> int32 -> int32 -> unit
end

module Bigarray :
sig
  open Bigarray

  module Array1_64 :
  sig
    val create : ('a, 'b) kind -> 'c layout -> int64 -> ('a, 'b, 'c) Array1.t
    val dim : ('a, 'b, 'c) Array1.t -> int64
    val get : ('a, 'b, 'c) Array1.t -> int64 -> 'a
    val set : ('a, 'b, 'c) Array1.t -> int64 -> 'a -> unit
    val sub : ('a, 'b, 'c) Array1.t -> int64 -> int64 -> ('a, 'b, 'c) Array1.t
  end
end

module Option :
sig
  val get : 'a option -> 'a -> 'a
  val force : 'a option -> 'a (* raises Invalid_argument *)
  val map : ('a -> 'b) -> 'a option -> 'b option
  val app : ('a -> unit) -> 'a option -> unit
end

module Int :
sig
  val log2 : int -> int
  val is_power_of_two : int -> bool
end

<<<<<<< HEAD
=======
module Int32 :
sig
  val log2 : int32 -> int32
  val is_power_of_two : int32 -> bool
end

module Int64 :
sig
  val log2 : int64 -> int64
  val log2_unsigned : int64 -> int64
  val is_power_of_two : int64 -> bool
  val is_power_of_two_unsigned : int64 -> bool
end

>>>>>>> 5c7c1d32
module Char :
sig
  val is_digit_ascii : char -> bool
  val is_uppercase_ascii : char -> bool
  val is_lowercase_ascii : char -> bool
  val is_letter_ascii : char -> bool
  val is_alphanum_ascii : char -> bool
end

module String :
sig
  val implode : char list -> string
  val explode : string -> char list
  val split : string -> char -> string list
  val breakup : string -> int -> string list
  val find_from_opt : (char -> bool) -> string -> int -> int option
end

module Promise :
sig
  type 'a t
  exception Promise
  val make : unit -> 'a t
  val fulfill : 'a t -> 'a -> unit
  val value : 'a t -> 'a
  val value_opt : 'a t -> 'a option
end<|MERGE_RESOLUTION|>--- conflicted
+++ resolved
@@ -19,10 +19,7 @@
   val drop : int -> 'a list -> 'a list (* raises Failure *)
   val split : int -> 'a list -> 'a list * 'a list (* raises Failure *)
 
-<<<<<<< HEAD
   val last_opt : 'a list -> 'a option
-=======
->>>>>>> 5c7c1d32
   val lead : 'a list -> 'a list (* raises Failure *)
   val last : 'a list -> 'a (* raises Failure *)
   val split_last : 'a list -> 'a list * 'a (* raises Failure *)
@@ -86,8 +83,6 @@
   val is_power_of_two : int -> bool
 end
 
-<<<<<<< HEAD
-=======
 module Int32 :
 sig
   val log2 : int32 -> int32
@@ -102,7 +97,6 @@
   val is_power_of_two_unsigned : int64 -> bool
 end
 
->>>>>>> 5c7c1d32
 module Char :
 sig
   val is_digit_ascii : char -> bool
