--- conflicted
+++ resolved
@@ -81,15 +81,6 @@
   val is_power_of_two : int -> bool
 end
 
-<<<<<<< HEAD
-module Char :
-sig
-  val is_digit_ascii : char -> bool
-  val is_uppercase_ascii : char -> bool
-  val is_lowercase_ascii : char -> bool
-  val is_letter_ascii : char -> bool
-  val is_alphanum_ascii : char -> bool
-=======
 module Int32 :
 sig
   val log2 : int32 -> int32
@@ -102,7 +93,15 @@
   val log2_unsigned : int64 -> int64
   val is_power_of_two : int64 -> bool
   val is_power_of_two_unsigned : int64 -> bool
->>>>>>> 73784346
+end
+
+module Char :
+sig
+  val is_digit_ascii : char -> bool
+  val is_uppercase_ascii : char -> bool
+  val is_lowercase_ascii : char -> bool
+  val is_letter_ascii : char -> bool
+  val is_alphanum_ascii : char -> bool
 end
 
 module String :
