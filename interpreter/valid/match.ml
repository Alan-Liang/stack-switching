--- conflicted
+++ resolved
@@ -58,20 +58,13 @@
 and eq_func_type c (FuncT (ts11, ts12)) (FuncT (ts21, ts22)) =
   eq_result_type c ts11 ts21 && eq_result_type c ts12 ts22
 
-<<<<<<< HEAD
-and eq_cont_type c a (ContType x1) (ContType x2) =
-  eq_var_type c a x1 x2
+and eq_cont_type c (ContT x1) (ContT x2) =
+  eq_var_type c x1 x2
 
-and eq_def_type c a dt1 dt2 =
-  match dt1, dt2 with
-  | FuncDefType ft1, FuncDefType ft2 -> eq_func_type c a ft1 ft2
-  | ContDefType ct1, ContDefType ct2 -> eq_cont_type c a ct1 ct2
-  | _, _ -> false
-=======
 and eq_def_type c dt1 dt2 =
   match dt1, dt2 with
   | DefFuncT ft1, DefFuncT ft2 -> eq_func_type c ft1 ft2
->>>>>>> 3d09c220
+  | DefContT ct1, ContDefT ct2 -> eq_cont_type c ct1 ct2
 
 and eq_var_type c x1 x2 =
   eq_var x1 x2 ||
@@ -87,25 +80,16 @@
 let eq_global_type c (GlobalT (mut1, t1)) (GlobalT (mut2, t2)) =
   eq_mutability c mut1 mut2 && eq_val_type c t1 t2
 
-<<<<<<< HEAD
-and eq_tag_type c a (TagType x1) (TagType x2) =
-  eq_var_type c a x1 x2
+and eq_tag_type c (TagT x1) (TagT x2) =
+  eq_var_type c x1 x2
 
-and eq_extern_type c a et1 et2 =
-  match et1, et2 with
-  | ExternFuncType ft1, ExternFuncType ft2 -> eq_func_type c a ft1 ft2
-  | ExternTableType tt1, ExternTableType tt2 -> eq_table_type c a tt1 tt2
-  | ExternMemoryType mt1, ExternMemoryType mt2 -> eq_memory_type c a mt1 mt2
-  | ExternGlobalType gt1, ExternGlobalType gt2 -> eq_global_type c a gt1 gt2
-  | ExternTagType et1, ExternTagType et2 -> eq_tag_type c a et1 et2
-=======
 let eq_extern_type c et1 et2 =
   match et1, et2 with
   | ExternFuncT ft1, ExternFuncT ft2 -> eq_func_type c ft1 ft2
   | ExternTableT tt1, ExternTableT tt2 -> eq_table_type c tt1 tt2
   | ExternMemoryT mt1, ExternMemoryT mt2 -> eq_memory_type c mt1 mt2
   | ExternGlobalT gt1, ExternGlobalT gt2 -> eq_global_type c gt1 gt2
->>>>>>> 3d09c220
+  | ExternTagT t1, ExternTagT t2 -> eq_tag_type c t1 t2
   | _, _ -> false
 
 
@@ -133,12 +117,8 @@
   match t1, t2 with
   | DefHT x1, FuncHT ->
     (match lookup c x1 with
-<<<<<<< HEAD
-    | FuncDefType _ -> true
+    | DefFuncT _ -> true
     | _ -> false
-=======
-    | DefFuncT _ -> true
->>>>>>> 3d09c220
     )
   | DefHT x1, DefHT x2 -> match_var_type c x1 x2
   | BotHT, _ -> true
@@ -164,44 +144,20 @@
 and match_func_type c ft1 ft2 =
   eq_func_type c ft1 ft2
 
-<<<<<<< HEAD
-and match_cont_type c a (ContType x1) (ContType x2) =
-  match_var_type c a x1 x2
-
-and match_table_type c a (TableType (lim1, t1)) (TableType (lim2, t2)) =
-  match_limits c a lim1 lim2 && eq_ref_type c [] t1 t2
-=======
 and match_def_type c dt1 dt2 =
   match dt1, dt2 with
   | DefFuncT ft1, DefFuncT ft2 -> match_func_type c ft1 ft2
->>>>>>> 3d09c220
 
 and match_var_type c x1 x2 =
   eq_var x1 x2 ||
   match_def_type c (lookup c x1) (lookup c x2)
 
+and match_cont_type c (ContT x1) (ContT x2) =
+  match_var_type c x1 x2
+
 let match_table_type c (TableT (lim1, t1)) (TableT (lim2, t2)) =
   match_limits c lim1 lim2 && eq_ref_type c t1 t2
 
-<<<<<<< HEAD
-and match_tag_type c a (TagType x1) (TagType x2) =
-  match_var_type c a x1 x2
-
-and match_extern_type c a et1 et2 =
-  match et1, et2 with
-  | ExternFuncType ft1, ExternFuncType ft2 -> match_func_type c a ft1 ft2
-  | ExternTableType tt1, ExternTableType tt2 -> match_table_type c a tt1 tt2
-  | ExternMemoryType mt1, ExternMemoryType mt2 -> match_memory_type c a mt1 mt2
-  | ExternGlobalType gt1, ExternGlobalType gt2 -> match_global_type c a gt1 gt2
-  | ExternTagType et1, ExternTagType et2 -> match_tag_type c a et1 et2
-  | _, _ -> false
-
-and match_def_type c a dt1 dt2 =
-  match dt1, dt2 with
-  | FuncDefType ft1, FuncDefType ft2 -> match_func_type c a ft1 ft2
-  | ContDefType ct1, ContDefType ct2 -> match_cont_type c a ct1 ct2
-  | _, _ -> false
-=======
 let match_memory_type c (MemoryT lim1) (MemoryT lim2) =
   match_limits c lim1 lim2
 
@@ -210,7 +166,9 @@
   match mut1 with
   | Cons -> match_val_type c t1 t2
   | Var -> eq_val_type c t1 t2
->>>>>>> 3d09c220
+
+and match_tag_type c (TagT x1) (TagT x2) =
+  match_var_type c x1 x2
 
 let match_extern_type c et1 et2 =
   match et1, et2 with
@@ -218,4 +176,5 @@
   | ExternTableT tt1, ExternTableT tt2 -> match_table_type c tt1 tt2
   | ExternMemoryT mt1, ExternMemoryT mt2 -> match_memory_type c mt1 mt2
   | ExternGlobalT gt1, ExternGlobalT gt2 -> match_global_type c gt1 gt2
+  | ExternTagT t1, ExternTagT t2 -> match_tag_type c t1 t2
   | _, _ -> false