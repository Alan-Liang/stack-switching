--- conflicted
+++ resolved
@@ -421,7 +421,14 @@
        " but table has element type " ^ string_of_ref_type t);
     (ts1 @ [NumType I32Type]) --> ts2
 
-<<<<<<< HEAD
+  | ReturnCall x ->
+    let FuncType (ts1, ts2) = func c x in
+    require (match_result_type c.types [] ts2 c.results) e.at
+      ("type mismatch: current function requires result type " ^
+       string_of_result_type c.results ^
+       " but callee returns " ^ string_of_result_type ts2);
+    ts1 -->... []
+
   | ReturnCallRef ->
     (match peek_ref 0 s e.at with
     | nul, DefHeapType (SynVar x) ->
@@ -438,6 +445,15 @@
         ("type mismatch: instruction requires function reference type" ^
          " but stack has " ^ string_of_value_type (RefType rt))
     )
+
+  | ReturnCallIndirect (x, y) ->
+    let TableType (lim, t) = table c x in
+    let FuncType (ts1, ts2) = func_type c y in
+    require (match_result_type c.types [] ts2 c.results) e.at
+      ("type mismatch: current function requires result type " ^
+       string_of_result_type c.results ^
+       " but callee returns " ^ string_of_result_type ts2);
+    (ts1 @ [NumType I32Type]) -->... []
 
   | FuncBind x ->
     (match peek_ref 0 s e.at with
@@ -510,18 +526,6 @@
     let FuncType (ts1, ts2) as ft = check_block_type c bt e.at in
     check_block {c with labels = ts2 :: c.labels} es ft e.at;
     ts1 --> ts2
-=======
-  | ReturnCall x ->
-    let FuncType (ins, out) = func c x in
-    require (out = c.results) e.at "type mismatch in function result";
-    ins -->... []
-
-  | ReturnCallIndirect (x, y) ->
-    let TableType (lim, t) = table c x in
-    let FuncType (ins, out) = type_ c y in
-    require (out = c.results) e.at "type mismatch in function result";
-    (ins @ [NumType I32Type]) -->... []
->>>>>>> 122e4be1
 
   | LocalGet x ->
     [] --> [local c x]
