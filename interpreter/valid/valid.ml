--- conflicted
+++ resolved
@@ -405,13 +405,8 @@
     | nul, DefHeapType (SynVar x) ->
       let FuncType (ts1, ts2) = func_type c (x @@ e.at) in
       (ts1 @ [RefType (nul, DefHeapType (SynVar x))]) --> ts2
-<<<<<<< HEAD
-    | _, BotHeapType ->
-      [] -->... []
-=======
     | (_, BotHeapType) as rt ->
       [RefType rt] -->... []
->>>>>>> 3e34cb05
     | rt ->
       error e.at
         ("type mismatch: instruction requires function reference type" ^
@@ -435,13 +430,8 @@
          string_of_result_type c.results ^
          " but callee returns " ^ string_of_result_type ts2);
       (ts1 @ [RefType (nul, DefHeapType (SynVar x))]) -->... []
-<<<<<<< HEAD
-    | _, BotHeapType ->
-      [] -->... []
-=======
     | (_, BotHeapType) as rt ->
       [RefType rt] -->... []
->>>>>>> 3e34cb05
     | rt ->
       error e.at
         ("type mismatch: instruction requires function reference type" ^
@@ -460,13 +450,8 @@
         "type mismatch in function type";
       (ts11 @ [RefType (nul, DefHeapType (SynVar y))]) -->
         [RefType (NonNullable, DefHeapType (SynVar x.it))]
-<<<<<<< HEAD
-    | _, BotHeapType ->
-      [] -->... [RefType (NonNullable, DefHeapType (SynVar x.it))]
-=======
     | (_, BotHeapType) as rt ->
       [RefType rt] -->.. [RefType (NonNullable, DefHeapType (SynVar x.it))]
->>>>>>> 3e34cb05
     | rt ->
       error e.at
         ("type mismatch: instruction requires function reference type" ^
