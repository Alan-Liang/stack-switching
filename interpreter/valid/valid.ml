--- conflicted
+++ resolved
@@ -67,26 +67,27 @@
 
 (* Types *)
 
-let check_arity n at =
-  require (n <= 1) at "invalid result arity, larger than 1 is not (yet) allowed"
-
 let check_limits {min; max} range at msg =
-  require (I64.le_u (Int64.of_int32 min) range) at msg;
+  require (I32.le_u min range) at msg;
   match max with
   | None -> ()
   | Some max ->
-    require (I64.le_u (Int64.of_int32 max) range) at msg;
+    require (I32.le_u max range) at msg;
     require (I32.le_u min max) at
       "size minimum must not be greater than maximum"
 
 let check_num_type (c : context) (t : num_type) at =
   ()
 
+let check_refed_type (c : context) (t : refed_type) at =
+  match t with
+  | FuncRefType | ExternRefType -> ()
+  | DefRefType (SynVar x) -> ignore (func_type c (x @@ at))
+  | DefRefType (SemVar _) -> assert false
+
 let check_ref_type (c : context) (t : ref_type) at =
   match t with
-  | AnyRefType | NullRefType | FuncRefType -> ()
-  | DefRefType (_nul, SynVar x) -> ignore (func_type c (x @@ at))
-  | DefRefType (_nul, SemVar _) -> assert false
+  | (_nul, t') -> check_refed_type c t' at
 
 let check_value_type (c : context) (t : value_type) at =
   match t with
@@ -95,20 +96,19 @@
   | BotType -> ()
 
 let check_func_type (c : context) (ft : func_type) at =
-  let FuncType (ins, out) = ft in
-  List.iter (fun t -> check_value_type c t at) ins;
-  List.iter (fun t -> check_value_type c t at) out;
-  check_arity (List.length out) at
+  let FuncType (ts1, ts2) = ft in
+  List.iter (fun t -> check_value_type c t at) ts1;
+  List.iter (fun t -> check_value_type c t at) ts2
 
 let check_table_type (c : context) (tt : table_type) at =
   let TableType (lim, t) = tt in
-  check_limits lim 0x1_0000_0000L at "table size must be at most 2^32";
+  check_limits lim 0xffff_ffffl at "table size must be at most 2^32-1";
   check_ref_type c t at;
   require (defaultable_ref_type t) at "non-defaultable element type"
 
 let check_memory_type (c : context) (mt : memory_type) at =
   let MemoryType lim = mt in
-  check_limits lim 0x1_0000L at
+  check_limits lim 0x1_0000l at
     "memory size must be at most 65536 pages (4GiB)"
 
 let check_global_type (c : context) (gt : global_type) at =
@@ -120,57 +120,42 @@
   | FuncDefType ft -> check_func_type c ft at
 
 
+let check_type (c : context) (t : type_) =
+  check_def_type c t.it t.at
+
+
 (* Stack typing *)
 
 (*
  * Note: The declarative typing rules are non-deterministic, that is, they
  * have the liberty to locally "guess" the right types implied by the context.
- * In the algorithmic formulation required here, stack types are hence modelled
- * as lists of _options_ of types, where `None` represents a locally
- * unknown type. Furthermore, an ellipses flag represents arbitrary sequences
+ * In the algorithmic formulation required here, stack types may hence pick
+ * `BotType` as the principal choice for a locally unknown type.
+ * Furthermore, an ellipses flag represents arbitrary sequences
  * of unknown types, in order to handle stack polymorphism algorithmically.
  *)
 
 type ellipses = NoEllipses | Ellipses
-type infer_stack_type = ellipses * value_type option list
+type infer_stack_type = ellipses * value_type list
 type op_type = {ins : infer_stack_type; outs : infer_stack_type}
 
-let known = List.map (fun t -> Some t)
-let stack ts = (NoEllipses, known ts)
-let (-~>) ts1 ts2 = {ins = NoEllipses, ts1; outs = NoEllipses, ts2}
-let (-->) ts1 ts2 = {ins = NoEllipses, known ts1; outs = NoEllipses, known ts2}
-let (-->...) ts1 ts2 = {ins = Ellipses, known ts1; outs = Ellipses, known ts2}
-
-<<<<<<< HEAD
+let stack ts = (NoEllipses, ts)
+let (-->) ts1 ts2 = {ins = NoEllipses, ts1; outs = NoEllipses, ts2}
+let (-->...) ts1 ts2 = {ins = Ellipses, ts1; outs = Ellipses, ts2}
+
 let check_stack (c : context) ts1 ts2 at =
   require
     (List.length ts1 = List.length ts2 &&
       List.for_all2 (match_value_type c.types []) ts1 ts2) at
-    ("type mismatch: operator requires " ^ string_of_stack_type ts2 ^
+    ("type mismatch: instruction requires " ^ string_of_stack_type ts2 ^
      " but stack has " ^ string_of_stack_type ts1)
-=======
-let string_of_infer_type t =
-  Lib.Option.get (Lib.Option.map string_of_value_type t) "_"
-let string_of_infer_types ts =
-  "[" ^ String.concat " " (List.map string_of_infer_type ts) ^ "]"
-
-let eq_ty t1 t2 = (t1 = t2 || t1 = None || t2 = None)
-let check_stack ts1 ts2 at =
-  require (List.length ts1 = List.length ts2 && List.for_all2 eq_ty ts1 ts2) at
-    ("type mismatch: operator requires " ^ string_of_infer_types ts1 ^
-     " but stack has " ^ string_of_infer_types ts2)
->>>>>>> 5567def1
 
 let pop c (ell1, ts1) (ell2, ts2) at =
   let n1 = List.length ts1 in
   let n2 = List.length ts2 in
   let n = min n1 n2 in
   let n3 = if ell2 = Ellipses then (n1 - n) else 0 in
-<<<<<<< HEAD
   check_stack c (Lib.List.make n3 BotType @ Lib.List.drop (n2 - n) ts2) ts1 at;
-=======
-  check_stack ts1 (Lib.List.make n3 None @ Lib.List.drop (n2 - n) ts2) at;
->>>>>>> 5567def1
   (ell2, if ell1 = Ellipses then [] else Lib.List.take (n2 - n) ts2)
 
 let push c (ell1, ts1) (ell2, ts2) =
@@ -179,7 +164,7 @@
   ts2 @ ts1
 
 let peek i (ell, ts) =
-  try List.nth (List.rev ts) i with Failure _ -> None
+  try List.nth (List.rev ts) i with Failure _ -> BotType
 
 
 (* Type Synthesis *)
@@ -234,8 +219,8 @@
 
 let check_unop unop at =
   match unop with
-  | Values.I32 (IntOp.ExtendS sz) | Values.I64 (IntOp.ExtendS sz) ->
-    check_pack sz (Values.type_of_num unop) at
+  | Value.I32 (IntOp.ExtendS sz) | Value.I64 (IntOp.ExtendS sz) ->
+    check_pack sz (Value.type_of_num unop) at
   | _ -> ()
 
 let check_memop (c : context) (memop : 'a memop) get_sz at =
@@ -271,18 +256,17 @@
  * declarative typing rules.
  *)
 
-<<<<<<< HEAD
+let check_block_type (c : context) (bt : block_type) at : func_type =
+  match bt with
+  | ValBlockType None -> FuncType ([], [])
+  | ValBlockType (Some t) -> check_value_type c t at; FuncType ([], [t])
+  | VarBlockType (SynVar x) -> func_type c (x @@ at)
+  | VarBlockType (SemVar _) -> assert false
+
 let check_local (c : context) (defaults : bool) (t : local) =
   check_value_type c t.it t.at;
   require (not defaults || defaultable_value_type t.it) t.at
     "non-defaultable local type"
-=======
-let check_block_type (c : context) (bt : block_type) : func_type =
-  match bt with
-  | VarBlockType x -> type_ c x
-  | ValBlockType None -> FuncType ([], [])
-  | ValBlockType (Some t) -> FuncType ([], [t])
->>>>>>> 5567def1
 
 let rec check_instr (c : context) (e : instr) (s : infer_stack_type) : op_type =
   match e.it with
@@ -293,72 +277,46 @@
     [] --> []
 
   | Drop ->
-    [peek 0 s] -~> []
+    [peek 0 s] --> []
 
   | Select None ->
     let t = peek 1 s in
-    require (match t with None -> true | Some t -> is_num_type t) e.at
+    require (is_num_type t) e.at
       ("type mismatch: instruction requires numeric type" ^
-       " but stack has " ^ string_of_infer_type t);
-    [t; t; Some (NumType I32Type)] -~> [t]
+       " but stack has " ^ string_of_value_type t);
+    [t; t; NumType I32Type] --> [t]
 
   | Select (Some ts) ->
-<<<<<<< HEAD
+    require (List.length ts = 1) e.at "invalid result arity other than 1 is not (yet) allowed";
     List.iter (fun t -> check_value_type c t e.at) ts;
-    check_arity (List.length ts) e.at;
-    require (List.length ts <> 0) e.at "invalid result arity, 0 is not (yet) allowed";
     (ts @ ts @ [NumType I32Type]) --> ts
 
-  | Block (ts, es) ->
-    List.iter (fun t -> check_value_type c t e.at) ts;
-    check_arity (List.length ts) e.at;
-    check_block {c with labels = ts :: c.labels} es ts e.at;
-    [] --> ts
-
-  | Loop (ts, es) ->
-    List.iter (fun t -> check_value_type c t e.at) ts;
-    check_arity (List.length ts) e.at;
-    check_block {c with labels = [] :: c.labels} es ts e.at;
-    [] --> ts
-
-  | If (ts, es1, es2) ->
-    List.iter (fun t -> check_value_type c t e.at) ts;
-    check_arity (List.length ts) e.at;
-    check_block {c with labels = ts :: c.labels} es1 ts e.at;
-    check_block {c with labels = ts :: c.labels} es2 ts e.at;
-    [NumType I32Type] --> ts
-=======
-    require (List.length ts = 1) e.at "invalid result arity other than 1 is not (yet) allowed";
-    (ts @ ts @ [NumType I32Type]) --> ts
-
   | Block (bt, es) ->
-    let FuncType (ts1, ts2) as ft = check_block_type c bt in
+    let FuncType (ts1, ts2) as ft = check_block_type c bt e.at in
     check_block {c with labels = ts2 :: c.labels} es ft e.at;
     ts1 --> ts2
 
   | Loop (bt, es) ->
-    let FuncType (ts1, ts2) as ft = check_block_type c bt in
+    let FuncType (ts1, ts2) as ft = check_block_type c bt e.at in
     check_block {c with labels = ts1 :: c.labels} es ft e.at;
     ts1 --> ts2
 
   | If (bt, es1, es2) ->
-    let FuncType (ts1, ts2) as ft = check_block_type c bt in
+    let FuncType (ts1, ts2) as ft = check_block_type c bt e.at in
     check_block {c with labels = ts2 :: c.labels} es1 ft e.at;
     check_block {c with labels = ts2 :: c.labels} es2 ft e.at;
     (ts1 @ [NumType I32Type]) --> ts2
->>>>>>> 5567def1
-
-  | Let (ts, locals, es) ->
-    List.iter (fun t -> check_value_type c t e.at) ts;
-    check_arity (List.length ts) e.at;
+
+  | Let (bt, locals, es) ->
+    let FuncType (ts1, ts2) as ft = check_block_type c bt e.at in
     List.iter (check_local c false) locals;
     let c' =
       { c with
-        labels = ts :: c.labels;
+        labels = ts2 :: c.labels;
         locals = List.map Source.it locals @ c.locals;
       }
-    in check_block c' es ts e.at;
-    List.map Source.it locals --> ts
+    in check_block c' es ft e.at;
+    (ts1 @ List.map Source.it locals) --> ts2
 
   | Br x ->
     label c x -->... []
@@ -367,24 +325,23 @@
     (label c x @ [NumType I32Type]) --> label c x
 
   | BrTable (xs, x) ->
-<<<<<<< HEAD
     let n = List.length (label c x) in
-    let ts = Lib.List.table n (fun i -> peek (i + 1) s) in
+    let ts = Lib.List.table n (fun i -> peek (n - i) s) in
     check_stack c ts (label c x) x.at;
     List.iter (fun x' -> check_stack c ts (label c x') x'.at) xs;
-=======
-    let ts = label c x in
-    List.iter (fun x' -> check_stack (known ts) (known (label c x')) x'.at) xs;
->>>>>>> 5567def1
     (ts @ [NumType I32Type]) -->... []
 
   | BrOnNull x ->
     (match peek 0 s with
-    | RefType (DefRefType (nul, y)) ->
-      (label c x @ [RefType (DefRefType (nul, y))]) -->
-      (label c x @ [RefType (DefRefType (NonNullable, y))])
-    | _ ->
+    | RefType (nul, t') ->
+      (label c x @ [RefType (nul, t')]) -->
+        (label c x @ [RefType (NonNullable, t')])
+    | BotType ->
       [] -->... []
+    | t ->
+      error e.at
+        ("type mismatch: instruction requires reference type" ^
+         " but stack has " ^ string_of_value_type t);
     )
 
   | Return ->
@@ -396,54 +353,60 @@
 
   | CallRef ->
     (match peek 0 s with
-    | RefType (DefRefType (nul, SynVar x)) ->
-      let FuncType (ins, out) = func_type c (x @@ e.at) in
-      (ins @ [RefType (DefRefType (nul, SynVar x))]) --> out
-    | BotType -> [] -->... []
-    | _ -> [RefType NullRefType] -->... []
+    | RefType (nul, DefRefType (SynVar x)) ->
+      let FuncType (ts1, ts2) = func_type c (x @@ e.at) in
+      (ts1 @ [RefType (nul, DefRefType (SynVar x))]) --> ts2
+    | BotType ->
+      [] -->... []
+    | t ->
+      error e.at
+        ("type mismatch: instruction requires numeric type" ^
+         " but stack has " ^ string_of_value_type t);
     )
 
   | CallIndirect (x, y) ->
     let TableType (lim, t) = table c x in
-<<<<<<< HEAD
-    let FuncType (ins, out) = func_type c y in
-    require (match_ref_type c.types [] t FuncRefType) x.at
-=======
-    let FuncType (ts1, ts2) = type_ c y in
-    require (t = FuncRefType) x.at
->>>>>>> 5567def1
-      ("type mismatch: instruction requires table of functions" ^
-       " but table has " ^ string_of_ref_type t);
+    let FuncType (ts1, ts2) = func_type c y in
+    require (match_ref_type c.types [] t (Nullable, FuncRefType)) x.at
+      ("type mismatch: instruction requires table of function type" ^
+       " but table has element type " ^ string_of_ref_type t);
     (ts1 @ [NumType I32Type]) --> ts2
 
   | ReturnCallRef ->
     (match peek 0 s with
-    | RefType (DefRefType (nul, SynVar x)) ->
-      let FuncType (ins, out) = func_type c (x @@ e.at) in
-      require (match_stack_type c.types [] out c.results) e.at
-        "type mismatch in function result";
-      (ins @ [RefType (DefRefType (nul, SynVar x))]) -->... []
-    | BotType -> [] -->... []
-    | _ -> [RefType NullRefType] -->... []
+    | RefType (nul, DefRefType (SynVar x)) ->
+      let FuncType (ts1, ts2) = func_type c (x @@ e.at) in
+      require (match_stack_type c.types [] ts2 c.results) e.at
+        ("type mismatch: current function requires result type " ^
+         string_of_stack_type c.results ^
+         " but callee returns " ^ string_of_stack_type ts2);
+      (ts1 @ [RefType (nul, DefRefType (SynVar x))]) -->... []
+    | BotType ->
+      [] -->... []
+    | t ->
+      error e.at
+        ("type mismatch: instruction requires function reference" ^
+         " but stack has " ^ string_of_value_type t);
     )
 
   | FuncBind x ->
     (match peek 0 s with
-    | RefType (DefRefType (nul, SynVar y)) ->
-      let FuncType (ins, out) = func_type c (y @@ e.at) in
-      let FuncType (ins', _) as ft' = func_type c x in
-      require (List.length ins >= List.length ins') x.at
+    | RefType (nul, DefRefType (SynVar y)) ->
+      let FuncType (ts1, ts2) = func_type c (y @@ e.at) in
+      let FuncType (ts1', _) as ft' = func_type c x in
+      require (List.length ts1 >= List.length ts1') x.at
         "type mismatch in function arguments";
-      let ts1, ts2 = Lib.List.split (List.length ins - List.length ins') ins in
-      (* TODO: not necessary if we could insert the new semantic FuncType below *)
-      require (match_func_type c.types [] (FuncType (ts2, out)) ft') e.at
+      let ts11, ts12 = Lib.List.split (List.length ts1 - List.length ts1') ts1 in
+      require (match_func_type c.types [] (FuncType (ts12, ts2)) ft') e.at
         "type mismatch in function type";
-      (ts1 @ [RefType (DefRefType (nul, SynVar y))]) -->
-      [RefType (DefRefType (NonNullable, SynVar x.it))]
-    | BotType -> [] -->... [RefType (DefRefType (NonNullable, SynVar x.it))]
-    | _ ->
-      [RefType NullRefType] -->...
-        [RefType (DefRefType (NonNullable, SynVar x.it))]
+      (ts11 @ [RefType (nul, DefRefType (SynVar y))]) -->
+        [RefType (NonNullable, DefRefType (SynVar x.it))]
+    | BotType ->
+      [] -->... [RefType (NonNullable, DefRefType (SynVar x.it))]
+    | t ->
+      error e.at
+        ("type mismatch: instruction requires function reference" ^
+         " but stack has " ^ string_of_value_type t);
     )
 
   | LocalGet x ->
@@ -487,11 +450,7 @@
   | TableCopy (x, y) ->
     let TableType (_lim1, t1) = table c x in
     let TableType (_lim2, t2) = table c y in
-<<<<<<< HEAD
     require (match_ref_type c.types [] t2 t1) x.at
-=======
-    require (t1 = t2) x.at
->>>>>>> 5567def1
       ("type mismatch: source element type " ^ string_of_ref_type t1 ^
        " does not match destination element type " ^ string_of_ref_type t2);
     [NumType I32Type; NumType I32Type; NumType I32Type] --> []
@@ -499,11 +458,7 @@
   | TableInit (x, y) ->
     let TableType (_lim1, t1) = table c x in
     let t2 = elem c y in
-<<<<<<< HEAD
     require (match_ref_type c.types [] t2 t1) x.at
-=======
-    require (t1 = t2) x.at
->>>>>>> 5567def1
       ("type mismatch: source element type " ^ string_of_ref_type t1 ^
        " does not match destination element type " ^ string_of_ref_type t2);
     [NumType I32Type; NumType I32Type; NumType I32Type] --> []
@@ -548,23 +503,21 @@
     [] --> []
 
   | RefNull t ->
-    [] --> [RefType t]
+    check_refed_type c t e.at;
+    [] --> [RefType (Nullable, t)]
 
   | RefIsNull t ->
-    [RefType t] --> [NumType I32Type]
-
-  | RefAsNonNull ->
-    (match peek 0 s with
-    | RefType (DefRefType (nul, x)) ->
-      [RefType (DefRefType (nul, x))] --> [RefType (DefRefType (NonNullable, x))]
-    | _ ->
-      [] -->... []
-    )
+    check_refed_type c t e.at;
+    [RefType (Nullable, t)] --> [NumType I32Type]
+
+  | RefAsNonNull t ->
+    check_refed_type c t e.at;
+    [RefType (Nullable, t)] --> [RefType (NonNullable, t)]
 
   | RefFunc x ->
     let y = func_var c x in
     refer_func c x;
-    [] --> [RefType (DefRefType (NonNullable, SynVar y))]
+    [] --> [RefType (NonNullable, DefRefType (SynVar y))]
 
   | Const v ->
     let t = NumType (type_num v.it) in
@@ -599,78 +552,19 @@
 
   | _ ->
     let es', e = Lib.List.split_last es in
-<<<<<<< HEAD
-    let s = check_seq c es' in
-    let {ins; outs} = check_instr c e s in
-    push c outs (pop c ins s e.at)
-
-and check_block (c : context) (es : instr list) (ts : stack_type) at =
-  let s = check_seq c es in
-  let s' = pop c (stack ts) s at in
-=======
     let s' = check_seq c s es' in
     let {ins; outs} = check_instr c e s' in
-    push outs (pop ins s' e.at)
+    push c outs (pop c ins s' e.at)
 
 and check_block (c : context) (es : instr list) (ft : func_type) at =
   let FuncType (ts1, ts2) = ft in
   let s = check_seq c (stack ts1) es in
-  let s' = pop (stack ts2) s at in
->>>>>>> 5567def1
+  let s' = pop c (stack ts2) s at in
   require (snd s' = []) at
     ("type mismatch: block requires " ^ string_of_stack_type ts2 ^
-     " but stack has " ^ string_of_infer_types (snd s))
-
-
-<<<<<<< HEAD
-=======
-(* Types *)
-
-let check_limits {min; max} range at msg =
-  require (I32.le_u min range) at msg;
-  match max with
-  | None -> ()
-  | Some max ->
-    require (I32.le_u max range) at msg;
-    require (I32.le_u min max) at
-      "size minimum must not be greater than maximum"
-
-let check_num_type (t : num_type) at =
-  ()
-
-let check_ref_type (t : ref_type) at =
-  ()
-
-let check_value_type (t : value_type) at =
-  match t with
-  | NumType t' -> check_num_type t' at
-  | RefType t' -> check_ref_type t' at
-
-let check_func_type (ft : func_type) at =
-  let FuncType (ts1, ts2) = ft in
-  List.iter (fun t -> check_value_type t at) ts1;
-  List.iter (fun t -> check_value_type t at) ts2
-
-let check_table_type (tt : table_type) at =
-  let TableType (lim, t) = tt in
-  check_limits lim 0xffff_ffffl at "table size must be at most 2^32-1";
-  check_ref_type t at
-
-let check_memory_type (mt : memory_type) at =
-  let MemoryType lim = mt in
-  check_limits lim 0x1_0000l at
-    "memory size must be at most 65536 pages (4GiB)"
-
-let check_global_type (gt : global_type) at =
-  let GlobalType (t, mut) = gt in
-  check_value_type t at
-
-
-let check_type (t : type_) =
-  check_func_type t.it t.at
-
-
->>>>>>> 5567def1
+     " but stack has " ^ string_of_stack_type (snd s))
+
+
 (* Functions & Constants *)
 
 (*
@@ -685,28 +579,17 @@
  *   x : variable
  *)
 
-<<<<<<< HEAD
-let check_type (c : context) (t : type_) =
-  check_def_type c t.it t.at
-
 let check_func (c : context) (f : func) =
   let {ftype; locals; body} = f.it in
-  let FuncType (ins, out) = func_type c ftype in
+  let FuncType (ts1, ts2) = func_type c ftype in
   List.iter (check_local c true) locals;
   let c' =
     { c with
-      locals = ins @ List.map Source.it locals;
-      results = out;
-      labels = [out]
+      locals = ts1 @ List.map Source.it locals;
+      results = ts2;
+      labels = [ts2]
     }
-  in check_block c' body out f.at
-=======
-let check_func (c : context) (f : func) =
-  let {ftype; locals; body} = f.it in
-  let FuncType (ts1, ts2) = type_ c ftype in
-  let c' = {c with locals = ts1 @ locals; results = ts2; labels = [ts2]} in
-  check_block c' body (FuncType ([], ts2)) f.at
->>>>>>> 5567def1
+  in check_block c' body (FuncType ([], ts2)) f.at
 
 
 let is_const (c : context) (e : instr) =
@@ -738,11 +621,7 @@
   | Passive -> ()
   | Active {index; offset} ->
     let TableType (_, et) = table c index in
-<<<<<<< HEAD
     require (match_ref_type c.types [] t et) mode.at
-=======
-    require (t = et) mode.at
->>>>>>> 5567def1
       "type mismatch in active element segment";
     check_const c offset (NumType I32Type)
   | Declarative -> ()
