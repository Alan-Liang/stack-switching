open Ast
open Source
open Types
open Match


(* Errors *)

module Invalid = Error.Make ()
exception Invalid = Invalid.Error

let error = Invalid.error
let require b at s = if not b then error at s


(* Context *)

type label_kind = BlockLabel | CatchLabel

type context =
{
  types : def_type list;
  funcs : def_type list;
  tables : table_type list;
  memories : memory_type list;
  globals : global_type list;
  tags : tag_type list;
  elems : ref_type list;
  datas : unit list;
  locals : local_type list;
  results : val_type list;
  labels : (label_kind * result_type) list;
  refs : Free.t;
}

let empty_context =
<<<<<<< HEAD
  { types = []; funcs = []; tables = []; memories = [];
    globals = []; tags = []; elems = []; datas = [];
=======
  { types = []; funcs = []; globals = []; tables = []; memories = [];
    elems = []; datas = [];
>>>>>>> dd08eeb3
    locals = []; results = []; labels = [];
    refs = Free.empty
  }

let lookup category list x =
  try Lib.List32.nth list x.it with Failure _ ->
    error x.at ("unknown " ^ category ^ " " ^ I32.to_string_u x.it)

let type_ (c : context) x = lookup "type" c.types x
let func (c : context) x = lookup "function" c.funcs x
let table (c : context) x = lookup "table" c.tables x
let memory (c : context) x = lookup "memory" c.memories x
let global (c : context) x = lookup "global" c.globals x
let tag (c : context) x = lookup "tag" c.tags x
let elem (c : context) x = lookup "elem segment" c.elems x
let data (c : context) x = lookup "data segment" c.datas x
let local (c : context) x = lookup "local" c.locals x
let label (c : context) x = lookup "label" c.labels x

let replace category list x y =
  try Lib.List32.replace list x.it y with Failure _ ->
    error x.at ("unknown " ^ category ^ " " ^ I32.to_string_u x.it)

let init_local (c : context) x =
  let LocalT (_init, t) = local c x in
  {c with locals = replace "local" c.locals x (LocalT (Set, t))}

let init_locals (c : context) xs =
  List.fold_left init_local c xs

let func_type (c : context) x =
  match expand_def_type (type_ c x) with
  | DefFuncT ft -> ft
<<<<<<< HEAD
  | _ -> error x.at ("non-function type " ^ Int32.to_string x.it)

let cont_type (c : context) x =
  match type_ c x with
  | DefContT ct -> ct
  | _ -> error x.at ("non-continuation type " ^ Int32.to_string x.it)
=======
  | _ -> error x.at ("non-function type " ^ I32.to_string_u x.it)

let struct_type (c : context) x =
  match expand_def_type (type_ c x) with
  | DefStructT st -> st
  | _ -> error x.at ("non-structure type " ^ I32.to_string_u x.it)

let array_type (c : context) x =
  match expand_def_type (type_ c x) with
  | DefArrayT at -> at
  | _ -> error x.at ("non-array type " ^ I32.to_string_u x.it)
>>>>>>> dd08eeb3

let refer category (s : Free.Set.t) x =
  if not (Free.Set.mem x.it s) then
    error x.at
      ("undeclared " ^ category ^ " reference " ^ I32.to_string_u x.it)

let refer_func (c : context) x = refer "function" c.refs.Free.funcs x


(* Types *)

let check_limits {min; max} range at msg =
  require (I32.le_u min range) at msg;
  match max with
  | None -> ()
  | Some max ->
    require (I32.le_u max range) at msg;
    require (I32.le_u min max) at
      "size minimum must not be greater than maximum"

let check_num_type (c : context) (t : num_type) at =
  ()

let check_vec_type (c : context) (t : vec_type) at =
  ()

let check_heap_type (c : context) (t : heap_type) at =
  match t with
<<<<<<< HEAD
  | FuncHT -> FuncHT
  | ExternHT -> ExternHT
  | VarHT (StatX x) -> DefHT (type_ c (x @@ at))
  | DefHT _ -> t
  | BotHT -> assert false
=======
  | AnyHT | NoneHT | EqHT | I31HT | StructHT | ArrayHT
  | FuncHT | NoFuncHT
  | ExternHT | NoExternHT -> ()
  | VarHT (StatX x) -> let _dt = type_ c (x @@ at) in ()
  | VarHT (RecX _) | DefHT _ -> assert false
  | BotHT -> ()
>>>>>>> dd08eeb3

let check_ref_type (c : context) (t : ref_type) at =
  match t with
  | (_nul, ht) -> check_heap_type c ht at

let check_val_type (c : context) (t : val_type) at =
  match t with
  | NumT t' -> check_num_type c t' at
  | VecT t' -> check_vec_type c t' at
  | RefT t' -> check_ref_type c t' at
  | BotT -> assert false

let check_result_type (c : context) (ts : result_type) at =
  List.iter (fun t -> check_val_type c t at) ts

let check_storage_type (c : context) (st : storage_type) at =
  match st with
  | ValStorageT t -> check_val_type c t at
  | PackStorageT p -> assert Pack.(p = Pack8 || p = Pack16)

let check_field_type (c : context) (ft : field_type) at =
  match ft with
  | FieldT (_mut, st) -> check_storage_type c st at

let check_struct_type (c : context) (st : struct_type) at =
  match st with
  | StructT fts -> List.iter (fun ft -> check_field_type c ft at) fts

let check_array_type (c : context) (rt : array_type) at =
  match rt with
  | ArrayT ft -> check_field_type c ft at

let check_func_type (c : context) (ft : func_type) at =
  let FuncT (ts1, ts2) = ft in
  check_result_type c ts1 at;
  check_result_type c ts2 at

let check_cont_type (c : context) (ct : cont_type) at =
  match ct with
  | ContT ft -> ContT (check_heap_type c ft at)

let check_table_type (c : context) (tt : table_type) at =
  let TableT (lim, t) = tt in
  check_limits lim 0xffff_ffffl at "table size must be at most 2^32-1";
  check_ref_type c t at

let check_memory_type (c : context) (mt : memory_type) at =
  let MemoryT lim = mt in
  check_limits lim 0x1_0000l at
    "memory size must be at most 65536 pages (4GiB)"

let check_tag_type (c : context) (et : tag_type) at =
  match et with
  | TagT ft -> TagT (check_heap_type c ft at)

let check_global_type (c : context) (gt : global_type) at =
<<<<<<< HEAD
  let GlobalT (mut, t) = gt in
  let t' = check_val_type c t at in
  GlobalT (mut, t')

let check_def_type (c : context) (dt : def_type) at =
  match dt with
  | DefFuncT ft -> DefFuncT (check_func_type c ft at)
  | DefContT ct -> DefContT (check_cont_type c ct at)
=======
  let GlobalT (_mut, t) = gt in
  check_val_type c t at


let check_str_type (c : context) (st : str_type) at =
  match st with
  | DefStructT st -> check_struct_type c st at
  | DefArrayT rt -> check_array_type c rt at
  | DefFuncT ft -> check_func_type c ft at

let check_sub_type (c : context) (sut : sub_type) at =
  let SubT (_fin, hts, st) = sut in
  List.iter (fun ht -> check_heap_type c ht at) hts;
  check_str_type c st at

let check_sub_type_sub (c : context) (sut : sub_type) x at =
  let SubT (_fin, hts, st) = sut in
  List.iter (fun hti ->
    let xi = match hti with VarHT (StatX xi) -> xi | _ -> assert false in
    let SubT (fini, _, sti) = unroll_def_type (type_ c (xi @@ at)) in
    require (xi < x) at ("forward use of type " ^ I32.to_string_u xi ^
      " in sub type definition");
    require (fini = NoFinal) at ("sub type " ^ I32.to_string_u x ^
      " has final super type " ^ I32.to_string_u xi);
    require (match_str_type c.types st sti) at ("sub type " ^ I32.to_string_u x ^
      " does not match super type " ^ I32.to_string_u xi)
  ) hts

let check_rec_type (c : context) (rt : rec_type) at : context =
  let RecT sts = rt in
  let x = Lib.List32.length c.types in
  let c' = {c with types = c.types @ roll_def_types x rt} in
  List.iter (fun st -> check_sub_type c' st at) sts;
  Lib.List32.iteri
    (fun i st -> check_sub_type_sub c' st (Int32.add x i) at) sts;
  c'

let check_type (c : context) (t : type_) : context =
  check_rec_type c t.it t.at


let diff_ref_type (nul1, ht1) (nul2, ht2) =
  match nul2 with
  | Null -> (NoNull, ht1)
  | NoNull -> (nul1, ht1)
>>>>>>> dd08eeb3


(* Stack typing *)

(*
 * Note: The declarative typing rules are non-deterministic, that is, they
 * have the liberty to locally "guess" the right types implied by the context.
 * In the algorithmic formulation required here, stack types may hence pick
 * `BotT` as the principal choice for a locally unknown type.
 * Furthermore, an ellipses flag represents arbitrary sequences
 * of unknown types, in order to handle stack polymorphism algorithmically.
 *)

type ellipses = NoEllipses | Ellipses
type infer_result_type = ellipses * val_type list
type infer_func_type = {ins : infer_result_type; outs : infer_result_type}
type infer_instr_type = infer_func_type * idx list

let stack ts = (NoEllipses, ts)
let (-->) ts1 ts2 = {ins = NoEllipses, ts1; outs = NoEllipses, ts2}
let (-->...) ts1 ts2 = {ins = Ellipses, ts1; outs = Ellipses, ts2}

let check_stack (c : context) ts1 ts2 at =
  require
    ( List.length ts1 = List.length ts2 &&
      List.for_all2 (match_val_type c.types) ts1 ts2 ) at
    ("type mismatch: instruction requires " ^ string_of_result_type ts2 ^
     " but stack has " ^ string_of_result_type ts1)

let pop c (ell1, ts1) (ell2, ts2) at =
  let n1 = List.length ts1 in
  let n2 = List.length ts2 in
  let n = min n1 n2 in
  let n3 = if ell2 = Ellipses then (n1 - n) else 0 in
  check_stack c (Lib.List.make n3 (BotT : val_type) @ Lib.List.drop (n2 - n) ts2) ts1 at;
  (ell2, if ell1 = Ellipses then [] else Lib.List.take (n2 - n) ts2)

let push c (ell1, ts1) (ell2, ts2) =
  assert (ell1 = NoEllipses || ts2 = []);
  (if ell1 = Ellipses || ell2 = Ellipses then Ellipses else NoEllipses),
  ts2 @ ts1

let peek i (ell, ts) : val_type =
  try List.nth (List.rev ts) i with Failure _ -> BotT

let peek_ref i (ell, ts) at : ref_type =
  match peek i (ell, ts) with
  | RefT rt -> rt
  | BotT -> (NoNull, BotHT)
  | t ->
    error at
      ("type mismatch: instruction requires reference type" ^
       " but stack has " ^ string_of_val_type t)


(* Type Synthesis *)

let type_num = Value.type_of_op
let type_vec = Value.type_of_vecop
let type_vec_lane = function
  | Value.V128 laneop -> V128.type_of_lane laneop

let type_cvtop at = function
  | Value.I32 cvtop ->
    let open I32Op in
    (match cvtop with
    | ExtendSI32 | ExtendUI32 -> error at "invalid conversion"
    | WrapI64 -> I64T
    | TruncSF32 | TruncUF32 | TruncSatSF32 | TruncSatUF32
    | ReinterpretFloat -> F32T
    | TruncSF64 | TruncUF64 | TruncSatSF64 | TruncSatUF64 -> F64T
    ), I32T
  | Value.I64 cvtop ->
    let open I64Op in
    (match cvtop with
    | ExtendSI32 | ExtendUI32 -> I32T
    | WrapI64 -> error at "invalid conversion"
    | TruncSF32 | TruncUF32 | TruncSatSF32 | TruncSatUF32 -> F32T
    | TruncSF64 | TruncUF64 | TruncSatSF64 | TruncSatUF64
    | ReinterpretFloat -> F64T
    ), I64T
  | Value.F32 cvtop ->
    let open F32Op in
    (match cvtop with
    | ConvertSI32 | ConvertUI32 | ReinterpretInt -> I32T
    | ConvertSI64 | ConvertUI64 -> I64T
    | PromoteF32 -> error at "invalid conversion"
    | DemoteF64 -> F64T
    ), F32T
  | Value.F64 cvtop ->
    let open F64Op in
    (match cvtop with
    | ConvertSI32 | ConvertUI32 -> I32T
    | ConvertSI64 | ConvertUI64 | ReinterpretInt -> I64T
    | PromoteF32 -> F32T
    | DemoteF64 -> error at "invalid conversion"
    ), F64T

let num_lanes = function
  | Value.V128 laneop -> V128.num_lanes laneop

let lane_extractop = function
  | Value.V128 extractop ->
    let open V128 in let open V128Op in
    match extractop with
    | I8x16 (Extract (i, _)) | I16x8 (Extract (i, _))
    | I32x4 (Extract (i, _)) | I64x2 (Extract (i, _))
    | F32x4 (Extract (i, _)) | F64x2 (Extract (i, _)) -> i

let lane_replaceop = function
  | Value.V128 replaceop ->
    let open V128 in let open V128Op in
    match replaceop with
    | I8x16 (Replace i) | I16x8 (Replace i)
    | I32x4 (Replace i) | I64x2 (Replace i)
    | F32x4 (Replace i) | F64x2 (Replace i) -> i

let type_externop op =
  match op with
  | Internalize -> ExternHT, AnyHT
  | Externalize -> AnyHT, ExternHT


(* Expressions *)

let check_pack sz t_sz at =
  require (Pack.packed_size sz < t_sz) at "invalid sign extension"

let check_unop unop at =
  match unop with
  | Value.I32 (IntOp.ExtendS sz) | Value.I64 (IntOp.ExtendS sz) ->
    check_pack sz (num_size (Value.type_of_op unop)) at
  | _ -> ()

let check_vec_binop binop at =
  match binop with
  | Value.(V128 (V128.I8x16 (V128Op.Shuffle is))) ->
    if List.exists ((<=) 32) is then
      error at "invalid lane index"
  | _ -> ()

let check_memop (c : context) (memop : ('t, 's) memop) ty_size get_sz at =
  let _mt = memory c (0l @@ at) in
  let size =
    match get_sz memop.pack with
    | None -> ty_size memop.ty
    | Some sz ->
      check_pack sz (ty_size memop.ty) at;
      Pack.packed_size sz
  in
  require (1 lsl memop.align <= size) at
    "alignment must not be larger than natural";
  memop.ty


(*
 * Conventions:
 *   c  : context
 *   e  : instr
 *   es : instr list
 *   v  : value
 *   t  : val_type
 *   ts : result_type
 *   x  : variable
 *
 * Note: To deal with the non-determinism in some of the declarative rules,
 * the function takes the current stack `s` as an additional argument, allowing
 * it to "peek" when it would otherwise have to guess an input type.
 *
 * Furthermore, stack-polymorphic types are given with the `-->...` operator:
 * a type `ts1 -->... ts2` expresses any type `(ts1' @ ts1) -> (ts2' @ ts2)`
 * where `ts1'` and `ts2'` would be chosen non-deterministically in the
 * declarative typing rules.
 *)

let check_resume_table (c : context) ts2 (xys : (idx * idx) list) at =
  List.iter (fun (x1, x2) ->
    let FuncT (ts3, ts4) = as_func_tag_type (tag c x1) in
    let (_, ts') = label c x2 in
    match Lib.List.last_opt ts'  with
    | Some (RefT (nul', DefHT (DefContT (ContT ht')))) ->
      let ft' = as_func_heap_type ht' in
      require (match_func_type (FuncT (ts4, ts2)) ft') x2.at
        "type mismatch in continuation type";
      check_stack c (ts3 @ [RefT (nul', DefHT (DefContT (ContT ht')))]) ts' x2.at
    | _ ->
      error at
        ("type mismatch: instruction requires continuation reference type" ^
          " but label has " ^ string_of_result_type ts')
  ) xys

let check_block_type (c : context) (bt : block_type) at : instr_type =
  match bt with
  | ValBlockType None -> InstrT ([], [], [])
  | ValBlockType (Some t) -> check_val_type c t at; InstrT ([], [t], [])
  | VarBlockType x ->
    let FuncT (ts1, ts2) = func_type c x in InstrT (ts1, ts2, [])

let rec check_instr (c : context) (e : instr) (s : infer_result_type) : infer_instr_type =
  match e.it with
  | Unreachable ->
    [] -->... [], []

  | Nop ->
    [] --> [], []

  | Drop ->
    [peek 0 s] --> [], []

  | Select None ->
    let t = peek 1 s in
    require (is_num_type t || is_vec_type t) e.at
      ("type mismatch: instruction requires numeric or vector type" ^
       " but stack has " ^ string_of_val_type t);
    [t; t; NumT I32T] --> [t], []

  | Select (Some ts) ->
    require (List.length ts = 1) e.at
      "invalid result arity other than 1 is not (yet) allowed";
    check_result_type c ts e.at;
    (ts @ ts @ [NumT I32T]) --> ts, []

  | Block (bt, es) ->
    let InstrT (ts1, ts2, xs) as it = check_block_type c bt e.at in
    check_block {c with labels = (BlockLabel, ts2) :: c.labels} es it e.at;
    ts1 --> ts2, List.map (fun x -> x @@ e.at) xs

  | Loop (bt, es) ->
    let InstrT (ts1, ts2, xs) as it = check_block_type c bt e.at in
    check_block {c with labels = (BlockLabel, ts1) :: c.labels} es it e.at;
    ts1 --> ts2, List.map (fun x -> x @@ e.at) xs

  | If (bt, es1, es2) ->
    let InstrT (ts1, ts2, xs) as it = check_block_type c bt e.at in
    check_block {c with labels = (BlockLabel, ts2) :: c.labels} es1 it e.at;
    check_block {c with labels = (BlockLabel, ts2) :: c.labels} es2 it e.at;
    (ts1 @ [NumT I32T]) --> ts2, List.map (fun x -> x @@ e.at) xs

  | Throw x ->
    let tag = tag c x in
    let tagtype = check_tag_type c tag e.at in
    let FuncT (ts1, _) = as_func_tag_type tagtype in
    ts1 -->... [], []

  | Rethrow x ->
    let (kind, _) = label c x in
    require (kind = CatchLabel) e.at "invalid rethrow label";
    [] -->... [], []

  | TryCatch (bt, es, cts, ca) ->
    let InstrT (ts1, ts2, xs) as ft = check_block_type c bt e.at in
    let c_try = {c with labels = (BlockLabel, ts2) :: c.labels} in
    let c_catch = {c with labels = (CatchLabel, ts2) :: c.labels} in
    check_block c_try es ft e.at;
    List.iter (fun ct -> check_catch ct c_catch ft e.at) cts;
    Lib.Option.app (fun es -> check_block c_catch es ft e.at) ca;
    ts1 --> ts2, List.map (fun x -> x @@ e.at) xs

  | TryDelegate (bt, es, x) ->
    let InstrT (ts1, ts2, xs) as ft = check_block_type c bt e.at in
    ignore (label c x);
    check_block {c with labels = (BlockLabel, ts2) :: c.labels} es ft e.at;
    ts1 --> ts2, List.map (fun x -> x @@ e.at) xs

  | Br x ->
    let (_, ts) = label c x in
    ts -->... [], []

  | BrIf x ->
    let (_, ts) = label c x in
    (ts @ [NumT I32T]) --> ts, []

  | BrTable (xs, x) ->
    let n = List.length (snd (label c x)) in
    let ts = List.init n (fun i -> peek (n - i) s) in
    check_stack c ts (snd (label c x)) x.at;
    List.iter (fun x' -> check_stack c ts (snd (label c x')) x'.at) xs;
    (ts @ [NumT I32T]) -->... [], []

  | BrOnNull x ->
<<<<<<< HEAD
    let (_, ht) = peek_ref 0 s e.at in
    let (_, ts) = label c x in
    (ts @ [RefT (Null, ht)]) --> (ts @ [RefT (NoNull, ht)]), []
=======
    let (_nul, ht) = peek_ref 0 s e.at in
    (label c x @ [RefT (Null, ht)]) --> (label c x @ [RefT (NoNull, ht)]), []
>>>>>>> dd08eeb3

  | BrOnNonNull x ->
    let (_nul, ht) = peek_ref 0 s e.at in
    let t' = RefT (NoNull, ht) in
    let (_, ts) = label c x in
    require (ts <> []) e.at
      ("type mismatch: instruction requires type " ^ string_of_val_type t' ^
<<<<<<< HEAD
       " but label has " ^ string_of_result_type (snd (label c x)));
    let ts0, t1 = Lib.List.split_last (snd (label c x)) in
    require (match_val_type t' t1) e.at
=======
       " but label has " ^ string_of_result_type (label c x));
    let ts0, t1 = Lib.List.split_last (label c x) in
    require (match_val_type c.types t' t1) e.at
>>>>>>> dd08eeb3
      ("type mismatch: instruction requires type " ^ string_of_val_type t' ^
       " but label has " ^ string_of_result_type ts);
    (ts0 @ [RefT (Null, ht)]) --> ts0, []

  | BrOnCast (x, rt1, rt2) ->
    check_ref_type c rt1 e.at;
    check_ref_type c rt2 e.at;
    require
      (match_ref_type c.types rt2 rt1) e.at
      ("type mismatch on cast: type " ^ string_of_ref_type rt2 ^
       " does not match " ^ string_of_ref_type rt1);
    require (label c x <> []) e.at
      ("type mismatch: instruction requires type " ^ string_of_ref_type rt2 ^
       " but label has " ^ string_of_result_type (label c x));
    let ts0, t1 = Lib.List.split_last (label c x) in
    require (match_val_type c.types (RefT rt2) t1) e.at
      ("type mismatch: instruction requires type " ^ string_of_ref_type rt2 ^
       " but label has " ^ string_of_result_type (label c x));
    (ts0 @ [RefT rt1]) --> (ts0 @ [RefT (diff_ref_type rt1 rt2)]), []

  | BrOnCastFail (x, rt1, rt2) ->
    check_ref_type c rt1 e.at;
    check_ref_type c rt2 e.at;
    let rt1' = diff_ref_type rt1 rt2 in
    require
      (match_ref_type c.types rt2 rt1) e.at
      ("type mismatch on cast: type " ^ string_of_ref_type rt2 ^
       " does not match " ^ string_of_ref_type rt1);
    require (label c x <> []) e.at
      ("type mismatch: instruction requires type " ^ string_of_ref_type rt1' ^
       " but label has " ^ string_of_result_type (label c x));
    let ts0, t1 = Lib.List.split_last (label c x) in
    require (match_val_type c.types (RefT rt1') t1) e.at
      ("type mismatch: instruction requires type " ^ string_of_ref_type rt1' ^
       " but label has " ^ string_of_result_type (label c x));
    (ts0 @ [RefT rt1]) --> (ts0 @ [RefT rt2]), []

  | Return ->
    c.results -->... [], []

  | Call x ->
    let FuncT (ts1, ts2) = as_func_str_type (expand_def_type (func c x)) in
    ts1 --> ts2, []

  | CallRef x ->
    let FuncT (ts1, ts2) = func_type c x in
    (ts1 @ [RefT (Null, DefHT (type_ c x))]) --> ts2, []

  | CallIndirect (x, y) ->
    let TableT (lim, t) = table c x in
    let FuncT (ts1, ts2) = func_type c y in
    require (match_ref_type c.types t (Null, FuncHT)) x.at
      ("type mismatch: instruction requires table of function type" ^
       " but table has element type " ^ string_of_ref_type t);
    (ts1 @ [NumT I32T]) --> ts2, []

  | ReturnCall x ->
    let FuncT (ts1, ts2) = as_func_str_type (expand_def_type (func c x)) in
    require (match_result_type c.types ts2 c.results) e.at
      ("type mismatch: current function requires result type " ^
       string_of_result_type c.results ^
       " but callee returns " ^ string_of_result_type ts2);
    ts1 -->... [], []

  | ReturnCallRef x ->
    let FuncT (ts1, ts2) = func_type c x in
    require (match_result_type c.types ts2 c.results) e.at
      ("type mismatch: current function requires result type " ^
       string_of_result_type c.results ^
       " but callee returns " ^ string_of_result_type ts2);
    (ts1 @ [RefT (Null, DefHT (type_ c x))]) -->... [], []

  | ReturnCallIndirect (x, y) ->
    let TableT (_lim, t) = table c x in
    let FuncT (ts1, ts2) = func_type c y in
    require (match_result_type c.types ts2 c.results) e.at
      ("type mismatch: current function requires result type " ^
       string_of_result_type c.results ^
       " but callee returns " ^ string_of_result_type ts2);
    (ts1 @ [NumT I32T]) -->... [], []

  | ContNew x ->
    let ct = cont_type c x in
    let ft = as_func_cont_type ct in
    [RefT (Null, DefHT (DefFuncT ft))] -->
    [RefT (NoNull, DefHT (DefContT ct))], []

  | ContBind (x, y) ->
    let ct = cont_type c x in
    let FuncT (ts1, ts2) = as_func_cont_type ct in
    let ct' = cont_type c y in
    let FuncT (ts1', _) as ft' = as_func_cont_type ct' in
    require (List.length ts1 >= List.length ts1') x.at
      "type mismatch in continuation arguments";
    let ts11, ts12 = Lib.List.split (List.length ts1 - List.length ts1') ts1 in
    require (match_func_type (FuncT (ts12, ts2)) ft') e.at
      "type mismatch in continuation types";
    (ts11 @ [RefT (Null, DefHT (DefContT ct))]) -->
      [RefT (NoNull, DefHT (DefContT ct'))], []

  | Suspend x ->
    let tag = tag c x in
    let FuncT (ts1, ts2) = as_func_tag_type tag in
    ts1 --> ts2, []

  | Resume (x, xys) ->
    let ct = cont_type c x in
    let FuncT (ts1, ts2) = as_func_cont_type ct in
    check_resume_table c ts2 xys e.at;
    (ts1 @ [RefT (Null, DefHT (DefContT ct))]) --> ts2, []

  | ResumeThrow (x, y, xys) ->
    let ct = cont_type c x in
    let FuncT (ts1, ts2) = as_func_cont_type ct in
    let tag = tag c y in
    let FuncT (ts0, _) = as_func_tag_type tag in
    check_resume_table c ts2 xys e.at;
    (ts0 @ [RefT (Null, DefHT (DefContT ct))]) --> ts2, []

  | Barrier (bt, es) ->
    let InstrT (ts1, ts2, xs) as ft = check_block_type c bt e.at in
    check_block {c with labels = (BlockLabel, ts2) :: c.labels} es ft e.at;
    ts1 --> ts2, List.map (fun x -> x @@ e.at) xs

  | LocalGet x ->
    let LocalT (init, t) = local c x in
    require (init = Set) x.at "uninitialized local";
    [] --> [t], []

  | LocalSet x ->
    let LocalT (_init, t) = local c x in
    [t] --> [], [x]

  | LocalTee x ->
    let LocalT (_init, t) = local c x in
    [t] --> [t], [x]

  | GlobalGet x ->
    let GlobalT (_mut, t) = global c x in
    [] --> [t], []

  | GlobalSet x ->
    let GlobalT (mut, t) = global c x in
    require (mut = Var) x.at "immutable global";
    [t] --> [], []

  | TableGet x ->
    let TableT (_lim, rt) = table c x in
    [NumT I32T] --> [RefT rt], []

  | TableSet x ->
    let TableT (_lim, rt) = table c x in
    [NumT I32T; RefT rt] --> [], []

  | TableSize x ->
    let _tt = table c x in
    [] --> [NumT I32T], []

  | TableGrow x ->
    let TableT (_lim, rt) = table c x in
    [RefT rt; NumT I32T] --> [NumT I32T], []

  | TableFill x ->
    let TableT (_lim, rt) = table c x in
    [NumT I32T; RefT rt; NumT I32T] --> [], []

  | TableCopy (x, y) ->
    let TableT (_lim1, t1) = table c x in
    let TableT (_lim2, t2) = table c y in
    require (match_ref_type c.types t2 t1) x.at
      ("type mismatch: source element type " ^ string_of_ref_type t1 ^
       " does not match destination element type " ^ string_of_ref_type t2);
    [NumT I32T; NumT I32T; NumT I32T] --> [], []

  | TableInit (x, y) ->
    let TableT (_lim1, t1) = table c x in
    let t2 = elem c y in
    require (match_ref_type c.types t2 t1) x.at
      ("type mismatch: element segment's type " ^ string_of_ref_type t1 ^
       " does not match table's element type " ^ string_of_ref_type t2);
    [NumT I32T; NumT I32T; NumT I32T] --> [], []

  | ElemDrop x ->
    ignore (elem c x);
    [] --> [], []

  | Load memop ->
    let t = check_memop c memop num_size (Lib.Option.map fst) e.at in
    [NumT I32T] --> [NumT t], []

  | Store memop ->
    let t = check_memop c memop num_size (fun sz -> sz) e.at in
    [NumT I32T; NumT t] --> [], []

  | VecLoad memop ->
    let t = check_memop c memop vec_size (Lib.Option.map fst) e.at in
    [NumT I32T] --> [VecT t], []

  | VecStore memop ->
    let t = check_memop c memop vec_size (fun _ -> None) e.at in
    [NumT I32T; VecT t] --> [], []

  | VecLoadLane (memop, i) ->
    let t = check_memop c memop vec_size (fun sz -> Some sz) e.at in
    require (i < vec_size t / Pack.packed_size memop.pack) e.at
      "invalid lane index";
    [NumT I32T; VecT t] -->  [VecT t], []

  | VecStoreLane (memop, i) ->
    let t = check_memop c memop vec_size (fun sz -> Some sz) e.at in
    require (i < vec_size t / Pack.packed_size memop.pack) e.at
      "invalid lane index";
    [NumT I32T; VecT t] -->  [], []

  | MemorySize ->
    let _mt = memory c (0l @@ e.at) in
    [] --> [NumT I32T], []

  | MemoryGrow ->
    let _mt = memory c (0l @@ e.at) in
    [NumT I32T] --> [NumT I32T], []

  | MemoryFill ->
    let _mt = memory c (0l @@ e.at) in
    [NumT I32T; NumT I32T; NumT I32T] --> [], []

  | MemoryCopy ->
    let _mt = memory c (0l @@ e.at) in
    [NumT I32T; NumT I32T; NumT I32T] --> [], []

  | MemoryInit x ->
    let _mt = memory c (0l @@ e.at) in
    let () = data c x in
    [NumT I32T; NumT I32T; NumT I32T] --> [], []

  | DataDrop x ->
    let () = data c x in
    [] --> [], []

  | RefNull ht ->
    check_heap_type c ht e.at;
    [] --> [RefT (Null, ht)], []

  | RefFunc x ->
    let dt = func c x in
    refer_func c x;
    [] --> [RefT (NoNull, DefHT dt)], []

  | RefIsNull ->
    let (_nul, ht) = peek_ref 0 s e.at in
    [RefT (Null, ht)] --> [NumT I32T], []

  | RefAsNonNull ->
    let (_nul, ht) = peek_ref 0 s e.at in
    [RefT (Null, ht)] --> [RefT (NoNull, ht)], []

  | RefTest rt ->
    let (_nul, ht) = rt in
    check_ref_type c rt e.at;
    [RefT (Null, top_of_heap_type c.types ht)] --> [NumT I32T], []

  | RefCast rt ->
    let (nul, ht) = rt in
    check_ref_type c rt e.at;
    [RefT (Null, top_of_heap_type c.types ht)] --> [RefT (nul, ht)], []

  | RefEq ->
    [RefT (Null, EqHT); RefT (Null, EqHT)] --> [NumT I32T], []

  | RefI31 ->
    [NumT I32T] --> [RefT (NoNull, I31HT)], []

  | I31Get ext ->
    [RefT (Null, I31HT)] --> [NumT I32T], []

  | StructNew (x, initop) ->
    let StructT fts = struct_type c x in
    require
      ( initop = Explicit || List.for_all (fun ft ->
          defaultable (unpacked_field_type ft)) fts ) x.at
      "field type is not defaultable";
    let ts = if initop = Implicit then [] else List.map unpacked_field_type fts in
    ts --> [RefT (NoNull, DefHT (type_ c x))], []

  | StructGet (x, y, exto) ->
    let StructT fts = struct_type c x in
    require (y.it < Lib.List32.length fts) y.at
      ("unknown field " ^ I32.to_string_u y.it);
    let FieldT (_mut, st) = Lib.List32.nth fts y.it in
    require ((exto <> None) == is_packed_storage_type st) y.at
      ("field is " ^ (if exto = None then "packed" else "unpacked"));
    let t = unpacked_storage_type st in
    [RefT (Null, DefHT (type_ c x))] --> [t], []

  | StructSet (x, y) ->
    let StructT fts = struct_type c x in
    require (y.it < Lib.List32.length fts) y.at
      ("unknown field " ^ I32.to_string_u y.it);
    let FieldT (mut, st) = Lib.List32.nth fts y.it in
    require (mut == Var) y.at "field is immutable";
    let t = unpacked_storage_type st in
    [RefT (Null, DefHT (type_ c x)); t] --> [], []

  | ArrayNew (x, initop) ->
    let ArrayT ft = array_type c x in
    require
      (initop = Explicit || defaultable (unpacked_field_type ft)) x.at
      "array type is not defaultable";
    let ts = if initop = Implicit then [] else [unpacked_field_type ft] in
    (ts @ [NumT I32T]) --> [RefT (NoNull, DefHT (type_ c x))], []

  | ArrayNewFixed (x, n) ->
    let ArrayT ft = array_type c x in
    let ts = Lib.List32.make n (unpacked_field_type ft) in
    ts --> [RefT (NoNull, DefHT (type_ c x))], []

  | ArrayNewElem (x, y) ->
    let ArrayT ft = array_type c x in
    let rt = elem c y in
    require (match_val_type c.types (RefT rt) (unpacked_field_type ft)) x.at
      ("type mismatch: element segment's type " ^ string_of_ref_type rt ^
       " does not match array's field type " ^ string_of_field_type ft);
    [NumT I32T; NumT I32T] --> [RefT (NoNull, DefHT (type_ c x))], []

  | ArrayNewData (x, y) ->
    let ArrayT ft = array_type c x in
    let () = data c y in
    let t = unpacked_field_type ft in
    require (is_num_type t || is_vec_type t) x.at
      "array type is not numeric or vector";
    [NumT I32T; NumT I32T] --> [RefT (NoNull, DefHT (type_ c x))], []

  | ArrayGet (x, exto) ->
    let ArrayT (FieldT (_mut, st)) = array_type c x in
    require ((exto <> None) == is_packed_storage_type st) e.at
      ("array is " ^ (if exto = None then "packed" else "unpacked"));
    let t = unpacked_storage_type st in
    [RefT (Null, DefHT (type_ c x)); NumT I32T] --> [t], []

  | ArraySet x ->
    let ArrayT (FieldT (mut, st)) = array_type c x in
    require (mut == Var) e.at "array is immutable";
    let t = unpacked_storage_type st in
    [RefT (Null, DefHT (type_ c x)); NumT I32T; t] --> [], []

  | ArrayLen ->
    [RefT (Null, ArrayHT)] --> [NumT I32T], []

  | ArrayCopy (x, y) ->
    let ArrayT (FieldT (mutd, std)) = array_type c x in
    let ArrayT (FieldT (_muts, sts)) = array_type c y in
    require (mutd = Var) e.at "destination array is immutable";
    require (match_storage_type c.types sts std) e.at "array types do not match";
    [RefT (Null, DefHT (type_ c x)); NumT I32T; RefT (Null, DefHT (type_ c y)); NumT I32T; NumT I32T] --> [], []

  | ArrayFill x ->
    let ArrayT (FieldT (mut, st)) = array_type c x in
    require (mut = Var) e.at "array is immutable";
    let t = unpacked_storage_type st in
    [RefT (Null, DefHT (type_ c x)); NumT I32T; t; NumT I32T] --> [], []

  | ArrayInitData (x, y) ->
    let ArrayT (FieldT (mut, st)) = array_type c x in
    require (mut = Var) e.at "array is immutable";
    let () = data c y in
    let t = unpacked_storage_type st in
    require (is_num_type t || is_vec_type t) x.at
      "array type is not numeric or vector";
    [RefT (Null, DefHT (type_ c x)); NumT I32T; NumT I32T; NumT I32T] --> [], []

  | ArrayInitElem (x, y) ->
    let ArrayT (FieldT (mut, st)) = array_type c x in
    require (mut = Var) e.at "array is immutable";
    let rt = elem c y in
    require (match_val_type c.types (RefT rt) (unpacked_storage_type st)) x.at
      ("type mismatch: element segment's type " ^ string_of_ref_type rt ^
       " does not match array's field type " ^ string_of_field_type (FieldT (mut, st)));
    [RefT (Null, DefHT (type_ c x)); NumT I32T; NumT I32T; NumT I32T] --> [], []

  | ExternConvert op ->
    let ht1, ht2 = type_externop op in
    let (nul, _ht) = peek_ref 0 s e.at in
    [RefT (nul, ht1)] --> [RefT (nul, ht2)], []

  | Const v ->
    let t = NumT (type_num v.it) in
    [] --> [t], []

  | Test testop ->
    let t = NumT (type_num testop) in
    [t] --> [NumT I32T], []

  | Compare relop ->
    let t = NumT (type_num relop) in
    [t; t] --> [NumT I32T], []

  | Unary unop ->
    check_unop unop e.at;
    let t = NumT (type_num unop) in
    [t] --> [t], []

  | Binary binop ->
    let t = NumT (type_num binop) in
    [t; t] --> [t], []

  | Convert cvtop ->
    let t1, t2 = type_cvtop e.at cvtop in
    [NumT t1] --> [NumT t2], []

  | VecConst v ->
    let t = VecT (type_vec v.it) in
    [] --> [t], []

  | VecTest testop ->
    let t = VecT (type_vec testop) in
    [t] --> [NumT I32T], []

  | VecUnary unop ->
    let t = VecT (type_vec unop) in
    [t] --> [t], []

  | VecBinary binop ->
    check_vec_binop binop e.at;
    let t = VecT (type_vec binop) in
    [t; t] --> [t], []

  | VecCompare relop ->
    let t = VecT (type_vec relop) in
    [t; t] --> [t], []

  | VecConvert cvtop ->
    let t = VecT (type_vec cvtop) in
    [t] --> [t], []

  | VecShift shiftop ->
    let t = VecT (type_vec shiftop) in
    [t; NumT I32T] --> [t], []

  | VecBitmask bitmaskop ->
    let t = VecT (type_vec bitmaskop) in
    [t] --> [NumT I32T], []

  | VecTestBits vtestop ->
    let t = VecT (type_vec vtestop) in
    [t] --> [NumT I32T], []

  | VecUnaryBits vunop ->
    let t = VecT (type_vec vunop) in
    [t] --> [t], []

  | VecBinaryBits vbinop ->
    let t = VecT (type_vec vbinop) in
    [t; t] --> [t], []

  | VecTernaryBits vternop ->
    let t = VecT (type_vec vternop) in
    [t; t; t] --> [t], []

  | VecSplat splatop ->
    let t1 = NumT (type_vec_lane splatop) in
    let t2 = VecT (type_vec splatop) in
    [t1] --> [t2], []

  | VecExtract extractop ->
    let t1 = VecT (type_vec extractop) in
    let t2 = NumT (type_vec_lane extractop) in
    require (lane_extractop extractop < num_lanes extractop) e.at
      "invalid lane index";
    [t1] --> [t2], []

  | VecReplace replaceop ->
    let t1 = VecT (type_vec replaceop) in
    let t2 = NumT (type_vec_lane replaceop) in
    require (lane_replaceop replaceop < num_lanes replaceop) e.at
      "invalid lane index";
    [t1; t2] --> [t1], []

and check_seq (c : context) (s : infer_result_type) (es : instr list)
  : infer_result_type * idx list =
  match es with
  | [] ->
    s, []

  | e::es' ->
    let {ins; outs}, xs = check_instr c e s in
    check_seq (init_locals c xs) (push c outs (pop c ins s e.at)) es'

and check_block (c : context) (es : instr list) (it : instr_type) at =
  let InstrT (ts1, ts2, _xs) = it in
  let s, xs' = check_seq c (stack ts1) es in
  let s' = pop c (stack ts2) s at in
  require (snd s' = []) at
    ("type mismatch: block requires " ^ string_of_result_type ts2 ^
     " but stack has " ^ string_of_result_type (snd s))

and check_catch (ct : idx * instr list) (c : context) (ft : instr_type) at =
  let (x, es) = ct in
  let FuncT (ts1, _) = as_func_tag_type (tag c x) in
  let InstrT (_, ts2, xs) = ft in
  check_block c es (InstrT (ts1, ts2, xs)) at

(* Functions & Constants *)

(*
 * Conventions:
 *   c : context
 *   m : module_
 *   f : func
 *   e : instr
 *   v : value
 *   t : val_type
 *   s : func_type
 *   x : variable
 *)

let check_local (c : context) (loc : local) : local_type =
  check_val_type c loc.it.ltype loc.at;
  let init = if defaultable loc.it.ltype then Set else Unset in
  LocalT (init, loc.it.ltype)

let check_func (c : context) (f : func) : context =
  let {ftype; locals; body} = f.it in
  let _ft = func_type c ftype in
  {c with funcs = c.funcs @ [type_ c ftype]}

let check_func_body (c : context) (f : func) =
  let {ftype; locals; body} = f.it in
  let FuncT (ts1, ts2) = func_type c ftype in
  let lts = List.map (check_local c) locals in
  let c' =
    { c with
      locals = List.map (fun t -> LocalT (Set, t)) ts1 @ lts;
      results = ts2;
      labels = [(BlockLabel, ts2)]
    }
  in check_block c' body (InstrT ([], ts2, [])) f.at


let is_const (c : context) (e : instr) =
  match e.it with
  | Const _ | VecConst _
  | RefNull _ | RefFunc _
  | RefI31 | StructNew _ | ArrayNew _ | ArrayNewFixed _ -> true
  | GlobalGet x -> let GlobalT (mut, _t) = global c x in mut = Cons
  | _ -> false

let check_const (c : context) (const : const) (t : val_type) =
  require (List.for_all (is_const c) const.it) const.at
    "constant expression required";
  check_block c const.it (InstrT ([], [t], [])) const.at


(* Globals, Tables, Memories, Tags *)

let check_global (c : context) (glob : global) : context =
  let {gtype; ginit} = glob.it in
  let GlobalT (_mut, t) = gtype in
  check_global_type c gtype glob.at;
  check_const c ginit t;
  {c with globals = c.globals @ [gtype]}

let check_table (c : context) (tab : table) : context =
  let {ttype; tinit} = tab.it in
  let TableT (_lim, rt) = ttype in
  check_table_type c ttype tab.at;
  check_const c tinit (RefT rt);
  {c with tables = c.tables @ [ttype]}

let check_memory (c : context) (mem : memory) : context =
  let {mtype} = mem.it in
  check_memory_type c mtype mem.at;
  {c with memories = c.memories @ [mtype]}

let check_elem_mode (c : context) (t : ref_type) (mode : segment_mode) =
  match mode.it with
  | Passive -> ()
  | Active {index; offset} ->
    let TableT (_lim, et) = table c index in
    require (match_ref_type c.types t et) mode.at
      ("type mismatch: element segment's type " ^ string_of_ref_type t ^
       " does not match table's element type " ^ string_of_ref_type et);
    check_const c offset (NumT I32T)
  | Declarative -> ()

let check_elem (c : context) (seg : elem_segment) : context =
  let {etype; einit; emode} = seg.it in
  check_ref_type c etype seg.at;
  List.iter (fun const -> check_const c const (RefT etype)) einit;
  check_elem_mode c etype emode;
  {c with elems = c.elems @ [etype]}

let check_data_mode (c : context) (mode : segment_mode) =
  match mode.it with
  | Passive -> ()
  | Active {index; offset} ->
    ignore (memory c index);
    check_const c offset (NumT I32T)
  | Declarative -> assert false

let check_data (c : context) (seg : data_segment) : context =
  let {dinit; dmode} = seg.it in
  check_data_mode c dmode;
  {c with datas = c.datas @ [()]}

let check_tag (c : context) (tag : tag) : context =
  let {tagtype} = tag.it in
  let tag' = check_tag_type c tagtype tag.at in
  {c with tags = c.tags @ [tag']}



(* Modules *)

let check_start (c : context) (start : start) =
  let {sfunc} = start.it in
  let ft = as_func_str_type (expand_def_type (func c sfunc)) in
  require (ft = FuncT ([], [])) start.at
    "start function must not have parameters or results"

let check_import (c : context) (im : import) : context =
  let {module_name = _; item_name = _; idesc} = im.it in
  match idesc.it with
  | FuncImport x ->
    let _ = func_type c x in
    {c with funcs = c.funcs @ [type_ c x]}
  | GlobalImport gt ->
    check_global_type c gt idesc.at;
    {c with globals = c.globals @ [gt]}
  | TableImport tt ->
    check_table_type c tt idesc.at;
    {c with tables = c.tables @ [tt]}
  | MemoryImport mt ->
<<<<<<< HEAD
    let mt' = check_memory_type c mt idesc.at in
    {c with memories = c.memories @ [mt']}
  | GlobalImport gt ->
    let gt' = check_global_type c gt idesc.at in
    {c with globals = c.globals @ [gt']}
  | TagImport x ->
     let et = check_tag_type c (TagT (VarHT (StatX x.it))) idesc.at in
     {c with tags = c.tags @ [et]}
=======
    check_memory_type c mt idesc.at;
    {c with memories = c.memories @ [mt]}
>>>>>>> dd08eeb3

module NameSet = Set.Make(struct type t = Ast.name let compare = compare end)

let check_export (c : context) (set : NameSet.t) (ex : export) : NameSet.t =
  let {name; edesc} = ex.it in
  (match edesc.it with
  | FuncExport x -> ignore (func c x)
  | GlobalExport x -> ignore (global c x)
  | TableExport x -> ignore (table c x)
  | MemoryExport x -> ignore (memory c x)
<<<<<<< HEAD
  | GlobalExport x -> ignore (global c x)
  | TagExport x -> ignore (tag c x)
=======
>>>>>>> dd08eeb3
  );
  require (not (NameSet.mem name set)) ex.at "duplicate export name";
  NameSet.add name set


let check_list f xs (c : context) : context =
  List.fold_left f c xs

let check_module (m : module_) =
  let refs = Free.module_ ({m.it with funcs = []; start = None} @@ m.at) in
  let c =
    {empty_context with refs}
    |> check_list check_type m.it.types
    |> check_list check_import m.it.imports
    |> check_list check_func m.it.funcs
<<<<<<< HEAD
    |> check_list check_global m.it.globals
    |> check_list check_tag m.it.tags
=======
>>>>>>> dd08eeb3
    |> check_list check_table m.it.tables
    |> check_list check_memory m.it.memories
    |> check_list check_global m.it.globals
    |> check_list check_elem m.it.elems
    |> check_list check_data m.it.datas
  in
  require (List.length c.memories <= 1) m.at
    "multiple memories are not allowed (yet)";
  List.iter (check_func_body c) m.it.funcs;
  Option.iter (check_start c) m.it.start;
  ignore (List.fold_left (check_export c) NameSet.empty m.it.exports)<|MERGE_RESOLUTION|>--- conflicted
+++ resolved
@@ -34,13 +34,8 @@
 }
 
 let empty_context =
-<<<<<<< HEAD
-  { types = []; funcs = []; tables = []; memories = [];
-    globals = []; tags = []; elems = []; datas = [];
-=======
   { types = []; funcs = []; globals = []; tables = []; memories = [];
-    elems = []; datas = [];
->>>>>>> dd08eeb3
+    tags = []; elems = []; datas = [];
     locals = []; results = []; labels = [];
     refs = Free.empty
   }
@@ -74,15 +69,12 @@
 let func_type (c : context) x =
   match expand_def_type (type_ c x) with
   | DefFuncT ft -> ft
-<<<<<<< HEAD
   | _ -> error x.at ("non-function type " ^ Int32.to_string x.it)
 
 let cont_type (c : context) x =
-  match type_ c x with
+  match expand_def_type (type_ c x) with
   | DefContT ct -> ct
   | _ -> error x.at ("non-continuation type " ^ Int32.to_string x.it)
-=======
-  | _ -> error x.at ("non-function type " ^ I32.to_string_u x.it)
 
 let struct_type (c : context) x =
   match expand_def_type (type_ c x) with
@@ -93,7 +85,6 @@
   match expand_def_type (type_ c x) with
   | DefArrayT at -> at
   | _ -> error x.at ("non-array type " ^ I32.to_string_u x.it)
->>>>>>> dd08eeb3
 
 let refer category (s : Free.Set.t) x =
   if not (Free.Set.mem x.it s) then
@@ -122,20 +113,12 @@
 
 let check_heap_type (c : context) (t : heap_type) at =
   match t with
-<<<<<<< HEAD
-  | FuncHT -> FuncHT
-  | ExternHT -> ExternHT
-  | VarHT (StatX x) -> DefHT (type_ c (x @@ at))
-  | DefHT _ -> t
-  | BotHT -> assert false
-=======
   | AnyHT | NoneHT | EqHT | I31HT | StructHT | ArrayHT
   | FuncHT | NoFuncHT
   | ExternHT | NoExternHT -> ()
   | VarHT (StatX x) -> let _dt = type_ c (x @@ at) in ()
   | VarHT (RecX _) | DefHT _ -> assert false
   | BotHT -> ()
->>>>>>> dd08eeb3
 
 let check_ref_type (c : context) (t : ref_type) at =
   match t with
@@ -175,7 +158,7 @@
 
 let check_cont_type (c : context) (ct : cont_type) at =
   match ct with
-  | ContT ft -> ContT (check_heap_type c ft at)
+  | ContT ft -> check_heap_type c ft at
 
 let check_table_type (c : context) (tt : table_type) at =
   let TableT (lim, t) = tt in
@@ -189,28 +172,18 @@
 
 let check_tag_type (c : context) (et : tag_type) at =
   match et with
-  | TagT ft -> TagT (check_heap_type c ft at)
+  | TagT ft -> check_heap_type c ft at
 
 let check_global_type (c : context) (gt : global_type) at =
-<<<<<<< HEAD
-  let GlobalT (mut, t) = gt in
-  let t' = check_val_type c t at in
-  GlobalT (mut, t')
-
-let check_def_type (c : context) (dt : def_type) at =
-  match dt with
-  | DefFuncT ft -> DefFuncT (check_func_type c ft at)
-  | DefContT ct -> DefContT (check_cont_type c ct at)
-=======
   let GlobalT (_mut, t) = gt in
   check_val_type c t at
-
 
 let check_str_type (c : context) (st : str_type) at =
   match st with
   | DefStructT st -> check_struct_type c st at
   | DefArrayT rt -> check_array_type c rt at
   | DefFuncT ft -> check_func_type c ft at
+  | DefContT ct -> check_cont_type c ct at
 
 let check_sub_type (c : context) (sut : sub_type) at =
   let SubT (_fin, hts, st) = sut in
@@ -247,7 +220,6 @@
   match nul2 with
   | Null -> (NoNull, ht1)
   | NoNull -> (nul1, ht1)
->>>>>>> dd08eeb3
 
 
 (* Stack typing *)
@@ -424,15 +396,35 @@
  *)
 
 let check_resume_table (c : context) ts2 (xys : (idx * idx) list) at =
+  let is_heap_cont_type = function
+    | VarHT (StatX x) ->
+       (try ignore(cont_type c (x @@ at)); true with _ -> false)
+    | DefHT dt ->
+       (match expand_def_type dt with
+        | DefContT _ -> true
+        | _ -> false)
+    | _ -> false
+  in
+  let extract_cont_heap_type = function
+    | VarHT (StatX x) ->
+       let ContT ht = cont_type c (x @@ at) in
+       ht
+    | DefHT dt ->
+       (match expand_def_type dt with
+        | DefContT (ContT ht) -> ht
+        | _ -> assert false)
+    | _ -> assert false
+  in
   List.iter (fun (x1, x2) ->
     let FuncT (ts3, ts4) = as_func_tag_type (tag c x1) in
     let (_, ts') = label c x2 in
     match Lib.List.last_opt ts'  with
-    | Some (RefT (nul', DefHT (DefContT (ContT ht')))) ->
+    | Some (RefT (nul', ht)) when is_heap_cont_type ht ->
+      let ht' = extract_cont_heap_type ht in
       let ft' = as_func_heap_type ht' in
-      require (match_func_type (FuncT (ts4, ts2)) ft') x2.at
+      require (match_func_type c.types (FuncT (ts4, ts2)) ft') x2.at
         "type mismatch in continuation type";
-      check_stack c (ts3 @ [RefT (nul', DefHT (DefContT (ContT ht')))]) ts' x2.at
+      check_stack c (ts3 @ [RefT (nul', ht)]) ts' x2.at
     | _ ->
       error at
         ("type mismatch: instruction requires continuation reference type" ^
@@ -488,8 +480,8 @@
 
   | Throw x ->
     let tag = tag c x in
-    let tagtype = check_tag_type c tag e.at in
-    let FuncT (ts1, _) = as_func_tag_type tagtype in
+    check_tag_type c tag e.at;
+    let FuncT (ts1, _) = as_func_tag_type tag in
     ts1 -->... [], []
 
   | Rethrow x ->
@@ -528,14 +520,9 @@
     (ts @ [NumT I32T]) -->... [], []
 
   | BrOnNull x ->
-<<<<<<< HEAD
-    let (_, ht) = peek_ref 0 s e.at in
+    let (_nul, ht) = peek_ref 0 s e.at in
     let (_, ts) = label c x in
     (ts @ [RefT (Null, ht)]) --> (ts @ [RefT (NoNull, ht)]), []
-=======
-    let (_nul, ht) = peek_ref 0 s e.at in
-    (label c x @ [RefT (Null, ht)]) --> (label c x @ [RefT (NoNull, ht)]), []
->>>>>>> dd08eeb3
 
   | BrOnNonNull x ->
     let (_nul, ht) = peek_ref 0 s e.at in
@@ -543,15 +530,9 @@
     let (_, ts) = label c x in
     require (ts <> []) e.at
       ("type mismatch: instruction requires type " ^ string_of_val_type t' ^
-<<<<<<< HEAD
        " but label has " ^ string_of_result_type (snd (label c x)));
     let ts0, t1 = Lib.List.split_last (snd (label c x)) in
-    require (match_val_type t' t1) e.at
-=======
-       " but label has " ^ string_of_result_type (label c x));
-    let ts0, t1 = Lib.List.split_last (label c x) in
     require (match_val_type c.types t' t1) e.at
->>>>>>> dd08eeb3
       ("type mismatch: instruction requires type " ^ string_of_val_type t' ^
        " but label has " ^ string_of_result_type ts);
     (ts0 @ [RefT (Null, ht)]) --> ts0, []
@@ -563,13 +544,13 @@
       (match_ref_type c.types rt2 rt1) e.at
       ("type mismatch on cast: type " ^ string_of_ref_type rt2 ^
        " does not match " ^ string_of_ref_type rt1);
-    require (label c x <> []) e.at
+    require (label c x <> (BlockLabel, [])) e.at
       ("type mismatch: instruction requires type " ^ string_of_ref_type rt2 ^
-       " but label has " ^ string_of_result_type (label c x));
-    let ts0, t1 = Lib.List.split_last (label c x) in
+       " but label has " ^ string_of_result_type (snd (label c x)));
+    let ts0, t1 = Lib.List.split_last (snd (label c x)) in
     require (match_val_type c.types (RefT rt2) t1) e.at
       ("type mismatch: instruction requires type " ^ string_of_ref_type rt2 ^
-       " but label has " ^ string_of_result_type (label c x));
+       " but label has " ^ string_of_result_type (snd (label c x)));
     (ts0 @ [RefT rt1]) --> (ts0 @ [RefT (diff_ref_type rt1 rt2)]), []
 
   | BrOnCastFail (x, rt1, rt2) ->
@@ -580,13 +561,13 @@
       (match_ref_type c.types rt2 rt1) e.at
       ("type mismatch on cast: type " ^ string_of_ref_type rt2 ^
        " does not match " ^ string_of_ref_type rt1);
-    require (label c x <> []) e.at
+    require (label c x <> (BlockLabel, [])) e.at
       ("type mismatch: instruction requires type " ^ string_of_ref_type rt1' ^
-       " but label has " ^ string_of_result_type (label c x));
-    let ts0, t1 = Lib.List.split_last (label c x) in
+       " but label has " ^ string_of_result_type (snd (label c x)));
+    let ts0, t1 = Lib.List.split_last (snd (label c x)) in
     require (match_val_type c.types (RefT rt1') t1) e.at
       ("type mismatch: instruction requires type " ^ string_of_ref_type rt1' ^
-       " but label has " ^ string_of_result_type (label c x));
+       " but label has " ^ string_of_result_type (snd (label c x)));
     (ts0 @ [RefT rt1]) --> (ts0 @ [RefT rt2]), []
 
   | Return ->
@@ -636,8 +617,8 @@
   | ContNew x ->
     let ct = cont_type c x in
     let ft = as_func_cont_type ct in
-    [RefT (Null, DefHT (DefFuncT ft))] -->
-    [RefT (NoNull, DefHT (DefContT ct))], []
+    [RefT (Null, as_heap_str_type (DefFuncT ft))] -->
+    [RefT (NoNull, DefHT (type_ c x))], []
 
   | ContBind (x, y) ->
     let ct = cont_type c x in
@@ -647,10 +628,10 @@
     require (List.length ts1 >= List.length ts1') x.at
       "type mismatch in continuation arguments";
     let ts11, ts12 = Lib.List.split (List.length ts1 - List.length ts1') ts1 in
-    require (match_func_type (FuncT (ts12, ts2)) ft') e.at
+    require (match_func_type c.types (FuncT (ts12, ts2)) ft') e.at
       "type mismatch in continuation types";
-    (ts11 @ [RefT (Null, DefHT (DefContT ct))]) -->
-      [RefT (NoNull, DefHT (DefContT ct'))], []
+    (ts11 @ [RefT (Null, as_heap_str_type (DefContT ct))]) -->
+      [RefT (NoNull, as_heap_str_type (DefContT ct'))], []
 
   | Suspend x ->
     let tag = tag c x in
@@ -661,7 +642,7 @@
     let ct = cont_type c x in
     let FuncT (ts1, ts2) = as_func_cont_type ct in
     check_resume_table c ts2 xys e.at;
-    (ts1 @ [RefT (Null, DefHT (DefContT ct))]) --> ts2, []
+    (ts1 @ [RefT (Null, as_heap_str_type (DefContT ct))]) --> ts2, []
 
   | ResumeThrow (x, y, xys) ->
     let ct = cont_type c x in
@@ -669,7 +650,7 @@
     let tag = tag c y in
     let FuncT (ts0, _) = as_func_tag_type tag in
     check_resume_table c ts2 xys e.at;
-    (ts0 @ [RefT (Null, DefHT (DefContT ct))]) --> ts2, []
+    (ts0 @ [RefT (Null, as_heap_str_type (DefContT ct))]) --> ts2, []
 
   | Barrier (bt, es) ->
     let InstrT (ts1, ts2, xs) as ft = check_block_type c bt e.at in
@@ -1158,8 +1139,8 @@
 
 let check_tag (c : context) (tag : tag) : context =
   let {tagtype} = tag.it in
-  let tag' = check_tag_type c tagtype tag.at in
-  {c with tags = c.tags @ [tag']}
+  check_tag_type c tagtype tag.at;
+  {c with tags = c.tags @ [tagtype]}
 
 
 
@@ -1180,23 +1161,16 @@
   | GlobalImport gt ->
     check_global_type c gt idesc.at;
     {c with globals = c.globals @ [gt]}
+  | TagImport x ->
+     let tag = (TagT (VarHT (StatX x.it))) in
+     check_tag_type c tag idesc.at;
+     {c with tags = c.tags @ [tag]}
   | TableImport tt ->
     check_table_type c tt idesc.at;
     {c with tables = c.tables @ [tt]}
   | MemoryImport mt ->
-<<<<<<< HEAD
-    let mt' = check_memory_type c mt idesc.at in
-    {c with memories = c.memories @ [mt']}
-  | GlobalImport gt ->
-    let gt' = check_global_type c gt idesc.at in
-    {c with globals = c.globals @ [gt']}
-  | TagImport x ->
-     let et = check_tag_type c (TagT (VarHT (StatX x.it))) idesc.at in
-     {c with tags = c.tags @ [et]}
-=======
     check_memory_type c mt idesc.at;
     {c with memories = c.memories @ [mt]}
->>>>>>> dd08eeb3
 
 module NameSet = Set.Make(struct type t = Ast.name let compare = compare end)
 
@@ -1207,11 +1181,7 @@
   | GlobalExport x -> ignore (global c x)
   | TableExport x -> ignore (table c x)
   | MemoryExport x -> ignore (memory c x)
-<<<<<<< HEAD
-  | GlobalExport x -> ignore (global c x)
   | TagExport x -> ignore (tag c x)
-=======
->>>>>>> dd08eeb3
   );
   require (not (NameSet.mem name set)) ex.at "duplicate export name";
   NameSet.add name set
@@ -1227,11 +1197,7 @@
     |> check_list check_type m.it.types
     |> check_list check_import m.it.imports
     |> check_list check_func m.it.funcs
-<<<<<<< HEAD
-    |> check_list check_global m.it.globals
     |> check_list check_tag m.it.tags
-=======
->>>>>>> dd08eeb3
     |> check_list check_table m.it.tables
     |> check_list check_memory m.it.memories
     |> check_list check_global m.it.globals
