--- conflicted
+++ resolved
@@ -109,7 +109,9 @@
   | RefType t' -> check_ref_type c t' at
   | BotType -> ()
 
-<<<<<<< HEAD
+let check_result_type (c : context) (ts : result_type) at =
+  List.iter (fun t -> check_value_type c t at) ts
+
 let check_storage_type (c : context) (st : storage_type) at =
   match st with
   | ValueStorageType t -> check_value_type c t at
@@ -126,10 +128,6 @@
 let check_array_type (c : context) (rt : array_type) at =
   let ArrayType ft = rt in
   check_field_type c ft at
-=======
-let check_result_type (c : context) (ts : result_type) at =
-  List.iter (fun t -> check_value_type c t at) ts
->>>>>>> 6be99760
 
 let check_func_type (c : context) (ft : func_type) at =
   let FuncType (ts1, ts2) = ft in
@@ -399,13 +397,13 @@
         ( match_value_type c.types [] t (RefType (Nullable, DataHeapType)) ||
           match_value_type c.types [] t (RefType (Nullable, FuncHeapType)) ) e.at
         ("type mismatch: instruction requires data or function reference type" ^
-         " but stack has " ^ string_of_stack_type [t; RefType rtt]);
+         " but stack has " ^ string_of_result_type [t; RefType rtt]);
       let t' = RefType (NonNullable, DefHeapType x') in
       require
         ( label c x <> [] &&
           match_value_type c.types [] t' (List.hd (label c x)) ) e.at
         ("type mismatch: instruction requires type " ^ string_of_value_type t' ^
-         " but label has " ^ string_of_stack_type (label c x));
+         " but label has " ^ string_of_result_type (label c x));
       let ts0 = List.tl (label c x) in
       (ts0 @ [t; RefType rtt]) --> (ts0 @ [t])
     | (_, BotHeapType) as rtt ->
@@ -415,7 +413,7 @@
         ( label c x <> [] &&
           match_value_type c.types [] t' (List.hd (label c x)) ) e.at
         ("type mismatch: instruction requires type " ^ string_of_value_type t' ^
-         " but label has " ^ string_of_stack_type (label c x));
+         " but label has " ^ string_of_result_type (label c x));
       let ts0 = List.tl (label c x) in
       (ts0 @ [t; RefType rtt]) --> (ts0 @ [t])
     | rt ->
@@ -441,7 +439,7 @@
       ( label c x <> [] &&
         match_value_type c.types [] t' (List.hd (label c x)) ) e.at
       ("type mismatch: instruction requires type " ^ string_of_value_type t' ^
-       " but label has " ^ string_of_stack_type (label c x));
+       " but label has " ^ string_of_result_type (label c x));
     let ts0 = List.tl (label c x) in
     (ts0 @ [RefType rt]) --> (ts0 @ [RefType rt])
 
@@ -618,7 +616,7 @@
         ( match_value_type c.types [] t (RefType (Nullable, DataHeapType)) ||
           match_value_type c.types [] t (RefType (Nullable, FuncHeapType)) ) e.at
         ("type mismatch: instruction requires data or function reference type" ^
-         " but stack has " ^ string_of_stack_type [t; RefType rtt]);
+         " but stack has " ^ string_of_result_type [t; RefType rtt]);
       [t; RefType rtt] --> [NumType I32Type]
     | (_, BotHeapType) as rtt ->
       [RefType (Nullable, BotHeapType); RefType rtt] --> [NumType I32Type]
@@ -640,7 +638,7 @@
         ( match_value_type c.types [] t (RefType (Nullable, DataHeapType)) ||
           match_value_type c.types [] t (RefType (Nullable, FuncHeapType)) ) e.at
         ("type mismatch: instruction requires data or function reference type" ^
-         " but stack has " ^ string_of_stack_type [t; RefType rtt]);
+         " but stack has " ^ string_of_result_type [t; RefType rtt]);
       [t; RefType rtt] --> [RefType (nul, DefHeapType x)]
     | (_, BotHeapType) as rtt ->
       [RefType (Nullable, BotHeapType); RefType rtt] -->
