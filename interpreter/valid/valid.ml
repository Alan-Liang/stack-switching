open Ast
open Source
open Types
open Match


(* Errors *)

module Invalid = Error.Make ()
exception Invalid = Invalid.Error

let error = Invalid.error
let require b at s = if not b then error at s


(* Context *)

type context =
{
  types : def_type list;
  funcs : syn_var list;
  tables : table_type list;
  memories : memory_type list;
  globals : global_type list;
  events : event_type list;
  elems : ref_type list;
  datas : unit list;
  locals : value_type list;
  results : value_type list;
  labels : stack_type list;
  refs : Free.t;
}

let empty_context =
  { types = []; funcs = []; tables = []; memories = [];
    globals = []; events = []; elems = []; datas = [];
    locals = []; results = []; labels = [];
    refs = Free.empty
  }

let lookup category list x =
  try Lib.List32.nth list x.it with Failure _ ->
    error x.at ("unknown " ^ category ^ " " ^ Int32.to_string x.it)

let type_ (c : context) x = lookup "type" c.types x
let func_var (c : context) x = lookup "function" c.funcs x
let table (c : context) x = lookup "table" c.tables x
let memory (c : context) x = lookup "memory" c.memories x
let global (c : context) x = lookup "global" c.globals x
let event (c : context) x = lookup "event" c.events x
let elem (c : context) x = lookup "elem segment" c.elems x
let data (c : context) x = lookup "data segment" c.datas x
let local (c : context) x = lookup "local" c.locals x
let label (c : context) x = lookup "label" c.labels x

let func_type (c : context) x =
  match type_ c x with
  | FuncDefType ft -> ft
  | _ -> error x.at ("non-function type " ^ Int32.to_string x.it)

let cont_type (c : context) x =
  match type_ c x with
  | ContDefType ct -> ct
  | _ -> error x.at ("non-continuation type " ^ Int32.to_string x.it)


let func (c : context) x = func_type c (func_var c x @@ x.at)

let refer category (s : Free.Set.t) x =
  if not (Free.Set.mem x.it s) then
    error x.at
      ("undeclared " ^ category ^ " reference " ^ Int32.to_string x.it)

let refer_func (c : context) x = refer "function" c.refs.Free.funcs x


(* Types *)

let check_limits {min; max} range at msg =
  require (I32.le_u min range) at msg;
  match max with
  | None -> ()
  | Some max ->
    require (I32.le_u max range) at msg;
    require (I32.le_u min max) at
      "size minimum must not be greater than maximum"

let check_num_type (c : context) (t : num_type) at =
  ()

let check_heap_type (c : context) (t : heap_type) at =
  match t with
  | FuncHeapType | ExternHeapType -> ()
<<<<<<< HEAD
  | DefHeapType x -> ignore (type_ c (as_syn_var x @@ at))
  | BotHeapType -> assert false
=======
  | DefHeapType (SynVar x) -> ignore (type_ c (x @@ at))
  | DefHeapType (SemVar _) | BotHeapType -> assert false
>>>>>>> e4dd6595

let check_ref_type (c : context) (t : ref_type) at =
  match t with
  | (_nul, t') -> check_heap_type c t' at

let check_value_type (c : context) (t : value_type) at =
  match t with
  | NumType t' -> check_num_type c t' at
  | RefType t' -> check_ref_type c t' at
  | BotType -> ()

let check_func_type (c : context) (ft : func_type) at =
  let FuncType (ts1, ts2) = ft in
  List.iter (fun t -> check_value_type c t at) ts1;
  List.iter (fun t -> check_value_type c t at) ts2

let check_cont_type (c : context) (ct : cont_type) at =
  let ContType x = ct in
  ignore (func_type c (as_syn_var x @@ at))

let check_table_type (c : context) (tt : table_type) at =
  let TableType (lim, t) = tt in
  check_limits lim 0xffff_ffffl at "table size must be at most 2^32-1";
  check_ref_type c t at;
  require (defaultable_ref_type t) at "non-defaultable element type"

let check_memory_type (c : context) (mt : memory_type) at =
  let MemoryType lim = mt in
  check_limits lim 0x1_0000l at
    "memory size must be at most 65536 pages (4GiB)"

let check_event_type (c : context) (et : event_type) at =
  let EventType (ft, res) = et in
  let FuncType (_, ts2) = ft in
  check_func_type c ft at;
  require (res = Resumable || ts2 = []) at "exception type must not have results"

let check_global_type (c : context) (gt : global_type) at =
  let GlobalType (t, mut) = gt in
  check_value_type c t at

let check_def_type (c : context) (dt : def_type) at =
  match dt with
  | FuncDefType ft -> check_func_type c ft at
  | ContDefType ct -> check_cont_type c ct at


let check_type (c : context) (t : type_) =
  check_def_type c t.it t.at


(* Stack typing *)

(*
 * Note: The declarative typing rules are non-deterministic, that is, they
 * have the liberty to locally "guess" the right types implied by the context.
 * In the algorithmic formulation required here, stack types may hence pick
 * `BotType` as the principal choice for a locally unknown type.
 * Furthermore, an ellipses flag represents arbitrary sequences
 * of unknown types, in order to handle stack polymorphism algorithmically.
 *)

type ellipses = NoEllipses | Ellipses
type infer_stack_type = ellipses * value_type list
type op_type = {ins : infer_stack_type; outs : infer_stack_type}

let stack ts = (NoEllipses, ts)
let (-->) ts1 ts2 = {ins = NoEllipses, ts1; outs = NoEllipses, ts2}
let (-->...) ts1 ts2 = {ins = Ellipses, ts1; outs = Ellipses, ts2}

let check_stack (c : context) ts1 ts2 at =
  require
    (List.length ts1 = List.length ts2 &&
      List.for_all2 (match_value_type c.types []) ts1 ts2) at
    ("type mismatch: instruction requires " ^ string_of_stack_type ts2 ^
     " but stack has " ^ string_of_stack_type ts1)

let pop c (ell1, ts1) (ell2, ts2) at =
  let n1 = List.length ts1 in
  let n2 = List.length ts2 in
  let n = min n1 n2 in
  let n3 = if ell2 = Ellipses then (n1 - n) else 0 in
  check_stack c (Lib.List.make n3 BotType @ Lib.List.drop (n2 - n) ts2) ts1 at;
  (ell2, if ell1 = Ellipses then [] else Lib.List.take (n2 - n) ts2)

let push c (ell1, ts1) (ell2, ts2) =
  assert (ell1 = NoEllipses || ts2 = []);
  (if ell1 = Ellipses || ell2 = Ellipses then Ellipses else NoEllipses),
  ts2 @ ts1

let peek i (ell, ts) =
  try List.nth (List.rev ts) i with Failure _ -> BotType

let peek_num i (ell, ts) at =
  let t = peek i (ell, ts) in
  require (is_num_type t) at
    ("type mismatch: instruction requires numeric type" ^
     " but stack has " ^ string_of_value_type t);
  t

let peek_ref i (ell, ts) at =
  match peek i (ell, ts) with
  | RefType rt -> rt
  | BotType -> (NonNullable, BotHeapType)
  | t ->
    error at
      ("type mismatch: instruction requires reference type" ^
       " but stack has " ^ string_of_value_type t)


(* Type Synthesis *)

let type_num = Value.type_of_num
let type_unop = Value.type_of_num
let type_binop = Value.type_of_num
let type_testop = Value.type_of_num
let type_relop = Value.type_of_num

let type_cvtop at = function
  | Value.I32 cvtop ->
    let open I32Op in
    (match cvtop with
    | ExtendSI32 | ExtendUI32 -> error at "invalid conversion"
    | WrapI64 -> I64Type
    | TruncSF32 | TruncUF32 | TruncSatSF32 | TruncSatUF32
    | ReinterpretFloat -> F32Type
    | TruncSF64 | TruncUF64 | TruncSatSF64 | TruncSatUF64 -> F64Type
    ), I32Type
  | Value.I64 cvtop ->
    let open I64Op in
    (match cvtop with
    | ExtendSI32 | ExtendUI32 -> I32Type
    | WrapI64 -> error at "invalid conversion"
    | TruncSF32 | TruncUF32 | TruncSatSF32 | TruncSatUF32 -> F32Type
    | TruncSF64 | TruncUF64 | TruncSatSF64 | TruncSatUF64
    | ReinterpretFloat -> F64Type
    ), I64Type
  | Value.F32 cvtop ->
    let open F32Op in
    (match cvtop with
    | ConvertSI32 | ConvertUI32 | ReinterpretInt -> I32Type
    | ConvertSI64 | ConvertUI64 -> I64Type
    | PromoteF32 -> error at "invalid conversion"
    | DemoteF64 -> F64Type
    ), F32Type
  | Value.F64 cvtop ->
    let open F64Op in
    (match cvtop with
    | ConvertSI32 | ConvertUI32 -> I32Type
    | ConvertSI64 | ConvertUI64 | ReinterpretInt -> I64Type
    | PromoteF32 -> F32Type
    | DemoteF64 -> error at "invalid conversion"
    ), F64Type


(* Expressions *)

let check_pack sz t at =
  require (packed_size sz < size t) at "invalid sign extension"

let check_unop unop at =
  match unop with
  | Value.I32 (IntOp.ExtendS sz) | Value.I64 (IntOp.ExtendS sz) ->
    check_pack sz (Value.type_of_num unop) at
  | _ -> ()

let check_memop (c : context) (memop : 'a memop) get_sz at =
  let _mt = memory c (0l @@ at) in
  let size =
    match get_sz memop.sz with
    | None -> size memop.ty
    | Some sz ->
      check_pack sz memop.ty at;
      packed_size sz
  in
  require (1 lsl memop.align <= size) at
    "alignment must not be larger than natural"


(*
 * Conventions:
 *   c  : context
 *   e  : instr
 *   es : instr list
 *   v  : value
 *   t  : value_type var
 *   ts : stack_type
 *   x  : variable
 *
 * Note: To deal with the non-determinism in some of the declarative rules,
 * the function takes the current stack `s` as an additional argument, allowing
 * it to "peek" when it would otherwise have to guess an input type.
 *
 * Furthermore, stack-polymorphic types are given with the `-->...` operator:
 * a type `ts1 -->... ts2` expresses any type `(ts1' @ ts1) -> (ts2' @ ts2)`
 * where `ts1'` and `ts2'` would be chosen non-deterministically in the
 * declarative typing rules.
 *)

let check_block_type (c : context) (bt : block_type) at : func_type =
  match bt with
  | ValBlockType None -> FuncType ([], [])
  | ValBlockType (Some t) -> check_value_type c t at; FuncType ([], [t])
  | VarBlockType (SynVar x) -> func_type c (x @@ at)
  | VarBlockType (SemVar _) -> assert false

let check_local (c : context) (defaults : bool) (t : local) =
  check_value_type c t.it t.at;
  require (not defaults || defaultable_value_type t.it) t.at
    "non-defaultable local type"

let rec check_instr (c : context) (e : instr) (s : infer_stack_type) : op_type =
  match e.it with
  | Unreachable ->
    [] -->... []

  | Nop ->
    [] --> []

  | Drop ->
    [peek 0 s] --> []

  | Select None ->
    let t = peek_num 1 s e.at in
    [t; t; NumType I32Type] --> [t]

  | Select (Some ts) ->
    require (List.length ts = 1) e.at "invalid result arity other than 1 is not (yet) allowed";
    List.iter (fun t -> check_value_type c t e.at) ts;
    (ts @ ts @ [NumType I32Type]) --> ts

  | Block (bt, es) ->
    let FuncType (ts1, ts2) as ft = check_block_type c bt e.at in
    check_block {c with labels = ts2 :: c.labels} es ft e.at;
    ts1 --> ts2

  | Loop (bt, es) ->
    let FuncType (ts1, ts2) as ft = check_block_type c bt e.at in
    check_block {c with labels = ts1 :: c.labels} es ft e.at;
    ts1 --> ts2

  | If (bt, es1, es2) ->
    let FuncType (ts1, ts2) as ft = check_block_type c bt e.at in
    check_block {c with labels = ts2 :: c.labels} es1 ft e.at;
    check_block {c with labels = ts2 :: c.labels} es2 ft e.at;
    (ts1 @ [NumType I32Type]) --> ts2

  | Let (bt, locals, es) ->
    let FuncType (ts1, ts2) as ft = check_block_type c bt e.at in
    List.iter (check_local c false) locals;
    let c' =
      { c with
        labels = ts2 :: c.labels;
        locals = List.map Source.it locals @ c.locals;
      }
    in check_block c' es ft e.at;
    (ts1 @ List.map Source.it locals) --> ts2

  | Try (bt, es1, xo, es2) ->
    let FuncType (ts1, ts2) as ft1 = check_block_type c bt e.at in
    check_block {c with labels = ts2 :: c.labels} es1 ft1 e.at;
    let ts1' =
      match xo with
      | None -> []
      | Some x ->
        let EventType (FuncType (ts1', _), res) = event c x in
        require (res = Terminal) e.at "catching a non-exception event";
        ts1'
    in
    let ft2 = FuncType (ts1', ts2) in
    check_block {c with labels = ts2 :: c.labels} es2 ft2 e.at;
    ts1 --> ts2

  | Throw x ->
    let EventType (FuncType (ts1, ts2), res) = event c x in
    require (res = Terminal) e.at "throwing a non-exception event";
    ts1 -->... ts2

  | Br x ->
    label c x -->... []

  | BrIf x ->
    (label c x @ [NumType I32Type]) --> label c x

  | BrTable (xs, x) ->
    let n = List.length (label c x) in
    let ts = Lib.List.table n (fun i -> peek (n - i) s) in
    check_stack c ts (label c x) x.at;
    List.iter (fun x' -> check_stack c ts (label c x') x'.at) xs;
    (ts @ [NumType I32Type]) -->... []

  | BrOnNull x ->
    let (_, t) = peek_ref 0 s e.at in
    (label c x @ [RefType (Nullable, t)]) -->
      (label c x @ [RefType (NonNullable, t)])

  | Return ->
    c.results -->... []

  | Call x ->
    let FuncType (ts1, ts2) = func c x in
    ts1 --> ts2

  | CallRef ->
    (match peek_ref 0 s e.at with
    | nul, DefHeapType (SynVar x) ->
      let FuncType (ts1, ts2) = func_type c (x @@ e.at) in
      (ts1 @ [RefType (nul, DefHeapType (SynVar x))]) --> ts2
    | _, BotHeapType ->
      [] -->... []
    | _ -> assert false
    )

  | CallIndirect (x, y) ->
    let TableType (lim, t) = table c x in
    let FuncType (ts1, ts2) = func_type c y in
    require (match_ref_type c.types [] t (Nullable, FuncHeapType)) x.at
      ("type mismatch: instruction requires table of function type" ^
       " but table has element type " ^ string_of_ref_type t);
    (ts1 @ [NumType I32Type]) --> ts2

  | ReturnCallRef ->
    (match peek_ref 0 s e.at with
    | nul, DefHeapType (SynVar x) ->
      let FuncType (ts1, ts2) = func_type c (x @@ e.at) in
      require (match_stack_type c.types [] ts2 c.results) e.at
        ("type mismatch: current function requires result type " ^
         string_of_stack_type c.results ^
         " but callee returns " ^ string_of_stack_type ts2);
      (ts1 @ [RefType (nul, DefHeapType (SynVar x))]) -->... []
    | _, BotHeapType ->
      [] -->... []
    | rt ->
      error e.at
        ("type mismatch: instruction requires function reference type" ^
         " but stack has " ^ string_of_value_type (RefType rt))
    )

  | FuncBind x ->
    (match peek_ref 0 s e.at with
    | nul, DefHeapType (SynVar y) ->
      let FuncType (ts1, ts2) = func_type c (y @@ e.at) in
      let FuncType (ts1', _) as ft' = func_type c x in
      require (List.length ts1 >= List.length ts1') x.at
        "type mismatch in function arguments";
      let ts11, ts12 = Lib.List.split (List.length ts1 - List.length ts1') ts1 in
      require (match_func_type c.types [] (FuncType (ts12, ts2)) ft') e.at
        "type mismatch in function type";
      (ts11 @ [RefType (nul, DefHeapType (SynVar y))]) -->
        [RefType (NonNullable, DefHeapType (SynVar x.it))]
    | _, BotHeapType ->
      [] -->... [RefType (NonNullable, DefHeapType (SynVar x.it))]
    | rt ->
      error e.at
        ("type mismatch: instruction requires function reference type" ^
         " but stack has " ^ string_of_value_type (RefType rt))
    )

  | ContNew x ->
    let ContType y = cont_type c x in
    [RefType (NonNullable, DefHeapType y)] -->
    [RefType (NonNullable, DefHeapType (SynVar x.it))]

  | Suspend x ->
    let EventType (FuncType (ts1, ts2), res) = event c x in
    require (res = Resumable) e.at "suspending with a non-resumable event";
    ts1 --> ts2

  | Resume xys ->
    (match peek_ref 0 s e.at with
    | nul, DefHeapType (SynVar y) ->
      let ContType z = cont_type c (y @@ e.at) in
      let FuncType (ts1, ts2) = func_type c (as_syn_var z @@ e.at) in
      List.iter (fun (x1, x2) ->
        let EventType (FuncType (ts3, ts4), res) = event c x1 in
        require (res = Resumable) x1.at "handling a non-resumable event";
        (* TODO: check label; problem: we don't have a type idx to produce here
        check_stack c (ts3 @ [RefType (NonNullable, DefHeapType (SynVar ?))]) (label c x2) x2.at
        *)
      ) xys;
      (ts1 @ [RefType (nul, DefHeapType (SynVar y))]) --> ts2
    | _, BotHeapType ->
      [] -->... []
    | _ -> assert false
    )

  | ResumeThrow x ->
    let EventType (FuncType (ts0, _), res) = event c x in
    require (res = Terminal) e.at "throwing a non-exception event";
    (match peek_ref 0 s e.at with
    | nul, DefHeapType (SynVar y) ->
      let ContType z = cont_type c (y @@ e.at) in
      let FuncType (ts1, ts2) = func_type c (as_syn_var z @@ e.at) in
      (ts0 @ [RefType (nul, DefHeapType (SynVar y))]) --> ts2
    | _, BotHeapType ->
      [] -->... []
    | _ -> assert false
    )

  | Barrier (bt, es) ->
    let FuncType (ts1, ts2) as ft = check_block_type c bt e.at in
    check_block {c with labels = ts2 :: c.labels} es ft e.at;
    ts1 --> ts2

  | LocalGet x ->
    [] --> [local c x]

  | LocalSet x ->
    [local c x] --> []

  | LocalTee x ->
    [local c x] --> [local c x]

  | GlobalGet x ->
    let GlobalType (t, _mut) = global c x in
    [] --> [t]

  | GlobalSet x ->
    let GlobalType (t, mut) = global c x in
    require (mut = Mutable) x.at "global is immutable";
    [t] --> []

  | TableGet x ->
    let TableType (_lim, t) = table c x in
    [NumType I32Type] --> [RefType t]

  | TableSet x ->
    let TableType (_lim, t) = table c x in
    [NumType I32Type; RefType t] --> []

  | TableSize x ->
    let _tt = table c x in
    [] --> [NumType I32Type]

  | TableGrow x ->
    let TableType (_lim, t) = table c x in
    [RefType t; NumType I32Type] --> [NumType I32Type]

  | TableFill x ->
    let TableType (_lim, t) = table c x in
    [NumType I32Type; RefType t; NumType I32Type] --> []

  | TableCopy (x, y) ->
    let TableType (_lim1, t1) = table c x in
    let TableType (_lim2, t2) = table c y in
    require (match_ref_type c.types [] t2 t1) x.at
      ("type mismatch: source element type " ^ string_of_ref_type t1 ^
       " does not match destination element type " ^ string_of_ref_type t2);
    [NumType I32Type; NumType I32Type; NumType I32Type] --> []

  | TableInit (x, y) ->
    let TableType (_lim1, t1) = table c x in
    let t2 = elem c y in
    require (match_ref_type c.types [] t2 t1) x.at
      ("type mismatch: element segment's type " ^ string_of_ref_type t1 ^
       " does not match table's element type " ^ string_of_ref_type t2);
    [NumType I32Type; NumType I32Type; NumType I32Type] --> []

  | ElemDrop x ->
    ignore (elem c x);
    [] --> []

  | Load memop ->
    check_memop c memop (Lib.Option.map fst) e.at;
    [NumType I32Type] --> [NumType memop.ty]

  | Store memop ->
    check_memop c memop (fun sz -> sz) e.at;
    [NumType I32Type; NumType memop.ty] --> []

  | MemorySize ->
    let _mt = memory c (0l @@ e.at) in
    [] --> [NumType I32Type]

  | MemoryGrow ->
    let _mt = memory c (0l @@ e.at) in
    [NumType I32Type] --> [NumType I32Type]

  | MemoryFill ->
    ignore (memory c (0l @@ e.at));
    [NumType I32Type; NumType I32Type; NumType I32Type] --> []

  | MemoryCopy ->
    ignore (memory c (0l @@ e.at));
    [NumType I32Type; NumType I32Type; NumType I32Type] --> []

  | MemoryInit x ->
    ignore (memory c (0l @@ e.at));
    ignore (data c x);
    [NumType I32Type; NumType I32Type; NumType I32Type] --> []

  | DataDrop x ->
    ignore (data c x);
    [] --> []

  | RefNull t ->
    check_heap_type c t e.at;
    [] --> [RefType (Nullable, t)]

  | RefIsNull ->
    let rt = peek_ref 0 s e.at in
    [RefType rt] --> [NumType I32Type]

  | RefAsNonNull ->
    let (_, t) = peek_ref 0 s e.at in
    [RefType (Nullable, t)] --> [RefType (NonNullable, t)]

  | RefFunc x ->
    let y = func_var c x in
    refer_func c x;
    [] --> [RefType (NonNullable, DefHeapType (SynVar y))]

  | Const v ->
    let t = NumType (type_num v.it) in
    [] --> [t]

  | Test testop ->
    let t = NumType (type_testop testop) in
    [t] --> [NumType I32Type]

  | Compare relop ->
    let t = NumType (type_relop relop) in
    [t; t] --> [NumType I32Type]

  | Unary unop ->
    check_unop unop e.at;
    let t = NumType (type_unop unop) in
    [t] --> [t]

  | Binary binop ->
    let t = NumType (type_binop binop) in
    [t; t] --> [t]

  | Convert cvtop ->
    let t1, t2 = type_cvtop e.at cvtop in
    [NumType t1] --> [NumType t2]

and check_seq (c : context) (s : infer_stack_type) (es : instr list)
  : infer_stack_type =
  match es with
  | [] ->
    s

  | _ ->
    let es', e = Lib.List.split_last es in
    let s' = check_seq c s es' in
    let {ins; outs} = check_instr c e s' in
    push c outs (pop c ins s' e.at)

and check_block (c : context) (es : instr list) (ft : func_type) at =
  let FuncType (ts1, ts2) = ft in
  let s = check_seq c (stack ts1) es in
  let s' = pop c (stack ts2) s at in
  require (snd s' = []) at
    ("type mismatch: block requires " ^ string_of_stack_type ts2 ^
     " but stack has " ^ string_of_stack_type (snd s))


(* Functions & Constants *)

(*
 * Conventions:
 *   c : context
 *   m : module_
 *   f : func
 *   e : instr
 *   v : value
 *   t : value_type
 *   s : func_type
 *   x : variable
 *)

let check_func (c : context) (f : func) =
  let {ftype; locals; body} = f.it in
  let FuncType (ts1, ts2) = func_type c ftype in
  List.iter (check_local c true) locals;
  let c' =
    { c with
      locals = ts1 @ List.map Source.it locals;
      results = ts2;
      labels = [ts2]
    }
  in check_block c' body (FuncType ([], ts2)) f.at


let is_const (c : context) (e : instr) =
  match e.it with
  | RefNull _
  | RefFunc _
  | Const _ -> true
  | GlobalGet x -> let GlobalType (_, mut) = global c x in mut = Immutable
  | _ -> false

let check_const (c : context) (const : const) (t : value_type) =
  require (List.for_all (is_const c) const.it) const.at
    "constant expression required";
  check_block c const.it (FuncType ([], [t])) const.at


(* Tables, Memories, Globals, Events *)

let check_table (c : context) (tab : table) =
  let {ttype} = tab.it in
  check_table_type c ttype tab.at

let check_memory (c : context) (mem : memory) =
  let {mtype} = mem.it in
  check_memory_type c mtype mem.at

let check_elem_mode (c : context) (t : ref_type) (mode : segment_mode) =
  match mode.it with
  | Passive -> ()
  | Active {index; offset} ->
    let TableType (_, et) = table c index in
    require (match_ref_type c.types [] t et) mode.at
      ("type mismatch: element segment's type " ^ string_of_ref_type t ^
       " does not match table's element type " ^ string_of_ref_type et);
    check_const c offset (NumType I32Type)
  | Declarative -> ()

let check_elem (c : context) (seg : elem_segment) =
  let {etype; einit; emode} = seg.it in
  check_ref_type c etype seg.at;
  List.iter (fun const -> check_const c const (RefType etype)) einit;
  check_elem_mode c etype emode

let check_data_mode (c : context) (mode : segment_mode) =
  match mode.it with
  | Passive -> ()
  | Active {index; offset} ->
    ignore (memory c index);
    check_const c offset (NumType I32Type)
  | Declarative -> assert false

let check_data (c : context) (seg : data_segment) =
  let {dinit; dmode} = seg.it in
  check_data_mode c dmode

let check_global (c : context) (glob : global) =
  let {gtype; ginit} = glob.it in
  check_global_type c gtype glob.at;
  let GlobalType (t, mut) = gtype in
  check_const c ginit t

let check_event (c : context) (evt : event) =
  let {evtype} = evt.it in
  check_event_type c evtype evt.at


(* Modules *)

let check_start (c : context) (start : idx option) =
  Lib.Option.app (fun x ->
    require (func c x = FuncType ([], [])) x.at
      "start function must not have parameters or results"
  ) start

let check_import (im : import) (c : context) : context =
  let {module_name = _; item_name = _; idesc} = im.it in
  match idesc.it with
  | FuncImport x ->
    ignore (func_type c x);
    {c with funcs = x.it :: c.funcs}
  | TableImport tt ->
    check_table_type c tt idesc.at;
    {c with tables = tt :: c.tables}
  | MemoryImport mt ->
    check_memory_type c mt idesc.at;
    {c with memories = mt :: c.memories}
  | GlobalImport gt ->
    check_global_type c gt idesc.at;
    {c with globals = gt :: c.globals}
  | EventImport et ->
    check_event_type c et idesc.at;
    {c with events = et :: c.events}

module NameSet = Set.Make(struct type t = Ast.name let compare = compare end)

let check_export (c : context) (set : NameSet.t) (ex : export) : NameSet.t =
  let {name; edesc} = ex.it in
  (match edesc.it with
  | FuncExport x -> ignore (func c x)
  | TableExport x -> ignore (table c x)
  | MemoryExport x -> ignore (memory c x)
  | GlobalExport x -> ignore (global c x)
  | EventExport x -> ignore (event c x)
  );
  require (not (NameSet.mem name set)) ex.at "duplicate export name";
  NameSet.add name set


let check_module (m : module_) =
  let
    { types; imports; tables; memories; globals; events; funcs;
      start; elems; datas; exports } = m.it
  in
  let c0 =
    List.fold_right check_import imports
      { empty_context with
        refs = Free.module_ ({m.it with funcs = []; start = None} @@ m.at);
        types = List.map (fun ty -> ty.it) types;
      }
  in
  let c1 =
    { c0 with
      funcs = c0.funcs @ List.map (fun f -> ignore (func_type c0 f.it.ftype); f.it.ftype.it) funcs;
      tables = c0.tables @ List.map (fun tab -> tab.it.ttype) tables;
      memories = c0.memories @ List.map (fun mem -> mem.it.mtype) memories;
      events = c0.events @ List.map (fun evt -> evt.it.evtype) events;
      elems = List.map (fun elem -> elem.it.etype) elems;
      datas = List.map (fun _data -> ()) datas;
    }
  in
  let c =
    { c1 with globals = c1.globals @ List.map (fun g -> g.it.gtype) globals }
  in
  List.iter (check_type c1) types;
  List.iter (check_global c1) globals;
  List.iter (check_table c1) tables;
  List.iter (check_memory c1) memories;
  List.iter (check_event c1) events;
  List.iter (check_elem c1) elems;
  List.iter (check_data c1) datas;
  List.iter (check_func c) funcs;
  check_start c start;
  ignore (List.fold_left (check_export c) NameSet.empty exports);
  require (List.length c.memories <= 1) m.at
    "multiple memories are not allowed (yet)"<|MERGE_RESOLUTION|>--- conflicted
+++ resolved
@@ -91,13 +91,8 @@
 let check_heap_type (c : context) (t : heap_type) at =
   match t with
   | FuncHeapType | ExternHeapType -> ()
-<<<<<<< HEAD
   | DefHeapType x -> ignore (type_ c (as_syn_var x @@ at))
   | BotHeapType -> assert false
-=======
-  | DefHeapType (SynVar x) -> ignore (type_ c (x @@ at))
-  | DefHeapType (SemVar _) | BotHeapType -> assert false
->>>>>>> e4dd6595
 
 let check_ref_type (c : context) (t : ref_type) at =
   match t with
@@ -408,7 +403,10 @@
       (ts1 @ [RefType (nul, DefHeapType (SynVar x))]) --> ts2
     | _, BotHeapType ->
       [] -->... []
-    | _ -> assert false
+    | rt ->
+      error e.at
+        ("type mismatch: instruction requires function reference type" ^
+         " but stack has " ^ string_of_value_type (RefType rt))
     )
 
   | CallIndirect (x, y) ->
@@ -481,7 +479,10 @@
       (ts1 @ [RefType (nul, DefHeapType (SynVar y))]) --> ts2
     | _, BotHeapType ->
       [] -->... []
-    | _ -> assert false
+    | rt ->
+      error e.at
+        ("type mismatch: instruction requires continuation reference type" ^
+         " but stack has " ^ string_of_value_type (RefType rt))
     )
 
   | ResumeThrow x ->
@@ -494,7 +495,10 @@
       (ts0 @ [RefType (nul, DefHeapType (SynVar y))]) --> ts2
     | _, BotHeapType ->
       [] -->... []
-    | _ -> assert false
+    | rt ->
+      error e.at
+        ("type mismatch: instruction requires continuation reference type" ^
+         " but stack has " ^ string_of_value_type (RefType rt))
     )
 
   | Barrier (bt, es) ->
