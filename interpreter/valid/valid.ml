open Ast
open Source
open Types
open Match


(* Errors *)

module Invalid = Error.Make ()
exception Invalid = Invalid.Error

let error = Invalid.error
let require b at s = if not b then error at s


(* Context *)

type context =
{
  types : def_type list;
  funcs : syn_var list;
  tables : table_type list;
  memories : memory_type list;
  globals : global_type list;
  elems : ref_type list;
  datas : unit list;
  locals : value_type list;
  results : value_type list;
  labels : result_type list;
  refs : Free.t;
}

let empty_context =
  { types = []; funcs = []; tables = []; memories = [];
    globals = []; elems = []; datas = [];
    locals = []; results = []; labels = [];
    refs = Free.empty
  }

let lookup category list x =
  try Lib.List32.nth list x.it with Failure _ ->
    error x.at ("unknown " ^ category ^ " " ^ I32.to_string_u x.it)

let type_ (c : context) x = lookup "type" c.types x
let func_var (c : context) x = lookup "function" c.funcs x
let table (c : context) x = lookup "table" c.tables x
let memory (c : context) x = lookup "memory" c.memories x
let global (c : context) x = lookup "global" c.globals x
let elem (c : context) x = lookup "elem segment" c.elems x
let data (c : context) x = lookup "data segment" c.datas x
let local (c : context) x = lookup "local" c.locals x
let label (c : context) x = lookup "label" c.labels x

let func_type (c : context) x =
  match type_ c x with
  | FuncDefType ft -> ft

let func (c : context) x = func_type c (func_var c x @@ x.at)

let refer category (s : Free.Set.t) x =
  if not (Free.Set.mem x.it s) then
    error x.at
      ("undeclared " ^ category ^ " reference " ^ Int32.to_string x.it)

let refer_func (c : context) x = refer "function" c.refs.Free.funcs x


(* Types *)

let check_limits {min; max} range at msg =
  require (I32.le_u min range) at msg;
  match max with
  | None -> ()
  | Some max ->
    require (I32.le_u max range) at msg;
    require (I32.le_u min max) at
      "size minimum must not be greater than maximum"

let check_num_type (c : context) (t : num_type) at =
  ()

let check_heap_type (c : context) (t : heap_type) at =
  match t with
  | FuncHeapType | ExternHeapType -> ()
  | DefHeapType (SynVar x) -> ignore (type_ c (x @@ at))
  | DefHeapType (SemVar _) | BotHeapType -> assert false

let check_ref_type (c : context) (t : ref_type) at =
  match t with
  | (_nul, t') -> check_heap_type c t' at

let check_value_type (c : context) (t : value_type) at =
  match t with
  | NumType t' -> check_num_type c t' at
  | RefType t' -> check_ref_type c t' at
  | BotType -> ()

let check_func_type (c : context) (ft : func_type) at =
  let FuncType (ts1, ts2) = ft in
  List.iter (fun t -> check_value_type c t at) ts1;
  List.iter (fun t -> check_value_type c t at) ts2

let check_table_type (c : context) (tt : table_type) at =
  let TableType (lim, t) = tt in
  check_limits lim 0xffff_ffffl at "table size must be at most 2^32-1";
  check_ref_type c t at;
  require (defaultable_ref_type t) at "non-defaultable element type"

let check_memory_type (c : context) (mt : memory_type) at =
  let MemoryType lim = mt in
  check_limits lim 0x1_0000l at
    "memory size must be at most 65536 pages (4GiB)"

let check_global_type (c : context) (gt : global_type) at =
  let GlobalType (t, mut) = gt in
  check_value_type c t at

let check_def_type (c : context) (dt : def_type) at =
  match dt with
  | FuncDefType ft -> check_func_type c ft at


let check_type (c : context) (t : type_) =
  check_def_type c t.it t.at


(* Stack typing *)

(*
 * Note: The declarative typing rules are non-deterministic, that is, they
 * have the liberty to locally "guess" the right types implied by the context.
 * In the algorithmic formulation required here, stack types may hence pick
 * `BotType` as the principal choice for a locally unknown type.
 * Furthermore, an ellipses flag represents arbitrary sequences
 * of unknown types, in order to handle stack polymorphism algorithmically.
 *)

type ellipses = NoEllipses | Ellipses
<<<<<<< HEAD
type infer_stack_type = ellipses * value_type list
type op_type = {ins : infer_stack_type; outs : infer_stack_type}
=======
type infer_result_type = ellipses * value_type option list
type op_type = {ins : infer_result_type; outs : infer_result_type}
>>>>>>> 999d6618

let stack ts = (NoEllipses, ts)
let (-->) ts1 ts2 = {ins = NoEllipses, ts1; outs = NoEllipses, ts2}
let (-->..) ts1 ts2 = {ins = Ellipses, ts1; outs = NoEllipses, ts2}
let (-->...) ts1 ts2 = {ins = Ellipses, ts1; outs = Ellipses, ts2}

let check_stack (c : context) ts1 ts2 at =
  require
    (List.length ts1 = List.length ts2 &&
      List.for_all2 (match_value_type c.types []) ts1 ts2) at
    ("type mismatch: instruction requires " ^ string_of_stack_type ts2 ^
     " but stack has " ^ string_of_stack_type ts1)

let pop c (ell1, ts1) (ell2, ts2) at =
  let n1 = List.length ts1 in
  let n2 = List.length ts2 in
  let n = min n1 n2 in
  let n3 = if ell2 = Ellipses then (n1 - n) else 0 in
  check_stack c (Lib.List.make n3 BotType @ Lib.List.drop (n2 - n) ts2) ts1 at;
  (ell2, if ell1 = Ellipses then [] else Lib.List.take (n2 - n) ts2)

let push c (ell1, ts1) (ell2, ts2) =
  assert (ell1 = NoEllipses || ts2 = []);
  (if ell1 = Ellipses || ell2 = Ellipses then Ellipses else NoEllipses),
  ts2 @ ts1

let peek i (ell, ts) =
  try List.nth (List.rev ts) i with Failure _ -> BotType

let peek_num i (ell, ts) at =
  let t = peek i (ell, ts) in
  require (is_num_type t) at
    ("type mismatch: instruction requires numeric type" ^
     " but stack has " ^ string_of_value_type t);
  t

let peek_ref i (ell, ts) at =
  match peek i (ell, ts) with
  | RefType rt -> rt
  | BotType -> (NonNullable, BotHeapType)
  | t ->
    error at
      ("type mismatch: instruction requires reference type" ^
       " but stack has " ^ string_of_value_type t)


(* Type Synthesis *)

let type_num = Value.type_of_num
let type_unop = Value.type_of_num
let type_binop = Value.type_of_num
let type_testop = Value.type_of_num
let type_relop = Value.type_of_num

let type_cvtop at = function
  | Value.I32 cvtop ->
    let open I32Op in
    (match cvtop with
    | ExtendSI32 | ExtendUI32 -> error at "invalid conversion"
    | WrapI64 -> I64Type
    | TruncSF32 | TruncUF32 | TruncSatSF32 | TruncSatUF32
    | ReinterpretFloat -> F32Type
    | TruncSF64 | TruncUF64 | TruncSatSF64 | TruncSatUF64 -> F64Type
    ), I32Type
  | Value.I64 cvtop ->
    let open I64Op in
    (match cvtop with
    | ExtendSI32 | ExtendUI32 -> I32Type
    | WrapI64 -> error at "invalid conversion"
    | TruncSF32 | TruncUF32 | TruncSatSF32 | TruncSatUF32 -> F32Type
    | TruncSF64 | TruncUF64 | TruncSatSF64 | TruncSatUF64
    | ReinterpretFloat -> F64Type
    ), I64Type
  | Value.F32 cvtop ->
    let open F32Op in
    (match cvtop with
    | ConvertSI32 | ConvertUI32 | ReinterpretInt -> I32Type
    | ConvertSI64 | ConvertUI64 -> I64Type
    | PromoteF32 -> error at "invalid conversion"
    | DemoteF64 -> F64Type
    ), F32Type
  | Value.F64 cvtop ->
    let open F64Op in
    (match cvtop with
    | ConvertSI32 | ConvertUI32 -> I32Type
    | ConvertSI64 | ConvertUI64 | ReinterpretInt -> I64Type
    | PromoteF32 -> F32Type
    | DemoteF64 -> error at "invalid conversion"
    ), F64Type


(* Expressions *)

let check_pack sz t at =
  require (packed_size sz < size t) at "invalid sign extension"

let check_unop unop at =
  match unop with
  | Value.I32 (IntOp.ExtendS sz) | Value.I64 (IntOp.ExtendS sz) ->
    check_pack sz (Value.type_of_num unop) at
  | _ -> ()

let check_memop (c : context) (memop : 'a memop) get_sz at =
  let _mt = memory c (0l @@ at) in
  let size =
    match get_sz memop.sz with
    | None -> size memop.ty
    | Some sz ->
      check_pack sz memop.ty at;
      packed_size sz
  in
  require (1 lsl memop.align <= size) at
    "alignment must not be larger than natural"


(*
 * Conventions:
 *   c  : context
 *   e  : instr
 *   es : instr list
 *   v  : value
 *   t  : value_type var
 *   ts : result_type
 *   x  : variable
 *
 * Note: To deal with the non-determinism in some of the declarative rules,
 * the function takes the current stack `s` as an additional argument, allowing
 * it to "peek" when it would otherwise have to guess an input type.
 *
 * Furthermore, stack-polymorphic types are given with the `-->...` operator:
 * a type `ts1 -->... ts2` expresses any type `(ts1' @ ts1) -> (ts2' @ ts2)`
 * where `ts1'` and `ts2'` would be chosen non-deterministically in the
 * declarative typing rules.
 *)

let check_block_type (c : context) (bt : block_type) at : func_type =
  match bt with
  | ValBlockType None -> FuncType ([], [])
  | ValBlockType (Some t) -> check_value_type c t at; FuncType ([], [t])
  | VarBlockType (SynVar x) -> func_type c (x @@ at)
  | VarBlockType (SemVar _) -> assert false

let check_local (c : context) (defaults : bool) (t : local) =
  check_value_type c t.it t.at;
  require (not defaults || defaultable_value_type t.it) t.at
    "non-defaultable local type"

let rec check_instr (c : context) (e : instr) (s : infer_result_type) : op_type =
  match e.it with
  | Unreachable ->
    [] -->... []

  | Nop ->
    [] --> []

  | Drop ->
    [peek 0 s] --> []

  | Select None ->
    let t = peek_num 1 s e.at in
    [t; t; NumType I32Type] --> [t]

  | Select (Some ts) ->
    require (List.length ts = 1) e.at "invalid result arity other than 1 is not (yet) allowed";
    List.iter (fun t -> check_value_type c t e.at) ts;
    (ts @ ts @ [NumType I32Type]) --> ts

  | Block (bt, es) ->
    let FuncType (ts1, ts2) as ft = check_block_type c bt e.at in
    check_block {c with labels = ts2 :: c.labels} es ft e.at;
    ts1 --> ts2

  | Loop (bt, es) ->
    let FuncType (ts1, ts2) as ft = check_block_type c bt e.at in
    check_block {c with labels = ts1 :: c.labels} es ft e.at;
    ts1 --> ts2

  | If (bt, es1, es2) ->
    let FuncType (ts1, ts2) as ft = check_block_type c bt e.at in
    check_block {c with labels = ts2 :: c.labels} es1 ft e.at;
    check_block {c with labels = ts2 :: c.labels} es2 ft e.at;
    (ts1 @ [NumType I32Type]) --> ts2

  | Let (bt, locals, es) ->
    let FuncType (ts1, ts2) as ft = check_block_type c bt e.at in
    List.iter (check_local c false) locals;
    let c' =
      { c with
        labels = ts2 :: c.labels;
        locals = List.map Source.it locals @ c.locals;
      }
    in check_block c' es ft e.at;
    (ts1 @ List.map Source.it locals) --> ts2

  | Br x ->
    label c x -->... []

  | BrIf x ->
    (label c x @ [NumType I32Type]) --> label c x

  | BrTable (xs, x) ->
    let n = List.length (label c x) in
    let ts = Lib.List.table n (fun i -> peek (n - i) s) in
    check_stack c ts (label c x) x.at;
    List.iter (fun x' -> check_stack c ts (label c x') x'.at) xs;
    (ts @ [NumType I32Type]) -->... []

  | BrOnNull x ->
    let (_, t) = peek_ref 0 s e.at in
    (label c x @ [RefType (Nullable, t)]) -->
      (label c x @ [RefType (NonNullable, t)])

  | Return ->
    c.results -->... []

  | Call x ->
    let FuncType (ts1, ts2) = func c x in
    ts1 --> ts2

  | CallRef ->
    (match peek_ref 0 s e.at with
    | (nul, DefHeapType (SynVar x)) ->
      let FuncType (ts1, ts2) = func_type c (x @@ e.at) in
      (ts1 @ [RefType (nul, DefHeapType (SynVar x))]) --> ts2
    | (_, BotHeapType) as rt ->
      [RefType rt] -->... []
    | rt ->
      error e.at
        ("type mismatch: instruction requires function reference type" ^
         " but stack has " ^ string_of_value_type (RefType rt))
    )

  | CallIndirect (x, y) ->
    let TableType (lim, t) = table c x in
    let FuncType (ts1, ts2) = func_type c y in
    require (match_ref_type c.types [] t (Nullable, FuncHeapType)) x.at
      ("type mismatch: instruction requires table of function type" ^
       " but table has element type " ^ string_of_ref_type t);
    (ts1 @ [NumType I32Type]) --> ts2

  | ReturnCallRef ->
    (match peek_ref 0 s e.at with
    | (nul, DefHeapType (SynVar x)) ->
      let FuncType (ts1, ts2) = func_type c (x @@ e.at) in
      require (match_stack_type c.types [] ts2 c.results) e.at
        ("type mismatch: current function requires result type " ^
         string_of_stack_type c.results ^
         " but callee returns " ^ string_of_stack_type ts2);
      (ts1 @ [RefType (nul, DefHeapType (SynVar x))]) -->... []
    | (_, BotHeapType) as rt ->
      [RefType rt] -->... []
    | rt ->
      error e.at
        ("type mismatch: instruction requires function reference type" ^
         " but stack has " ^ string_of_value_type (RefType rt))
    )

  | FuncBind x ->
    (match peek_ref 0 s e.at with
    | (nul, DefHeapType (SynVar y)) ->
      let FuncType (ts1, ts2) = func_type c (y @@ e.at) in
      let FuncType (ts1', _) as ft' = func_type c x in
      require (List.length ts1 >= List.length ts1') x.at
        "type mismatch in function arguments";
      let ts11, ts12 = Lib.List.split (List.length ts1 - List.length ts1') ts1 in
      require (match_func_type c.types [] (FuncType (ts12, ts2)) ft') e.at
        "type mismatch in function type";
      (ts11 @ [RefType (nul, DefHeapType (SynVar y))]) -->
        [RefType (NonNullable, DefHeapType (SynVar x.it))]
    | (_, BotHeapType) as rt ->
      [RefType rt] -->.. [RefType (NonNullable, DefHeapType (SynVar x.it))]
    | rt ->
      error e.at
        ("type mismatch: instruction requires function reference type" ^
         " but stack has " ^ string_of_value_type (RefType rt))
    )

  | LocalGet x ->
    [] --> [local c x]

  | LocalSet x ->
    [local c x] --> []

  | LocalTee x ->
    [local c x] --> [local c x]

  | GlobalGet x ->
    let GlobalType (t, _mut) = global c x in
    [] --> [t]

  | GlobalSet x ->
    let GlobalType (t, mut) = global c x in
    require (mut = Mutable) x.at "global is immutable";
    [t] --> []

  | TableGet x ->
    let TableType (_lim, t) = table c x in
    [NumType I32Type] --> [RefType t]

  | TableSet x ->
    let TableType (_lim, t) = table c x in
    [NumType I32Type; RefType t] --> []

  | TableSize x ->
    let _tt = table c x in
    [] --> [NumType I32Type]

  | TableGrow x ->
    let TableType (_lim, t) = table c x in
    [RefType t; NumType I32Type] --> [NumType I32Type]

  | TableFill x ->
    let TableType (_lim, t) = table c x in
    [NumType I32Type; RefType t; NumType I32Type] --> []

  | TableCopy (x, y) ->
    let TableType (_lim1, t1) = table c x in
    let TableType (_lim2, t2) = table c y in
    require (match_ref_type c.types [] t2 t1) x.at
      ("type mismatch: source element type " ^ string_of_ref_type t1 ^
       " does not match destination element type " ^ string_of_ref_type t2);
    [NumType I32Type; NumType I32Type; NumType I32Type] --> []

  | TableInit (x, y) ->
    let TableType (_lim1, t1) = table c x in
    let t2 = elem c y in
    require (match_ref_type c.types [] t2 t1) x.at
      ("type mismatch: element segment's type " ^ string_of_ref_type t1 ^
       " does not match table's element type " ^ string_of_ref_type t2);
    [NumType I32Type; NumType I32Type; NumType I32Type] --> []

  | ElemDrop x ->
    ignore (elem c x);
    [] --> []

  | Load memop ->
    check_memop c memop (Lib.Option.map fst) e.at;
    [NumType I32Type] --> [NumType memop.ty]

  | Store memop ->
    check_memop c memop (fun sz -> sz) e.at;
    [NumType I32Type; NumType memop.ty] --> []

  | MemorySize ->
    let _mt = memory c (0l @@ e.at) in
    [] --> [NumType I32Type]

  | MemoryGrow ->
    let _mt = memory c (0l @@ e.at) in
    [NumType I32Type] --> [NumType I32Type]

  | MemoryFill ->
    ignore (memory c (0l @@ e.at));
    [NumType I32Type; NumType I32Type; NumType I32Type] --> []

  | MemoryCopy ->
    ignore (memory c (0l @@ e.at));
    [NumType I32Type; NumType I32Type; NumType I32Type] --> []

  | MemoryInit x ->
    ignore (memory c (0l @@ e.at));
    ignore (data c x);
    [NumType I32Type; NumType I32Type; NumType I32Type] --> []

  | DataDrop x ->
    ignore (data c x);
    [] --> []

  | RefNull t ->
    check_heap_type c t e.at;
    [] --> [RefType (Nullable, t)]

  | RefIsNull ->
    let (_, t) = peek_ref 0 s e.at in
    [RefType (Nullable, t)] --> [NumType I32Type]

  | RefAsNonNull ->
    let (_, t) = peek_ref 0 s e.at in
    [RefType (Nullable, t)] --> [RefType (NonNullable, t)]

  | RefFunc x ->
    let y = func_var c x in
    refer_func c x;
    [] --> [RefType (NonNullable, DefHeapType (SynVar y))]

  | Const v ->
    let t = NumType (type_num v.it) in
    [] --> [t]

  | Test testop ->
    let t = NumType (type_testop testop) in
    [t] --> [NumType I32Type]

  | Compare relop ->
    let t = NumType (type_relop relop) in
    [t; t] --> [NumType I32Type]

  | Unary unop ->
    check_unop unop e.at;
    let t = NumType (type_unop unop) in
    [t] --> [t]

  | Binary binop ->
    let t = NumType (type_binop binop) in
    [t; t] --> [t]

  | Convert cvtop ->
    let t1, t2 = type_cvtop e.at cvtop in
    [NumType t1] --> [NumType t2]

and check_seq (c : context) (s : infer_result_type) (es : instr list)
  : infer_result_type =
  match es with
  | [] ->
    s

  | _ ->
    let es', e = Lib.List.split_last es in
    let s' = check_seq c s es' in
    let {ins; outs} = check_instr c e s' in
    push c outs (pop c ins s' e.at)

and check_block (c : context) (es : instr list) (ft : func_type) at =
  let FuncType (ts1, ts2) = ft in
  let s = check_seq c (stack ts1) es in
  let s' = pop c (stack ts2) s at in
  require (snd s' = []) at
<<<<<<< HEAD
    ("type mismatch: block requires " ^ string_of_stack_type ts2 ^
     " but stack has " ^ string_of_stack_type (snd s))
=======
    ("type mismatch: block requires " ^ string_of_result_type ts2 ^
     " but stack has " ^ string_of_infer_types (snd s))


(* Types *)

let check_limits {min; max} range at msg =
  require (I32.le_u min range) at msg;
  match max with
  | None -> ()
  | Some max ->
    require (I32.le_u max range) at msg;
    require (I32.le_u min max) at
      "size minimum must not be greater than maximum"

let check_num_type (t : num_type) at =
  ()

let check_ref_type (t : ref_type) at =
  ()

let check_value_type (t : value_type) at =
  match t with
  | NumType t' -> check_num_type t' at
  | RefType t' -> check_ref_type t' at

let check_func_type (ft : func_type) at =
  let FuncType (ts1, ts2) = ft in
  List.iter (fun t -> check_value_type t at) ts1;
  List.iter (fun t -> check_value_type t at) ts2

let check_table_type (tt : table_type) at =
  let TableType (lim, t) = tt in
  check_limits lim 0xffff_ffffl at "table size must be at most 2^32-1";
  check_ref_type t at

let check_memory_type (mt : memory_type) at =
  let MemoryType lim = mt in
  check_limits lim 0x1_0000l at
    "memory size must be at most 65536 pages (4GiB)"

let check_global_type (gt : global_type) at =
  let GlobalType (t, mut) = gt in
  check_value_type t at


let check_type (t : type_) =
  check_func_type t.it t.at
>>>>>>> 999d6618


(* Functions & Constants *)

(*
 * Conventions:
 *   c : context
 *   m : module_
 *   f : func
 *   e : instr
 *   v : value
 *   t : value_type
 *   s : func_type
 *   x : variable
 *)

let check_func (c : context) (f : func) =
  let {ftype; locals; body} = f.it in
  let FuncType (ts1, ts2) = func_type c ftype in
  List.iter (check_local c true) locals;
  let c' =
    { c with
      locals = ts1 @ List.map Source.it locals;
      results = ts2;
      labels = [ts2]
    }
  in check_block c' body (FuncType ([], ts2)) f.at


let is_const (c : context) (e : instr) =
  match e.it with
  | RefNull _
  | RefFunc _
  | Const _ -> true
  | GlobalGet x -> let GlobalType (_, mut) = global c x in mut = Immutable
  | _ -> false

let check_const (c : context) (const : const) (t : value_type) =
  require (List.for_all (is_const c) const.it) const.at
    "constant expression required";
  check_block c const.it (FuncType ([], [t])) const.at


(* Tables, Memories, & Globals *)

let check_table (c : context) (tab : table) =
  let {ttype} = tab.it in
  check_table_type c ttype tab.at

let check_memory (c : context) (mem : memory) =
  let {mtype} = mem.it in
  check_memory_type c mtype mem.at

let check_elem_mode (c : context) (t : ref_type) (mode : segment_mode) =
  match mode.it with
  | Passive -> ()
  | Active {index; offset} ->
    let TableType (_, et) = table c index in
    require (match_ref_type c.types [] t et) mode.at
      ("type mismatch: element segment's type " ^ string_of_ref_type t ^
       " does not match table's element type " ^ string_of_ref_type et);
    check_const c offset (NumType I32Type)
  | Declarative -> ()

let check_elem (c : context) (seg : elem_segment) =
  let {etype; einit; emode} = seg.it in
  check_ref_type c etype seg.at;
  List.iter (fun const -> check_const c const (RefType etype)) einit;
  check_elem_mode c etype emode

let check_data_mode (c : context) (mode : segment_mode) =
  match mode.it with
  | Passive -> ()
  | Active {index; offset} ->
    ignore (memory c index);
    check_const c offset (NumType I32Type)
  | Declarative -> assert false

let check_data (c : context) (seg : data_segment) =
  let {dinit; dmode} = seg.it in
  check_data_mode c dmode

let check_global (c : context) (glob : global) =
  let {gtype; ginit} = glob.it in
  check_global_type c gtype glob.at;
  let GlobalType (t, mut) = gtype in
  check_const c ginit t


(* Modules *)

let check_start (c : context) (start : idx option) =
  Lib.Option.app (fun x ->
    require (func c x = FuncType ([], [])) x.at
      "start function must not have parameters or results"
  ) start

let check_import (im : import) (c : context) : context =
  let {module_name = _; item_name = _; idesc} = im.it in
  match idesc.it with
  | FuncImport x ->
    ignore (func_type c x);
    {c with funcs = x.it :: c.funcs}
  | TableImport tt ->
    check_table_type c tt idesc.at;
    {c with tables = tt :: c.tables}
  | MemoryImport mt ->
    check_memory_type c mt idesc.at;
    {c with memories = mt :: c.memories}
  | GlobalImport gt ->
    check_global_type c gt idesc.at;
    {c with globals = gt :: c.globals}

module NameSet = Set.Make(struct type t = Ast.name let compare = compare end)

let check_export (c : context) (set : NameSet.t) (ex : export) : NameSet.t =
  let {name; edesc} = ex.it in
  (match edesc.it with
  | FuncExport x -> ignore (func c x)
  | TableExport x -> ignore (table c x)
  | MemoryExport x -> ignore (memory c x)
  | GlobalExport x -> ignore (global c x)
  );
  require (not (NameSet.mem name set)) ex.at "duplicate export name";
  NameSet.add name set


let check_module (m : module_) =
  let
    { types; imports; tables; memories; globals; funcs; start; elems; datas;
      exports } = m.it
  in
  let c0 =
    List.fold_right check_import imports
      { empty_context with
        refs = Free.module_ ({m.it with funcs = []; start = None} @@ m.at);
        types = List.map (fun ty -> ty.it) types;
      }
  in
  let c1 =
    { c0 with
      funcs = c0.funcs @ List.map (fun f -> ignore (func_type c0 f.it.ftype); f.it.ftype.it) funcs;
      tables = c0.tables @ List.map (fun tab -> tab.it.ttype) tables;
      memories = c0.memories @ List.map (fun mem -> mem.it.mtype) memories;
      elems = List.map (fun elem -> elem.it.etype) elems;
      datas = List.map (fun _data -> ()) datas;
    }
  in
  let c =
    { c1 with globals = c1.globals @ List.map (fun g -> g.it.gtype) globals }
  in
  List.iter (check_type c1) types;
  List.iter (check_global c1) globals;
  List.iter (check_table c1) tables;
  List.iter (check_memory c1) memories;
  List.iter (check_elem c1) elems;
  List.iter (check_data c1) datas;
  List.iter (check_func c) funcs;
  check_start c start;
  ignore (List.fold_left (check_export c) NameSet.empty exports);
  require (List.length c.memories <= 1) m.at
    "multiple memories are not allowed (yet)"<|MERGE_RESOLUTION|>--- conflicted
+++ resolved
@@ -95,10 +95,13 @@
   | RefType t' -> check_ref_type c t' at
   | BotType -> ()
 
+let check_result_type (c : context) (ts : result_type) at =
+  List.iter (fun t -> check_value_type c t at) ts
+
 let check_func_type (c : context) (ft : func_type) at =
   let FuncType (ts1, ts2) = ft in
-  List.iter (fun t -> check_value_type c t at) ts1;
-  List.iter (fun t -> check_value_type c t at) ts2
+  check_result_type c ts1 at;
+  check_result_type c ts2 at
 
 let check_table_type (c : context) (tt : table_type) at =
   let TableType (lim, t) = tt in
@@ -136,13 +139,8 @@
  *)
 
 type ellipses = NoEllipses | Ellipses
-<<<<<<< HEAD
-type infer_stack_type = ellipses * value_type list
-type op_type = {ins : infer_stack_type; outs : infer_stack_type}
-=======
-type infer_result_type = ellipses * value_type option list
+type infer_result_type = ellipses * value_type list
 type op_type = {ins : infer_result_type; outs : infer_result_type}
->>>>>>> 999d6618
 
 let stack ts = (NoEllipses, ts)
 let (-->) ts1 ts2 = {ins = NoEllipses, ts1; outs = NoEllipses, ts2}
@@ -153,8 +151,8 @@
   require
     (List.length ts1 = List.length ts2 &&
       List.for_all2 (match_value_type c.types []) ts1 ts2) at
-    ("type mismatch: instruction requires " ^ string_of_stack_type ts2 ^
-     " but stack has " ^ string_of_stack_type ts1)
+    ("type mismatch: instruction requires " ^ string_of_result_type ts2 ^
+     " but stack has " ^ string_of_result_type ts1)
 
 let pop c (ell1, ts1) (ell2, ts2) at =
   let n1 = List.length ts1 in
@@ -307,7 +305,7 @@
 
   | Select (Some ts) ->
     require (List.length ts = 1) e.at "invalid result arity other than 1 is not (yet) allowed";
-    List.iter (fun t -> check_value_type c t e.at) ts;
+    check_result_type c ts e.at;
     (ts @ ts @ [NumType I32Type]) --> ts
 
   | Block (bt, es) ->
@@ -387,10 +385,10 @@
     (match peek_ref 0 s e.at with
     | (nul, DefHeapType (SynVar x)) ->
       let FuncType (ts1, ts2) = func_type c (x @@ e.at) in
-      require (match_stack_type c.types [] ts2 c.results) e.at
+      require (match_result_type c.types [] ts2 c.results) e.at
         ("type mismatch: current function requires result type " ^
-         string_of_stack_type c.results ^
-         " but callee returns " ^ string_of_stack_type ts2);
+         string_of_result_type c.results ^
+         " but callee returns " ^ string_of_result_type ts2);
       (ts1 @ [RefType (nul, DefHeapType (SynVar x))]) -->... []
     | (_, BotHeapType) as rt ->
       [RefType rt] -->... []
@@ -570,59 +568,8 @@
   let s = check_seq c (stack ts1) es in
   let s' = pop c (stack ts2) s at in
   require (snd s' = []) at
-<<<<<<< HEAD
-    ("type mismatch: block requires " ^ string_of_stack_type ts2 ^
-     " but stack has " ^ string_of_stack_type (snd s))
-=======
     ("type mismatch: block requires " ^ string_of_result_type ts2 ^
-     " but stack has " ^ string_of_infer_types (snd s))
-
-
-(* Types *)
-
-let check_limits {min; max} range at msg =
-  require (I32.le_u min range) at msg;
-  match max with
-  | None -> ()
-  | Some max ->
-    require (I32.le_u max range) at msg;
-    require (I32.le_u min max) at
-      "size minimum must not be greater than maximum"
-
-let check_num_type (t : num_type) at =
-  ()
-
-let check_ref_type (t : ref_type) at =
-  ()
-
-let check_value_type (t : value_type) at =
-  match t with
-  | NumType t' -> check_num_type t' at
-  | RefType t' -> check_ref_type t' at
-
-let check_func_type (ft : func_type) at =
-  let FuncType (ts1, ts2) = ft in
-  List.iter (fun t -> check_value_type t at) ts1;
-  List.iter (fun t -> check_value_type t at) ts2
-
-let check_table_type (tt : table_type) at =
-  let TableType (lim, t) = tt in
-  check_limits lim 0xffff_ffffl at "table size must be at most 2^32-1";
-  check_ref_type t at
-
-let check_memory_type (mt : memory_type) at =
-  let MemoryType lim = mt in
-  check_limits lim 0x1_0000l at
-    "memory size must be at most 65536 pages (4GiB)"
-
-let check_global_type (gt : global_type) at =
-  let GlobalType (t, mut) = gt in
-  check_value_type t at
-
-
-let check_type (t : type_) =
-  check_func_type t.it t.at
->>>>>>> 999d6618
+     " but stack has " ^ string_of_result_type (snd s))
 
 
 (* Functions & Constants *)
