# WebAssembly Reference Interpreter

This repository implements an interpreter for WebAssembly. It is written for clarity and simplicity, _not_ speed. It is intended as a playground for trying out ideas and a device for nailing down their exact semantics. For that purpose, the code is written in a fairly declarative, "speccy" way.

The interpreter can

* *decode*/*parse* and *validate* modules in binary or text format
* *execute* scripts with module definitions, invocations, and assertions
* *convert* between binary and text format (both directions)
* *export* test scripts to self-contained JavaScript test cases
* *run* as an interactive interpreter

The text format defines modules in S-expression syntax. Moreover, it is generalised to a form of *script* that can define multiples module and a batch of invocations, assertions, and conversions between them. As such it is richer than the binary format, with the additional functionality purely intended as testing infrastructure. (See [below](#scripts) for details.)


## Building

You'll need OCaml 4.12 or higher. Instructions for installing a recent version of OCaml on multiple platforms are available [here](https://ocaml.org/docs/install.html). On most platforms, the recommended way is through [OPAM](https://ocaml.org/docs/install.html#OPAM).

You'll also need to install the dune build system. See the [installation instructions](https://github.com/ocaml/dune#installation-1).

Once you have OCaml, simply do

```
make
```
You'll get an executable named `./wasm`.
To run the test suite,
```
make test
```
To do everything:
```
make all
```

#### Building on Windows

The instructions depend on how you [installed OCaml on Windows](https://ocaml.org/docs/install.html#Windows).

1. *Cygwin*: If you want to build a native code executable, or want to hack on the interpreter (i.e., use incremental compilation), then you need to install the Cygwin core that is included with the OCaml installer. Then you can build the interpreter using `make` in the Cygwin terminal, as described above.

2. *Windows Subsystem for Linux* (WSL): You can build the interpreter using `make`, as described above.

In any way, in order to run the test suite you'll need to have Python installed. If you used Option 3, you can invoke the test runner `runtests.py` directly instead of doing it through `make`.



#### Cross-compiling the Interpreter to JavaScript ####

The Makefile also provides a target to compile (parts of) the interpreter into a [JavaScript library](#javascript-library):
```
make wast.js
```
Building this target requires `js_of_ocaml`, which can be installed with OPAM:
```
opam install js_of_ocaml js_of_ocaml-ppx
```


## Synopsis

#### Running Modules or Scripts

You can call the executable with

```
wasm [option | file ...]
```

where `file`, depending on its extension, either should be a binary (`.wasm`) or textual (`.wat`) module file to be loaded, or a script file (`.wast`, see below) to be run.

By default, the interpreter validates all modules.
The `-u` option selects "unchecked mode", which skips validation and runs code as is.
Runtime type errors will be captured and reported appropriately.

#### Converting Modules or Scripts

A file prefixed by `-o` is taken to be an output file. Depending on its extension, this will write out the preceding module definition in either S-expression or binary format. This option can be used to convert between the two in both directions, e.g.:

```
wasm -d module.wat -o module.wasm
wasm -d module.wasm -o module.wat
```

In the second case, the produced script contains exactly one module definition.
The `-d` option selects "dry mode" and ensures that the input module is not run, even if it has a start section.
In addition, the `-u` option for "unchecked mode" can be used to convert even modules that do not validate.

The interpreter can also convert entire test scripts:

```
wasm -d script.wast -o script.bin.wast
wasm -d script.wast -o script2.wast
wasm -d script.wast -o script.js
```

The first creates a new test scripts where all embedded modules are converted to binary, the second one where all are converted to textual.

The last invocation produces an equivalent, self-contained JavaScript test file.
The flag `-h` can be used to omit the test harness from the converted file;
it then is the client's responsibility to provide versions of the necessary functions.

#### Command Line Expressions

Finally, the option `-e` allows to provide arbitrary script commands directly on the command line. For example:

```
wasm module.wasm -e '(invoke "foo")'
```

#### Interactive Mode

If neither a file nor any of the previous options is given, you'll land in the REPL and can enter script commands interactively. You can also get into the REPL by explicitly passing `-` as a file name. You can do that in combination to giving a module or script file, so that you can then invoke its exports interactively, e.g.:

```
wasm module.wat -
```

See `wasm -h` for (the few) additional options.


#### JavaScript Library ####

The file `wast.js` generated by the respective [Makefile target](#cross-compiling-the-interpreter-to-javascript) is a self-contained JavaScript library for making the [S-expression syntax](#s-expression-syntax) available directly within JavaScript.
It provides a global object named `WebAssemblyText` that currently provides two methods,
```
WebAssemblyText.encode(source)
```
which turns a module in S-expression syntax into a WebAssembly binary, and
```
WebAssemblyText.decode(binary, width)
```
which pretty-prints a binary back into a canonicalised S-expression string.

For example:
```
let source = '(module (func (export "f") (param i32 i32) (result i32) (i32.add (local.get 0) (local.get 1))))'
let binary = WebAssemblyText.encode(source)

(new WebAssembly.Instance(new WebAssembly.Module(binary))).exports.f(3, 4)
// => 7

WebAssemblyText.decode(binary, 80)
// =>
// (module
//   (type $0 (func (param i32 i32) (result i32)))
//   (func $0 (type 0) (local.get 0) (local.get 1) (i32.add))
//   (export "f" (func 0))
// )
```

Depending on how you load the library, the object may be accessed in different ways. For example, using `require` in node.js:

```
let wast = require("./wast.js");
let binary = wast.WebAssemblyText.encode("(module)");
```

Or using `load` from a JavaScript shell:

```
load("./wast.js");
let binary = WebAssemblyText.encode("(module)");
```


## S-Expression Syntax

The implementation consumes a WebAssembly AST given in S-expression syntax. Here is an overview of the grammar of types, expressions, functions, and modules, mirroring what's described in the [design doc](https://github.com/WebAssembly/design/blob/main/Semantics.md).

Note: The grammar is shown here for convenience, the definite source is the [specification of the text format](https://webassembly.github.io/spec/core/text/).
```
num:    <digit>(_? <digit>)*
hexnum: <hexdigit>(_? <hexdigit>)*
nat:    <num> | 0x<hexnum>
int:    <nat> | +<nat> | -<nat>
float:  <num>.<num>?(e|E <num>)? | 0x<hexnum>.<hexnum>?(p|P <num>)?
name:   $(<letter> | <digit> | _ | . | + | - | * | / | \ | ^ | ~ | = | < | > | ! | ? | @ | # | $ | % | & | | | : | ' | `)+
string: "(<char> | \n | \t | \\ | \' | \" | \<hex><hex> | \u{<hex>+})*"

num_type: i32 | i64 | f32 | f64
vec_type: v128
vec_shape: i8x16 | i16x8 | i32x4 | i64x2 | f32x4 | f64x2 | v128
heap_type: func | extern | (type <var>)
ref_type:
  ( ref null? <heap_type> )
  ( ref null? <var> )         ;; = (ref null (type <var>))
  funcref                     ;; = (ref null func)
  externref                   ;; = (ref null extern)
val_type: <num_type> | <vec_type> | <ref_type>
block_type : ( result <val_type>* )*
func_type:   ( type <var> )? <param>* <result>*
global_type: <val_type> | ( mut <val_type> )
table_type:  <nat> <nat>? <ref_type>
memory_type: <nat> <nat>?

num: <int> | <float>
var: <nat> | <name>

unop:  ctz | clz | popcnt | ...
binop: add | sub | mul | ...
testop: eqz
relop: eq | ne | lt | ...
sign:  s | u
offset: offset=<nat>
align: align=(1|2|4|8|...)
cvtop: trunc | extend | wrap | ...
vecunop: abs | neg | ...
vecbinop: add | sub | min_<sign> | ...
vecternop: bitselect
vectestop: all_true | any_true
vecrelop: eq | ne | lt | ...
veccvtop: extend_low | extend_high | trunc_sat | ...
vecshiftop: shl | shr_<sign>

expr:
  ( <op> )
  ( <op> <expr>+ )                                                   ;; = <expr>+ (<op>)
  ( block <name>? <block_type> <instr>* )
  ( loop <name>? <block_type> <instr>* )
  ( if <name>? <block_type> ( then <instr>* ) ( else <instr>* )? )
  ( if <name>? <block_type> <expr>+ ( then <instr>* ) ( else <instr>* )? ) ;; = <expr>+ (if <name>? <block_type> (then <instr>*) (else <instr>*)?)

instr:
  <expr>
  <op>                                                               ;; = (<op>)
  block <name>? <block_type> <instr>* end <name>?                    ;; = (block <name>? <block_type> <instr>*)
  loop <name>? <block_type> <instr>* end <name>?                     ;; = (loop <name>? <block_type> <instr>*)
  if <name>? <block_type> <instr>* end <name>?                       ;; = (if <name>? <block_type> (then <instr>*))
  if <name>? <block_type> <instr>* else <name>? <instr>* end <name>? ;; = (if <name>? <block_type> (then <instr>*) (else <instr>*))

op:
  unreachable
  nop
  drop
  select
  br <var>
  br_if <var>
  br_table <var>+
<<<<<<< HEAD
<<<<<<< HEAD
  br_on_null <var>
  br_on_non_null <var>
=======
  return
  return_call <var>
  return_call_indirect <func_type>
>>>>>>> upstream/wasm-3.0
=======
  br_on_null <var>
  br_on_non_null <var>
>>>>>>> 0118f2df
  call <var>
  call_ref <var>
  call_indirect <var>? (type <var>)? <func_type>
  return
  return_call <var>
  return_call_ref <var>
  return_call_indirect <var>? (type <var>)? <func_type>
  local.get <var>
  local.set <var>
  local.tee <var>
  global.get <var>
  global.set <var>
  table.get <var>?
  table.set <var>?
  table.size <var>?
  table.grow <var>?
  table.fill <var>?
  table.copy <var>? <var>?
  table.init <var>? <var>
  elem.drop <var>
  <num_type>.load((8|16|32)_<sign>)? <offset>? <align>?
  <num_type>.store(8|16|32)? <offset>? <align>?
  <vec_type>.load((8x8|16x4|32x2)_<sign>)? <offset>? <align>?
  <vec_type>.store <offset>? <align>?
  <vec_type>.load(8|16|32|64)_(lane|splat|zero) <offset>? <align>?
  <vec_type>.store(8|16|32|64)_lane <offset>? <align>?
  memory.size
  memory.grow
  memory.fill
  memory.copy
  memory.init <var>
  data.drop <var>
  ref.null <heap_type>
  ref.is_null
  ref_as_non_null
  ref.func <var>
  <num_type>.const <num>
  <num_type>.<unop>
  <num_type>.<binop>
  <num_type>.<testop>
  <num_type>.<relop>
  <num_type>.<cvtop>_<num_type>(_<sign>)?
  <vec_type>.const <vec_shape> <num>+
  <vec_shape>.<vecunop>
  <vec_shape>.<vecbinop>
  <vec_shape>.<vecternop>
  <vec_shape>.<vectestop>
  <vec_shape>.<vecrelop>
  <vec_shape>.<veccvtop>_<vec_shape>(_<sign>)?(_<zero>)?
  <vec_shape>.<vecshiftop>
  <vec_shape>.bitmask
  <vec_shape>.splat
  <vec_shape>.extract_lane(_<sign>)? <nat>
  <vec_shape>.replace_lane <nat>

func:    ( func <name>? <func_type> <local>* <instr>* )
         ( func <name>? ( export <string> ) <...> )                         ;; = (export <string> (func <N>)) (func <name>? <...>)
         ( func <name>? ( import <string> <string> ) <func_type>)           ;; = (import <string> <string> (func <name>? <func_type>))
param:   ( param <val_type>* ) | ( param <name> <val_type> )
result:  ( result <val_type>* )
local:   ( local <val_type>* ) | ( local <name> <val_type> )

global:  ( global <name>? <global_type> <instr>* )
         ( global <name>? ( export <string> ) <...> )                       ;; = (export <string> (global <N>)) (global <name>? <...>)
         ( global <name>? ( import <string> <string> ) <global_type> )      ;; = (import <string> <string> (global <name>? <global_type>))
table:   ( table <name>? <table_type> )
         ( table <name>? ( export <string> ) <...> )                        ;; = (export <string> (table <N>)) (table <name>? <...>)
         ( table <name>? ( import <string> <string> ) <table_type> )        ;; = (import <string> <string> (table <name>? <table_type>))
         ( table <name>? ( export <string> )* <ref_type> ( elem <var>* ) )  ;; = (table <name>? ( export <string> )* <size> <size> <ref_type>) (elem (i32.const 0) <var>*)
elem:    ( elem <var>? (offset <instr>* ) <var>* )
         ( elem <var>? <expr> <var>* )                                      ;; = (elem <var>? (offset <expr>) <var>*)
         ( elem <var>? declare <ref_type> <var>* )
elem:    ( elem <name>? ( table <var> )? <offset> <ref_type> <item>* )
         ( elem <name>? ( table <var> )? <offset> func <var>* )             ;; = (elem <name>? ( table <var> )? <offset> funcref (ref.func <var>)*)
         ( elem <var>? declare? <ref_type> <var>* )
         ( elem <name>? declare? func <var>* )                               ;; = (elem <name>? declare? funcref (ref.func <var>)*)
offset:  ( offset <instr>* )
         <expr>                                                             ;; = ( offset <expr> )
item:    ( item <instr>* )
         <expr>                                                             ;; = ( item <expr> )
memory:  ( memory <name>? <memory_type> )
         ( memory <name>? ( export <string> ) <...> )                       ;; = (export <string> (memory <N>))+ (memory <name>? <...>)
         ( memory <name>? ( import <string> <string> ) <memory_type> )      ;; = (import <string> <string> (memory <name>? <memory_type>))
         ( memory <name>? ( export <string> )* ( data <string>* ) )         ;; = (memory <name>? ( export <string> )* <size> <size>) (data (i32.const 0) <string>*)
data:    ( data <name>? ( memory <var> )? <offset> <string>* )

start:   ( start <var> )

typedef: ( type <name>? ( func <param>* <result>* ) )

import:  ( import <string> <string> <imkind> )
imkind:  ( func <name>? <func_type> )
         ( global <name>? <global_type> )
         ( table <name>? <table_type> )
         ( memory <name>? <memory_type> )
export:  ( export <string> <exkind> )
exkind:  ( func <var> )
         ( global <var> )
         ( table <var> )
         ( memory <var> )

module:  ( module <name>? <typedef>* <func>* <import>* <export>* <table>* <memory>? <global>* <elem>* <data>* <start>? )
         <typedef>* <func>* <import>* <export>* <table>* <memory>? <global>* <elem>* <data>* <start>?  ;; =
         ( module <typedef>* <func>* <import>* <export>* <table>* <memory>? <global>* <elem>* <data>* <start>? )
```

Here, productions marked with respective comments are abbreviation forms for equivalent expansions (see the explanation of the AST below).
In particular, WebAssembly is a stack machine, so that all expressions of the form `(<op> <expr>+)` are merely abbreviations of a corresponding post-order sequence of instructions.
For raw instructions, the syntax allows omitting the parentheses around the operator name and its immediate operands. In the case of control operators (`block`, `loop`, `if`), this requires marking the end of the nested sequence with an explicit `end` keyword.

Any form of naming via `<name>` and `<var>` (including expression labels) is merely notational convenience of this text format. The actual AST has no names, and all bindings are referred to via ordered numeric indices; consequently, names are immediately resolved in the parser and replaced by indices. Indices can also be used directly in the text format.

The segment strings in the memory field are used to initialize the consecutive memory at the given offset.
The `<size>` in the expansion of the two short-hand forms for `table` and `memory` is the minimal size that can hold the segment: the number of `<var>`s for tables, and the accumulative length of the strings rounded up to page size for memories.

In addition to the grammar rules above, the fields of a module may appear in any order, except that all imports must occur before the first proper definition of a function, table, memory, or global.

Comments can be written in one of two ways:

```
comment:
  ;; <char>* <eol>
  (; (<char> | <comment>)* ;)
```

In particular, comments of the latter form nest properly.


## Scripts

In order to be able to check and run modules for testing purposes, the S-expression format is interpreted as a very simple notion of "script", with commands as follows:

```
script: <cmd>*

cmd:
  <module>                                   ;; define, validate, and initialize module
  ( register <string> <name>? )              ;; register module for imports
  <action>                                   ;; perform action and print results
  <assertion>                                ;; assert result of an action
  <meta>                                     ;; meta command

module:
  ...
  ( module <name>? binary <string>* )        ;; module in binary format (may be malformed)
  ( module <name>? quote <string>* )         ;; module quoted in text (may be malformed)

action:
  ( invoke <name>? <string> <const>* )       ;; invoke function export
  ( get <name>? <string> )                   ;; get global export

const:
  ( <num_type>.const <num> )                 ;; number value
  ( <vec_type> <vec_shape> <num>+ )          ;; vector value
  ( ref.null <ref_kind> )                    ;; null reference
  ( ref.extern <nat> )                       ;; host reference

assertion:
  ( assert_return <action> <result_pat>* )   ;; assert action has expected results
  ( assert_trap <action> <failure> )         ;; assert action traps with given failure string
  ( assert_exhaustion <action> <failure> )   ;; assert action exhausts system resources
  ( assert_malformed <module> <failure> )    ;; assert module cannot be decoded with given failure string
  ( assert_invalid <module> <failure> )      ;; assert module is invalid with given failure string
  ( assert_unlinkable <module> <failure> )   ;; assert module fails to link
  ( assert_trap <module> <failure> )         ;; assert module traps on instantiation

result_pat:
  ( <num_type>.const <num_pat> )
  ( <vec_type>.const <vec_shape> <num_pat>+ )
  ( ref.extern )
  ( ref.func )
  ( ref.null )

num_pat:
  <num>                                      ;; literal result
  nan:canonical                              ;; NaN in canonical form
  nan:arithmetic                             ;; NaN with 1 in MSB of payload

meta:
  ( script <name>? <script> )                ;; name a subscript
  ( input <name>? <string> )                 ;; read script or module from file
  ( output <name>? <string>? )               ;; output module to stout or file
```
Commands are executed in sequence. Commands taking an optional module name refer to the most recently defined module if no name is given. They are only possible after a module has been defined.

After a module is _registered_ under a string name it is available for importing in other modules.

The script format supports additional syntax for defining modules.
A module of the form `(module binary <string>*)` is given in binary form and will be decoded from the (concatenation of the) strings.
A module of the form `(module quote <string>*)` is given in textual form and will be parsed from the (concatenation of the) strings. In both cases, decoding/parsing happens when the command is executed, not when the script is parsed, so that meta commands like `assert_malformed` can be used to check expected errors.

There are also a number of meta commands.
The `script` command is a simple mechanism to name sub-scripts themselves. This is mainly useful for converting scripts with the `output` command. Commands inside a `script` will be executed normally, but nested meta are expanded in place (`input`, recursively) or elided (`output`) in the named script.

The `input` and `output` meta commands determine the requested file format from the file name extension. They can handle both `.wasm`, `.wat`, and `.wast` files. In the case of input, a `.wast` script will be recursively executed. Output additionally handles `.js` as a target, which will convert the referenced script to an equivalent, self-contained JavaScript runner. It also recognises `.bin.wast` specially, which creates a _binary script_ where module definitions are in binary, as defined below.

The interpreter supports a "dry" mode (flag `-d`), in which modules are only validated. In this mode, all actions and assertions are ignored.
It also supports an "unchecked" mode (flag `-u`), in which module definitions are not validated before use.


### Spectest host module

When running scripts, the interpreter predefines a simple host module named `"spectest"` that has the following module type:
```
(module
  (global (export "global_i32") i32)
  (global (export "global_i64") i64)
  (global (export "global_f32") f32)
  (global (export "global_f64") f64)

  (table (export "table") 10 20 funcref)

  (memory (export "memory") 1 2)

  (func (export "print"))
  (func (export "print_i32") (param i32))
  (func (export "print_i64") (param i64))
  (func (export "print_f32") (param f32))
  (func (export "print_f64") (param f64))
  (func (export "print_i32_f32") (param i32 f32))
  (func (export "print_f64_f64") (param f64 f64))
)
```
The `print` functions are assumed to print their respective argument values to stdout (followed by a newline) and can be used to produce observable output.

Note: This module predates the `register` command and should no longer be needed for new tests.
We might remove it in the future, so consider it deprecated.


### Binary Scripts

The grammar of binary scripts is a subset of the grammar for general scripts:
```
binscript: <cmd>*

cmd:
  <module>                                   ;; define, validate, and initialize module
  ( register <string> <name>? )              ;; register module for imports
  <action>                                   ;; perform action and print results
  <assertion>                                ;; assert result of an action

module:
  ( module <name>? binary <string>* )        ;; module in binary format (may be malformed)

action:
  ( invoke <name>? <string> <expr>* )        ;; invoke function export
  ( get <name>? <string> )                   ;; get global export

assertion:
  ( assert_return <action> <result_pat>* )   ;; assert action has expected results
  ( assert_trap <action> <failure> )         ;; assert action traps with given failure string
  ( assert_exhaustion <action> <failure> )   ;; assert action exhausts system resources
  ( assert_malformed <module> <failure> )    ;; assert module cannot be decoded with given failure string
  ( assert_invalid <module> <failure> )      ;; assert module is invalid with given failure string
  ( assert_unlinkable <module> <failure> )   ;; assert module fails to link
  ( assert_trap <module> <failure> )         ;; assert module traps on instantiation

result_pat:
  ( <num_type>.const <num_pat> )
  ( ref.extern )
  ( ref.func )
  ( ref.null )

num_pat:
  <value>                                    ;; literal result
  nan:canonical                              ;; NaN in canonical form
  nan:arithmetic                             ;; NaN with 1 in MSB of payload

value:  <int> | <float>
int:    0x<hexnum>
float:  0x<hexnum>.<hexnum>?(p|P <num>)?
hexnum: <hexdigit>(_? <hexdigit>)*

name:   $(<letter> | <digit> | _ | . | + | - | * | / | \ | ^ | ~ | = | < | > | ! | ? | @ | # | $ | % | & | | | : | ' | `)+
string: "(<char> | \n | \t | \\ | \' | \" | \<hex><hex> | \u{<hex>+})*"
```
This grammar removes meta commands, textual and quoted modules.
All numbers are in hex notation.

Moreover, float values are required to be precise, that is, they may not contain bits that would lead to rounding.


## Abstract Syntax

The abstract WebAssembly syntax, as described above and in the [design doc](https://github.com/WebAssembly/design/blob/main/Semantics.md), is defined in [ast.ml](syntax/ast.ml).

However, to simplify the implementation, this AST representation represents some of the inner structure of the operators more explicitly. The mapping from the operators as given in the design doc to their structured form is defined in [operators.ml](syntax/operators.ml).


## Implementation

The implementation is split into several directories:

* `syntax`: the definition of abstract syntax; corresponds to the "Structure" section of the language specification

* `valid`: validation of code and modules; corresponds to the "Validation" section of the language specification

* `runtime`: the definition of runtime structures; corresponds to the "Execution/Runtime" section of the language specification

* `exec`: execution and module instantiation; corresponds to the "Execution" section of the language specification

* `binary`: encoding and decoding of the binary format; corresponds to the "Binary Format" section of the language specification

* `text`: parsing and printing the S-expressions text format; corresponds to the "Text Format" section of the language specification

* `script`: abstract syntax and execution of the extended script language

* `host`: definition of host environment modules

* `main`: main program

* `util`: utility libraries.

The implementation consists of the following parts:

* *Abstract Syntax* (`ast.ml`, `operators.ml`, `types.ml`, `source.ml[i]`, `script.ml`). Notably, the `phrase` wrapper type around each AST node carries the source position information.

* *Parser* (`lexer.mll`, `parser.mly`, `parse.ml[i]`). Generated with ocamllex and ocamlyacc. The lexer does the opcode encoding (non-trivial tokens carry e.g. type information as semantic values, as declared in `parser.mly`), the parser the actual S-expression parsing.

* *Pretty Printer* (`print.ml[i]`, `arrange.ml[i]`, `sexpr.ml[i]`). Turns a module or script AST back into the textual S-expression format.

* *Decoder*/*Encoder* (`decode.ml[i]`, `encode.ml[i]`). The former parses the binary format and turns it into an AST, the latter does the inverse.

* *Validator* (`valid.ml[i]`). Does a recursive walk of the AST, passing down the *expected* type for expressions, and checking each expression against that. An expected empty type can be matched by any result, corresponding to implicit dropping of unused values (e.g. in a block).

* *Evaluator* (`eval.ml[i]`, `values.ml`, `func.ml[i]`, `table.ml[i]`, `memory.ml[i]`, `global.ml[i]`, `instance.ml`, `eval_numeric.ml[i]`, `int.ml`, `float.ml`, and a few more). Implements evaluation as a small-step semantics that rewrites a program one computation step at a time.

* *JS Generator* (`js.ml[i]`). Converts a script to equivalent JavaScript.

* *Driver* (`main.ml`, `run.ml[i]`, `import.ml[i]`, `error.ml`, `flags.ml`). Executes scripts, reports results or errors, etc.

The most relevant pieces are probably the validator (`valid.ml`) and the evaluator (`eval.ml`). They are written to look as much like a "specification" as possible. Hopefully, the code is fairly self-explanatory, at least for those with a passing familiarity with functional programming.

In typical FP convention (and for better readability), the code tends to use single-character names for local variables where consistent naming conventions are applicable (e.g., `e` for expressions, `v` for values, `xs` for lists of `x`s, etc.). See `ast.ml`, `eval.ml` and `eval.ml` for more comments.<|MERGE_RESOLUTION|>--- conflicted
+++ resolved
@@ -238,19 +238,8 @@
   br <var>
   br_if <var>
   br_table <var>+
-<<<<<<< HEAD
-<<<<<<< HEAD
   br_on_null <var>
   br_on_non_null <var>
-=======
-  return
-  return_call <var>
-  return_call_indirect <func_type>
->>>>>>> upstream/wasm-3.0
-=======
-  br_on_null <var>
-  br_on_non_null <var>
->>>>>>> 0118f2df
   call <var>
   call_ref <var>
   call_indirect <var>? (type <var>)? <func_type>
