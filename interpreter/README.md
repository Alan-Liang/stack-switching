# WebAssembly Reference Interpreter

This repository implements an interpreter for WebAssembly. It is written for clarity and simplicity, _not_ speed. It is intended as a playground for trying out ideas and a device for nailing down their exact semantics. For that purpose, the code is written in a fairly declarative, "speccy" way.

The interpreter can

* *decode*/*parse* and *validate* modules in binary or text format
* *execute* scripts with module definitions, invocations, and assertions
* *convert* between binary and text format (both directions)
* *export* test scripts to self-contained JavaScript test cases
* *run* as an interactive interpreter

The text format defines modules in S-expression syntax. Moreover, it is generalised to a form of *script* that can define multiples module and a batch of invocations, assertions, and conversions between them. As such it is richer than the binary format, with the additional functionality purely intended as testing infrastructure. (See [below](#scripts) for details.)


## Building

You'll need OCaml 4.12 or higher. Instructions for installing a recent version of OCaml on multiple platforms are available [here](https://ocaml.org/docs/install.html). On most platforms, the recommended way is through [OPAM](https://ocaml.org/docs/install.html#OPAM).

You'll also need to install the dune build system. See the [installation instructions](https://github.com/ocaml/dune#installation-1).

Once you have OCaml, simply do

```
make
```
You'll get an executable named `./wasm`.
To run the test suite,
```
make test
```
To do everything:
```
make all
```

#### Building on Windows

The instructions depend on how you [installed OCaml on Windows](https://ocaml.org/docs/install.html#Windows).

1. *Cygwin*: If you want to build a native code executable, or want to hack on the interpreter (i.e., use incremental compilation), then you need to install the Cygwin core that is included with the OCaml installer. Then you can build the interpreter using `make` in the Cygwin terminal, as described above.

2. *Windows Subsystem for Linux* (WSL): You can build the interpreter using `make`, as described above.

In any way, in order to run the test suite you'll need to have Python installed. If you used Option 3, you can invoke the test runner `runtests.py` directly instead of doing it through `make`.



#### Cross-compiling the Interpreter to JavaScript ####

The Makefile also provides a target to compile (parts of) the interpreter into a [JavaScript library](#javascript-library):
```
make wast.js
```
Building this target requires `js_of_ocaml`, which can be installed with OPAM:
```
opam install js_of_ocaml js_of_ocaml-ppx
```


## Synopsis

#### Running Modules or Scripts

You can call the executable with

```
wasm [option | file ...]
```

where `file`, depending on its extension, either should be a binary (`.wasm`) or textual (`.wat`) module file to be loaded, or a script file (`.wast`, see below) to be run.

By default, the interpreter validates all modules.
The `-u` option selects "unchecked mode", which skips validation and runs code as is.
Runtime type errors will be captured and reported appropriately.

#### Converting Modules or Scripts

A file prefixed by `-o` is taken to be an output file. Depending on its extension, this will write out the preceding module definition in either S-expression or binary format. This option can be used to convert between the two in both directions, e.g.:

```
wasm -d module.wat -o module.wasm
wasm -d module.wasm -o module.wat
```

In the second case, the produced script contains exactly one module definition.
The `-d` option selects "dry mode" and ensures that the input module is not run, even if it has a start section.
In addition, the `-u` option for "unchecked mode" can be used to convert even modules that do not validate.

The interpreter can also convert entire test scripts:

```
wasm -d script.wast -o script.bin.wast
wasm -d script.wast -o script2.wast
wasm -d script.wast -o script.js
```

The first creates a new test scripts where all embedded modules are converted to binary, the second one where all are converted to textual.

The last invocation produces an equivalent, self-contained JavaScript test file.
The flag `-h` can be used to omit the test harness from the converted file;
it then is the client's responsibility to provide versions of the necessary functions.

#### Command Line Expressions

Finally, the option `-e` allows to provide arbitrary script commands directly on the command line. For example:

```
wasm module.wasm -e '(invoke "foo")'
```

#### Interactive Mode

If neither a file nor any of the previous options is given, you'll land in the REPL and can enter script commands interactively. You can also get into the REPL by explicitly passing `-` as a file name. You can do that in combination to giving a module or script file, so that you can then invoke its exports interactively, e.g.:

```
wasm module.wat -
```

See `wasm -h` for (the few) additional options.


#### JavaScript Library ####

The file `wast.js` generated by the respective [Makefile target](#cross-compiling-the-interpreter-to-javascript) is a self-contained JavaScript library for making the [S-expression syntax](#s-expression-syntax) available directly within JavaScript.
It provides a global object named `WebAssemblyText` that currently provides two methods,
```
WebAssemblyText.encode(source)
```
which turns a module in S-expression syntax into a WebAssembly binary, and
```
WebAssemblyText.decode(binary, width)
```
which pretty-prints a binary back into a canonicalised S-expression string.

For example:
```
let source = '(module (func (export "f") (param i32 i32) (result i32) (i32.add (local.get 0) (local.get 1))))'
let binary = WebAssemblyText.encode(source)

(new WebAssembly.Instance(new WebAssembly.Module(binary))).exports.f(3, 4)
// => 7

WebAssemblyText.decode(binary, 80)
// =>
// (module
//   (type $0 (func (param i32 i32) (result i32)))
//   (func $0 (type 0) (local.get 0) (local.get 1) (i32.add))
//   (export "f" (func 0))
// )
```

Depending on how you load the library, the object may be accessed in different ways. For example, using `require` in node.js:

```
let wast = require("./wast.js");
let binary = wast.WebAssemblyText.encode("(module)");
```

Or using `load` from a JavaScript shell:

```
load("./wast.js");
let binary = WebAssemblyText.encode("(module)");
```


## S-Expression Syntax

The implementation consumes a WebAssembly AST given in S-expression syntax. Here is an overview of the grammar of types, expressions, functions, and modules, mirroring what's described in the [design doc](https://github.com/WebAssembly/design/blob/main/Semantics.md).

Note: The grammar is shown here for convenience, the definite source is the [specification of the text format](https://webassembly.github.io/spec/core/text/).
```
num:    <digit>(_? <digit>)*
hexnum: <hexdigit>(_? <hexdigit>)*
nat:    <num> | 0x<hexnum>
int:    <nat> | +<nat> | -<nat>
float:  <num>.<num>?(e|E <num>)? | 0x<hexnum>.<hexnum>?(p|P <num>)?
name:   $(<letter> | <digit> | _ | . | + | - | * | / | \ | ^ | ~ | = | < | > | ! | ? | @ | # | $ | % | & | | | : | ' | `)+
string: "(<char> | \n | \t | \\ | \' | \" | \<hex><hex> | \u{<hex>+})*"

num: <int> | <float>
var: <nat> | <name>

unop:  ctz | clz | popcnt | ...
binop: add | sub | mul | ...
relop: eq | ne | lt | ...
sign:  s | u
offset: offset=<nat>
align: align=(1|2|4|8|...)
cvtop: trunc | extend | wrap | ...
castop: data | array | i31
externop: internalize | externalize

num_type: i32 | i64 | f32 | f64
vec_type: v128
vec_shape: i8x16 | i16x8 | i32x4 | i64x2 | f32x4 | f64x2 | v128
<<<<<<< HEAD
heap_type: func | extern | (type <var>)
ref_type:
  ( ref null? <heap_type> )
  ( ref null? <var> )         ;; = (ref null (type <var>))
  funcref                     ;; = (ref null func)
  externref                   ;; = (ref null extern)
=======
heap_type: any | eq | i31 | data | array | func | extern | none | nofunc | noextern | <var> | (rtt <var>)
ref_type:
  ( ref null? <heap_type> )
  ( rtt <var> )               ;; = (ref (rtt <var>))
  anyref                      ;; = (ref null any)
  eqref                       ;; = (ref null eq)
  i31ref                      ;; = (ref i31)
  dataref                     ;; = (ref null data)
  arrayref                    ;; = (ref null array)
  funcref                     ;; = (ref null func)
  externref                   ;; = (ref null extern)
  nullref                     ;; = (ref null none)
  nullfuncref                 ;; = (ref null nofunc)
  nullexternref               ;; = (ref null noextern)
>>>>>>> 30aebd0f
val_type: <num_type> | <vec_type> | <ref_type>
block_type : ( result <val_type>* )*
func_type:   ( type <var> )? <param>* <result>*
global_type: <val_type> | ( mut <val_type> )
table_type:  <nat> <nat>? <ref_type>
memory_type: <nat> <nat>?
tag_type: ( type <var> )? <param>*

num: <int> | <float>
var: <nat> | <name>

unop:  ctz | clz | popcnt | ...
binop: add | sub | mul | ...
testop: eqz
relop: eq | ne | lt | ...
sign:  s | u
offset: offset=<nat>
align: align=(1|2|4|8|...)
cvtop: trunc | extend | wrap | ...
vecunop: abs | neg | ...
vecbinop: add | sub | min_<sign> | ...
vecternop: bitselect
vectestop: all_true | any_true
vecrelop: eq | ne | lt | ...
veccvtop: extend_low | extend_high | trunc_sat | ...
vecshiftop: shl | shr_<sign>

expr:
  ( <op> )
  ( <op> <expr>+ )                                                   ;; = <expr>+ (<op>)
  ( block <name>? <block_type> <instr>* )
  ( loop <name>? <block_type> <instr>* )
  ( if <name>? <block_type> ( then <instr>* ) ( else <instr>* )? )
  ( if <name>? <block_type> <expr>+ ( then <instr>* ) ( else <instr>* )? ) ;; = <expr>+ (if <name>? <block_type> (then <instr>*) (else <instr>*)?)
<<<<<<< HEAD
  ( let <name>? <block_type> <local>* <instr>* )
=======
  ( try_table <name>? <block_type>  <catch>* <instr>* )
>>>>>>> 30aebd0f

instr:
  <expr>
  <op>                                                               ;; = (<op>)
  block <name>? <block_type> <instr>* end <name>?                    ;; = (block <name>? <block_type> <instr>*)
  loop <name>? <block_type> <instr>* end <name>?                     ;; = (loop <name>? <block_type> <instr>*)
  if <name>? <block_type> <instr>* end <name>?                       ;; = (if <name>? <block_type> (then <instr>*))
  if <name>? <block_type> <instr>* else <name>? <instr>* end <name>? ;; = (if <name>? <block_type> (then <instr>*) (else <instr>*))
<<<<<<< HEAD
  let <name>? <block_type> <local>* <instr>* end <name>?             ;; = (let <name>? <block_type> <local>* <instr>*)
=======
  try_table <name>? <block_type> <catch>* <instr>* end <name>?       ;; = (try_table <name>? <block_type> <catch>* <instr>*)
>>>>>>> 30aebd0f

op:
  unreachable
  nop
  drop
  select
  br <var>
  br_if <var>
  br_table <var>+
<<<<<<< HEAD
  br_on_null <var> <heap_type>
  return
  return_call <var>
  return_call_indirect <func_type>
  call <var>
  call_indirect <var>? <func_type>
  call_ref
  return_call_ref
  func.bind <func_type>
=======
  br_on_null <var>
  br_on_non_null <var>
  br_on_cast <var> <ref_type> <ref_type>
  br_on_cast_fail <var> <ref_type> <ref_type> 
  call <var>
  call_ref <var>
  call_indirect <var>? (type <var>)? <func_type>
  return
  return_call <var>
  return_call_ref <var>
  return_call_indirect <var>? (type <var>)? <func_type>
  throw <tag_type>
  throw_ref
>>>>>>> 30aebd0f
  local.get <var>
  local.set <var>
  local.tee <var>
  global.get <var>
  global.set <var>
  table.get <var>?
  table.set <var>?
  table.size <var>?
  table.grow <var>?
  table.fill <var>?
  table.copy <var>? <var>?
  table.init <var>? <var>
  elem.drop <var>
  <num_type>.load((8|16|32)_<sign>)? <offset>? <align>?
  <num_type>.store(8|16|32)? <offset>? <align>?
  <vec_type>.load((8x8|16x4|32x2)_<sign>)? <offset>? <align>?
  <vec_type>.store <offset>? <align>?
  <vec_type>.load(8|16|32|64)_(lane|splat|zero) <offset>? <align>?
  <vec_type>.store(8|16|32|64)_lane <offset>? <align>?
  memory.size
  memory.grow
  memory.fill
  memory.copy
  memory.init <var>
  data.drop <var>
  ref.null <heap_type>
<<<<<<< HEAD
  ref.is_null <heap_type>
  ref_as_non_null <heap_type>
=======
>>>>>>> 30aebd0f
  ref.func <var>
  ref.is_null
  ref_as_non_null
  ref.test <var>
  ref.cast <var>
  ref.eq
  i31.new
  i31.get_<sign>
  struct.new(_<default>)? <var>
  struct.get(_<sign>)? <var> <var>
  struct.set <var> <var>
  array.new(_<default>)? <var>
  array.new_fixed <var> <nat>
  array.new_elem <var> <var>
  array.new_data <var> <var>
  array.get(_<sign>)? <var>
  array.set <var>
  array.len <var>
  extern.<externop>
  <num_type>.const <num>
  <num_type>.<unop>
  <num_type>.<binop>
  <num_type>.<testop>
  <num_type>.<relop>
  <num_type>.<cvtop>_<num_type>(_<sign>)?
  <vec_type>.const <vec_shape> <num>+
  <vec_shape>.<vecunop>
  <vec_shape>.<vecbinop>
  <vec_shape>.<vecternop>
  <vec_shape>.<vectestop>
  <vec_shape>.<vecrelop>
  <vec_shape>.<veccvtop>_<vec_shape>(_<sign>)?(_<zero>)?
  <vec_shape>.<vecshiftop>
  <vec_shape>.bitmask
  <vec_shape>.splat
  <vec_shape>.extract_lane(_<sign>)? <nat>
  <vec_shape>.replace_lane <nat>

catch:
  catch <var> <var>
  catch_ref <var> <var>
  catch_all <var>
  catch_all_ref <var>

func:    ( func <name>? <func_type> <local>* <instr>* )
         ( func <name>? ( export <string> ) <...> )                         ;; = (export <string> (func <N>)) (func <name>? <...>)
         ( func <name>? ( import <string> <string> ) <func_type>)           ;; = (import <string> <string> (func <name>? <func_type>))
param:   ( param <val_type>* ) | ( param <name> <val_type> )
result:  ( result <val_type>* )
local:   ( local <val_type>* ) | ( local <name> <val_type> )

global:  ( global <name>? <global_type> <instr>* )
         ( global <name>? ( export <string> ) <...> )                       ;; = (export <string> (global <N>)) (global <name>? <...>)
         ( global <name>? ( import <string> <string> ) <global_type> )      ;; = (import <string> <string> (global <name>? <global_type>))
table:   ( table <name>? <table_type> )
         ( table <name>? ( export <string> ) <...> )                        ;; = (export <string> (table <N>)) (table <name>? <...>)
         ( table <name>? ( import <string> <string> ) <table_type> )        ;; = (import <string> <string> (table <name>? <table_type>))
         ( table <name>? ( export <string> )* <ref_type> ( elem <var>* ) )  ;; = (table <name>? ( export <string> )* <size> <size> <ref_type>) (elem (i32.const 0) <var>*)
elem:    ( elem <var>? (offset <instr>* ) <var>* )
         ( elem <var>? <expr> <var>* )                                      ;; = (elem <var>? (offset <expr>) <var>*)
         ( elem <var>? declare <ref_type> <var>* )
elem:    ( elem <name>? ( table <var> )? <offset> <ref_type> <item>* )
         ( elem <name>? ( table <var> )? <offset> func <var>* )             ;; = (elem <name>? ( table <var> )? <offset> funcref (ref.func <var>)*)
         ( elem <var>? declare? <ref_type> <var>* )
         ( elem <name>? declare? func <var>* )                               ;; = (elem <name>? declare? funcref (ref.func <var>)*)
offset:  ( offset <instr>* )
         <expr>                                                             ;; = ( offset <expr> )
item:    ( item <instr>* )
         <expr>                                                             ;; = ( item <expr> )
memory:  ( memory <name>? <memory_type> )
         ( memory <name>? ( export <string> ) <...> )                       ;; = (export <string> (memory <N>))+ (memory <name>? <...>)
         ( memory <name>? ( import <string> <string> ) <memory_type> )      ;; = (import <string> <string> (memory <name>? <memory_type>))
         ( memory <name>? ( export <string> )* ( data <string>* ) )         ;; = (memory <name>? ( export <string> )* <size> <size>) (data (i32.const 0) <string>*)
data:    ( data <name>? ( memory <var> )? <offset> <string>* )

start:   ( start <var> )

typedef: ( type <name>? ( func <param>* <result>* ) )

import:  ( import <string> <string> <imkind> )
imkind:  ( func <name>? <func_type> )
         ( global <name>? <global_type> )
         ( table <name>? <table_type> )
         ( memory <name>? <memory_type> )
export:  ( export <string> <exkind> )
exkind:  ( func <var> )
         ( global <var> )
         ( table <var> )
         ( memory <var> )

module:  ( module <name>? <typedef>* <func>* <import>* <export>* <table>* <memory>? <global>* <elem>* <data>* <start>? )
         <typedef>* <func>* <import>* <export>* <table>* <memory>? <global>* <elem>* <data>* <start>?  ;; =
         ( module <typedef>* <func>* <import>* <export>* <table>* <memory>? <global>* <elem>* <data>* <start>? )
```

Here, productions marked with respective comments are abbreviation forms for equivalent expansions (see the explanation of the AST below).
In particular, WebAssembly is a stack machine, so that all expressions of the form `(<op> <expr>+)` are merely abbreviations of a corresponding post-order sequence of instructions.
For raw instructions, the syntax allows omitting the parentheses around the operator name and its immediate operands. In the case of control operators (`block`, `loop`, `if`), this requires marking the end of the nested sequence with an explicit `end` keyword.

Any form of naming via `<name>` and `<var>` (including expression labels) is merely notational convenience of this text format. The actual AST has no names, and all bindings are referred to via ordered numeric indices; consequently, names are immediately resolved in the parser and replaced by indices. Indices can also be used directly in the text format.

The segment strings in the memory field are used to initialize the consecutive memory at the given offset.
The `<size>` in the expansion of the two short-hand forms for `table` and `memory` is the minimal size that can hold the segment: the number of `<var>`s for tables, and the accumulative length of the strings rounded up to page size for memories.

In addition to the grammar rules above, the fields of a module may appear in any order, except that all imports must occur before the first proper definition of a function, table, memory, or global.

Comments can be written in one of two ways:

```
comment:
  ;; <char>* <eol>
  (; (<char> | <comment>)* ;)
```

In particular, comments of the latter form nest properly.


## Scripts

In order to be able to check and run modules for testing purposes, the S-expression format is interpreted as a very simple notion of "script", with commands as follows:

```
script: <cmd>*

cmd:
  <module>                                   ;; define, validate, and initialize module
  ( register <string> <name>? )              ;; register module for imports
  <action>                                   ;; perform action and print results
  <assertion>                                ;; assert result of an action
  <meta>                                     ;; meta command

module:
  ...
  ( module <name>? binary <string>* )        ;; module in binary format (may be malformed)
  ( module <name>? quote <string>* )         ;; module quoted in text (may be malformed)

action:
  ( invoke <name>? <string> <const>* )       ;; invoke function export
  ( get <name>? <string> )                   ;; get global export

const:
  ( <num_type>.const <num> )                 ;; number value
  ( <vec_type> <vec_shape> <num>+ )          ;; vector value
  ( ref.null <ref_kind> )                    ;; null reference
  ( ref.host <nat> )                         ;; host reference
  ( ref.extern <nat> )                       ;; external host reference

assertion:
  ( assert_return <action> <result_pat>* )   ;; assert action has expected results
<<<<<<< HEAD
=======
  ( assert_exception <action> )              ;; assert action throws an exception
>>>>>>> 30aebd0f
  ( assert_trap <action> <failure> )         ;; assert action traps with given failure string
  ( assert_exhaustion <action> <failure> )   ;; assert action exhausts system resources
  ( assert_malformed <module> <failure> )    ;; assert module cannot be decoded with given failure string
  ( assert_invalid <module> <failure> )      ;; assert module is invalid with given failure string
  ( assert_unlinkable <module> <failure> )   ;; assert module fails to link
  ( assert_trap <module> <failure> )         ;; assert module traps on instantiation

result_pat:
  ( <num_type>.const <num_pat> )
  ( <vec_type>.const <vec_shape> <num_pat>+ )
  ( ref )
  ( ref.null )
  ( ref.func )
<<<<<<< HEAD
  ( ref.null )
=======
  ( ref.extern )
  ( ref.<castop> )
>>>>>>> 30aebd0f

num_pat:
  <num>                                      ;; literal result
  nan:canonical                              ;; NaN in canonical form
  nan:arithmetic                             ;; NaN with 1 in MSB of payload

meta:
  ( script <name>? <script> )                ;; name a subscript
  ( input <name>? <string> )                 ;; read script or module from file
  ( output <name>? <string>? )               ;; output module to stout or file
```
Commands are executed in sequence. Commands taking an optional module name refer to the most recently defined module if no name is given. They are only possible after a module has been defined.

After a module is _registered_ under a string name it is available for importing in other modules.

The script format supports additional syntax for defining modules.
A module of the form `(module binary <string>*)` is given in binary form and will be decoded from the (concatenation of the) strings.
A module of the form `(module quote <string>*)` is given in textual form and will be parsed from the (concatenation of the) strings. In both cases, decoding/parsing happens when the command is executed, not when the script is parsed, so that meta commands like `assert_malformed` can be used to check expected errors.

There are also a number of meta commands.
The `script` command is a simple mechanism to name sub-scripts themselves. This is mainly useful for converting scripts with the `output` command. Commands inside a `script` will be executed normally, but nested meta are expanded in place (`input`, recursively) or elided (`output`) in the named script.

The `input` and `output` meta commands determine the requested file format from the file name extension. They can handle both `.wasm`, `.wat`, and `.wast` files. In the case of input, a `.wast` script will be recursively executed. Output additionally handles `.js` as a target, which will convert the referenced script to an equivalent, self-contained JavaScript runner. It also recognises `.bin.wast` specially, which creates a _binary script_ where module definitions are in binary, as defined below.

The interpreter supports a "dry" mode (flag `-d`), in which modules are only validated. In this mode, all actions and assertions are ignored.
It also supports an "unchecked" mode (flag `-u`), in which module definitions are not validated before use.


### Spectest host module

When running scripts, the interpreter predefines a simple host module named `"spectest"` that has the following module type:
```
(module
  (global (export "global_i32") i32)
  (global (export "global_i64") i64)
  (global (export "global_f32") f32)
  (global (export "global_f64") f64)

  (table (export "table") 10 20 funcref)

  (memory (export "memory") 1 2)

  (func (export "print"))
  (func (export "print_i32") (param i32))
  (func (export "print_i64") (param i64))
  (func (export "print_f32") (param f32))
  (func (export "print_f64") (param f64))
  (func (export "print_i32_f32") (param i32 f32))
  (func (export "print_f64_f64") (param f64 f64))
)
```
The `print` functions are assumed to print their respective argument values to stdout (followed by a newline) and can be used to produce observable output.

Note: This module predates the `register` command and should no longer be needed for new tests.
We might remove it in the future, so consider it deprecated.


### Binary Scripts

The grammar of binary scripts is a subset of the grammar for general scripts:
```
binscript: <cmd>*

cmd:
  <module>                                   ;; define, validate, and initialize module
  ( register <string> <name>? )              ;; register module for imports
  <action>                                   ;; perform action and print results
  <assertion>                                ;; assert result of an action

module:
  ( module <name>? binary <string>* )        ;; module in binary format (may be malformed)

action:
  ( invoke <name>? <string> <const>* )       ;; invoke function export
  ( get <name>? <string> )                   ;; get global export

assertion:
  ( assert_return <action> <result_pat>* )   ;; assert action has expected results
<<<<<<< HEAD
=======
  ( assert_exception <action> )              ;; assert action throws an exception
>>>>>>> 30aebd0f
  ( assert_trap <action> <failure> )         ;; assert action traps with given failure string
  ( assert_exhaustion <action> <failure> )   ;; assert action exhausts system resources
  ( assert_malformed <module> <failure> )    ;; assert module cannot be decoded with given failure string
  ( assert_invalid <module> <failure> )      ;; assert module is invalid with given failure string
  ( assert_unlinkable <module> <failure> )   ;; assert module fails to link
  ( assert_trap <module> <failure> )         ;; assert module traps on instantiation

result_pat:
  ( <num_type>.const <num_pat> )
  ( ref )
  ( ref.null )
  ( ref.func )
<<<<<<< HEAD
  ( ref.null )
=======
  ( ref.extern )
  ( ref.<castop> )
>>>>>>> 30aebd0f

num_pat:
  <value>                                    ;; literal result
  nan:canonical                              ;; NaN in canonical form
  nan:arithmetic                             ;; NaN with 1 in MSB of payload

value:  <int> | <float>
int:    0x<hexnum>
float:  0x<hexnum>.<hexnum>?(p|P <num>)?
hexnum: <hexdigit>(_? <hexdigit>)*

name:   $(<letter> | <digit> | _ | . | + | - | * | / | \ | ^ | ~ | = | < | > | ! | ? | @ | # | $ | % | & | | | : | ' | `)+
string: "(<char> | \n | \t | \\ | \' | \" | \<hex><hex> | \u{<hex>+})*"
```
This grammar removes meta commands, textual and quoted modules.
All numbers are in hex notation.

Moreover, float values are required to be precise, that is, they may not contain bits that would lead to rounding.


## Abstract Syntax

The abstract WebAssembly syntax, as described above and in the [design doc](https://github.com/WebAssembly/design/blob/main/Semantics.md), is defined in [ast.ml](syntax/ast.ml).

However, to simplify the implementation, this AST representation represents some of the inner structure of the operators more explicitly. The mapping from the operators as given in the design doc to their structured form is defined in [operators.ml](syntax/operators.ml).


## Implementation

The implementation is split into several directories:

* `syntax`: the definition of abstract syntax; corresponds to the "Structure" section of the language specification

* `valid`: validation of code and modules; corresponds to the "Validation" section of the language specification

* `runtime`: the definition of runtime structures; corresponds to the "Execution/Runtime" section of the language specification

* `exec`: execution and module instantiation; corresponds to the "Execution" section of the language specification

* `binary`: encoding and decoding of the binary format; corresponds to the "Binary Format" section of the language specification

* `text`: parsing and printing the S-expressions text format; corresponds to the "Text Format" section of the language specification

* `script`: abstract syntax and execution of the extended script language

* `host`: definition of host environment modules

* `main`: main program

* `util`: utility libraries.

The implementation consists of the following parts:

* *Abstract Syntax* (`ast.ml`, `operators.ml`, `types.ml`, `source.ml[i]`, `script.ml`). Notably, the `phrase` wrapper type around each AST node carries the source position information.

* *Parser* (`lexer.mll`, `parser.mly`, `parse.ml[i]`). Generated with ocamllex and ocamlyacc. The lexer does the opcode encoding (non-trivial tokens carry e.g. type information as semantic values, as declared in `parser.mly`), the parser the actual S-expression parsing.

* *Pretty Printer* (`print.ml[i]`, `arrange.ml[i]`, `sexpr.ml[i]`). Turns a module or script AST back into the textual S-expression format.

* *Decoder*/*Encoder* (`decode.ml[i]`, `encode.ml[i]`). The former parses the binary format and turns it into an AST, the latter does the inverse.

* *Validator* (`valid.ml[i]`). Does a recursive walk of the AST, passing down the *expected* type for expressions, and checking each expression against that. An expected empty type can be matched by any result, corresponding to implicit dropping of unused values (e.g. in a block).

* *Evaluator* (`eval.ml[i]`, `values.ml`, `func.ml[i]`, `table.ml[i]`, `memory.ml[i]`, `global.ml[i]`, `instance.ml`, `eval_numeric.ml[i]`, `int.ml`, `float.ml`, and a few more). Implements evaluation as a small-step semantics that rewrites a program one computation step at a time.

* *JS Generator* (`js.ml[i]`). Converts a script to equivalent JavaScript.

* *Driver* (`main.ml`, `run.ml[i]`, `import.ml[i]`, `error.ml`, `flags.ml`). Executes scripts, reports results or errors, etc.

The most relevant pieces are probably the validator (`valid.ml`) and the evaluator (`eval.ml`). They are written to look as much like a "specification" as possible. Hopefully, the code is fairly self-explanatory, at least for those with a passing familiarity with functional programming.

In typical FP convention (and for better readability), the code tends to use single-character names for local variables where consistent naming conventions are applicable (e.g., `e` for expressions, `v` for values, `xs` for lists of `x`s, etc.). See `ast.ml`, `eval.ml` and `eval.ml` for more comments.<|MERGE_RESOLUTION|>--- conflicted
+++ resolved
@@ -195,14 +195,6 @@
 num_type: i32 | i64 | f32 | f64
 vec_type: v128
 vec_shape: i8x16 | i16x8 | i32x4 | i64x2 | f32x4 | f64x2 | v128
-<<<<<<< HEAD
-heap_type: func | extern | (type <var>)
-ref_type:
-  ( ref null? <heap_type> )
-  ( ref null? <var> )         ;; = (ref null (type <var>))
-  funcref                     ;; = (ref null func)
-  externref                   ;; = (ref null extern)
-=======
 heap_type: any | eq | i31 | data | array | func | extern | none | nofunc | noextern | <var> | (rtt <var>)
 ref_type:
   ( ref null? <heap_type> )
@@ -217,7 +209,6 @@
   nullref                     ;; = (ref null none)
   nullfuncref                 ;; = (ref null nofunc)
   nullexternref               ;; = (ref null noextern)
->>>>>>> 30aebd0f
 val_type: <num_type> | <vec_type> | <ref_type>
 block_type : ( result <val_type>* )*
 func_type:   ( type <var> )? <param>* <result>*
@@ -252,11 +243,7 @@
   ( loop <name>? <block_type> <instr>* )
   ( if <name>? <block_type> ( then <instr>* ) ( else <instr>* )? )
   ( if <name>? <block_type> <expr>+ ( then <instr>* ) ( else <instr>* )? ) ;; = <expr>+ (if <name>? <block_type> (then <instr>*) (else <instr>*)?)
-<<<<<<< HEAD
-  ( let <name>? <block_type> <local>* <instr>* )
-=======
   ( try_table <name>? <block_type>  <catch>* <instr>* )
->>>>>>> 30aebd0f
 
 instr:
   <expr>
@@ -265,11 +252,7 @@
   loop <name>? <block_type> <instr>* end <name>?                     ;; = (loop <name>? <block_type> <instr>*)
   if <name>? <block_type> <instr>* end <name>?                       ;; = (if <name>? <block_type> (then <instr>*))
   if <name>? <block_type> <instr>* else <name>? <instr>* end <name>? ;; = (if <name>? <block_type> (then <instr>*) (else <instr>*))
-<<<<<<< HEAD
-  let <name>? <block_type> <local>* <instr>* end <name>?             ;; = (let <name>? <block_type> <local>* <instr>*)
-=======
   try_table <name>? <block_type> <catch>* <instr>* end <name>?       ;; = (try_table <name>? <block_type> <catch>* <instr>*)
->>>>>>> 30aebd0f
 
 op:
   unreachable
@@ -279,17 +262,6 @@
   br <var>
   br_if <var>
   br_table <var>+
-<<<<<<< HEAD
-  br_on_null <var> <heap_type>
-  return
-  return_call <var>
-  return_call_indirect <func_type>
-  call <var>
-  call_indirect <var>? <func_type>
-  call_ref
-  return_call_ref
-  func.bind <func_type>
-=======
   br_on_null <var>
   br_on_non_null <var>
   br_on_cast <var> <ref_type> <ref_type>
@@ -303,7 +275,6 @@
   return_call_indirect <var>? (type <var>)? <func_type>
   throw <tag_type>
   throw_ref
->>>>>>> 30aebd0f
   local.get <var>
   local.set <var>
   local.tee <var>
@@ -330,11 +301,6 @@
   memory.init <var>
   data.drop <var>
   ref.null <heap_type>
-<<<<<<< HEAD
-  ref.is_null <heap_type>
-  ref_as_non_null <heap_type>
-=======
->>>>>>> 30aebd0f
   ref.func <var>
   ref.is_null
   ref_as_non_null
@@ -484,10 +450,7 @@
 
 assertion:
   ( assert_return <action> <result_pat>* )   ;; assert action has expected results
-<<<<<<< HEAD
-=======
   ( assert_exception <action> )              ;; assert action throws an exception
->>>>>>> 30aebd0f
   ( assert_trap <action> <failure> )         ;; assert action traps with given failure string
   ( assert_exhaustion <action> <failure> )   ;; assert action exhausts system resources
   ( assert_malformed <module> <failure> )    ;; assert module cannot be decoded with given failure string
@@ -501,12 +464,8 @@
   ( ref )
   ( ref.null )
   ( ref.func )
-<<<<<<< HEAD
-  ( ref.null )
-=======
   ( ref.extern )
   ( ref.<castop> )
->>>>>>> 30aebd0f
 
 num_pat:
   <num>                                      ;; literal result
@@ -585,10 +544,7 @@
 
 assertion:
   ( assert_return <action> <result_pat>* )   ;; assert action has expected results
-<<<<<<< HEAD
-=======
   ( assert_exception <action> )              ;; assert action throws an exception
->>>>>>> 30aebd0f
   ( assert_trap <action> <failure> )         ;; assert action traps with given failure string
   ( assert_exhaustion <action> <failure> )   ;; assert action exhausts system resources
   ( assert_malformed <module> <failure> )    ;; assert module cannot be decoded with given failure string
@@ -601,12 +557,8 @@
   ( ref )
   ( ref.null )
   ( ref.func )
-<<<<<<< HEAD
-  ( ref.null )
-=======
   ( ref.extern )
   ( ref.<castop> )
->>>>>>> 30aebd0f
 
 num_pat:
   <value>                                    ;; literal result
