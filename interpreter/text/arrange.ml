--- conflicted
+++ resolved
@@ -199,29 +199,12 @@
 let relop = oper (IntOp.relop, FloatOp.relop)
 let cvtop = oper (IntOp.cvtop, FloatOp.cvtop)
 
-<<<<<<< HEAD
-
-(* Expressions *)
-
 let var x = nat32 x.it
 let value v = string_of_value v.it
 let constop v = value_type (type_of v.it) ^ ".const"
 
-let pack_size = function
-  | Memory.Pack8 -> "8"
-  | Memory.Pack16 -> "16"
-  | Memory.Pack32 -> "32"
-
-let extension = function
-  | Memory.SX -> "_s"
-  | Memory.ZX -> "_u"
-
 let memop name x {ty; align; offset; _} sz =
   value_type ty ^ "." ^ name ^ " " ^ var x ^
-=======
-let memop name {ty; align; offset; _} sz =
-  value_type ty ^ "." ^ name ^
->>>>>>> 068147e1
   (if offset = 0l then "" else " offset=" ^ nat32 offset) ^
   (if 1 lsl align = sz then "" else " align=" ^ nat (1 lsl align))
 
@@ -229,28 +212,15 @@
   match op.sz with
   | None -> memop "load" x op (size op.ty)
   | Some (sz, ext) ->
-<<<<<<< HEAD
-    memop ("load" ^ pack_size sz ^ extension ext) x op (Memory.packed_size sz)
-=======
-    memop ("load" ^ pack_size sz ^ extension ext) op (packed_size sz)
->>>>>>> 068147e1
+    memop ("load" ^ pack_size sz ^ extension ext) x op (packed_size sz)
 
 let storeop x op =
   match op.sz with
-<<<<<<< HEAD
   | None -> memop "store" x op (size op.ty)
-  | Some sz -> memop ("store" ^ pack_size sz) x op (Memory.packed_size sz)
-=======
-  | None -> memop "store" op (size op.ty)
-  | Some sz -> memop ("store" ^ pack_size sz) op (packed_size sz)
+  | Some sz -> memop ("store" ^ pack_size sz) x op (packed_size sz)
 
 
 (* Expressions *)
-
-let var x = nat32 x.it
-let value v = string_of_value v.it
-let constop v = value_type (type_of v.it) ^ ".const"
->>>>>>> 068147e1
 
 let block_type = function
   | VarBlockType x -> [Node ("type " ^ var x, [])]
