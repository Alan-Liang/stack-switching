open Source
open Ast
open Pack
open Script
open Value
open Types
open Sexpr


(* Generic formatting *)

let nat n = I32.to_string_u (I32.of_int_u n)
let nat32 = I32.to_string_u

let add_hex_char buf c = Printf.bprintf buf "\\%02x" (Char.code c)
let add_char buf = function
  | '\n' -> Buffer.add_string buf "\\n"
  | '\t' -> Buffer.add_string buf "\\t"
  | '\"' -> Buffer.add_string buf "\\\""
  | '\\' -> Buffer.add_string buf "\\\\"
  | c when '\x20' <= c && c < '\x7f' -> Buffer.add_char buf c
  | c -> add_hex_char buf c
let add_unicode_char buf = function
  | (0x09 | 0x0a) as uc -> add_char buf (Char.chr uc)
  | uc when 0x20 <= uc && uc < 0x7f -> add_char buf (Char.chr uc)
  | uc -> Printf.bprintf buf "\\u{%02x}" uc

let string_with iter add_char s =
  let buf = Buffer.create 256 in
  Buffer.add_char buf '\"';
  iter (add_char buf) s;
  Buffer.add_char buf '\"';
  Buffer.contents buf

let bytes = string_with String.iter add_hex_char
let string = string_with String.iter add_char
let name = string_with List.iter add_unicode_char

let list_of_opt = function None -> [] | Some x -> [x]

let list f xs = List.map f xs
let listi f xs = List.mapi f xs
let opt f xo = list f (list_of_opt xo)
let opt_s f xo = Lib.Option.get (Lib.Option.map f xo) ""

let tab head f xs = if xs = [] then [] else [Node (head, list f xs)]
let atom f x = Atom (f x)

let break_bytes s =
  let ss = Lib.String.breakup s 16 in
  list (atom bytes) ss

let break_string s =
  let ss, s' = Lib.List.split_last (Lib.String.split s '\n') in
  list (atom string) (List.map (fun s -> s ^ "\n") ss @ [s'])


(* Types *)

let mutability node = function
  | Cons -> node
  | Var -> Node ("mut", [node])

let num_type t = string_of_num_type t
let vec_type t = string_of_vec_type t
let ref_type t =
  match t with
  | (Null, AnyHT) -> "anyref"
  | (Null, EqHT) -> "eqref"
  | (Null, I31HT) -> "i31ref"
  | (Null, StructHT) -> "structref"
  | (Null, ArrayHT) -> "arrayref"
  | (Null, FuncHT) -> "funcref"
<<<<<<< HEAD
=======
  | (Null, ExnHT) -> "exnref"
>>>>>>> 30aebd0f
  | t -> string_of_ref_type t

let heap_type t = string_of_heap_type t
let val_type t = string_of_val_type t
let storage_type t = string_of_storage_type t

let final = function
  | NoFinal -> ""
  | Final -> " final"

let decls kind ts = tab kind (atom val_type) ts

let field_type (FieldT (mut, t)) =
  mutability (atom storage_type t) mut

let struct_type (StructT fts) =
  Node ("struct", list (fun ft -> Node ("field", [field_type ft])) fts)

let array_type (ArrayT ft) =
  Node ("array", [field_type ft])

let func_type (FuncT (ts1, ts2)) =
  Node ("func", decls "param" ts1 @ decls "result" ts2)

<<<<<<< HEAD
let cont_type (ContT ct) =
  Node ("cont", [atom heap_type ct])

=======
>>>>>>> 30aebd0f
let str_type st =
  match st with
  | DefStructT st -> struct_type st
  | DefArrayT at -> array_type at
  | DefFuncT ft -> func_type ft
<<<<<<< HEAD
  | DefContT ct -> cont_type ct
=======
>>>>>>> 30aebd0f

let sub_type = function
  | SubT (Final, [], st) -> str_type st
  | SubT (fin, xs, st) ->
    Node (String.concat " "
      (("sub" ^ final fin ):: List.map heap_type xs), [str_type st])

let rec_type i j st =
  Node ("type $" ^ nat (i + j), [sub_type st])

let limits nat {min; max} =
  String.concat " " (nat min :: opt nat max)

let global_type (GlobalT (mut, t)) =
  mutability (atom string_of_val_type t) mut

let pack_size = function
  | Pack8 -> "8"
  | Pack16 -> "16"
  | Pack32 -> "32"
  | Pack64 -> "64"

let extension = function
  | SX -> "_s"
  | ZX -> "_u"

let pack_shape = function
  | Pack8x8 -> "8x8"
  | Pack16x4 -> "16x4"
  | Pack32x2 -> "32x2"

let vec_extension sz = function
  | ExtLane (sh, ext) -> pack_shape sh ^ extension ext
  | ExtSplat -> pack_size sz ^ "_splat"
  | ExtZero -> pack_size sz ^ "_zero"


(* Operators *)

module IntOp =
struct
  open Ast.IntOp

  let testop xx = function
    | Eqz -> "eqz"

  let relop xx = function
    | Eq -> "eq"
    | Ne -> "ne"
    | LtS -> "lt_s"
    | LtU -> "lt_u"
    | GtS -> "gt_s"
    | GtU -> "gt_u"
    | LeS -> "le_s"
    | LeU -> "le_u"
    | GeS -> "ge_s"
    | GeU -> "ge_u"

  let unop xx = function
    | Clz -> "clz"
    | Ctz -> "ctz"
    | Popcnt -> "popcnt"
    | ExtendS sz -> "extend" ^ pack_size sz ^ "_s"

  let binop xx = function
    | Add -> "add"
    | Sub -> "sub"
    | Mul -> "mul"
    | DivS -> "div_s"
    | DivU -> "div_u"
    | RemS -> "rem_s"
    | RemU -> "rem_u"
    | And -> "and"
    | Or -> "or"
    | Xor -> "xor"
    | Shl -> "shl"
    | ShrS -> "shr_s"
    | ShrU -> "shr_u"
    | Rotl -> "rotl"
    | Rotr -> "rotr"

  let cvtop xx = function
    | ExtendSI32 -> "extend_i32_s"
    | ExtendUI32 -> "extend_i32_u"
    | WrapI64 -> "wrap_i64"
    | TruncSF32 -> "trunc_f32_s"
    | TruncUF32 -> "trunc_f32_u"
    | TruncSF64 -> "trunc_f64_s"
    | TruncUF64 -> "trunc_f64_u"
    | TruncSatSF32 -> "trunc_sat_f32_s"
    | TruncSatUF32 -> "trunc_sat_f32_u"
    | TruncSatSF64 -> "trunc_sat_f64_s"
    | TruncSatUF64 -> "trunc_sat_f64_u"
    | ReinterpretFloat -> "reinterpret_f" ^ xx
end

module FloatOp =
struct
  open Ast.FloatOp

  let testop xx = function (_ : testop) -> .

  let relop xx = function
    | Eq -> "eq"
    | Ne -> "ne"
    | Lt -> "lt"
    | Gt -> "gt"
    | Le -> "le"
    | Ge -> "ge"

  let unop xx = function
    | Neg -> "neg"
    | Abs -> "abs"
    | Ceil -> "ceil"
    | Floor -> "floor"
    | Trunc -> "trunc"
    | Nearest -> "nearest"
    | Sqrt -> "sqrt"

  let binop xx = function
    | Add -> "add"
    | Sub -> "sub"
    | Mul -> "mul"
    | Div -> "div"
    | Min -> "min"
    | Max -> "max"
    | CopySign -> "copysign"

  let cvtop xx = function
    | ConvertSI32 -> "convert_i32_s"
    | ConvertUI32 -> "convert_i32_u"
    | ConvertSI64 -> "convert_i64_s"
    | ConvertUI64 -> "convert_i64_u"
    | PromoteF32 -> "promote_f32"
    | DemoteF64 -> "demote_f64"
    | ReinterpretInt -> "reinterpret_i" ^ xx
end

module V128Op =
struct
  open Ast.V128Op

  let half = function
    | "16x8" -> "8x16"
    | "32x4" -> "16x8"
    | "64x2" -> "32x4"
    | _ -> assert false

  let double = function
    | "8x16" -> "16x8"
    | "16x8" -> "32x4"
    | "32x4" -> "64x2"
    | _ -> assert false

  let voidop xxxx = function (_ : void) -> .

  let itestop xxxx (op : itestop) = match op with
    | AllTrue -> "all_true"

  let iunop xxxx (op : iunop) = match op with
    | Neg -> "neg"
    | Abs -> "abs"
    | Popcnt -> "popcnt"

  let funop xxxx (op : funop) = match op with
    | Neg -> "neg"
    | Abs -> "abs"
    | Sqrt -> "sqrt"
    | Ceil -> "ceil"
    | Floor -> "floor"
    | Trunc -> "trunc"
    | Nearest -> "nearest"

  let ibinop xxxx (op : ibinop) = match op with
    | Add -> "add"
    | AddSatS -> "add_sat_s"
    | AddSatU -> "add_sat_u"
    | Sub -> "sub"
    | SubSatS -> "sub_sat_s"
    | SubSatU -> "sub_sat_u"
    | Mul -> "mul"
    | DotS -> "dot_i" ^ half xxxx ^ "_s"
    | ExtMulLowS -> "extmul_low_i" ^ half xxxx ^ "_s"
    | ExtMulHighS -> "extmul_high_i" ^ half xxxx ^ "_s"
    | ExtMulLowU -> "extmul_low_i" ^ half xxxx ^ "_u"
    | ExtMulHighU -> "extmul_high_i" ^ half xxxx ^ "_u"
    | Q15MulRSatS -> "q15mulr_sat_s"
    | MinS -> "min_s"
    | MinU -> "min_u"
    | MaxS -> "max_s"
    | MaxU -> "max_u"
    | AvgrU -> "avgr_u"
    | NarrowS -> "narrow_i" ^ double xxxx ^ "_s"
    | NarrowU -> "narrow_i" ^ double xxxx ^ "_u"
    | Shuffle is -> "shuffle " ^ String.concat " " (List.map nat is)
    | Swizzle -> "swizzle"

  let fbinop xxxx (op : fbinop) = match op with
    | Add -> "add"
    | Sub -> "sub"
    | Mul -> "mul"
    | Div -> "div"
    | Min -> "min"
    | Max -> "max"
    | Pmin -> "pmin"
    | Pmax -> "pmax"

  let irelop xxxx (op : irelop) = match op with
    | Eq -> "eq"
    | Ne -> "ne"
    | LtS -> "lt_s"
    | LtU -> "lt_u"
    | GtS -> "gt_s"
    | GtU -> "gt_u"
    | LeS -> "le_s"
    | LeU -> "le_u"
    | GeS -> "ge_s"
    | GeU -> "ge_u"

  let frelop xxxx (op : frelop) = match op with
    | Eq -> "eq"
    | Ne -> "ne"
    | Lt -> "lt"
    | Le -> "le"
    | Gt -> "gt"
    | Ge -> "ge"

  let icvtop xxxx (op : icvtop) = match op with
    | ExtendLowS -> "extend_low_i" ^ half xxxx ^ "_s"
    | ExtendLowU -> "extend_low_i" ^ half xxxx ^ "_u"
    | ExtendHighS -> "extend_high_i" ^ half xxxx ^ "_s"
    | ExtendHighU -> "extend_high_i" ^ half xxxx ^ "_u"
    | ExtAddPairwiseS -> "extadd_pairwise_i" ^ half xxxx ^ "_s"
    | ExtAddPairwiseU -> "extadd_pairwise_i" ^ half xxxx ^ "_u"
    | TruncSatSF32x4 -> "trunc_sat_f32x4_s"
    | TruncSatUF32x4 -> "trunc_sat_f32x4_u"
    | TruncSatSZeroF64x2 -> "trunc_sat_f64x2_s_zero"
    | TruncSatUZeroF64x2 -> "trunc_sat_f64x2_u_zero"

  let fcvtop xxxx (op : fcvtop) = match op with
    | DemoteZeroF64x2  -> "demote_f64x2_zero"
    | PromoteLowF32x4  -> "promote_low_f32x4"
    | ConvertSI32x4 ->
      "convert_" ^ (if xxxx = "32x4" then "" else "low_") ^ "i32x4_s"
    | ConvertUI32x4 ->
      "convert_" ^ (if xxxx = "32x4" then "" else "low_") ^ "i32x4_u"

  let ishiftop xxxx (op : ishiftop) = match op with
    | Shl -> "shl"
    | ShrS -> "shr_s"
    | ShrU -> "shr_u"

  let ibitmaskop xxxx (op : ibitmaskop) = match op with
    | Bitmask -> "bitmask"

  let vtestop (op : vtestop) = match op with
    | AnyTrue -> "any_true"

  let vunop (op : vunop) = match op with
    | Not -> "not"

  let vbinop (op : vbinop) = match op with
    | And -> "and"
    | AndNot -> "andnot"
    | Or -> "or"
    | Xor -> "xor"

  let vternop (op : vternop) = match op with
    | Bitselect -> "bitselect"

  let splatop xxxx (op : nsplatop) = match op with
    | Splat -> "splat"

  let pextractop xxxx (op : extension nextractop) = match op with
    | Extract (i, ext) -> "extract_lane" ^ extension ext ^ " " ^ nat i

  let extractop xxxx (op : unit nextractop) = match op with
    | Extract (i, ()) -> "extract_lane " ^ nat i

  let replaceop xxxx (op : nreplaceop) = match op with
    | Replace i -> "replace_lane " ^ nat i

  let lane_oper (pop, iop, fop) op =
    match op with
    | V128.I8x16 o -> pop "8x16" o
    | V128.I16x8 o -> pop "16x8" o
    | V128.I32x4 o -> iop "32x4" o
    | V128.I64x2 o -> iop "64x2" o
    | V128.F32x4 o -> fop "32x4" o
    | V128.F64x2 o -> fop "64x2" o
end

let oper (iop, fop) op =
  string_of_num_type (type_of_num op) ^ "." ^
  (match op with
  | I32 o -> iop "32" o
  | I64 o -> iop "64" o
  | F32 o -> fop "32" o
  | F64 o -> fop "64" o
  )

let vec_oper (vop) op =
  match op with
  | V128 o -> "v128." ^ vop o

let vec_shape_oper (pop, iop, fop) op =
  match op with
  | V128 o -> V128.string_of_shape o ^ "." ^ V128Op.lane_oper (pop, iop, fop) o

let unop = oper (IntOp.unop, FloatOp.unop)
let binop = oper (IntOp.binop, FloatOp.binop)
let testop = oper (IntOp.testop, FloatOp.testop)
let relop = oper (IntOp.relop, FloatOp.relop)
let cvtop = oper (IntOp.cvtop, FloatOp.cvtop)

let vec_unop = vec_shape_oper (V128Op.iunop, V128Op.iunop, V128Op.funop)
let vec_binop = vec_shape_oper (V128Op.ibinop, V128Op.ibinop, V128Op.fbinop)
let vec_testop = vec_shape_oper (V128Op.itestop, V128Op.itestop, V128Op.voidop)
let vec_relop = vec_shape_oper (V128Op.irelop, V128Op.irelop, V128Op.frelop)
let vec_cvtop = vec_shape_oper (V128Op.icvtop, V128Op.icvtop, V128Op.fcvtop)
let vec_shiftop = vec_shape_oper (V128Op.ishiftop, V128Op.ishiftop, V128Op.voidop)
let vec_bitmaskop = vec_shape_oper (V128Op.ibitmaskop, V128Op.ibitmaskop, V128Op.voidop)
let vec_vunop = vec_oper (V128Op.vunop)
let vec_vbinop = vec_oper (V128Op.vbinop)
let vec_vternop = vec_oper (V128Op.vternop)
let vec_vtestop = vec_oper (V128Op.vtestop)
let vec_splatop = vec_shape_oper (V128Op.splatop, V128Op.splatop, V128Op.splatop)
let vec_extractop = vec_shape_oper (V128Op.pextractop, V128Op.extractop, V128Op.extractop)
let vec_replaceop = vec_shape_oper (V128Op.replaceop, V128Op.replaceop, V128Op.replaceop)


let var x = nat32 x.it
let num v = string_of_num v.it
let vec v = string_of_vec v.it

let memop name x typ {ty; align; offset; _} sz =
  typ ty ^ "." ^ name ^ " " ^ var x ^
  (if offset = 0l then "" else " offset=" ^ nat32 offset) ^
  (if 1 lsl align = sz then "" else " align=" ^ nat (1 lsl align))

let loadop x op =
  match op.pack with
  | None -> memop "load" x num_type op (num_size op.ty)
  | Some (sz, ext) ->
    memop ("load" ^ pack_size sz ^ extension ext) x num_type op (packed_size sz)

let storeop x op =
  match op.pack with
  | None -> memop "store" x num_type op (num_size op.ty)
  | Some sz -> memop ("store" ^ pack_size sz) x num_type op (packed_size sz)

let vec_loadop x (op : vec_loadop) =
  match op.pack with
  | None -> memop "load" x vec_type op (vec_size op.ty)
  | Some (sz, ext) ->
    memop ("load" ^ vec_extension sz ext) x vec_type op (packed_size sz)

let vec_storeop x op =
  memop "store" x vec_type op (vec_size op.ty)

let vec_laneop instr x op i =
  memop (instr ^ pack_size op.pack ^ "_lane") x vec_type op
    (packed_size op.pack) ^ " " ^ nat i

let initop = function
  | Explicit -> ""
  | Implicit -> "_default"
<<<<<<< HEAD

let externop = function
  | Internalize -> "any.convert_extern"
  | Externalize -> "extern.convert_any"

=======
>>>>>>> 30aebd0f

let constop v = string_of_num_type (type_of_num v) ^ ".const"
let vec_constop v = string_of_vec_type (type_of_vec v) ^ ".const i32x4"

<<<<<<< HEAD
let var x = nat32 x.it
let num v = string_of_num v.it
let vec v = string_of_vec v.it
let constop v = string_of_num_type (type_of_num v) ^ ".const"
let vec_constop v = string_of_vec_type (type_of_vec v) ^ ".const i32x4"
=======
let externop = function
  | Internalize -> "any.convert_extern"
  | Externalize -> "extern.convert_any"


(* Expressions *)
>>>>>>> 30aebd0f

let block_type = function
  | VarBlockType x -> [Node ("type " ^ var x, [])]
  | ValBlockType ts -> decls "result" (list_of_opt ts)

let rec instr e =
  let head, inner =
    match e.it with
    | Unreachable -> "unreachable", []
    | Nop -> "nop", []
    | Drop -> "drop", []
    | Select None -> "select", []
    | Select (Some []) -> "select", [Node ("result", [])]
    | Select (Some ts) -> "select", decls "result" ts
    | Block (bt, es) -> "block", block_type bt @ list instr es
    | Loop (bt, es) -> "loop", block_type bt @ list instr es
    | If (bt, es1, es2) ->
      "if", block_type bt @
        [Node ("then", list instr es1); Node ("else", list instr es2)]
    | TryCatch (bt, es, ct, ca) ->
      let catch (tag, es) = Node ("catch " ^ var tag, list instr es) in
      let catch_all = match ca with
        | Some es -> [Node ("catch_all", list instr es)]
        | None -> [] in
      let handler = list catch ct @ catch_all in
      "try", block_type bt @ [Node ("do", list instr es)] @ handler
    | TryDelegate (bt, es, x) ->
      let delegate = [Node ("delegate " ^ var x, [])] in
      "try", block_type bt @ [Node ("do", list instr es)] @ delegate
    | Throw x -> "throw " ^ var x, []
    | Rethrow x -> "rethrow " ^ var x, []
    | Br x -> "br " ^ var x, []
    | BrIf x -> "br_if " ^ var x, []
    | BrTable (xs, x) ->
      "br_table " ^ String.concat " " (list var (xs @ [x])), []
    | BrOnNull x -> "br_on_null " ^ var x, []
    | BrOnNonNull x -> "br_on_non_null " ^ var x, []
    | BrOnCast (x, t1, t2) ->
      "br_on_cast " ^ var x, [Atom (ref_type t1); Atom (ref_type t2)]
    | BrOnCastFail (x, t1, t2) ->
      "br_on_cast_fail " ^ var x, [Atom (ref_type t1); Atom (ref_type t2)]
    | Return -> "return", []
    | Call x -> "call " ^ var x, []
    | CallRef x -> "call_ref " ^ var x, []
    | CallIndirect (x, y) ->
      "call_indirect " ^ var x, [Node ("type " ^ var y, [])]
    | ReturnCall x -> "return_call " ^ var x, []
    | ReturnCallRef x -> "return_call_ref " ^ var x, []
    | ReturnCallIndirect (x, y) ->
      "return_call_indirect " ^ var x, [Node ("type " ^ var y, [])]
<<<<<<< HEAD
    | ContNew x -> "cont.new " ^ var x, []
    | ContBind (x, y) -> "cont.bind " ^ var x ^ " " ^ var y, []
    | Suspend x -> "suspend " ^ var x, []
    | Resume (x, xys) ->
      "resume " ^ var x,
      List.map (fun (x, y) -> Node ("tag " ^ var x ^ " " ^ var y, [])) xys
    | ResumeThrow (x, y, xys) ->
      "resume_throw " ^ var x ^ " " ^ var y,
      List.map (fun (x, y) -> Node ("tag " ^ var x ^ " " ^ var y, [])) xys
    | Barrier (bt, es) -> "barrier", block_type bt @ list instr es
=======
    | Throw x -> "throw " ^ var x, []
    | ThrowRef -> "throw_ref", []
    | TryTable (bt, cs, es) ->
      "try_table", block_type bt @ list catch cs @ list instr es
>>>>>>> 30aebd0f
    | LocalGet x -> "local.get " ^ var x, []
    | LocalSet x -> "local.set " ^ var x, []
    | LocalTee x -> "local.tee " ^ var x, []
    | GlobalGet x -> "global.get " ^ var x, []
    | GlobalSet x -> "global.set " ^ var x, []
    | TableGet x -> "table.get " ^ var x, []
    | TableSet x -> "table.set " ^ var x, []
    | TableSize x -> "table.size " ^ var x, []
    | TableGrow x -> "table.grow " ^ var x, []
    | TableFill x -> "table.fill " ^ var x, []
    | TableCopy (x, y) -> "table.copy " ^ var x ^ " " ^ var y, []
    | TableInit (x, y) -> "table.init " ^ var x ^ " " ^ var y, []
    | ElemDrop x -> "elem.drop " ^ var x, []
    | Load (x, op) -> loadop x op, []
    | Store (x, op) -> storeop x op, []
    | VecLoad (x, op) -> vec_loadop x op, []
    | VecStore (x, op) -> vec_storeop x op, []
    | VecLoadLane (x, op, i) -> vec_laneop "load" x op i, []
    | VecStoreLane (x, op, i) -> vec_laneop "store" x op i, []
    | MemorySize x -> "memory.size " ^ var x, []
    | MemoryGrow x -> "memory.grow " ^ var x, []
    | MemoryFill x -> "memory.fill " ^ var x, []
    | MemoryCopy (x, y) -> "memory.copy " ^ var x ^ " " ^ var y, []
    | MemoryInit (x, y) -> "memory.init " ^ var x ^ " " ^ var y, []
    | DataDrop x -> "data.drop " ^ var x, []
    | RefNull t -> "ref.null", [Atom (heap_type t)]
    | RefFunc x -> "ref.func " ^ var x, []
    | RefIsNull -> "ref.is_null", []
    | RefAsNonNull -> "ref.as_non_null", []
    | RefTest t -> "ref.test", [Atom (ref_type t)]
    | RefCast t -> "ref.cast", [Atom (ref_type t)]
    | RefEq -> "ref.eq", []
    | RefI31 -> "ref.i31", []
    | I31Get ext -> "i31.get" ^ extension ext, []
    | StructNew (x, op) -> "struct.new" ^ initop op ^ " " ^ var x, []
    | StructGet (x, y, exto) ->
      "struct.get" ^ opt_s extension exto ^ " " ^ var x ^ " " ^ var y, []
    | StructSet (x, y) -> "struct.set " ^ var x ^ " " ^ var y, []
    | ArrayNew (x, op) -> "array.new" ^ initop op ^ " " ^ var x, []
    | ArrayNewFixed (x, n) -> "array.new_fixed " ^ var x ^ " " ^ nat32 n, []
    | ArrayNewElem (x, y) -> "array.new_elem " ^ var x ^ " " ^ var y, []
    | ArrayNewData (x, y) -> "array.new_data " ^ var x ^ " " ^ var y, []
    | ArrayGet (x, exto) -> "array.get" ^ opt_s extension exto ^ " " ^ var x, []
    | ArraySet x -> "array.set " ^ var x, []
    | ArrayLen -> "array.len", []
    | ArrayCopy (x, y) -> "array.copy " ^ var x ^ " " ^ var y, []
    | ArrayFill x -> "array.fill " ^ var x, []
    | ArrayInitData (x, y) -> "array.init_data " ^ var x ^ " " ^ var y, []
    | ArrayInitElem (x, y) -> "array.init_elem " ^ var x ^ " " ^ var y, []
    | ExternConvert op -> externop op, []
    | Const n -> constop n.it ^ " " ^ num n, []
    | Test op -> testop op, []
    | Compare op -> relop op, []
    | Unary op -> unop op, []
    | Binary op -> binop op, []
    | Convert op -> cvtop op, []
    | VecConst v -> vec_constop v.it ^ " " ^ vec v, []
    | VecTest op -> vec_testop op, []
    | VecUnary op -> vec_unop op, []
    | VecBinary op -> vec_binop op, []
    | VecCompare op -> vec_relop op, []
    | VecConvert op -> vec_cvtop op, []
    | VecShift op -> vec_shiftop op, []
    | VecBitmask op -> vec_bitmaskop op, []
    | VecTestBits op -> vec_vtestop op, []
    | VecUnaryBits op -> vec_vunop op, []
    | VecBinaryBits op -> vec_vbinop op, []
    | VecTernaryBits op -> vec_vternop op, []
    | VecSplat op -> vec_splatop op, []
    | VecExtract op -> vec_extractop op, []
    | VecReplace op -> vec_replaceop op, []
  in Node (head, inner)

and catch c =
  match c.it with
  | Catch (x1, x2) -> Node ("catch " ^ var x1 ^ " " ^ var x2, [])
  | CatchRef (x1, x2) -> Node ("catch_ref " ^ var x1 ^ " " ^ var x2, [])
  | CatchAll x -> Node ("catch_all " ^ var x, [])
  | CatchAllRef x -> Node ("catch_all_ref " ^ var x, [])

let const head c =
  match c.it with
  | [e] -> instr e
  | es -> Node (head, list instr c.it)


(* Functions *)

let func_with_name name f =
  let {ftype; locals; body} = f.it in
  Node ("func" ^ name,
    [Node ("type " ^ var ftype, [])] @
    decls "local" (List.map (fun loc -> loc.it.ltype) locals) @
    list instr body
  )

let func_with_index off i f =
  func_with_name (" $" ^ nat (off + i)) f

let func f =
  func_with_name "" f


(* Tables & memories *)

let table off i tab =
  let {ttype = TableT (lim, t); tinit} = tab.it in
  Node ("table $" ^ nat (off + i) ^ " " ^ limits nat32 lim,
    atom ref_type t :: list instr tinit.it
  )

let memory off i mem =
  let {mtype = MemoryT lim} = mem.it in
  Node ("memory $" ^ nat (off + i) ^ " " ^ limits nat32 lim, [])

let tag off i tag =
  let {tagtype = TagT et} = tag.it in
  Node ("tag $" ^ nat (off + i),
    [Node ("type", [atom heap_type et])]
  )

let is_elem_kind = function
  | (NoNull, FuncHT) -> true
  | _ -> false

let elem_kind = function
  | (NoNull, FuncHT) -> "func"
  | _ -> assert false

let is_elem_index e =
  match e.it with
  | [{it = RefFunc _; _}] -> true
  | _ -> false

let elem_index e =
  match e.it with
  | [{it = RefFunc x; _}] -> atom var x
  | _ -> assert false

let segment_mode category mode =
  match mode.it with
  | Passive -> []
  | Active {index; offset} ->
    (if index.it = 0l then [] else [Node (category, [atom var index])]) @
    [const "offset" offset]
  | Declarative -> [Atom "declare"]

let elem i seg =
  let {etype; einit; emode} = seg.it in
  Node ("elem $" ^ nat i,
    segment_mode "table" emode @
    if is_elem_kind etype && List.for_all is_elem_index einit then
      atom elem_kind etype :: list elem_index einit
    else
      atom ref_type etype :: list (const "item") einit
  )

let data i seg =
  let {dinit; dmode} = seg.it in
  Node ("data $" ^ nat i, segment_mode "memory" dmode @ break_bytes dinit)


(* Tags *)

let tag_with_name name (t : tag) =
  Node ("tag" ^ name,
    [Node ("type " ^ var (t.it.tgtype), [])]
  )

let tag_with_index off i t =
  tag_with_name (" $" ^ nat (off + i)) t


(* Modules *)

let type_ (ns, i) ty =
  match ty.it with
  | RecT [st] when not Free.(Set.mem (Int32.of_int i) (type_ ty).types) ->
    rec_type i 0 st :: ns, i + 1
  | RecT sts ->
    Node ("rec", List.mapi (rec_type i) sts) :: ns, i + List.length sts

<<<<<<< HEAD
let import_desc fx tx mx ex gx d =
=======
let import_desc fx tx mx tgx gx d =
>>>>>>> 30aebd0f
  match d.it with
  | FuncImport x ->
    incr fx; Node ("func $" ^ nat (!fx - 1), [Node ("type", [atom var x])])
  | TableImport t ->
    incr tx; table 0 (!tx - 1) ({ttype = t; tinit = [] @@ d.at} @@ d.at)
  | MemoryImport t ->
    incr mx; memory 0 (!mx - 1) ({mtype = t} @@ d.at)
  | TagImport x ->
    incr ex; Node ("tag $" ^ nat (!ex - 1), [Node ("type", [atom var x])])
  | GlobalImport t ->
    incr gx; Node ("global $" ^ nat (!gx - 1), [global_type t])
  | TagImport x ->
    incr tgx; Node ("tag $" ^ nat (!tgx - 1), [Node ("type", [atom var x])])

let import fx tx mx ex gx im =
  let {module_name; item_name; idesc} = im.it in
  Node ("import",
    [atom name module_name; atom name item_name; import_desc fx tx mx ex gx idesc]
  )

let export_desc d =
  match d.it with
  | FuncExport x -> Node ("func", [atom var x])
  | TableExport x -> Node ("table", [atom var x])
  | MemoryExport x -> Node ("memory", [atom var x])
  | TagExport x -> Node ("tag", [atom var x])
  | GlobalExport x -> Node ("global", [atom var x])
  | TagExport x -> Node ("tag", [atom var x])

let export ex =
  let {name = n; edesc} = ex.it in
  Node ("export", [atom name n; export_desc edesc])

let global off i g =
  let {gtype; ginit} = g.it in
  Node ("global $" ^ nat (off + i), global_type gtype :: list instr ginit.it)

let start s =
  Node ("start " ^ var s.it.sfunc, [])


(* Modules *)

let var_opt = function
  | None -> ""
  | Some x -> " " ^ x.it

let module_with_var_opt x_opt m =
  let fx = ref 0 in
  let tx = ref 0 in
  let mx = ref 0 in
<<<<<<< HEAD
  let ex = ref 0 in
  let gx = ref 0 in
  let imports = list (import fx tx mx ex gx) m.it.imports in
=======
  let tgx = ref 0 in
  let gx = ref 0 in
  let imports = list (import fx tx mx tgx gx) m.it.imports in
>>>>>>> 30aebd0f
  Node ("module" ^ var_opt x_opt,
    List.rev (fst (List.fold_left type_ ([], 0) m.it.types)) @
    imports @
    listi (table !tx) m.it.tables @
    listi (memory !mx) m.it.memories @
<<<<<<< HEAD
    listi (tag !ex) m.it.tags @
=======
    listi (tag_with_index !tgx) m.it.tags @
>>>>>>> 30aebd0f
    listi (global !gx) m.it.globals @
    listi (func_with_index !fx) m.it.funcs @
    list export m.it.exports @
    opt start m.it.start @
    listi elem m.it.elems @
    listi data m.it.datas
  )

let binary_module_with_var_opt x_opt bs =
  Node ("module" ^ var_opt x_opt ^ " binary", break_bytes bs)

let quoted_module_with_var_opt x_opt s =
  Node ("module" ^ var_opt x_opt ^ " quote", break_string s)

let module_ = module_with_var_opt None


(* Scripts *)

let num mode = if mode = `Binary then hex_string_of_num else string_of_num
let vec mode = if mode = `Binary then hex_string_of_vec else string_of_vec

let ref_ = function
  | NullRef t -> Node ("ref.null " ^ heap_type t, [])
  | Script.HostRef n -> Node ("ref.host " ^ nat32 n, [])
  | Extern.ExternRef (Script.HostRef n) -> Node ("ref.extern " ^ nat32 n, [])
  | _ -> assert false

let literal mode lit =
  match lit.it with
  | Num n -> Node (constop n ^ " " ^ num mode n, [])
  | Vec v -> Node (vec_constop v ^ " " ^ vec mode v, [])
  | Ref r -> ref_ r

let definition mode x_opt def =
  try
    match mode with
    | `Textual ->
      let rec unquote def =
        match def.it with
        | Textual m -> m
        | Encoded (_, bs) -> Decode.decode "" bs
        | Quoted (_, s) -> unquote (snd (Parse.Module.parse_string s))
      in module_with_var_opt x_opt (unquote def)
    | `Binary ->
      let rec unquote def =
        match def.it with
        | Textual m -> Encode.encode m
        | Encoded (_, bs) -> Encode.encode (Decode.decode "" bs)
        | Quoted (_, s) -> unquote (snd (Parse.Module.parse_string s))
      in binary_module_with_var_opt x_opt (unquote def)
    | `Original ->
      match def.it with
      | Textual m -> module_with_var_opt x_opt m
      | Encoded (_, bs) -> binary_module_with_var_opt x_opt bs
      | Quoted (_, s) -> quoted_module_with_var_opt x_opt s
  with Parse.Syntax _ ->
    quoted_module_with_var_opt x_opt "<invalid module>"

let access x_opt n =
  String.concat " " [var_opt x_opt; name n]

let action mode act =
  match act.it with
  | Invoke (x_opt, name, lits) ->
    Node ("invoke" ^ access x_opt name, List.map (literal mode) lits)
  | Get (x_opt, name) ->
    Node ("get" ^ access x_opt name, [])

let nan = function
  | CanonicalNan -> "nan:canonical"
  | ArithmeticNan -> "nan:arithmetic"

let nanop (n : nanop) =
  match n.it with
  | F32 n' | F64 n' -> nan n'
  | _ -> .

let num_pat mode = function
  | NumPat n -> literal mode (Value.Num n.it @@ n.at)
  | NanPat nan -> Node (constop nan.it ^ " " ^ nanop nan, [])

let lane_pat mode pat shape =
  let choose fb ft = if mode = `Binary then fb else ft in
  match pat, shape with
  | NumPat {it = Value.I32 i; _}, V128.I8x16 () ->
    choose I8.to_hex_string I8.to_string_s i
  | NumPat {it = Value.I32 i; _}, V128.I16x8 () ->
    choose I16.to_hex_string I16.to_string_s i
  | NumPat n, _ -> num mode n.it
  | NanPat nan, _ -> nanop nan

let vec_pat mode = function
  | VecPat (V128 (shape, pats)) ->
    let lanes = List.map (fun p -> Atom (lane_pat mode p shape)) pats in
    Node ("v128.const " ^ V128.string_of_shape shape, lanes)

let ref_pat = function
  | RefPat r -> ref_ r.it
  | RefTypePat t -> Node ("ref." ^ heap_type t, [])
  | NullPat -> Node ("ref.null", [])

let result mode res =
  match res.it with
  | NumResult np -> num_pat mode np
  | VecResult vp -> vec_pat mode vp
  | RefResult rp -> ref_pat rp

let assertion mode ass =
  match ass.it with
  | AssertMalformed (def, re) ->
    (match mode, def.it with
    | `Binary, Quoted _ -> []
    | _ ->
      [Node ("assert_malformed", [definition `Original None def; Atom (string re)])]
    )
  | AssertInvalid (def, re) ->
    [Node ("assert_invalid", [definition mode None def; Atom (string re)])]
  | AssertUnlinkable (def, re) ->
    [Node ("assert_unlinkable", [definition mode None def; Atom (string re)])]
  | AssertUninstantiable (def, re) ->
    [Node ("assert_trap", [definition mode None def; Atom (string re)])]
  | AssertReturn (act, results) ->
    [Node ("assert_return", action mode act :: List.map (result mode) results)]
  | AssertTrap (act, re) ->
    [Node ("assert_trap", [action mode act; Atom (string re)])]
<<<<<<< HEAD
  | AssertException (act, re) ->
    [Node ("assert_exception", [action mode act; Atom (string re)])]
  | AssertSuspension (act, re) ->
    [Node ("assert_suspension", [action mode act; Atom (string re)])]
=======
  | AssertException act ->
    [Node ("assert_exception", [action mode act])]
>>>>>>> 30aebd0f
  | AssertExhaustion (act, re) ->
    [Node ("assert_exhaustion", [action mode act; Atom (string re)])]

let command mode cmd =
  match cmd.it with
  | Module (x_opt, def) -> [definition mode x_opt def]
  | Register (n, x_opt) -> [Node ("register " ^ name n ^ var_opt x_opt, [])]
  | Action act -> [action mode act]
  | Assertion ass -> assertion mode ass
  | Meta _ -> assert false

let script mode scr = List.concat_map (command mode) scr<|MERGE_RESOLUTION|>--- conflicted
+++ resolved
@@ -71,10 +71,7 @@
   | (Null, StructHT) -> "structref"
   | (Null, ArrayHT) -> "arrayref"
   | (Null, FuncHT) -> "funcref"
-<<<<<<< HEAD
-=======
   | (Null, ExnHT) -> "exnref"
->>>>>>> 30aebd0f
   | t -> string_of_ref_type t
 
 let heap_type t = string_of_heap_type t
@@ -99,21 +96,15 @@
 let func_type (FuncT (ts1, ts2)) =
   Node ("func", decls "param" ts1 @ decls "result" ts2)
 
-<<<<<<< HEAD
 let cont_type (ContT ct) =
   Node ("cont", [atom heap_type ct])
 
-=======
->>>>>>> 30aebd0f
 let str_type st =
   match st with
   | DefStructT st -> struct_type st
   | DefArrayT at -> array_type at
   | DefFuncT ft -> func_type ft
-<<<<<<< HEAD
   | DefContT ct -> cont_type ct
-=======
->>>>>>> 30aebd0f
 
 let sub_type = function
   | SubT (Final, [], st) -> str_type st
@@ -481,32 +472,16 @@
 let initop = function
   | Explicit -> ""
   | Implicit -> "_default"
-<<<<<<< HEAD
+
+let constop v = string_of_num_type (type_of_num v) ^ ".const"
+let vec_constop v = string_of_vec_type (type_of_vec v) ^ ".const i32x4"
 
 let externop = function
   | Internalize -> "any.convert_extern"
   | Externalize -> "extern.convert_any"
 
-=======
->>>>>>> 30aebd0f
-
-let constop v = string_of_num_type (type_of_num v) ^ ".const"
-let vec_constop v = string_of_vec_type (type_of_vec v) ^ ".const i32x4"
-
-<<<<<<< HEAD
-let var x = nat32 x.it
-let num v = string_of_num v.it
-let vec v = string_of_vec v.it
-let constop v = string_of_num_type (type_of_num v) ^ ".const"
-let vec_constop v = string_of_vec_type (type_of_vec v) ^ ".const i32x4"
-=======
-let externop = function
-  | Internalize -> "any.convert_extern"
-  | Externalize -> "extern.convert_any"
-
 
 (* Expressions *)
->>>>>>> 30aebd0f
 
 let block_type = function
   | VarBlockType x -> [Node ("type " ^ var x, [])]
@@ -526,18 +501,6 @@
     | If (bt, es1, es2) ->
       "if", block_type bt @
         [Node ("then", list instr es1); Node ("else", list instr es2)]
-    | TryCatch (bt, es, ct, ca) ->
-      let catch (tag, es) = Node ("catch " ^ var tag, list instr es) in
-      let catch_all = match ca with
-        | Some es -> [Node ("catch_all", list instr es)]
-        | None -> [] in
-      let handler = list catch ct @ catch_all in
-      "try", block_type bt @ [Node ("do", list instr es)] @ handler
-    | TryDelegate (bt, es, x) ->
-      let delegate = [Node ("delegate " ^ var x, [])] in
-      "try", block_type bt @ [Node ("do", list instr es)] @ delegate
-    | Throw x -> "throw " ^ var x, []
-    | Rethrow x -> "rethrow " ^ var x, []
     | Br x -> "br " ^ var x, []
     | BrIf x -> "br_if " ^ var x, []
     | BrTable (xs, x) ->
@@ -557,7 +520,6 @@
     | ReturnCallRef x -> "return_call_ref " ^ var x, []
     | ReturnCallIndirect (x, y) ->
       "return_call_indirect " ^ var x, [Node ("type " ^ var y, [])]
-<<<<<<< HEAD
     | ContNew x -> "cont.new " ^ var x, []
     | ContBind (x, y) -> "cont.bind " ^ var x ^ " " ^ var y, []
     | Suspend x -> "suspend " ^ var x, []
@@ -568,12 +530,10 @@
       "resume_throw " ^ var x ^ " " ^ var y,
       List.map (fun (x, y) -> Node ("tag " ^ var x ^ " " ^ var y, [])) xys
     | Barrier (bt, es) -> "barrier", block_type bt @ list instr es
-=======
     | Throw x -> "throw " ^ var x, []
     | ThrowRef -> "throw_ref", []
     | TryTable (bt, cs, es) ->
       "try_table", block_type bt @ list catch cs @ list instr es
->>>>>>> 30aebd0f
     | LocalGet x -> "local.get " ^ var x, []
     | LocalSet x -> "local.set " ^ var x, []
     | LocalTee x -> "local.tee " ^ var x, []
@@ -736,17 +696,6 @@
   Node ("data $" ^ nat i, segment_mode "memory" dmode @ break_bytes dinit)
 
 
-(* Tags *)
-
-let tag_with_name name (t : tag) =
-  Node ("tag" ^ name,
-    [Node ("type " ^ var (t.it.tgtype), [])]
-  )
-
-let tag_with_index off i t =
-  tag_with_name (" $" ^ nat (off + i)) t
-
-
 (* Modules *)
 
 let type_ (ns, i) ty =
@@ -756,11 +705,7 @@
   | RecT sts ->
     Node ("rec", List.mapi (rec_type i) sts) :: ns, i + List.length sts
 
-<<<<<<< HEAD
-let import_desc fx tx mx ex gx d =
-=======
 let import_desc fx tx mx tgx gx d =
->>>>>>> 30aebd0f
   match d.it with
   | FuncImport x ->
     incr fx; Node ("func $" ^ nat (!fx - 1), [Node ("type", [atom var x])])
@@ -768,8 +713,6 @@
     incr tx; table 0 (!tx - 1) ({ttype = t; tinit = [] @@ d.at} @@ d.at)
   | MemoryImport t ->
     incr mx; memory 0 (!mx - 1) ({mtype = t} @@ d.at)
-  | TagImport x ->
-    incr ex; Node ("tag $" ^ nat (!ex - 1), [Node ("type", [atom var x])])
   | GlobalImport t ->
     incr gx; Node ("global $" ^ nat (!gx - 1), [global_type t])
   | TagImport x ->
@@ -786,7 +729,6 @@
   | FuncExport x -> Node ("func", [atom var x])
   | TableExport x -> Node ("table", [atom var x])
   | MemoryExport x -> Node ("memory", [atom var x])
-  | TagExport x -> Node ("tag", [atom var x])
   | GlobalExport x -> Node ("global", [atom var x])
   | TagExport x -> Node ("tag", [atom var x])
 
@@ -812,25 +754,15 @@
   let fx = ref 0 in
   let tx = ref 0 in
   let mx = ref 0 in
-<<<<<<< HEAD
-  let ex = ref 0 in
-  let gx = ref 0 in
-  let imports = list (import fx tx mx ex gx) m.it.imports in
-=======
   let tgx = ref 0 in
   let gx = ref 0 in
   let imports = list (import fx tx mx tgx gx) m.it.imports in
->>>>>>> 30aebd0f
   Node ("module" ^ var_opt x_opt,
     List.rev (fst (List.fold_left type_ ([], 0) m.it.types)) @
     imports @
     listi (table !tx) m.it.tables @
     listi (memory !mx) m.it.memories @
-<<<<<<< HEAD
-    listi (tag !ex) m.it.tags @
-=======
-    listi (tag_with_index !tgx) m.it.tags @
->>>>>>> 30aebd0f
+    listi (tag !tgx) m.it.tags @
     listi (global !gx) m.it.globals @
     listi (func_with_index !fx) m.it.funcs @
     list export m.it.exports @
@@ -955,17 +887,12 @@
     [Node ("assert_trap", [definition mode None def; Atom (string re)])]
   | AssertReturn (act, results) ->
     [Node ("assert_return", action mode act :: List.map (result mode) results)]
+  | AssertException act ->
+    [Node ("assert_exception", [action mode act])]
   | AssertTrap (act, re) ->
     [Node ("assert_trap", [action mode act; Atom (string re)])]
-<<<<<<< HEAD
-  | AssertException (act, re) ->
-    [Node ("assert_exception", [action mode act; Atom (string re)])]
   | AssertSuspension (act, re) ->
     [Node ("assert_suspension", [action mode act; Atom (string re)])]
-=======
-  | AssertException act ->
-    [Node ("assert_exception", [action mode act])]
->>>>>>> 30aebd0f
   | AssertExhaustion (act, re) ->
     [Node ("assert_exhaustion", [action mode act; Atom (string re)])]
 
