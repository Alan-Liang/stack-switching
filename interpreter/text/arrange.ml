open Source
open Ast
open Pack
open Script
open Value
open Types
open Sexpr


(* Generic formatting *)

let nat n = I32.to_string_u (I32.of_int_u n)
let nat32 = I32.to_string_u

let add_hex_char buf c = Printf.bprintf buf "\\%02x" (Char.code c)
let add_char buf = function
  | '\n' -> Buffer.add_string buf "\\n"
  | '\t' -> Buffer.add_string buf "\\t"
  | '\"' -> Buffer.add_string buf "\\\""
  | '\\' -> Buffer.add_string buf "\\\\"
  | c when '\x20' <= c && c < '\x7f' -> Buffer.add_char buf c
  | c -> add_hex_char buf c
let add_unicode_char buf = function
  | (0x09 | 0x0a) as uc -> add_char buf (Char.chr uc)
  | uc when 0x20 <= uc && uc < 0x7f -> add_char buf (Char.chr uc)
  | uc -> Printf.bprintf buf "\\u{%02x}" uc

let string_with iter add_char s =
  let buf = Buffer.create 256 in
  Buffer.add_char buf '\"';
  iter (add_char buf) s;
  Buffer.add_char buf '\"';
  Buffer.contents buf

let bytes = string_with String.iter add_hex_char
let string = string_with String.iter add_char
let name = string_with List.iter add_unicode_char

let list_of_opt = function None -> [] | Some x -> [x]

let list f xs = List.map f xs
let listi f xs = List.mapi f xs
let opt f xo = list f (list_of_opt xo)
let opt_s f xo = Lib.Option.get (Lib.Option.map f xo) ""

let tab head f xs = if xs = [] then [] else [Node (head, list f xs)]
let atom f x = Atom (f x)

let break_bytes s =
  let ss = Lib.String.breakup s 16 in
  list (atom bytes) ss

let break_string s =
  let ss, s' = Lib.List.split_last (Lib.String.split s '\n') in
  list (atom string) (List.map (fun s -> s ^ "\n") ss @ [s'])


(* Types *)

<<<<<<< HEAD
(* let var_type t = string_of_var t *)
=======
let mutability node = function
  | Cons -> node
  | Var -> Node ("mut", [node])

>>>>>>> dd08eeb3
let num_type t = string_of_num_type t
let vec_type t = string_of_vec_type t
let ref_type t =
  match t with
  | (Null, AnyHT) -> "anyref"
  | (Null, EqHT) -> "eqref"
  | (Null, I31HT) -> "i31ref"
  | (Null, StructHT) -> "structref"
  | (Null, ArrayHT) -> "arrayref"
  | (Null, FuncHT) -> "funcref"
  | t -> string_of_ref_type t

let heap_type t = string_of_heap_type t
let val_type t = string_of_val_type t
let storage_type t = string_of_storage_type t

let final = function
  | NoFinal -> ""
  | Final -> " final"

let decls kind ts = tab kind (atom val_type) ts

let field_type (FieldT (mut, t)) =
  mutability (atom storage_type t) mut

let struct_type (StructT fts) =
  Node ("struct", list (fun ft -> Node ("field", [field_type ft])) fts)

let array_type (ArrayT ft) =
  Node ("array", [field_type ft])

let func_type (FuncT (ts1, ts2)) =
  Node ("func", decls "param" ts1 @ decls "result" ts2)

<<<<<<< HEAD
let cont_type (ContT ct) =
  Node ("cont", [atom heap_type ct])

let def_type dt =
  match dt with
=======
let str_type st =
  match st with
  | DefStructT st -> struct_type st
  | DefArrayT at -> array_type at
>>>>>>> dd08eeb3
  | DefFuncT ft -> func_type ft
  | DefContT ct -> cont_type ct

let sub_type = function
  | SubT (Final, [], st) -> str_type st
  | SubT (fin, xs, st) ->
    Node (String.concat " "
      (("sub" ^ final fin ):: List.map heap_type xs), [str_type st])

let rec_type i j st =
  Node ("type $" ^ nat (i + j), [sub_type st])

let limits nat {min; max} =
  String.concat " " (nat min :: opt nat max)

let global_type (GlobalT (mut, t)) =
  mutability (atom string_of_val_type t) mut

let pack_size = function
  | Pack8 -> "8"
  | Pack16 -> "16"
  | Pack32 -> "32"
  | Pack64 -> "64"

let extension = function
  | SX -> "_s"
  | ZX -> "_u"

let pack_shape = function
  | Pack8x8 -> "8x8"
  | Pack16x4 -> "16x4"
  | Pack32x2 -> "32x2"

let vec_extension sz = function
  | ExtLane (sh, ext) -> pack_shape sh ^ extension ext
  | ExtSplat -> pack_size sz ^ "_splat"
  | ExtZero -> pack_size sz ^ "_zero"


(* Operators *)

module IntOp =
struct
  open Ast.IntOp

  let testop xx = function
    | Eqz -> "eqz"

  let relop xx = function
    | Eq -> "eq"
    | Ne -> "ne"
    | LtS -> "lt_s"
    | LtU -> "lt_u"
    | GtS -> "gt_s"
    | GtU -> "gt_u"
    | LeS -> "le_s"
    | LeU -> "le_u"
    | GeS -> "ge_s"
    | GeU -> "ge_u"

  let unop xx = function
    | Clz -> "clz"
    | Ctz -> "ctz"
    | Popcnt -> "popcnt"
    | ExtendS sz -> "extend" ^ pack_size sz ^ "_s"

  let binop xx = function
    | Add -> "add"
    | Sub -> "sub"
    | Mul -> "mul"
    | DivS -> "div_s"
    | DivU -> "div_u"
    | RemS -> "rem_s"
    | RemU -> "rem_u"
    | And -> "and"
    | Or -> "or"
    | Xor -> "xor"
    | Shl -> "shl"
    | ShrS -> "shr_s"
    | ShrU -> "shr_u"
    | Rotl -> "rotl"
    | Rotr -> "rotr"

  let cvtop xx = function
    | ExtendSI32 -> "extend_i32_s"
    | ExtendUI32 -> "extend_i32_u"
    | WrapI64 -> "wrap_i64"
    | TruncSF32 -> "trunc_f32_s"
    | TruncUF32 -> "trunc_f32_u"
    | TruncSF64 -> "trunc_f64_s"
    | TruncUF64 -> "trunc_f64_u"
    | TruncSatSF32 -> "trunc_sat_f32_s"
    | TruncSatUF32 -> "trunc_sat_f32_u"
    | TruncSatSF64 -> "trunc_sat_f64_s"
    | TruncSatUF64 -> "trunc_sat_f64_u"
    | ReinterpretFloat -> "reinterpret_f" ^ xx
end

module FloatOp =
struct
  open Ast.FloatOp

  let testop xx = function (_ : testop) -> .

  let relop xx = function
    | Eq -> "eq"
    | Ne -> "ne"
    | Lt -> "lt"
    | Gt -> "gt"
    | Le -> "le"
    | Ge -> "ge"

  let unop xx = function
    | Neg -> "neg"
    | Abs -> "abs"
    | Ceil -> "ceil"
    | Floor -> "floor"
    | Trunc -> "trunc"
    | Nearest -> "nearest"
    | Sqrt -> "sqrt"

  let binop xx = function
    | Add -> "add"
    | Sub -> "sub"
    | Mul -> "mul"
    | Div -> "div"
    | Min -> "min"
    | Max -> "max"
    | CopySign -> "copysign"

  let cvtop xx = function
    | ConvertSI32 -> "convert_i32_s"
    | ConvertUI32 -> "convert_i32_u"
    | ConvertSI64 -> "convert_i64_s"
    | ConvertUI64 -> "convert_i64_u"
    | PromoteF32 -> "promote_f32"
    | DemoteF64 -> "demote_f64"
    | ReinterpretInt -> "reinterpret_i" ^ xx
end

module V128Op =
struct
  open Ast.V128Op

  let half = function
    | "16x8" -> "8x16"
    | "32x4" -> "16x8"
    | "64x2" -> "32x4"
    | _ -> assert false

  let double = function
    | "8x16" -> "16x8"
    | "16x8" -> "32x4"
    | "32x4" -> "64x2"
    | _ -> assert false

  let voidop xxxx = function (_ : void) -> .

  let itestop xxxx (op : itestop) = match op with
    | AllTrue -> "all_true"

  let iunop xxxx (op : iunop) = match op with
    | Neg -> "neg"
    | Abs -> "abs"
    | Popcnt -> "popcnt"

  let funop xxxx (op : funop) = match op with
    | Neg -> "neg"
    | Abs -> "abs"
    | Sqrt -> "sqrt"
    | Ceil -> "ceil"
    | Floor -> "floor"
    | Trunc -> "trunc"
    | Nearest -> "nearest"

  let ibinop xxxx (op : ibinop) = match op with
    | Add -> "add"
    | AddSatS -> "add_sat_s"
    | AddSatU -> "add_sat_u"
    | Sub -> "sub"
    | SubSatS -> "sub_sat_s"
    | SubSatU -> "sub_sat_u"
    | Mul -> "mul"
    | DotS -> "dot_i" ^ half xxxx ^ "_s"
    | ExtMulLowS -> "extmul_low_i" ^ half xxxx ^ "_s"
    | ExtMulHighS -> "extmul_high_i" ^ half xxxx ^ "_s"
    | ExtMulLowU -> "extmul_low_i" ^ half xxxx ^ "_u"
    | ExtMulHighU -> "extmul_high_i" ^ half xxxx ^ "_u"
    | Q15MulRSatS -> "q15mulr_sat_s"
    | MinS -> "min_s"
    | MinU -> "min_u"
    | MaxS -> "max_s"
    | MaxU -> "max_u"
    | AvgrU -> "avgr_u"
    | NarrowS -> "narrow_i" ^ double xxxx ^ "_s"
    | NarrowU -> "narrow_i" ^ double xxxx ^ "_u"
    | Shuffle is -> "shuffle " ^ String.concat " " (List.map nat is)
    | Swizzle -> "swizzle"

  let fbinop xxxx (op : fbinop) = match op with
    | Add -> "add"
    | Sub -> "sub"
    | Mul -> "mul"
    | Div -> "div"
    | Min -> "min"
    | Max -> "max"
    | Pmin -> "pmin"
    | Pmax -> "pmax"

  let irelop xxxx (op : irelop) = match op with
    | Eq -> "eq"
    | Ne -> "ne"
    | LtS -> "lt_s"
    | LtU -> "lt_u"
    | GtS -> "gt_s"
    | GtU -> "gt_u"
    | LeS -> "le_s"
    | LeU -> "le_u"
    | GeS -> "ge_s"
    | GeU -> "ge_u"

  let frelop xxxx (op : frelop) = match op with
    | Eq -> "eq"
    | Ne -> "ne"
    | Lt -> "lt"
    | Le -> "le"
    | Gt -> "gt"
    | Ge -> "ge"

  let icvtop xxxx (op : icvtop) = match op with
    | ExtendLowS -> "extend_low_i" ^ half xxxx ^ "_s"
    | ExtendLowU -> "extend_low_i" ^ half xxxx ^ "_u"
    | ExtendHighS -> "extend_high_i" ^ half xxxx ^ "_s"
    | ExtendHighU -> "extend_high_i" ^ half xxxx ^ "_u"
    | ExtAddPairwiseS -> "extadd_pairwise_i" ^ half xxxx ^ "_s"
    | ExtAddPairwiseU -> "extadd_pairwise_i" ^ half xxxx ^ "_u"
    | TruncSatSF32x4 -> "trunc_sat_f32x4_s"
    | TruncSatUF32x4 -> "trunc_sat_f32x4_u"
    | TruncSatSZeroF64x2 -> "trunc_sat_f64x2_s_zero"
    | TruncSatUZeroF64x2 -> "trunc_sat_f64x2_u_zero"

  let fcvtop xxxx (op : fcvtop) = match op with
    | DemoteZeroF64x2  -> "demote_f64x2_zero"
    | PromoteLowF32x4  -> "promote_low_f32x4"
    | ConvertSI32x4 ->
      "convert_" ^ (if xxxx = "32x4" then "" else "low_") ^ "i32x4_s"
    | ConvertUI32x4 ->
      "convert_" ^ (if xxxx = "32x4" then "" else "low_") ^ "i32x4_u"

  let ishiftop xxxx (op : ishiftop) = match op with
    | Shl -> "shl"
    | ShrS -> "shr_s"
    | ShrU -> "shr_u"

  let ibitmaskop xxxx (op : ibitmaskop) = match op with
    | Bitmask -> "bitmask"

  let vtestop (op : vtestop) = match op with
    | AnyTrue -> "any_true"

  let vunop (op : vunop) = match op with
    | Not -> "not"

  let vbinop (op : vbinop) = match op with
    | And -> "and"
    | AndNot -> "andnot"
    | Or -> "or"
    | Xor -> "xor"

  let vternop (op : vternop) = match op with
    | Bitselect -> "bitselect"

  let splatop xxxx (op : nsplatop) = match op with
    | Splat -> "splat"

  let pextractop xxxx (op : extension nextractop) = match op with
    | Extract (i, ext) -> "extract_lane" ^ extension ext ^ " " ^ nat i

  let extractop xxxx (op : unit nextractop) = match op with
    | Extract (i, ()) -> "extract_lane " ^ nat i

  let replaceop xxxx (op : nreplaceop) = match op with
    | Replace i -> "replace_lane " ^ nat i

  let lane_oper (pop, iop, fop) op =
    match op with
    | V128.I8x16 o -> pop "8x16" o
    | V128.I16x8 o -> pop "16x8" o
    | V128.I32x4 o -> iop "32x4" o
    | V128.I64x2 o -> iop "64x2" o
    | V128.F32x4 o -> fop "32x4" o
    | V128.F64x2 o -> fop "64x2" o
end

let oper (iop, fop) op =
  string_of_num_type (type_of_num op) ^ "." ^
  (match op with
  | I32 o -> iop "32" o
  | I64 o -> iop "64" o
  | F32 o -> fop "32" o
  | F64 o -> fop "64" o
  )

let vec_oper (vop) op =
  match op with
  | V128 o -> "v128." ^ vop o

let vec_shape_oper (pop, iop, fop) op =
  match op with
  | V128 o -> V128.string_of_shape o ^ "." ^ V128Op.lane_oper (pop, iop, fop) o

let unop = oper (IntOp.unop, FloatOp.unop)
let binop = oper (IntOp.binop, FloatOp.binop)
let testop = oper (IntOp.testop, FloatOp.testop)
let relop = oper (IntOp.relop, FloatOp.relop)
let cvtop = oper (IntOp.cvtop, FloatOp.cvtop)

let vec_unop = vec_shape_oper (V128Op.iunop, V128Op.iunop, V128Op.funop)
let vec_binop = vec_shape_oper (V128Op.ibinop, V128Op.ibinop, V128Op.fbinop)
let vec_testop = vec_shape_oper (V128Op.itestop, V128Op.itestop, V128Op.voidop)
let vec_relop = vec_shape_oper (V128Op.irelop, V128Op.irelop, V128Op.frelop)
let vec_cvtop = vec_shape_oper (V128Op.icvtop, V128Op.icvtop, V128Op.fcvtop)
let vec_shiftop = vec_shape_oper (V128Op.ishiftop, V128Op.ishiftop, V128Op.voidop)
let vec_bitmaskop = vec_shape_oper (V128Op.ibitmaskop, V128Op.ibitmaskop, V128Op.voidop)
let vec_vunop = vec_oper (V128Op.vunop)
let vec_vbinop = vec_oper (V128Op.vbinop)
let vec_vternop = vec_oper (V128Op.vternop)
let vec_vtestop = vec_oper (V128Op.vtestop)
let vec_splatop = vec_shape_oper (V128Op.splatop, V128Op.splatop, V128Op.splatop)
let vec_extractop = vec_shape_oper (V128Op.pextractop, V128Op.extractop, V128Op.extractop)
let vec_replaceop = vec_shape_oper (V128Op.replaceop, V128Op.replaceop, V128Op.replaceop)

let memop name typ {ty; align; offset; _} sz =
  typ ty ^ "." ^ name ^
  (if offset = 0l then "" else " offset=" ^ nat32 offset) ^
  (if 1 lsl align = sz then "" else " align=" ^ nat (1 lsl align))

let loadop op =
  match op.pack with
  | None -> memop "load" num_type op (num_size op.ty)
  | Some (sz, ext) ->
    memop ("load" ^ pack_size sz ^ extension ext) num_type op (packed_size sz)

let storeop op =
  match op.pack with
  | None -> memop "store" num_type op (num_size op.ty)
  | Some sz -> memop ("store" ^ pack_size sz) num_type op (packed_size sz)

let vec_loadop (op : vec_loadop) =
  match op.pack with
  | None -> memop "load" vec_type op (vec_size op.ty)
  | Some (sz, ext) ->
    memop ("load" ^ vec_extension sz ext) vec_type op (packed_size sz)

let vec_storeop op =
  memop "store" vec_type op (vec_size op.ty)

let vec_laneop instr (op, i) =
  memop (instr ^ pack_size op.pack ^ "_lane") vec_type op
    (packed_size op.pack) ^ " " ^ nat i

let initop = function
  | Explicit -> ""
  | Implicit -> "_default"

let externop = function
  | Internalize -> "internalize"
  | Externalize -> "externalize"


(* Expressions *)

let var x = nat32 x.it
let num v = string_of_num v.it
let vec v = string_of_vec v.it
let constop v = string_of_num_type (type_of_num v) ^ ".const"
let vec_constop v = string_of_vec_type (type_of_vec v) ^ ".const i32x4"

let block_type = function
  | VarBlockType x -> [Node ("type " ^ var x, [])]
  | ValBlockType ts -> decls "result" (list_of_opt ts)

let rec instr e =
  let head, inner =
    match e.it with
    | Unreachable -> "unreachable", []
    | Nop -> "nop", []
    | Drop -> "drop", []
    | Select None -> "select", []
    | Select (Some []) -> "select", [Node ("result", [])]
    | Select (Some ts) -> "select", decls "result" ts
    | Block (bt, es) -> "block", block_type bt @ list instr es
    | Loop (bt, es) -> "loop", block_type bt @ list instr es
    | If (bt, es1, es2) ->
      "if", block_type bt @
        [Node ("then", list instr es1); Node ("else", list instr es2)]
    | TryCatch (bt, es, ct, ca) ->
      let catch (tag, es) = Node ("catch " ^ var tag, list instr es) in
      let catch_all = match ca with
        | Some es -> [Node ("catch_all", list instr es)]
        | None -> [] in
      let handler = list catch ct @ catch_all in
      "try", block_type bt @ [Node ("do", list instr es)] @ handler
    | TryDelegate (bt, es, x) ->
      let delegate = [Node ("delegate " ^ var x, [])] in
      "try", block_type bt @ [Node ("do", list instr es)] @ delegate
    | Throw x -> "throw " ^ var x, []
    | Rethrow x -> "rethrow " ^ var x, []
    | Br x -> "br " ^ var x, []
    | BrIf x -> "br_if " ^ var x, []
    | BrTable (xs, x) ->
      "br_table " ^ String.concat " " (list var (xs @ [x])), []
    | BrOnNull x -> "br_on_null " ^ var x, []
    | BrOnNonNull x -> "br_on_non_null " ^ var x, []
    | BrOnCast (x, t1, t2) ->
      "br_on_cast " ^ var x, [Atom (ref_type t1); Atom (ref_type t2)]
    | BrOnCastFail (x, t1, t2) ->
      "br_on_cast_fail " ^ var x, [Atom (ref_type t1); Atom (ref_type t2)]
    | Return -> "return", []
    | Call x -> "call " ^ var x, []
    | CallRef x -> "call_ref " ^ var x, []
    | CallIndirect (x, y) ->
      "call_indirect " ^ var x, [Node ("type " ^ var y, [])]
    | ReturnCall x -> "return_call " ^ var x, []
    | ReturnCallRef x -> "return_call_ref " ^ var x, []
    | ReturnCallIndirect (x, y) ->
      "return_call_indirect " ^ var x, [Node ("type " ^ var y, [])]
    | ContNew x -> "cont.new " ^ var x, []
    | ContBind (x, y) -> "cont.bind " ^ var x ^ " " ^ var y, []
    | Suspend x -> "suspend " ^ var x, []
    | Resume (x, xys) ->
      "resume " ^ var x,
      List.map (fun (x, y) -> Node ("tag " ^ var x ^ " " ^ var y, [])) xys
    | ResumeThrow (x, y, xys) ->
      "resume_throw " ^ var x ^ " " ^ var y,
      List.map (fun (x, y) -> Node ("tag " ^ var x ^ " " ^ var y, [])) xys
    | Barrier (bt, es) -> "barrier", block_type bt @ list instr es
    | LocalGet x -> "local.get " ^ var x, []
    | LocalSet x -> "local.set " ^ var x, []
    | LocalTee x -> "local.tee " ^ var x, []
    | GlobalGet x -> "global.get " ^ var x, []
    | GlobalSet x -> "global.set " ^ var x, []
    | TableGet x -> "table.get " ^ var x, []
    | TableSet x -> "table.set " ^ var x, []
    | TableSize x -> "table.size " ^ var x, []
    | TableGrow x -> "table.grow " ^ var x, []
    | TableFill x -> "table.fill " ^ var x, []
    | TableCopy (x, y) -> "table.copy " ^ var x ^ " " ^ var y, []
    | TableInit (x, y) -> "table.init " ^ var x ^ " " ^ var y, []
    | ElemDrop x -> "elem.drop " ^ var x, []
    | Load op -> loadop op, []
    | Store op -> storeop op, []
    | VecLoad op -> vec_loadop op, []
    | VecStore op -> vec_storeop op, []
    | VecLoadLane op -> vec_laneop "load" op, []
    | VecStoreLane op -> vec_laneop "store" op, []
    | MemorySize -> "memory.size", []
    | MemoryGrow -> "memory.grow", []
    | MemoryFill -> "memory.fill", []
    | MemoryCopy -> "memory.copy", []
    | MemoryInit x -> "memory.init " ^ var x, []
    | DataDrop x -> "data.drop " ^ var x, []
    | RefNull t -> "ref.null", [Atom (heap_type t)]
    | RefFunc x -> "ref.func " ^ var x, []
    | RefIsNull -> "ref.is_null", []
    | RefAsNonNull -> "ref.as_non_null", []
    | RefTest t -> "ref.test", [Atom (ref_type t)]
    | RefCast t -> "ref.cast", [Atom (ref_type t)]
    | RefEq -> "ref.eq", []
    | RefI31 -> "ref.i31", []
    | I31Get ext -> "i31.get" ^ extension ext, []
    | StructNew (x, op) -> "struct.new" ^ initop op ^ " " ^ var x, []
    | StructGet (x, y, exto) ->
      "struct.get" ^ opt_s extension exto ^ " " ^ var x ^ " " ^ var y, []
    | StructSet (x, y) -> "struct.set " ^ var x ^ " " ^ var y, []
    | ArrayNew (x, op) -> "array.new" ^ initop op ^ " " ^ var x, []
    | ArrayNewFixed (x, n) -> "array.new_fixed " ^ var x ^ " " ^ nat32 n, []
    | ArrayNewElem (x, y) -> "array.new_elem " ^ var x ^ " " ^ var y, []
    | ArrayNewData (x, y) -> "array.new_data " ^ var x ^ " " ^ var y, []
    | ArrayGet (x, exto) -> "array.get" ^ opt_s extension exto ^ " " ^ var x, []
    | ArraySet x -> "array.set " ^ var x, []
    | ArrayLen -> "array.len", []
    | ArrayCopy (x, y) -> "array.copy " ^ var x ^ " " ^ var y, []
    | ArrayFill x -> "array.fill " ^ var x, []
    | ArrayInitData (x, y) -> "array.init_data " ^ var x ^ " " ^ var y, []
    | ArrayInitElem (x, y) -> "array.init_elem " ^ var x ^ " " ^ var y, []
    | ExternConvert op -> "extern." ^ externop op, []
    | Const n -> constop n.it ^ " " ^ num n, []
    | Test op -> testop op, []
    | Compare op -> relop op, []
    | Unary op -> unop op, []
    | Binary op -> binop op, []
    | Convert op -> cvtop op, []
    | VecConst v -> vec_constop v.it ^ " " ^ vec v, []
    | VecTest op -> vec_testop op, []
    | VecUnary op -> vec_unop op, []
    | VecBinary op -> vec_binop op, []
    | VecCompare op -> vec_relop op, []
    | VecConvert op -> vec_cvtop op, []
    | VecShift op -> vec_shiftop op, []
    | VecBitmask op -> vec_bitmaskop op, []
    | VecTestBits op -> vec_vtestop op, []
    | VecUnaryBits op -> vec_vunop op, []
    | VecBinaryBits op -> vec_vbinop op, []
    | VecTernaryBits op -> vec_vternop op, []
    | VecSplat op -> vec_splatop op, []
    | VecExtract op -> vec_extractop op, []
    | VecReplace op -> vec_replaceop op, []
  in Node (head, inner)

let const head c =
  match c.it with
  | [e] -> instr e
  | es -> Node (head, list instr c.it)


(* Functions *)

let func_with_name name f =
  let {ftype; locals; body} = f.it in
  Node ("func" ^ name,
    [Node ("type " ^ var ftype, [])] @
    decls "local" (List.map (fun loc -> loc.it.ltype) locals) @
    list instr body
  )

let func_with_index off i f =
  func_with_name (" $" ^ nat (off + i)) f

let func f =
  func_with_name "" f


(* Tables & memories *)

let table off i tab =
  let {ttype = TableT (lim, t); tinit} = tab.it in
  Node ("table $" ^ nat (off + i) ^ " " ^ limits nat32 lim,
    atom ref_type t :: list instr tinit.it
  )

let memory off i mem =
  let {mtype = MemoryT lim} = mem.it in
  Node ("memory $" ^ nat (off + i) ^ " " ^ limits nat32 lim, [])

let tag off i tag =
  let {tagtype = TagT et} = tag.it in
  Node ("tag $" ^ nat (off + i),
    [Node ("type", [atom heap_type et])]
  )

let is_elem_kind = function
  | (NoNull, FuncHT) -> true
  | _ -> false

let elem_kind = function
  | (NoNull, FuncHT) -> "func"
  | _ -> assert false

let is_elem_index e =
  match e.it with
  | [{it = RefFunc _; _}] -> true
  | _ -> false

let elem_index e =
  match e.it with
  | [{it = RefFunc x; _}] -> atom var x
  | _ -> assert false

let segment_mode category mode =
  match mode.it with
  | Passive -> []
  | Active {index; offset} ->
    (if index.it = 0l then [] else [Node (category, [atom var index])]) @
    [const "offset" offset]
  | Declarative -> [Atom "declare"]

let elem i seg =
  let {etype; einit; emode} = seg.it in
  Node ("elem $" ^ nat i,
    segment_mode "table" emode @
    if is_elem_kind etype && List.for_all is_elem_index einit then
      atom elem_kind etype :: list elem_index einit
    else
      atom ref_type etype :: list (const "item") einit
  )

let data i seg =
  let {dinit; dmode} = seg.it in
  Node ("data $" ^ nat i, segment_mode "memory" dmode @ break_bytes dinit)


(* Modules *)

let type_ (ns, i) ty =
  match ty.it with
  | RecT [st] when not Free.(Set.mem (Int32.of_int i) (type_ ty).types) ->
    rec_type i 0 st :: ns, i + 1
  | RecT sts ->
    Node ("rec", List.mapi (rec_type i) sts) :: ns, i + List.length sts

let import_desc fx tx mx ex gx d =
  match d.it with
  | FuncImport x ->
    incr fx; Node ("func $" ^ nat (!fx - 1), [Node ("type", [atom var x])])
  | TableImport t ->
    incr tx; table 0 (!tx - 1) ({ttype = t; tinit = [] @@ d.at} @@ d.at)
  | MemoryImport t ->
    incr mx; memory 0 (!mx - 1) ({mtype = t} @@ d.at)
  | TagImport x ->
    incr ex; Node ("tag $" ^ nat (!ex - 1), [Node ("type", [atom var x])])
  | GlobalImport t ->
    incr gx; Node ("global $" ^ nat (!gx - 1), [global_type t])

let import fx tx mx ex gx im =
  let {module_name; item_name; idesc} = im.it in
  Node ("import",
    [atom name module_name; atom name item_name; import_desc fx tx mx ex gx idesc]
  )

let export_desc d =
  match d.it with
  | FuncExport x -> Node ("func", [atom var x])
  | TableExport x -> Node ("table", [atom var x])
  | MemoryExport x -> Node ("memory", [atom var x])
  | GlobalExport x -> Node ("global", [atom var x])
  | TagExport x -> Node ("tag", [atom var x])

let export ex =
  let {name = n; edesc} = ex.it in
  Node ("export", [atom name n; export_desc edesc])

let global off i g =
  let {gtype; ginit} = g.it in
  Node ("global $" ^ nat (off + i), global_type gtype :: list instr ginit.it)

let start s =
  Node ("start " ^ var s.it.sfunc, [])


(* Modules *)

let var_opt = function
  | None -> ""
  | Some x -> " " ^ x.it

let module_with_var_opt x_opt m =
  let fx = ref 0 in
  let tx = ref 0 in
  let mx = ref 0 in
  let ex = ref 0 in
  let gx = ref 0 in
  let imports = list (import fx tx mx ex gx) m.it.imports in
  Node ("module" ^ var_opt x_opt,
    List.rev (fst (List.fold_left type_ ([], 0) m.it.types)) @
    imports @
    listi (table !tx) m.it.tables @
    listi (memory !mx) m.it.memories @
    listi (tag !ex) m.it.tags @
    listi (global !gx) m.it.globals @
    listi (func_with_index !fx) m.it.funcs @
    list export m.it.exports @
    opt start m.it.start @
    listi elem m.it.elems @
    listi data m.it.datas
  )

let binary_module_with_var_opt x_opt bs =
  Node ("module" ^ var_opt x_opt ^ " binary", break_bytes bs)

let quoted_module_with_var_opt x_opt s =
  Node ("module" ^ var_opt x_opt ^ " quote", break_string s)

let module_ = module_with_var_opt None


(* Scripts *)

let num mode = if mode = `Binary then hex_string_of_num else string_of_num
let vec mode = if mode = `Binary then hex_string_of_vec else string_of_vec

let ref_ = function
  | NullRef t -> Node ("ref.null " ^ heap_type t, [])
  | Script.HostRef n -> Node ("ref.host " ^ nat32 n, [])
  | Extern.ExternRef (Script.HostRef n) -> Node ("ref.extern " ^ nat32 n, [])
  | _ -> assert false

let literal mode lit =
  match lit.it with
  | Num n -> Node (constop n ^ " " ^ num mode n, [])
  | Vec v -> Node (vec_constop v ^ " " ^ vec mode v, [])
  | Ref r -> ref_ r

let definition mode x_opt def =
  try
    match mode with
    | `Textual ->
      let rec unquote def =
        match def.it with
        | Textual m -> m
        | Encoded (_, bs) -> Decode.decode "" bs
        | Quoted (_, s) -> unquote (Parse.string_to_definition s)
      in module_with_var_opt x_opt (unquote def)
    | `Binary ->
      let rec unquote def =
        match def.it with
        | Textual m -> Encode.encode m
        | Encoded (_, bs) -> Encode.encode (Decode.decode "" bs)
        | Quoted (_, s) -> unquote (Parse.string_to_definition s)
      in binary_module_with_var_opt x_opt (unquote def)
    | `Original ->
      match def.it with
      | Textual m -> module_with_var_opt x_opt m
      | Encoded (_, bs) -> binary_module_with_var_opt x_opt bs
      | Quoted (_, s) -> quoted_module_with_var_opt x_opt s
  with Parse.Syntax _ ->
    quoted_module_with_var_opt x_opt "<invalid module>"

let access x_opt n =
  String.concat " " [var_opt x_opt; name n]

let action mode act =
  match act.it with
  | Invoke (x_opt, name, lits) ->
    Node ("invoke" ^ access x_opt name, List.map (literal mode) lits)
  | Get (x_opt, name) ->
    Node ("get" ^ access x_opt name, [])

let nan = function
  | CanonicalNan -> "nan:canonical"
  | ArithmeticNan -> "nan:arithmetic"

let nanop (n : nanop) =
  match n.it with
  | F32 n' | F64 n' -> nan n'
  | _ -> .

let num_pat mode = function
  | NumPat n -> literal mode (Value.Num n.it @@ n.at)
  | NanPat nan -> Node (constop nan.it ^ " " ^ nanop nan, [])

let lane_pat mode pat shape =
  let choose fb ft = if mode = `Binary then fb else ft in
  match pat, shape with
  | NumPat {it = Value.I32 i; _}, V128.I8x16 () ->
    choose I8.to_hex_string I8.to_string_s i
  | NumPat {it = Value.I32 i; _}, V128.I16x8 () ->
    choose I16.to_hex_string I16.to_string_s i
  | NumPat n, _ -> num mode n.it
  | NanPat nan, _ -> nanop nan

let vec_pat mode = function
  | VecPat (V128 (shape, pats)) ->
    let lanes = List.map (fun p -> Atom (lane_pat mode p shape)) pats in
    Node ("v128.const " ^ V128.string_of_shape shape, lanes)

let ref_pat = function
  | RefPat r -> ref_ r.it
  | RefTypePat t -> Node ("ref." ^ heap_type t, [])
  | NullPat -> Node ("ref.null", [])

let result mode res =
  match res.it with
  | NumResult np -> num_pat mode np
  | VecResult vp -> vec_pat mode vp
  | RefResult rp -> ref_pat rp

let assertion mode ass =
  match ass.it with
  | AssertMalformed (def, re) ->
    (match mode, def.it with
    | `Binary, Quoted _ -> []
    | _ ->
      [Node ("assert_malformed", [definition `Original None def; Atom (string re)])]
    )
  | AssertInvalid (def, re) ->
    [Node ("assert_invalid", [definition mode None def; Atom (string re)])]
  | AssertUnlinkable (def, re) ->
    [Node ("assert_unlinkable", [definition mode None def; Atom (string re)])]
  | AssertUninstantiable (def, re) ->
    [Node ("assert_trap", [definition mode None def; Atom (string re)])]
  | AssertReturn (act, results) ->
    [Node ("assert_return", action mode act :: List.map (result mode) results)]
  | AssertTrap (act, re) ->
    [Node ("assert_trap", [action mode act; Atom (string re)])]
  | AssertException (act, re) ->
    [Node ("assert_exception", [action mode act; Atom (string re)])]
  | AssertSuspension (act, re) ->
    [Node ("assert_suspension", [action mode act; Atom (string re)])]
  | AssertExhaustion (act, re) ->
    [Node ("assert_exhaustion", [action mode act; Atom (string re)])]

let command mode cmd =
  match cmd.it with
  | Module (x_opt, def) -> [definition mode x_opt def]
  | Register (n, x_opt) -> [Node ("register " ^ name n ^ var_opt x_opt, [])]
  | Action act -> [action mode act]
  | Assertion ass -> assertion mode ass
  | Meta _ -> assert false

let script mode scr = List.concat_map (command mode) scr<|MERGE_RESOLUTION|>--- conflicted
+++ resolved
@@ -57,14 +57,10 @@
 
 (* Types *)
 
-<<<<<<< HEAD
-(* let var_type t = string_of_var t *)
-=======
 let mutability node = function
   | Cons -> node
   | Var -> Node ("mut", [node])
 
->>>>>>> dd08eeb3
 let num_type t = string_of_num_type t
 let vec_type t = string_of_vec_type t
 let ref_type t =
@@ -99,18 +95,13 @@
 let func_type (FuncT (ts1, ts2)) =
   Node ("func", decls "param" ts1 @ decls "result" ts2)
 
-<<<<<<< HEAD
 let cont_type (ContT ct) =
   Node ("cont", [atom heap_type ct])
 
-let def_type dt =
-  match dt with
-=======
 let str_type st =
   match st with
   | DefStructT st -> struct_type st
   | DefArrayT at -> array_type at
->>>>>>> dd08eeb3
   | DefFuncT ft -> func_type ft
   | DefContT ct -> cont_type ct
 
