--- conflicted
+++ resolved
@@ -247,19 +247,11 @@
       "br_table " ^ String.concat " " (list var (xs @ [x])), []
     | Return -> "return", []
     | Call x -> "call " ^ var x, []
-<<<<<<< HEAD
-    | CallIndirect x -> "call_indirect", [Node ("type " ^ var x, [])]
-    | ReturnCall x -> "return_call " ^ var x, []
-    | ReturnCallIndirect x ->
-      "return_call_indirect", [Node ("type " ^ var x, [])]
-    | GetLocal x -> "get_local " ^ var x, []
-    | SetLocal x -> "set_local " ^ var x, []
-    | TeeLocal x -> "tee_local " ^ var x, []
-    | GetGlobal x -> "get_global " ^ var x, []
-    | SetGlobal x -> "set_global " ^ var x, []
-=======
     | CallIndirect (x, y) ->
       "call_indirect " ^ var x, [Node ("type " ^ var y, [])]
+    | ReturnCall x -> "return_call " ^ var x, []
+    | ReturnCallIndirect (x, y) ->
+      "return_call_indirect " ^ var x, [Node ("type " ^ var y, [])]
     | LocalGet x -> "local.get " ^ var x, []
     | LocalSet x -> "local.set " ^ var x, []
     | LocalTee x -> "local.tee " ^ var x, []
@@ -273,7 +265,6 @@
     | TableCopy (x, y) -> "table.copy " ^ var x ^ " " ^ var y, []
     | TableInit (x, y) -> "table.init " ^ var x ^ " " ^ var y, []
     | ElemDrop x -> "elem.drop " ^ var x, []
->>>>>>> ad84b267
     | Load op -> loadop op, []
     | Store op -> storeop op, []
     | MemorySize -> "memory.size", []
