exception Syntax of Source.region * string

module type S =
sig
  type t
  val parse : string -> Lexing.lexbuf -> t
  val parse_file : string -> t
  val parse_string : string -> t
  val parse_channel : in_channel -> t
end

<<<<<<< HEAD
val string_to_script : string -> Script.script (* raises Syntax *)
val string_to_definition : string -> Script.definition (* raises Syntax *)
val string_to_module : string -> Ast.module_ (* raises Syntax *)
=======
module Module : S with type t = Script.var option * Script.definition
module Script1 : S with type t = Script.script
module Script : S with type t = Script.script
>>>>>>> 129f4e86
<|MERGE_RESOLUTION|>--- conflicted
+++ resolved
@@ -9,12 +9,6 @@
   val parse_channel : in_channel -> t
 end
 
-<<<<<<< HEAD
-val string_to_script : string -> Script.script (* raises Syntax *)
-val string_to_definition : string -> Script.definition (* raises Syntax *)
-val string_to_module : string -> Ast.module_ (* raises Syntax *)
-=======
 module Module : S with type t = Script.var option * Script.definition
 module Script1 : S with type t = Script.script
-module Script : S with type t = Script.script
->>>>>>> 129f4e86
+module Script : S with type t = Script.script