exception Syntax of Source.region * string

module type S =
sig
  type t
  val parse : string -> Lexing.lexbuf -> t (* raises Syntax *)
  val parse_file : string -> t (* raises Syntax *)
<<<<<<< HEAD
  val parse_string : string -> t (* raises Syntax *)
=======
  val parse_string : ?offset:Source.region -> string -> t (* raises Syntax *)
>>>>>>> 9b20411f
  val parse_channel : in_channel -> t (* raises Syntax *)
end

module Module : S with type t = Script.var option * Script.definition
module Script1 : S with type t = Script.script
module Script : S with type t = Script.script<|MERGE_RESOLUTION|>--- conflicted
+++ resolved
@@ -5,11 +5,7 @@
   type t
   val parse : string -> Lexing.lexbuf -> t (* raises Syntax *)
   val parse_file : string -> t (* raises Syntax *)
-<<<<<<< HEAD
-  val parse_string : string -> t (* raises Syntax *)
-=======
   val parse_string : ?offset:Source.region -> string -> t (* raises Syntax *)
->>>>>>> 9b20411f
   val parse_channel : in_channel -> t (* raises Syntax *)
 end
 
