%{
open Source
open Types
open Ast
open Operators
open Script


(* Error handling *)

let error at msg = raise (Parse_error.Syntax (at, msg))


(* Position handling *)

let position_to_pos position =
  { file = position.Lexing.pos_fname;
    line = position.Lexing.pos_lnum;
    column = position.Lexing.pos_cnum - position.Lexing.pos_bol
  }

let positions_to_region position1 position2 =
  { left = position_to_pos position1;
    right = position_to_pos position2
  }

let at () =
  positions_to_region (Parsing.symbol_start_pos ()) (Parsing.symbol_end_pos ())
let ati i =
  positions_to_region (Parsing.rhs_start_pos i) (Parsing.rhs_end_pos i)


(* Literals *)

let num f s =
  try f s with Failure _ -> error s.at "constant out of range"

let vec f shape ss at =
  try f shape ss at with
  | Failure _ -> error at "constant out of range"
  | Invalid_argument _ -> error at "wrong number of lane literals"

let vec_lane_nan shape l at =
  let open Value in
  match shape with
  | V128.F32x4 () -> NanPat (F32 l @@ at)
  | V128.F64x2 () -> NanPat (F64 l @@ at)
  | _ -> error at "invalid vector constant"

let vec_lane_lit shape l at =
  let open Value in
  match shape with
  | V128.I8x16 () -> NumPat (I32 (I8.of_string l) @@ at)
  | V128.I16x8 () -> NumPat (I32 (I16.of_string l) @@ at)
  | V128.I32x4 () -> NumPat (I32 (I32.of_string l) @@ at)
  | V128.I64x2 () -> NumPat (I64 (I64.of_string l) @@ at)
  | V128.F32x4 () -> NumPat (F32 (F32.of_string l) @@ at)
  | V128.F64x2 () -> NumPat (F64 (F64.of_string l) @@ at)

let vec_lane_index s at =
  match int_of_string s with
  | n when 0 <= n && n < 256 -> n
  | _ | exception Failure _ -> error at "malformed lane index"

let shuffle_lit ss at =
  if not (List.length ss = 16) then
    error at "invalid lane length";
  List.map (fun s -> vec_lane_index s.it s.at) ss

let nanop f nan =
  let open Source in
  let open Value in
  match snd (f ("0" @@ no_region)) with
  | F32 _ -> F32 nan.it @@ nan.at
  | F64 _ -> F64 nan.it @@ nan.at
  | I32 _ | I64 _ -> error nan.at "NaN pattern with non-float type"

let nat s at =
  try
    let n = int_of_string s in
    if n >= 0 then n else raise (Failure "")
  with Failure _ -> error at "integer constant out of range"

let nat32 s at =
  try I32.of_string_u s with Failure _ -> error at "i32 constant out of range"

let name s at =
  try Utf8.decode s with Utf8.Utf8 -> error at "malformed UTF-8 encoding"


(* Symbolic variables *)

module VarMap = Map.Make(String)

type space = {mutable map : int32 VarMap.t; mutable count : int32}
let empty () = {map = VarMap.empty; count = 0l}

let shift category at n i =
  let i' = Int32.add i n in
  if I32.lt_u i' n then
    error at ("too many " ^ category ^ " bindings");
  i'

let bind category space n at =
  let i = space.count in
  space.count <- shift category at n i;
  i

let scoped category n space at =
  {map = VarMap.map (shift category at n) space.map; count = space.count}


type types =
  { space : space;
    mutable fields : space list;
    mutable list : type_ list;
    mutable ctx : def_type list;
  }
let empty_types () = {space = empty (); fields = []; list = []; ctx = []}

type context =
  { types : types;
    tables : space; memories : space; tags : space;
    funcs : space; locals : space; globals : space;
    datas : space; elems : space; labels : space;
    deferred_locals : (unit -> unit) list ref
  }

let empty_context () =
  { types = empty_types ();
    tables = empty (); memories = empty (); tags = empty ();
    funcs = empty (); locals = empty (); globals = empty ();
    datas = empty (); elems = empty (); labels = empty ();
    deferred_locals = ref []
  }

let enter_block (c : context) at = {c with labels = scoped "label" 1l c.labels at}
let enter_let (c : context) at = {c with locals = empty (); deferred_locals = ref []}
let enter_func (c : context) at = {(enter_let c at) with labels = empty ()}

let defer_locals (c : context) f =
  c.deferred_locals := (fun () -> ignore (f ())) :: !(c.deferred_locals)

let force_locals (c : context) =
  List.fold_right Stdlib.(@@) !(c.deferred_locals) ();
  c.deferred_locals := []


let lookup category space x =
  try VarMap.find x.it space.map
  with Not_found -> error x.at ("unknown " ^ category ^ " " ^ x.it)

let type_ (c : context) x = lookup "type" c.types.space x
let func (c : context) x = lookup "function" c.funcs x
let local (c : context) x = lookup "local" c.locals x
let global (c : context) x = lookup "global" c.globals x
let table (c : context) x = lookup "table" c.tables x
let memory (c : context) x = lookup "memory" c.memories x
let tag (c : context) x = lookup "tag" c.tags x
let elem (c : context) x = lookup "elem segment" c.elems x
let data (c : context) x = lookup "data segment" c.datas x
let label (c : context) x = lookup "label " c.labels x
let field x (c : context) y =
  lookup "field " (Lib.List32.nth c.types.fields x) y

let func_type (c : context) x =
  match expand_def_type (Lib.List32.nth c.types.ctx x.it) with
  | DefFuncT ft -> ft
  | _ -> error x.at ("non-function type " ^ Int32.to_string x.it)
  | exception Failure _ -> error x.at ("unknown type " ^ Int32.to_string x.it)

let handlers (c : context) h =
  List.map (fun (l, i) -> (l c tag, i c)) h

let bind_abs category space x =
  if VarMap.mem x.it space.map then
    error x.at ("duplicate " ^ category ^ " " ^ x.it);
  let i = bind category space 1l x.at in
  space.map <- VarMap.add x.it i space.map;
  i

let bind_rel category space x =
  ignore (bind category space 1l x.at);
  space.map <- VarMap.add x.it 0l space.map;
  0l

let new_fields (c : context) =
  c.types.fields <- c.types.fields @ [empty ()]

let bind_type (c : context) x = new_fields c; bind_abs "type" c.types.space x
let bind_func (c : context) x = bind_abs "function" c.funcs x
let bind_local (c : context) x = force_locals c; bind_abs "local" c.locals x
let bind_global (c : context) x = bind_abs "global" c.globals x
let bind_table (c : context) x = bind_abs "table" c.tables x
let bind_memory (c : context) x = bind_abs "memory" c.memories x
let bind_tag (c : context) x = bind_abs "tag" c.tags x
let bind_elem (c : context) x = bind_abs "elem segment" c.elems x
let bind_data (c : context) x = bind_abs "data segment" c.datas x
let bind_label (c : context) x = bind_rel "label" c.labels x
let bind_field (c : context) x y =
  bind_abs "field" (Lib.List32.nth c.types.fields x) y

let define_type (c : context) (ty : type_) =
  c.types.list <- c.types.list @ [ty]

let define_def_type (c : context) (dt : def_type) =
  assert (c.types.space.count > Lib.List32.length c.types.ctx);
  c.types.ctx <- c.types.ctx @ [dt]

let anon_type (c : context) at = new_fields c; bind "type" c.types.space 1l at
let anon_func (c : context) at = bind "function" c.funcs 1l at
let anon_locals (c : context) n at =
  defer_locals c (fun () -> bind "local" c.locals n at)
let anon_global (c : context) at = bind "global" c.globals 1l at
let anon_table (c : context) at = bind "table" c.tables 1l at
let anon_memory (c : context) at = bind "memory" c.memories 1l at
let anon_tag (c : context) at = bind "tag" c.tags 1l at
let anon_elem (c : context) at = bind "elem segment" c.elems 1l at
let anon_data (c : context) at = bind "data segment" c.datas 1l at
let anon_label (c : context) at = bind "label" c.labels 1l at
let anon_fields (c : context) x n at =
  bind "field" (Lib.List32.nth c.types.fields x) n at

<<<<<<< HEAD
let find_type_index (c : context) dt at =
  let st = SubT (Final, [], dt) in
=======

let inline_func_type (c : context) ft at =
  let st = SubT (Final, [], DefFuncT ft) in
>>>>>>> 3fa05377
  match
    Lib.List.index_where (function
      | DefT (RecT [st'], 0l) -> st = st'
      | _ -> false
      ) c.types.ctx
  with
  | Some i -> Int32.of_int i @@ at
  | None ->
    let i = anon_type c at in
    define_type c (RecT [st] @@ at);
    define_def_type c (DefT (RecT [st], 0l));
    i @@ at

let inline_func_type (c : context) ft at =
  let dt = DefFuncT ft in
  find_type_index c dt at

let inline_func_type_explicit (c : context) x ft at =
  if ft = FuncT ([], []) then
    (* Deferring ensures that type lookup is only triggered when
       symbolic identifiers are used, and not for desugared functions *)
    defer_locals c (fun () ->
      let FuncT (ts1, _ts2) = func_type c x in
      bind "local" c.locals (Lib.List32.length ts1) at
    )
  else if ft <> func_type c x then
    error at "inline function type does not match explicit type";
  x

let inline_tag_type (c : context) (TagT ht) at =
  match ht with
  | VarHT (StatX x) -> x @@ at
  | DefHT dt -> find_type_index c (expand_def_type dt) at
  | _ -> assert false

%}

%token LPAR RPAR
%token<string> NAT INT FLOAT STRING VAR
%token<Types.num_type> NUM_TYPE
%token<Types.vec_type> VEC_TYPE
%token<Pack.pack_size> PACK_TYPE
%token<V128.shape> VEC_SHAPE
%token ANYREF NULLREF EQREF I31REF STRUCTREF ARRAYREF
%token FUNCREF NULLFUNCREF EXTERNREF NULLEXTERNREF
<<<<<<< HEAD
%token NOCONT CONTREF NULLCONTREF
%token ANY NONE EQ I31 REF NOFUNC EXTERN NOEXTERN NULL
%token MUT FIELD STRUCT ARRAY SUB FINAL REC
%token UNREACHABLE NOP DROP SELECT
%token BLOCK END IF THEN ELSE LOOP TRY DO CATCH CATCH_ALL
%token DELEGATE
%token CONT_NEW CONT_BIND SUSPEND RESUME RESUME_THROW BARRIER
%token BR BR_IF BR_TABLE BR_ON_NON_NULL
=======
%token ANY NONE EQ I31 REF NOFUNC EXTERN NOEXTERN NULL
%token MUT FIELD STRUCT ARRAY SUB FINAL REC
%token UNREACHABLE NOP DROP SELECT
%token BLOCK END IF THEN ELSE LOOP
%token BR BR_IF BR_TABLE
>>>>>>> 3fa05377
%token<Ast.idx -> Ast.instr'> BR_ON_NULL
%token<Ast.idx -> Types.ref_type -> Types.ref_type -> Ast.instr'> BR_ON_CAST
%token CALL CALL_REF CALL_INDIRECT
%token RETURN RETURN_CALL RETURN_CALL_REF RETURN_CALL_INDIRECT
%token LOCAL_GET LOCAL_SET LOCAL_TEE GLOBAL_GET GLOBAL_SET
%token TABLE_GET TABLE_SET
%token TABLE_SIZE TABLE_GROW TABLE_FILL TABLE_COPY TABLE_INIT ELEM_DROP
%token MEMORY_SIZE MEMORY_GROW MEMORY_FILL MEMORY_COPY MEMORY_INIT DATA_DROP
%token<int option -> Memory.offset -> Ast.instr'> LOAD STORE
%token<string> OFFSET_EQ_NAT ALIGN_EQ_NAT
%token<string Source.phrase -> Ast.instr' * Value.num> CONST
%token<Ast.instr'> UNARY BINARY TEST COMPARE CONVERT
<<<<<<< HEAD
%token THROW RETHROW
=======
>>>>>>> 3fa05377
%token REF_NULL REF_FUNC REF_I31 REF_STRUCT REF_ARRAY REF_EXTERN REF_HOST
%token REF_EQ REF_IS_NULL REF_AS_NON_NULL REF_TEST REF_CAST
%token<Ast.instr'> I31_GET
%token<Ast.idx -> Ast.instr'> STRUCT_NEW ARRAY_NEW ARRAY_GET
%token STRUCT_SET
%token<Ast.idx -> Ast.idx -> Ast.instr'> STRUCT_GET
%token ARRAY_NEW_FIXED ARRAY_NEW_ELEM ARRAY_NEW_DATA
%token ARRAY_SET ARRAY_LEN
%token ARRAY_COPY ARRAY_FILL ARRAY_INIT_DATA ARRAY_INIT_ELEM
%token<Ast.instr'> EXTERN_CONVERT
%token<int option -> Memory.offset -> Ast.instr'> VEC_LOAD VEC_STORE
%token<int option -> Memory.offset -> int -> Ast.instr'> VEC_LOAD_LANE VEC_STORE_LANE
%token<V128.shape -> string Source.phrase list -> Source.region -> Ast.instr' * Value.vec> VEC_CONST
%token<Ast.instr'> VEC_UNARY VEC_BINARY VEC_TERNARY VEC_TEST
%token<Ast.instr'> VEC_SHIFT VEC_BITMASK VEC_SPLAT
%token VEC_SHUFFLE
%token<int -> Ast.instr'> VEC_EXTRACT VEC_REPLACE
%token FUNC START TYPE PARAM RESULT LOCAL GLOBAL TAG CONT
%token TABLE ELEM MEMORY DATA DECLARE OFFSET ITEM IMPORT EXPORT
%token MODULE BIN QUOTE
%token SCRIPT REGISTER INVOKE GET
%token ASSERT_MALFORMED ASSERT_INVALID ASSERT_UNLINKABLE
%token ASSERT_RETURN ASSERT_TRAP ASSERT_EXHAUSTION ASSERT_EXCEPTION ASSERT_SUSPENSION
%token<Script.nan> NAN
%token INPUT OUTPUT
%token EOF

%start script script1 module1
%type<Script.script> script
%type<Script.script> script1
%type<Script.var option * Script.definition> module1

%%

/* Auxiliaries */

name :
  | STRING { name $1 (at ()) }

string_list :
  | /* empty */ { "" }
  | string_list STRING { $1 ^ $2 }


/* Types */

null_opt :
  | /* empty */ { NoNull }
  | NULL { Null }

heap_type :
  | ANY { fun c -> AnyHT }
  | NONE { fun c -> NoneHT }
  | EQ { fun c -> EqHT }
  | I31 { fun c -> I31HT }
  | STRUCT { fun c -> StructHT }
  | ARRAY { fun c -> ArrayHT }
  | FUNC { fun c -> FuncHT }
  | NOFUNC { fun c -> NoFuncHT }
  | EXTERN { fun c -> ExternHT }
  | NOEXTERN { fun c -> NoExternHT }
<<<<<<< HEAD
  | CONT { fun c -> ContHT }
  | NOCONT { fun c -> NoContHT }
=======
>>>>>>> 3fa05377
  | var { fun c -> VarHT (StatX ($1 c type_).it) }

ref_type :
  | LPAR REF null_opt heap_type RPAR { fun c -> ($3, $4 c) }
  | ANYREF { fun c -> (Null, AnyHT) }  /* Sugar */
  | NULLREF { fun c -> (Null, NoneHT) }  /* Sugar */
  | EQREF { fun c -> (Null, EqHT) }  /* Sugar */
  | I31REF { fun c -> (Null, I31HT) }  /* Sugar */
  | STRUCTREF { fun c -> (Null, StructHT) }  /* Sugar */
  | ARRAYREF { fun c -> (Null, ArrayHT) }  /* Sugar */
  | FUNCREF { fun c -> (Null, FuncHT) }  /* Sugar */
  | NULLFUNCREF { fun c -> (Null, NoFuncHT) }  /* Sugar */
  | EXTERNREF { fun c -> (Null, ExternHT) }  /* Sugar */
  | NULLEXTERNREF { fun c -> (Null, NoExternHT) }  /* Sugar */
<<<<<<< HEAD
  | CONTREF { fun c -> (Null, ContHT) } /* Sugar */
  | NULLCONTREF { fun c -> (Null, NoContHT) } /* Sugar */
=======
>>>>>>> 3fa05377

val_type :
  | NUM_TYPE { fun c -> NumT $1 }
  | VEC_TYPE { fun c -> VecT $1 }
  | ref_type { fun c -> RefT ($1 c) }

val_type_list :
  | list(val_type)
    { Lib.List32.length $1, fun c -> List.map (fun f -> f c) $1 }

global_type :
  | val_type { fun c -> GlobalT (Cons, $1 c) }
  | LPAR MUT val_type RPAR { fun c -> GlobalT (Var, $3 c) }

<<<<<<< HEAD
cont_type :
  | type_use cont_type_params
    { let at1 = ati 1 in
      fun c ->
      match $2 c with
      | FuncT ([], []) -> ContT (VarHT (StatX ($1 c).it))
      | ft ->
         let x = inline_func_type_explicit c ($1 c) ft at1 in
         ContT (VarHT (StatX x.it)) }
  | cont_type_params
    /* TODO: the inline type is broken for now */
    { let at = at () in fun c -> ContT (VarHT (StatX (inline_func_type c ($1 c) at).it)) }
  | var  /* Sugar */
    { fun c -> ContT (VarHT (StatX ($1 c type_).it)) }

cont_type_params :
  | LPAR PARAM val_type_list RPAR cont_type_params
    { fun c -> let FuncT (ts1, ts2) = $5 c in
      FuncT (snd $3 c @ ts1, ts2) }
  | cont_type_results
    { fun c -> FuncT ([], $1 c) }

cont_type_results :
  | LPAR RESULT val_type_list RPAR cont_type_results
    { fun c -> snd $3 c @ $5 c }
  | /* empty */
    { fun c -> [] }

=======
>>>>>>> 3fa05377
storage_type :
  | val_type { fun c -> ValStorageT ($1 c) }
  | PACK_TYPE { fun c -> PackStorageT $1 }

field_type :
  | storage_type { fun c -> FieldT (Cons, $1 c) }
  | LPAR MUT storage_type RPAR { fun c -> FieldT (Var, $3 c) }

field_type_list :
  | /* empty */ { fun c -> [] }
  | field_type field_type_list { fun c -> $1 c :: $2 c }

struct_field_list :
  | /* empty */ { fun c x -> [] }
  | LPAR FIELD field_type_list RPAR struct_field_list
    { let at3 = ati 3 in
      fun c x -> let fts = $3 c in
      ignore (anon_fields c x (Lib.List32.length fts) at3); fts @ $5 c x }
  | LPAR FIELD bind_var field_type RPAR struct_field_list
    { fun c x -> ignore (bind_field c x $3); $4 c :: $6 c x }

struct_type :
  | struct_field_list { fun c x -> StructT ($1 c x) }

array_type :
  | field_type { fun c -> ArrayT ($1 c) }

func_type :
  | func_type_result
    { fun c -> FuncT ([], $1 c) }
  | LPAR PARAM val_type_list RPAR func_type
    { fun c -> let FuncT (ts1, ts2) = $5 c in
      FuncT (snd $3 c @ ts1, ts2) }
  | LPAR PARAM bind_var val_type RPAR func_type  /* Sugar */
    { fun c -> let FuncT (ts1, ts2) = $6 c in
      FuncT ($4 c :: ts1, ts2) }

func_type_result :
  | /* empty */
    { fun c -> [] }
  | LPAR RESULT val_type_list RPAR func_type_result
    { fun c -> snd $3 c @ $5 c }

<<<<<<< HEAD
tag_type :
  | type_use
    { fun c -> TagT (VarHT (StatX ($1 c).it)) }
  | func_type
    { let at1 = at () in fun c -> TagT (VarHT (StatX (inline_func_type c ($1 c) at1).it)) }

=======
>>>>>>> 3fa05377
str_type :
  | LPAR STRUCT struct_type RPAR { fun c x -> DefStructT ($3 c x) }
  | LPAR ARRAY array_type RPAR { fun c x -> DefArrayT ($3 c) }
  | LPAR FUNC func_type RPAR { fun c x -> DefFuncT ($3 c) }
<<<<<<< HEAD
  | LPAR CONT cont_type RPAR { fun c x -> DefContT ($3 c) }
=======
>>>>>>> 3fa05377

sub_type :
  | str_type { fun c x -> SubT (Final, [], $1 c x) }
  | LPAR SUB var_list str_type RPAR
    { fun c x -> SubT (NoFinal,
        List.map (fun y -> VarHT (StatX y.it)) ($3 c type_), $4 c x) }
  | LPAR SUB FINAL var_list str_type RPAR
    { fun c x -> SubT (Final,
        List.map (fun y -> VarHT (StatX y.it)) ($4 c type_), $5 c x) }

table_type :
  | limits ref_type { fun c -> TableT ($1, $2 c) }

memory_type :
  | limits { fun c -> MemoryT $1 }

limits :
  | NAT { {min = nat32 $1 (ati 1); max = None} }
  | NAT NAT { {min = nat32 $1 (ati 1); max = Some (nat32 $2 (ati 2))} }

type_use :
  | LPAR TYPE var RPAR { fun c -> $3 c type_ }


/* Immediates */

nat32 :
  | NAT { nat32 $1 (at ()) }

num :
  | NAT { $1 @@ at () }
  | INT { $1 @@ at () }
  | FLOAT { $1 @@ at () }

var :
  | NAT { let at = at () in fun c lookup -> nat32 $1 at @@ at }
  | VAR { let at = at () in fun c lookup -> lookup c ($1 @@ at) @@ at }

var_list :
  | /* empty */ { fun c lookup -> [] }
  | var var_list { fun c lookup -> $1 c lookup :: $2 c lookup }

bind_var_opt :
  | /* empty */ { let at = at () in fun c anon bind -> anon c at }
  | bind_var { fun c anon bind -> bind c $1 }  /* Sugar */

bind_var :
  | VAR { $1 @@ at () }

labeling_opt :
  | /* empty */
    { let at = at () in
      fun c xs ->
      List.iter (fun x -> error x.at "mismatching label") xs;
      let c' = enter_block c at in ignore (anon_label c' at); c' }
  | bind_var
    { let at = at () in
      fun c xs ->
      List.iter
        (fun x -> if x.it <> $1.it then error x.at "mismatching label") xs;
      let c' = enter_block c at in ignore (bind_label c' $1); c' }

labeling_end_opt :
  | /* empty */ { [] }
  | bind_var { [$1] }

offset_opt :
  | /* empty */ { 0l }
  | OFFSET_EQ_NAT { nat32 $1 (at ()) }

align_opt :
  | /* empty */ { None }
  | ALIGN_EQ_NAT
    { let n = nat $1 (at ()) in
      if not (Lib.Int.is_power_of_two n) then
        error (at ()) "alignment must be a power of two";
      Some (Lib.Int.log2 n) }


/* Instructions & Expressions */

instr_list :
  | /* empty */ { fun c -> [] }
  | instr1 instr_list { fun c -> $1 c @ $2 c }
  | select_instr_instr_list { $1 }
  | call_instr_instr_list { $1 }
  | resume_instr_instr { fun c -> let e, es = $1 c in e :: es }

instr1 :
  | plain_instr { let at = at () in fun c -> [$1 c @@ at] }
  | block_instr { let at = at () in fun c -> [$1 c @@ at] }
  | expr { $1 }  /* Sugar */

plain_instr :
  | UNREACHABLE { fun c -> unreachable }
  | NOP { fun c -> nop }
  | DROP { fun c -> drop }
  | THROW var { fun c -> throw ($2 c tag) }
  | RETHROW var { fun c -> rethrow ($2 c label)  }
  | BR var { fun c -> br ($2 c label) }
  | BR_IF var { fun c -> br_if ($2 c label) }
  | BR_TABLE var var_list
    { fun c -> let xs, x = Lib.List.split_last ($2 c label :: $3 c label) in
      br_table xs x }
  | BR_ON_NULL var { fun c -> $1 ($2 c label) }
<<<<<<< HEAD
  | BR_ON_NON_NULL var { fun c -> br_on_non_null ($2 c label) }
=======
>>>>>>> 3fa05377
  | BR_ON_CAST var ref_type ref_type { fun c -> $1 ($2 c label) ($3 c) ($4 c) }
  | RETURN { fun c -> return }
  | CALL var { fun c -> call ($2 c func) }
  | CALL_REF var { fun c -> call_ref ($2 c type_) }
  | RETURN_CALL var { fun c -> return_call ($2 c func) }
  | RETURN_CALL_REF var { fun c -> return_call_ref ($2 c type_) }
  | CONT_NEW var { fun c -> cont_new ($2 c type_) }
  | CONT_BIND var var { fun c -> cont_bind ($2 c type_) ($3 c type_) }
  | SUSPEND var { fun c -> suspend ($2 c tag) }
  | LOCAL_GET var { fun c -> local_get ($2 c local) }
  | LOCAL_SET var { fun c -> local_set ($2 c local) }
  | LOCAL_TEE var { fun c -> local_tee ($2 c local) }
  | GLOBAL_GET var { fun c -> global_get ($2 c global) }
  | GLOBAL_SET var { fun c -> global_set ($2 c global) }
  | TABLE_GET var { fun c -> table_get ($2 c table) }
  | TABLE_SET var { fun c -> table_set ($2 c table) }
  | TABLE_SIZE var { fun c -> table_size ($2 c table) }
  | TABLE_GROW var { fun c -> table_grow ($2 c table) }
  | TABLE_FILL var { fun c -> table_fill ($2 c table) }
  | TABLE_COPY var var { fun c -> table_copy ($2 c table) ($3 c table) }
  | TABLE_INIT var var { fun c -> table_init ($2 c table) ($3 c elem) }
  | TABLE_GET { let at = at () in fun c -> table_get (0l @@ at) }  /* Sugar */
  | TABLE_SET { let at = at () in fun c -> table_set (0l @@ at) }  /* Sugar */
  | TABLE_SIZE { let at = at () in fun c -> table_size (0l @@ at) }  /* Sugar */
  | TABLE_GROW { let at = at () in fun c -> table_grow (0l @@ at) }  /* Sugar */
  | TABLE_FILL { let at = at () in fun c -> table_fill (0l @@ at) }  /* Sugar */
  | TABLE_COPY  /* Sugar */
    { let at = at () in fun c -> table_copy (0l @@ at) (0l @@ at) }
  | TABLE_INIT var  /* Sugar */
    { let at = at () in fun c -> table_init (0l @@ at) ($2 c elem) }
  | ELEM_DROP var { fun c -> elem_drop ($2 c elem) }
  | LOAD offset_opt align_opt { fun c -> $1 $3 $2 }
  | STORE offset_opt align_opt { fun c -> $1 $3 $2 }
  | VEC_LOAD offset_opt align_opt { fun c -> $1 $3 $2 }
  | VEC_STORE offset_opt align_opt { fun c -> $1 $3 $2 }
  | VEC_LOAD_LANE offset_opt align_opt NAT
    { let at = at () in fun c -> $1 $3 $2 (vec_lane_index $4 at) }
  | VEC_STORE_LANE offset_opt align_opt NAT
    { let at = at () in fun c -> $1 $3 $2 (vec_lane_index $4 at) }
  | MEMORY_SIZE { fun c -> memory_size }
  | MEMORY_GROW { fun c -> memory_grow }
  | MEMORY_FILL { fun c -> memory_fill }
  | MEMORY_COPY { fun c -> memory_copy }
  | MEMORY_INIT var { fun c -> memory_init ($2 c data) }
  | DATA_DROP var { fun c -> data_drop ($2 c data) }
  | REF_NULL heap_type { fun c -> ref_null ($2 c) }
  | REF_FUNC var { fun c -> ref_func ($2 c func) }
  | REF_IS_NULL { fun c -> ref_is_null }
  | REF_AS_NON_NULL { fun c -> ref_as_non_null }
  | REF_TEST ref_type { fun c -> ref_test ($2 c) }
  | REF_CAST ref_type { fun c -> ref_cast ($2 c) }
  | REF_EQ { fun c -> ref_eq }
  | REF_I31 { fun c -> ref_i31 }
  | I31_GET { fun c -> $1 }
  | STRUCT_NEW var { fun c -> $1 ($2 c type_) }
  | STRUCT_GET var var { fun c -> let x = $2 c type_ in $1 x ($3 c (field x.it)) }
  | STRUCT_SET var var { fun c -> let x = $2 c type_ in struct_set x ($3 c (field x.it)) }
  | ARRAY_NEW var { fun c -> $1 ($2 c type_) }
  | ARRAY_NEW_FIXED var nat32 { fun c -> array_new_fixed ($2 c type_) $3 }
  | ARRAY_NEW_ELEM var var { fun c -> array_new_elem ($2 c type_) ($3 c elem) }
  | ARRAY_NEW_DATA var var { fun c -> array_new_data ($2 c type_) ($3 c data) }
  | ARRAY_GET var { fun c -> $1 ($2 c type_) }
  | ARRAY_SET var { fun c -> array_set ($2 c type_) }
  | ARRAY_LEN { fun c -> array_len }
  | ARRAY_COPY var var { fun c -> array_copy ($2 c type_) ($3 c type_) }
  | ARRAY_FILL var { fun c -> array_fill ($2 c type_) }
  | ARRAY_INIT_DATA var var { fun c -> array_init_data ($2 c type_) ($3 c data) }
  | ARRAY_INIT_ELEM var var { fun c -> array_init_elem ($2 c type_) ($3 c elem) }
  | EXTERN_CONVERT { fun c -> $1 }
  | CONST num { fun c -> fst (num $1 $2) }
  | TEST { fun c -> $1 }
  | COMPARE { fun c -> $1 }
  | UNARY { fun c -> $1 }
  | BINARY { fun c -> $1 }
  | CONVERT { fun c -> $1 }
  | VEC_CONST VEC_SHAPE list(num) { let at = at () in fun c -> fst (vec $1 $2 $3 at) }
  | VEC_UNARY { fun c -> $1 }
  | VEC_BINARY { fun c -> $1 }
  | VEC_TERNARY { fun c -> $1 }
  | VEC_TEST { fun c -> $1 }
  | VEC_SHIFT { fun c -> $1 }
  | VEC_BITMASK { fun c -> $1 }
  | VEC_SHUFFLE list(num) { let at = at () in fun c -> i8x16_shuffle (shuffle_lit $2 at) }
  | VEC_SPLAT { fun c -> $1 }
  | VEC_EXTRACT NAT { let at = at () in fun c -> $1 (vec_lane_index $2 at) }
  | VEC_REPLACE NAT { let at = at () in fun c -> $1 (vec_lane_index $2 at) }


select_instr_instr_list :
  | SELECT select_instr_results_instr_list
    { let at1 = ati 1 in
      fun c -> let b, ts, es = $2 c in
      (select (if b then (Some ts) else None) @@ at1) :: es }

select_instr_results_instr_list :
  | LPAR RESULT val_type_list RPAR select_instr_results_instr_list
    { fun c -> let _, ts, es = $5 c in true, snd $3 c @ ts, es }
  | instr_list
    { fun c -> false, [], $1 c }


call_instr_instr_list :
  | CALL_INDIRECT var call_instr_type_instr_list
    { let at1 = ati 1 in
      fun c -> let x, es = $3 c in
      (call_indirect ($2 c table) x @@ at1) :: es }
  | CALL_INDIRECT call_instr_type_instr_list  /* Sugar */
    { let at1 = ati 1 in
      fun c -> let x, es = $2 c in
      (call_indirect (0l @@ at1) x @@ at1) :: es }
  | RETURN_CALL_INDIRECT var call_instr_type_instr_list
    { let at1 = ati 1 in
      fun c -> let x, es = $3 c in
      (return_call_indirect ($2 c table) x @@ at1) :: es }
  | RETURN_CALL_INDIRECT call_instr_type_instr_list  /* Sugar */
    { let at1 = ati 1 in
      fun c -> let x, es = $2 c in
      (return_call_indirect (0l @@ at1) x @@ at1) :: es }

call_instr_type_instr_list :
  | type_use call_instr_params_instr_list
    { let at1 = ati 1 in
      fun c ->
      match $2 c with
      | FuncT ([], []), es -> $1 c, es
      | ft, es -> inline_func_type_explicit c ($1 c) ft at1, es }
  | call_instr_params_instr_list
    { let at = at () in
      fun c -> let ft, es = $1 c in inline_func_type c ft at, es }

call_instr_params_instr_list :
  | LPAR PARAM val_type_list RPAR call_instr_params_instr_list
    { fun c -> let FuncT (ts1, ts2), es = $5 c in
      FuncT (snd $3 c @ ts1, ts2), es }
  | call_instr_results_instr_list
    { fun c -> let ts, es = $1 c in FuncT ([], ts), es }

call_instr_results_instr_list :
  | LPAR RESULT val_type_list RPAR call_instr_results_instr_list
    { fun c -> let ts, es = $5 c in snd $3 c @ ts, es }
  | instr_list
    { fun c -> [], $1 c }

handler_instr :
  | catch_list_instr END
    { fun bt es c -> try_catch bt es (handlers c $1) None }
  | catch_list_instr catch_all END
    { fun bt es c -> try_catch bt es (handlers c $1) (Some ($2 c)) }
  | catch_all END
    { fun bt es c -> try_catch bt es [] (Some ($1 c)) }
  | END { fun bt es c -> try_catch bt es [] None }


catch_list_instr :
  | catch catch_list_instr { $1 :: $2 }
  | catch { [$1] }

handler :
  | catch_list
      { fun bt es _ c' ->
        let cs = (List.map (fun (l, i) -> (l c' tag, i c')) $1) in
        try_catch bt es cs None }
  | catch_list LPAR catch_all RPAR
    { fun bt es _ c' ->
      let cs = (List.map (fun (l, i) -> (l c' tag, i c')) $1) in
      try_catch bt es cs (Some ($3 c')) }
  | LPAR catch_all RPAR
    { fun bt es _ c' -> try_catch bt es [] (Some ($2 c')) }
  | LPAR DELEGATE var RPAR
    { fun bt es c _ -> try_delegate bt es ($3 c label) }
  | /* empty */ { fun bt es c _ -> try_catch bt es [] None }

catch_list :
  | catch_list LPAR catch RPAR { $1 @ [$3] }
  | LPAR catch RPAR { [$2] }

catch :
  | CATCH var instr_list { ($2, $3) }

catch_all :
  | CATCH_ALL instr_list { $2 }

resume_instr_instr :
  | RESUME var resume_instr_handler_instr
    { let at1 = ati 1 in
      fun c ->
      let x = $2 c type_ in
      let hs, es = $3 c in resume x hs @@ at1, es }
  | RESUME_THROW var var resume_instr_handler_instr
    { let at1 = ati 1 in
      fun c ->
      let x  = $2 c type_ in
      let tag = $3 c tag in
      let hs, es = $4 c in resume_throw x tag hs @@ at1, es }

resume_instr_handler_instr :
  | LPAR TAG var var RPAR resume_instr_handler_instr
    { fun c -> let hs, es = $6 c in ($3 c tag, $4 c label) :: hs, es }
  | instr1
    { fun c -> [], $1 c }

block_instr :
  | BLOCK labeling_opt block END labeling_end_opt
    { fun c -> let c' = $2 c $5 in let bt, es = $3 c' in block bt es }
  | LOOP labeling_opt block END labeling_end_opt
    { fun c -> let c' = $2 c $5 in let bt, es = $3 c' in loop bt es }
  | IF labeling_opt block END labeling_end_opt
    { fun c -> let c' = $2 c $5 in let bt, es = $3 c' in if_ bt es [] }
  | IF labeling_opt block ELSE labeling_end_opt instr_list END labeling_end_opt
    { fun c -> let c' = $2 c ($5 @ $8) in
      let ts, es1 = $3 c' in if_ ts es1 ($6 c') }
  | TRY labeling_opt block handler_instr
    { fun c -> let c' = $2 c [] in
      let ts, es = $3 c' in  $4 ts es c' }
  | TRY labeling_opt block DELEGATE var
    { fun c -> let c' = $2 c [] in
      let ts, es = $3 c' in try_delegate ts es ($5 c label) }
  | BARRIER labeling_opt block END labeling_end_opt
    { fun c -> let c' = $2 c $5 in let bt, es = $3 c' in barrier bt es }

block :
  | type_use block_param_body
    { let at1 = ati 1 in
      fun c -> let ft, es = $2 c in
      let x = inline_func_type_explicit c ($1 c) ft at1 in
      VarBlockType x, es }
  | block_param_body  /* Sugar */
    { let at = at () in
      fun c -> let ft, es = $1 c in
      let bt =
        match ft with
        | FuncT ([], []) -> ValBlockType None
        | FuncT ([], [t]) -> ValBlockType (Some t)
        | ft ->  VarBlockType (inline_func_type c ft at)
      in bt, es }

block_param_body :
  | block_result_body { $1 }
  | LPAR PARAM val_type_list RPAR block_param_body
    { fun c -> let FuncT (ts1, ts2), es = $5 c in
      FuncT (snd $3 c @ ts1, ts2), es }

block_result_body :
  | instr_list { fun c -> FuncT ([], []), $1 c }
  | LPAR RESULT val_type_list RPAR block_result_body
    { fun c -> let FuncT (ts1, ts2), es = $5 c in
      FuncT (ts1, snd $3 c @ ts2), es }

expr :  /* Sugar */
  | LPAR expr1 RPAR
    { let at = at () in fun c -> let es, e' = $2 c in es @ [e' @@ at] }

expr1 :  /* Sugar */
  | plain_instr expr_list { fun c -> $2 c, $1 c }
  | SELECT select_expr_results
    { fun c -> let b, ts, es = $2 c in es, select (if b then (Some ts) else None) }
  | CALL_INDIRECT var call_expr_type
    { fun c -> let x, es = $3 c in es, call_indirect ($2 c table) x }
  | CALL_INDIRECT call_expr_type  /* Sugar */
    { let at1 = ati 1 in
      fun c -> let x, es = $2 c in es, call_indirect (0l @@ at1) x }
  | RETURN_CALL_INDIRECT var call_expr_type
    { fun c -> let x, es = $3 c in es, return_call_indirect ($2 c table) x }
  | RETURN_CALL_INDIRECT call_expr_type  /* Sugar */
    { let at1 = ati 1 in
      fun c -> let x, es = $2 c in es, return_call_indirect (0l @@ at1) x }
  | RESUME var resume_expr_handler
    { fun c ->
      let x = $2 c type_ in
      let hs, es = $3 c in es, resume x hs }
  | RESUME_THROW var var resume_expr_handler
    { fun c ->
      let x = $2 c type_ in
      let tag = $3 c tag in
      let hs, es = $4 c in
      es, resume_throw x tag hs }
  | BLOCK labeling_opt block
    { fun c -> let c' = $2 c [] in let bt, es = $3 c' in [], block bt es }
  | LOOP labeling_opt block
    { fun c -> let c' = $2 c [] in let bt, es = $3 c' in [], loop bt es }
  | IF labeling_opt if_block
    { fun c -> let c' = $2 c [] in
      let bt, (es, es1, es2) = $3 c c' in es, if_ bt es1 es2 }
  | TRY labeling_opt try_block
    { fun c -> let c' = $2 c [] in [], $3 c c' }
  | BARRIER labeling_opt block
    { fun c -> let c' = $2 c [] in let bt, es = $3 c' in [], barrier bt es }

select_expr_results :
  | LPAR RESULT val_type_list RPAR select_expr_results
    { fun c -> let _, ts, es = $5 c in true, snd $3 c @ ts, es }
  | expr_list
    { fun c -> false, [], $1 c }

call_expr_type :
  | type_use call_expr_params
    { let at1 = ati 1 in
      fun c ->
      match $2 c with
      | FuncT ([], []), es -> $1 c, es
      | ft, es -> inline_func_type_explicit c ($1 c) ft at1, es }
  | call_expr_params
    { let at1 = ati 1 in
      fun c -> let ft, es = $1 c in inline_func_type c ft at1, es }

call_expr_params :
  | LPAR PARAM val_type_list RPAR call_expr_params
    { fun c -> let FuncT (ts1, ts2), es = $5 c in
      FuncT (snd $3 c @ ts1, ts2), es }
  | call_expr_results
    { fun c -> let ts, es = $1 c in FuncT ([], ts), es }

call_expr_results :
  | LPAR RESULT val_type_list RPAR call_expr_results
    { fun c -> let ts, es = $5 c in snd $3 c @ ts, es }
  | expr_list
    { fun c -> [], $1 c }

resume_expr_handler :
  | LPAR TAG var var RPAR resume_expr_handler
    { fun c -> let hs, es = $6 c in ($3 c tag, $4 c label) :: hs, es }
  | expr_list
    { fun c -> [], $1 c }

if_block :
  | type_use if_block_param_body
    { let at = at () in
      fun c c' -> let ft, es = $2 c c' in
      let x = inline_func_type_explicit c ($1 c) ft at in
      VarBlockType x, es }
  | if_block_param_body  /* Sugar */
    { let at = at () in
      fun c c' -> let ft, es = $1 c c' in
      let bt =
        match ft with
        | FuncT ([], []) -> ValBlockType None
        | FuncT ([], [t]) -> ValBlockType (Some t)
        | ft ->  VarBlockType (inline_func_type c ft at)
      in bt, es }

if_block_param_body :
  | if_block_result_body { $1 }
  | LPAR PARAM val_type_list RPAR if_block_param_body
    { fun c c' -> let FuncT (ts1, ts2), es = $5 c c' in
      FuncT (snd $3 c @ ts1, ts2), es }

if_block_result_body :
  | if_ { fun c c' -> FuncT ([], []), $1 c c' }
  | LPAR RESULT val_type_list RPAR if_block_result_body
    { fun c c' -> let FuncT (ts1, ts2), es = $5 c c' in
      FuncT (ts1, snd $3 c @ ts2), es }

if_ :
  | expr if_
    { fun c c' -> let es = $1 c in let es0, es1, es2 = $2 c c' in
      es @ es0, es1, es2 }
  | LPAR THEN instr_list RPAR LPAR ELSE instr_list RPAR  /* Sugar */
    { fun c c' -> [], $3 c', $7 c' }
  | LPAR THEN instr_list RPAR  /* Sugar */
    { fun c c' -> [], $3 c', [] }

try_block :
  | type_use try_block_param_body
    { let at = at () in
      fun c c' ->
      let body = $2 c in
      let bt = VarBlockType (inline_func_type_explicit c' ($1 c') (fst body) at) in
      snd body bt c c' }
  | try_block_param_body  /* Sugar */
    { let at = at () in
      fun c c' ->
      let body = $1 c in
      let bt =
        match fst body with
        | FuncT ([], []) -> ValBlockType None
        | FuncT ([], [t]) -> ValBlockType (Some t)
        | ft ->  VarBlockType (inline_func_type c' ft at)
      in snd body bt c c' }

try_block_param_body :
  | try_block_result_body { $1 }
  | LPAR PARAM val_type_list RPAR try_block_param_body
    { fun c ->
      let FuncT (ins, out) = fst ($5 c) in
      FuncT ((snd $3) c @ ins, out), snd ($5 c) }

try_block_result_body :
  | try_ { fun _c -> FuncT ([], []), $1 }
  | LPAR RESULT val_type_list RPAR try_block_result_body
    { fun c ->
      let FuncT (ins, out) = fst ($5 c) in
      let vs = (snd $3) c in
      FuncT (ins, vs @ out), snd ($5 c) }

try_ :
  | LPAR DO instr_list RPAR handler
    { fun bt c c' -> $5 bt ($3 c') c c' }

expr_list :
  | /* empty */ { fun c -> [] }
  | expr expr_list { fun c -> $1 c @ $2 c }

const_expr :
  | instr_list { let at = at () in fun c -> $1 c @@ at }

const_expr1 :
  | instr1 instr_list { let at = at () in fun c -> ($1 c @ $2 c) @@ at }


/* Functions */

func :
  | LPAR FUNC bind_var_opt func_fields RPAR
    { let at = at () in
      fun c -> let x = $3 c anon_func bind_func @@ at in fun () -> $4 c x at }

func_fields :
  | type_use func_fields_body
    { fun c x at ->
      let c' = enter_func c at in
      let y = inline_func_type_explicit c' ($1 c') (fst $2 c') at in
      [{(snd $2 c') with ftype = y} @@ at], [], [] }
  | func_fields_body  /* Sugar */
    { fun c x at ->
      let c' = enter_func c at in
      let y = inline_func_type c' (fst $1 c') at in
      [{(snd $1 c') with ftype = y} @@ at], [], [] }
  | inline_import type_use func_fields_import  /* Sugar */
    { fun c x at ->
      let y = inline_func_type_explicit c ($2 c) ($3 c) at in
      [],
      [{ module_name = fst $1; item_name = snd $1;
         idesc = FuncImport y @@ at } @@ at ], [] }
  | inline_import func_fields_import  /* Sugar */
    { fun c x at ->
      let y = inline_func_type c ($2 c) at in
      [],
      [{ module_name = fst $1; item_name = snd $1;
         idesc = FuncImport y @@ at } @@ at ], [] }
  | inline_export func_fields  /* Sugar */
    { fun c x at ->
      let fns, ims, exs = $2 c x at in fns, ims, $1 (FuncExport x) c :: exs }

func_fields_import :  /* Sugar */
  | func_fields_import_result { $1 }
  | LPAR PARAM val_type_list RPAR func_fields_import
    { fun c -> let FuncT (ts1, ts2) = $5 c in FuncT (snd $3 c @ ts1, ts2) }
  | LPAR PARAM bind_var val_type RPAR func_fields_import  /* Sugar */
    { fun c -> let FuncT (ts1, ts2) = $6 c in FuncT ($4 c :: ts1, ts2) }

func_fields_import_result :  /* Sugar */
  | /* empty */ { fun c -> FuncT ([], []) }
  | LPAR RESULT val_type_list RPAR func_fields_import_result
    { fun c -> let FuncT (ts1, ts2) = $5 c in FuncT (ts1, snd $3 c @ ts2) }

func_fields_body :
  | func_result_body { $1 }
  | LPAR PARAM val_type_list RPAR func_fields_body
    { let at3 = ati 3 in
      (fun c -> let FuncT (ts1, ts2) = fst $5 c in
        FuncT (snd $3 c @ ts1, ts2)),
      (fun c -> anon_locals c (fst $3) at3; snd $5 c) }
  | LPAR PARAM bind_var val_type RPAR func_fields_body  /* Sugar */
    { (fun c -> let FuncT (ts1, ts2) = fst $6 c in
        FuncT ($4 c :: ts1, ts2)),
      (fun c -> ignore (bind_local c $3); snd $6 c) }

func_result_body :
  | func_body { (fun c -> FuncT ([], [])), $1 }
  | LPAR RESULT val_type_list RPAR func_result_body
    { (fun c -> let FuncT (ts1, ts2) = fst $5 c in
        FuncT (ts1, snd $3 c @ ts2)),
      snd $5 }

func_body :
  | instr_list
    { let at = at () in
      fun c -> ignore (anon_label c at);
      {ftype = -1l @@ at; locals = []; body = $1 c} }
  | LPAR LOCAL local_type_list RPAR func_body
    { let at3 = ati 3 in
      fun c -> anon_locals c (fst $3) at3; let f = $5 c in
      {f with locals = snd $3 c @ f.Ast.locals} }
  | LPAR LOCAL bind_var local_type RPAR func_body  /* Sugar */
    { fun c -> ignore (bind_local c $3); let f = $6 c in
      {f with locals = $4 c :: f.Ast.locals} }

local_type :
  | val_type { let at = at () in fun c -> {ltype = $1 c} @@ at }

local_type_list :
  | /* empty */ { 0l, fun c -> [] }
  | local_type local_type_list { I32.add (fst $2) 1l, fun c -> $1 c :: snd $2 c }


/* Tables, Memories, Globals, Tags */

table_use :
  | LPAR TABLE var RPAR { fun c -> $3 c }

memory_use :
  | LPAR MEMORY var RPAR { fun c -> $3 c }

offset :
  | LPAR OFFSET const_expr RPAR { $3 }
  | expr { let at = at () in fun c -> $1 c @@ at }  /* Sugar */

elem_kind :
  | FUNC { (NoNull, FuncHT) }

elem_expr :
  | LPAR ITEM const_expr RPAR { $3 }
  | expr { let at = at () in fun c -> $1 c @@ at }  /* Sugar */

elem_expr_list :
  | /* empty */ { fun c -> [] }
  | elem_expr elem_expr_list { fun c -> $1 c :: $2 c }

elem_var_list :
  | var_list
    { let f = function {at; _} as x -> [ref_func x @@ at] @@ at in
      fun c -> List.map f ($1 c func) }

elem_list :
  | elem_kind elem_var_list
    { fun c -> $1, $2 c }
  | ref_type elem_expr_list
    { fun c -> $1 c, $2 c }


elem :
  | LPAR ELEM bind_var_opt elem_list RPAR
    { let at = at () in
      fun c -> ignore ($3 c anon_elem bind_elem);
      fun () -> let etype, einit = $4 c in
      { etype; einit; emode = Passive @@ at } @@ at }
  | LPAR ELEM bind_var_opt table_use offset elem_list RPAR
    { let at = at () in
      fun c -> ignore ($3 c anon_elem bind_elem);
      fun () -> let etype, einit = $6 c in
      { etype; einit;
        emode = Active {index = $4 c table; offset = $5 c} @@ at } @@ at }
  | LPAR ELEM bind_var_opt DECLARE elem_list RPAR
    { let at = at () in
      fun c -> ignore ($3 c anon_elem bind_elem);
      fun () -> let etype, einit = $5 c in
      { etype; einit; emode = Declarative @@ at } @@ at }
  | LPAR ELEM bind_var_opt offset elem_list RPAR  /* Sugar */
    { let at = at () in
      fun c -> ignore ($3 c anon_elem bind_elem);
      fun () -> let etype, einit = $5 c in
      { etype; einit;
        emode = Active {index = 0l @@ at; offset = $4 c} @@ at } @@ at }
  | LPAR ELEM bind_var_opt offset elem_var_list RPAR  /* Sugar */
    { let at = at () in
      fun c -> ignore ($3 c anon_elem bind_elem);
      fun () ->
      { etype = (NoNull, FuncHT); einit = $5 c;
        emode = Active {index = 0l @@ at; offset = $4 c} @@ at } @@ at }

table :
  | LPAR TABLE bind_var_opt table_fields RPAR
    { let at = at () in
      fun c -> let x = $3 c anon_table bind_table @@ at in
      fun () -> $4 c x at }

table_fields :
  | table_type const_expr1
    { fun c x at -> [{ttype = $1 c; tinit = $2 c} @@ at], [], [], [] }
  | table_type  /* Sugar */
    { fun c x at -> let TableT (_, (_, ht)) as ttype = $1 c in
      [{ttype; tinit = [RefNull ht @@ at] @@ at} @@ at], [], [], [] }
  | inline_import table_type  /* Sugar */
    { fun c x at ->
      [], [],
      [{ module_name = fst $1; item_name = snd $1;
        idesc = TableImport ($2 c) @@ at } @@ at], [] }
  | inline_export table_fields  /* Sugar */
    { fun c x at -> let tabs, elems, ims, exs = $2 c x at in
      tabs, elems, ims, $1 (TableExport x) c :: exs }
  | ref_type LPAR ELEM elem_expr elem_expr_list RPAR  /* Sugar */
    { fun c x at ->
      let offset = [i32_const (0l @@ at) @@ at] @@ at in
      let einit = $4 c :: $5 c in
      let size = Lib.List32.length einit in
      let emode = Active {index = x; offset} @@ at in
      let (_, ht) as etype = $1 c in
      let tinit = [RefNull ht @@ at] @@ at in
      [{ttype = TableT ({min = size; max = Some size}, etype); tinit} @@ at],
      [{etype; einit; emode} @@ at],
      [], [] }
  | ref_type LPAR ELEM elem_var_list RPAR  /* Sugar */
    { fun c x at ->
      let offset = [i32_const (0l @@ at) @@ at] @@ at in
      let einit = $4 c in
      let size = Lib.List32.length einit in
      let emode = Active {index = x; offset} @@ at in
      let (_, ht) as etype = $1 c in
      let tinit = [RefNull ht @@ at] @@ at in
      [{ttype = TableT ({min = size; max = Some size}, etype); tinit} @@ at],
      [{etype; einit; emode} @@ at],
      [], [] }

data :
  | LPAR DATA bind_var_opt string_list RPAR
    { let at = at () in
      fun c -> ignore ($3 c anon_data bind_data);
      fun () -> {dinit = $4; dmode = Passive @@ at} @@ at }
  | LPAR DATA bind_var_opt memory_use offset string_list RPAR
    { let at = at () in
      fun c -> ignore ($3 c anon_data bind_data);
      fun () ->
      {dinit = $6; dmode = Active {index = $4 c memory; offset = $5 c} @@ at} @@ at }
  | LPAR DATA bind_var_opt offset string_list RPAR  /* Sugar */
    { let at = at () in
      fun c -> ignore ($3 c anon_data bind_data);
      fun () ->
      {dinit = $5; dmode = Active {index = 0l @@ at; offset = $4 c} @@ at} @@ at }

memory :
  | LPAR MEMORY bind_var_opt memory_fields RPAR
    { let at = at () in
      fun c -> let x = $3 c anon_memory bind_memory @@ at in
      fun () -> $4 c x at }

memory_fields :
  | memory_type
    { fun c x at -> [{mtype = $1 c} @@ at], [], [], [] }
  | inline_import memory_type  /* Sugar */
    { fun c x at ->
      [], [],
      [{ module_name = fst $1; item_name = snd $1;
         idesc = MemoryImport ($2 c) @@ at } @@ at], [] }
  | inline_export memory_fields  /* Sugar */
    { fun c x at -> let mems, data, ims, exs = $2 c x at in
      mems, data, ims, $1 (MemoryExport x) c :: exs }
  | LPAR DATA string_list RPAR  /* Sugar */
    { fun c x at ->
      let offset = [i32_const (0l @@ at) @@ at] @@ at in
      let size = Int32.(div (add (of_int (String.length $3)) 65535l) 65536l) in
      [{mtype = MemoryT {min = size; max = Some size}} @@ at],
      [{dinit = $3; dmode = Active {index = x; offset} @@ at} @@ at],
      [], [] }

global :
  | LPAR GLOBAL bind_var_opt global_fields RPAR
    { let at = at () in
      fun c -> let x = $3 c anon_global bind_global @@ at in
      fun () -> $4 c x at }

global_fields :
  | global_type const_expr
    { fun c x at -> [{gtype = $1 c; ginit = $2 c} @@ at], [], [] }
  | inline_import global_type  /* Sugar */
    { fun c x at ->
      [],
      [{ module_name = fst $1; item_name = snd $1;
         idesc = GlobalImport ($2 c) @@ at } @@ at], [] }
  | inline_export global_fields  /* Sugar */
    { fun c x at -> let globs, ims, exs = $2 c x at in
      globs, ims, $1 (GlobalExport x) c :: exs }

tag :
  | LPAR TAG bind_var_opt tag_fields RPAR
    { let at = at () in
      fun c -> let x = $3 c anon_tag bind_tag @@ at in
      fun () -> $4 c x at }

tag_fields :
  | tag_type
    { fun c x at -> [{tagtype = $1 c} @@ at], [], [] }
  | inline_import tag_type  /* Sugar */
    { fun c x at ->
      [],
      [{ module_name = fst $1; item_name = snd $1;
         idesc = TagImport (inline_tag_type c ($2 c) at) @@ at } @@ at], [] }
  | inline_export tag_fields  /* Sugar */
    { fun c x at -> let evts, ims, exs = $2 c x at in
      evts, ims, $1 (TagExport x) c :: exs }

/* Imports & Exports */

import_desc :
  | LPAR FUNC bind_var_opt type_use RPAR
    { fun c -> ignore ($3 c anon_func bind_func);
      fun () -> FuncImport ($4 c) }
  | LPAR FUNC bind_var_opt func_type RPAR  /* Sugar */
    { let at4 = ati 4 in
      fun c -> ignore ($3 c anon_func bind_func);
      fun () -> FuncImport (inline_func_type c ($4 c) at4) }
  | LPAR TABLE bind_var_opt table_type RPAR
    { fun c -> ignore ($3 c anon_table bind_table);
      fun () -> TableImport ($4 c) }
  | LPAR MEMORY bind_var_opt memory_type RPAR
    { fun c -> ignore ($3 c anon_memory bind_memory);
      fun () -> MemoryImport ($4 c) }
  | LPAR GLOBAL bind_var_opt global_type RPAR
    { fun c -> ignore ($3 c anon_global bind_global);
      fun () -> GlobalImport ($4 c) }
  | LPAR TAG bind_var_opt tag_type RPAR
    { let at4 = ati 4 in
      fun c -> ignore ($3 c anon_tag bind_tag);
      fun () -> TagImport (inline_tag_type c ($4 c) at4) }

import :
  | LPAR IMPORT name name import_desc RPAR
    { let at = at () and at5 = ati 5 in
      fun c -> let df = $5 c in
      fun () -> {module_name = $3; item_name = $4; idesc = df () @@ at5} @@ at }

inline_import :
  | LPAR IMPORT name name RPAR { $3, $4 }

export_desc :
  | LPAR FUNC var RPAR { fun c -> FuncExport ($3 c func) }
  | LPAR TABLE var RPAR { fun c -> TableExport ($3 c table) }
  | LPAR MEMORY var RPAR { fun c -> MemoryExport ($3 c memory) }
  | LPAR GLOBAL var RPAR { fun c -> GlobalExport ($3 c global) }
  | LPAR TAG var RPAR { fun c -> TagExport ($3 c tag) }

export :
  | LPAR EXPORT name export_desc RPAR
    { let at = at () and at4 = ati 4 in
      fun c -> {name = $3; edesc = $4 c @@ at4} @@ at }

inline_export :
  | LPAR EXPORT name RPAR
    { let at = at () in fun d c -> {name = $3; edesc = d @@ at} @@ at }


/* Modules */

type_def :
  | LPAR TYPE sub_type RPAR
    { let at = at () in
      fun c -> let x = anon_type c at in fun () -> $3 c x }
  | LPAR TYPE bind_var sub_type RPAR  /* Sugar */
    { fun c -> let x = bind_type c $3 in fun () -> $4 c x }

type_def_list :
  | /* empty */ { fun c () -> [] }
  | type_def type_def_list
    { fun c -> let tf = $1 c in let tsf = $2 c in fun () ->
      let st = tf () and sts = tsf () in st::sts }

rec_type :
  | type_def
    { fun c -> let tf = $1 c in fun () ->
      let st = tf () in
      define_def_type c (DefT (RecT [st], 0l));
      RecT [st] }
  | LPAR REC type_def_list RPAR
    { fun c -> let tf = $3 c in fun () ->
      let sts = tf () in
      Lib.List32.iteri (fun i _ -> define_def_type c (DefT (RecT sts, i))) sts;
      RecT sts }

type_ :
  | rec_type
    { let at = at () in
      fun c -> let tf = $1 c in fun () -> define_type c (tf () @@ at) }

start :
  | LPAR START var RPAR
    { let at = at () in fun c -> {sfunc = $3 c func} @@ at }

module_fields :
  | /* empty */
    { fun (c : context) () () -> {empty_module with types = c.types.list} }
  | module_fields1 { $1 }

module_fields1 :
  | type_ module_fields
    { fun c -> let tf = $1 c in let mff = $2 c in
      fun () -> tf (); mff () }
  | global module_fields
    { fun c -> let gf = $1 c in let mff = $2 c in
      fun () -> let mf = mff () in
      fun () -> let globs, ims, exs = gf () in let m = mf () in
      if globs <> [] && m.imports <> [] then
        error (List.hd m.imports).at "import after global definition";
      { m with globals = globs @ m.globals;
        imports = ims @ m.imports; exports = exs @ m.exports } }
  | table module_fields
    { fun c -> let tf = $1 c in let mff = $2 c in
      fun () -> let mf = mff () in
      fun () -> let tabs, elems, ims, exs = tf () in let m = mf () in
      if tabs <> [] && m.imports <> [] then
        error (List.hd m.imports).at "import after table definition";
      { m with tables = tabs @ m.tables; elems = elems @ m.elems;
        imports = ims @ m.imports; exports = exs @ m.exports } }
  | memory module_fields
    { fun c -> let mmf = $1 c in let mff = $2 c in
      fun () -> let mf = mff () in
      fun () -> let mems, data, ims, exs = mmf () in let m = mf () in
      if mems <> [] && m.imports <> [] then
        error (List.hd m.imports).at "import after memory definition";
      { m with memories = mems @ m.memories; datas = data @ m.datas;
        imports = ims @ m.imports; exports = exs @ m.exports } }
  | tag module_fields
    { fun c -> let ef = $1 c in let mff = $2 c in
      fun () -> let mf = mff () in
      fun () -> let evts, ims, exs = ef () in let m = mf () in
      if evts <> [] && m.imports <> [] then
        error (List.hd m.imports).at "import after tag definition";
      { m with tags = evts @ m.tags;
        imports = ims @ m.imports; exports = exs @ m.exports } }
  | func module_fields
    { fun c -> let ff = $1 c in let mff = $2 c in
      fun () -> let mf = mff () in
      fun () -> let funcs, ims, exs = ff () in let m = mf () in
      if funcs <> [] && m.imports <> [] then
        error (List.hd m.imports).at "import after function definition";
      { m with funcs = funcs @ m.funcs;
        imports = ims @ m.imports; exports = exs @ m.exports } }
  | elem module_fields
    { fun c -> let ef = $1 c in let mff = $2 c in
      fun () -> let mf = mff () in
      fun () -> let elems = ef () in let m = mf () in
      {m with elems = elems :: m.Ast.elems} }
  | data module_fields
    { fun c -> let df = $1 c in let mff = $2 c in
      fun () -> let mf = mff () in
      fun () -> let data = df () in let m = mf () in
      {m with datas = data :: m.Ast.datas} }
  | start module_fields
    { fun c -> let mff = $2 c in
      fun () -> let mf = mff () in
      fun () -> let m = mf () in
      let x = $1 c in
      match m.start with
      | Some _ -> error x.at "multiple start sections"
      | None -> {m with start = Some x} }
  | import module_fields
    { fun c -> let imf = $1 c in let mff = $2 c in
      fun () -> let mf = mff () in
      fun () -> let im = imf () in let m = mf () in
      {m with imports = im :: m.imports} }
  | export module_fields
    { fun c -> let mff = $2 c in
      fun () -> let mf = mff () in
      fun () -> let m = mf () in
      {m with exports = $1 c :: m.exports} }

module_var :
  | VAR { $1 @@ at () }  /* Sugar */

module_ :
  | LPAR MODULE option(module_var) module_fields RPAR
    { $3, Textual ($4 (empty_context ()) () () @@ at ()) @@ at () }

inline_module :  /* Sugar */
  | module_fields { Textual ($1 (empty_context ()) () () @@ at ()) @@ at () }

inline_module1 :  /* Sugar */
  | module_fields1 { Textual ($1 (empty_context ()) () () @@ at ()) @@ at () }


/* Scripts */

script_var :
  | VAR { $1 @@ at () }  /* Sugar */

script_module :
  | module_ { $1 }
  | LPAR MODULE option(module_var) BIN string_list RPAR
    { $3, Encoded ("binary:" ^ string_of_pos (at()).left, $5) @@ at() }
  | LPAR MODULE option(module_var) QUOTE string_list RPAR
    { $3, Quoted ("quote:" ^ string_of_pos (at()).left, $5) @@ at() }

action :
  | LPAR INVOKE option(module_var) name list(literal) RPAR
    { Invoke ($3, $4, $5) @@ at () }
  | LPAR GET option(module_var) name RPAR
    { Get ($3, $4) @@ at() }


assertion :
  | LPAR ASSERT_MALFORMED script_module STRING RPAR
    { AssertMalformed (snd $3, $4) @@ at () }
  | LPAR ASSERT_INVALID script_module STRING RPAR
    { AssertInvalid (snd $3, $4) @@ at () }
  | LPAR ASSERT_UNLINKABLE script_module STRING RPAR
    { AssertUnlinkable (snd $3, $4) @@ at () }
  | LPAR ASSERT_TRAP script_module STRING RPAR
    { AssertUninstantiable (snd $3, $4) @@ at () }
  | LPAR ASSERT_RETURN action list(result) RPAR { AssertReturn ($3, $4) @@ at () }
  | LPAR ASSERT_TRAP action STRING RPAR { AssertTrap ($3, $4) @@ at () }
  | LPAR ASSERT_EXCEPTION action STRING RPAR { AssertException ($3, $4) @@ at () }
  | LPAR ASSERT_SUSPENSION action STRING RPAR { AssertSuspension ($3, $4) @@ at () }
  | LPAR ASSERT_EXHAUSTION action STRING RPAR { AssertExhaustion ($3, $4) @@ at () }

cmd :
  | action { Action $1 @@ at () }
  | assertion { Assertion $1 @@ at () }
  | script_module { Module (fst $1, snd $1) @@ at () }
  | LPAR REGISTER name option(module_var) RPAR { Register ($3, $4) @@ at () }
  | meta { Meta $1 @@ at () }

meta :
  | LPAR SCRIPT option(script_var) list(cmd) RPAR { Script ($3, $4) @@ at () }
  | LPAR INPUT option(script_var) STRING RPAR { Input ($3, $4) @@ at () }
  | LPAR OUTPUT option(script_var) STRING RPAR { Output ($3, Some $4) @@ at () }
  | LPAR OUTPUT option(script_var) RPAR { Output ($3, None) @@ at () }

literal_num :
  | LPAR CONST num RPAR { snd (num $2 $3) }

literal_vec :
  | LPAR VEC_CONST VEC_SHAPE list(num) RPAR { snd (vec $2 $3 $4 (at ())) }

literal_ref :
  | LPAR REF_NULL heap_type RPAR { Value.NullRef ($3 (empty_context ())) }
  | LPAR REF_HOST NAT RPAR { Script.HostRef (nat32 $3 (ati 3)) }
  | LPAR REF_EXTERN NAT RPAR { Extern.ExternRef (Script.HostRef (nat32 $3 (ati 3))) }

literal :
  | literal_num { Value.Num $1 @@ at () }
  | literal_vec { Value.Vec $1 @@ at () }
  | literal_ref { Value.Ref $1 @@ at () }

numpat :
  | num { fun sh -> vec_lane_lit sh $1.it $1.at }
  | NAN { fun sh -> vec_lane_nan sh $1 (ati 3) }

result :
  | literal_num { NumResult (NumPat ($1 @@ at())) @@ at () }
  | LPAR CONST NAN RPAR { NumResult (NanPat (nanop $2 ($3 @@ ati 3))) @@ at () }
  | literal_ref { RefResult (RefPat ($1 @@ at ())) @@ at () }
  | LPAR REF RPAR { RefResult (RefTypePat AnyHT) @@ at () }
  | LPAR REF_EQ RPAR { RefResult (RefTypePat EqHT) @@ at () }
  | LPAR REF_I31 RPAR { RefResult (RefTypePat I31HT) @@ at () }
  | LPAR REF_STRUCT RPAR { RefResult (RefTypePat StructHT) @@ at () }
  | LPAR REF_ARRAY RPAR { RefResult (RefTypePat ArrayHT) @@ at () }
<<<<<<< HEAD
  | LPAR REF_NULL RPAR { RefResult NullPat @@ at () }
  | LPAR REF_FUNC RPAR { RefResult (RefTypePat FuncHT) @@ at () }
  | LPAR REF_EXTERN RPAR { RefResult (RefTypePat ExternHT) @@ at () }
  | LPAR VEC_CONST VEC_SHAPE list(numpat) RPAR
    { if V128.num_lanes $3 <> List.length $4 then
        error (at ()) "wrong number of lane literals";
      VecResult (VecPat (Value.V128 ($3, List.map (fun lit -> lit $3) $4))) @@ at () }
=======
  | LPAR REF_FUNC RPAR { RefResult (RefTypePat FuncHT) @@ at () }
  | LPAR REF_EXTERN RPAR { RefResult (RefTypePat ExternHT) @@ at () }
  | LPAR REF_NULL RPAR { RefResult NullPat @@ at () }
  | LPAR VEC_CONST VEC_SHAPE list(numpat) RPAR
    { if V128.num_lanes $3 <> List.length $4 then
        error (at ()) "wrong number of lane literals";
      VecResult (VecPat
        (Value.V128 ($3, List.map (fun lit -> lit $3) $4))) @@ at () }
>>>>>>> 3fa05377

script :
  | list(cmd) EOF { $1 }
  | inline_module1 EOF { [Module (None, $1) @@ at ()] }  /* Sugar */

script1 :
  | cmd { [$1] }

module1 :
  | module_ EOF { $1 }
  | inline_module EOF { None, $1 }  /* Sugar */
%%<|MERGE_RESOLUTION|>--- conflicted
+++ resolved
@@ -221,14 +221,8 @@
 let anon_fields (c : context) x n at =
   bind "field" (Lib.List32.nth c.types.fields x) n at
 
-<<<<<<< HEAD
 let find_type_index (c : context) dt at =
   let st = SubT (Final, [], dt) in
-=======
-
-let inline_func_type (c : context) ft at =
-  let st = SubT (Final, [], DefFuncT ft) in
->>>>>>> 3fa05377
   match
     Lib.List.index_where (function
       | DefT (RecT [st'], 0l) -> st = st'
@@ -274,7 +268,6 @@
 %token<V128.shape> VEC_SHAPE
 %token ANYREF NULLREF EQREF I31REF STRUCTREF ARRAYREF
 %token FUNCREF NULLFUNCREF EXTERNREF NULLEXTERNREF
-<<<<<<< HEAD
 %token NOCONT CONTREF NULLCONTREF
 %token ANY NONE EQ I31 REF NOFUNC EXTERN NOEXTERN NULL
 %token MUT FIELD STRUCT ARRAY SUB FINAL REC
@@ -283,13 +276,6 @@
 %token DELEGATE
 %token CONT_NEW CONT_BIND SUSPEND RESUME RESUME_THROW BARRIER
 %token BR BR_IF BR_TABLE BR_ON_NON_NULL
-=======
-%token ANY NONE EQ I31 REF NOFUNC EXTERN NOEXTERN NULL
-%token MUT FIELD STRUCT ARRAY SUB FINAL REC
-%token UNREACHABLE NOP DROP SELECT
-%token BLOCK END IF THEN ELSE LOOP
-%token BR BR_IF BR_TABLE
->>>>>>> 3fa05377
 %token<Ast.idx -> Ast.instr'> BR_ON_NULL
 %token<Ast.idx -> Types.ref_type -> Types.ref_type -> Ast.instr'> BR_ON_CAST
 %token CALL CALL_REF CALL_INDIRECT
@@ -302,10 +288,7 @@
 %token<string> OFFSET_EQ_NAT ALIGN_EQ_NAT
 %token<string Source.phrase -> Ast.instr' * Value.num> CONST
 %token<Ast.instr'> UNARY BINARY TEST COMPARE CONVERT
-<<<<<<< HEAD
 %token THROW RETHROW
-=======
->>>>>>> 3fa05377
 %token REF_NULL REF_FUNC REF_I31 REF_STRUCT REF_ARRAY REF_EXTERN REF_HOST
 %token REF_EQ REF_IS_NULL REF_AS_NON_NULL REF_TEST REF_CAST
 %token<Ast.instr'> I31_GET
@@ -367,11 +350,8 @@
   | NOFUNC { fun c -> NoFuncHT }
   | EXTERN { fun c -> ExternHT }
   | NOEXTERN { fun c -> NoExternHT }
-<<<<<<< HEAD
   | CONT { fun c -> ContHT }
   | NOCONT { fun c -> NoContHT }
-=======
->>>>>>> 3fa05377
   | var { fun c -> VarHT (StatX ($1 c type_).it) }
 
 ref_type :
@@ -386,11 +366,8 @@
   | NULLFUNCREF { fun c -> (Null, NoFuncHT) }  /* Sugar */
   | EXTERNREF { fun c -> (Null, ExternHT) }  /* Sugar */
   | NULLEXTERNREF { fun c -> (Null, NoExternHT) }  /* Sugar */
-<<<<<<< HEAD
   | CONTREF { fun c -> (Null, ContHT) } /* Sugar */
   | NULLCONTREF { fun c -> (Null, NoContHT) } /* Sugar */
-=======
->>>>>>> 3fa05377
 
 val_type :
   | NUM_TYPE { fun c -> NumT $1 }
@@ -405,7 +382,6 @@
   | val_type { fun c -> GlobalT (Cons, $1 c) }
   | LPAR MUT val_type RPAR { fun c -> GlobalT (Var, $3 c) }
 
-<<<<<<< HEAD
 cont_type :
   | type_use cont_type_params
     { let at1 = ati 1 in
@@ -434,8 +410,6 @@
   | /* empty */
     { fun c -> [] }
 
-=======
->>>>>>> 3fa05377
 storage_type :
   | val_type { fun c -> ValStorageT ($1 c) }
   | PACK_TYPE { fun c -> PackStorageT $1 }
@@ -479,23 +453,17 @@
   | LPAR RESULT val_type_list RPAR func_type_result
     { fun c -> snd $3 c @ $5 c }
 
-<<<<<<< HEAD
 tag_type :
   | type_use
     { fun c -> TagT (VarHT (StatX ($1 c).it)) }
   | func_type
     { let at1 = at () in fun c -> TagT (VarHT (StatX (inline_func_type c ($1 c) at1).it)) }
 
-=======
->>>>>>> 3fa05377
 str_type :
   | LPAR STRUCT struct_type RPAR { fun c x -> DefStructT ($3 c x) }
   | LPAR ARRAY array_type RPAR { fun c x -> DefArrayT ($3 c) }
   | LPAR FUNC func_type RPAR { fun c x -> DefFuncT ($3 c) }
-<<<<<<< HEAD
   | LPAR CONT cont_type RPAR { fun c x -> DefContT ($3 c) }
-=======
->>>>>>> 3fa05377
 
 sub_type :
   | str_type { fun c x -> SubT (Final, [], $1 c x) }
@@ -601,10 +569,7 @@
     { fun c -> let xs, x = Lib.List.split_last ($2 c label :: $3 c label) in
       br_table xs x }
   | BR_ON_NULL var { fun c -> $1 ($2 c label) }
-<<<<<<< HEAD
   | BR_ON_NON_NULL var { fun c -> br_on_non_null ($2 c label) }
-=======
->>>>>>> 3fa05377
   | BR_ON_CAST var ref_type ref_type { fun c -> $1 ($2 c label) ($3 c) ($4 c) }
   | RETURN { fun c -> return }
   | CALL var { fun c -> call ($2 c func) }
@@ -1539,15 +1504,6 @@
   | LPAR REF_I31 RPAR { RefResult (RefTypePat I31HT) @@ at () }
   | LPAR REF_STRUCT RPAR { RefResult (RefTypePat StructHT) @@ at () }
   | LPAR REF_ARRAY RPAR { RefResult (RefTypePat ArrayHT) @@ at () }
-<<<<<<< HEAD
-  | LPAR REF_NULL RPAR { RefResult NullPat @@ at () }
-  | LPAR REF_FUNC RPAR { RefResult (RefTypePat FuncHT) @@ at () }
-  | LPAR REF_EXTERN RPAR { RefResult (RefTypePat ExternHT) @@ at () }
-  | LPAR VEC_CONST VEC_SHAPE list(numpat) RPAR
-    { if V128.num_lanes $3 <> List.length $4 then
-        error (at ()) "wrong number of lane literals";
-      VecResult (VecPat (Value.V128 ($3, List.map (fun lit -> lit $3) $4))) @@ at () }
-=======
   | LPAR REF_FUNC RPAR { RefResult (RefTypePat FuncHT) @@ at () }
   | LPAR REF_EXTERN RPAR { RefResult (RefTypePat ExternHT) @@ at () }
   | LPAR REF_NULL RPAR { RefResult NullPat @@ at () }
@@ -1556,7 +1512,6 @@
         error (at ()) "wrong number of lane literals";
       VecResult (VecPat
         (Value.V128 ($3, List.map (fun lit -> lit $3) $4))) @@ at () }
->>>>>>> 3fa05377
 
 script :
   | list(cmd) EOF { $1 }
