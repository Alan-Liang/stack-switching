--- conflicted
+++ resolved
@@ -176,15 +176,9 @@
 let memory (c : context) x = lookup "memory" c.memories x
 let elem (c : context) x = lookup "elem segment" c.elems x
 let data (c : context) x = lookup "data segment" c.datas x
-<<<<<<< HEAD
 let label (c : context) x = lookup "label " c.labels x
 let field x (c : context) y =
   lookup "field " (Lib.List32.nth c.types.fields x) y
-=======
-let label (c : context) x =
-  try VarMap.find x.it c.labels
-  with Not_found -> error x.at ("unknown label " ^ print x)
->>>>>>> f3a075c6
 
 let func_type (c : context) x =
   match expand_def_type (Lib.List32.nth c.types.ctx x.it) with
@@ -195,12 +189,8 @@
 
 let bind_abs category space x =
   if VarMap.mem x.it space.map then
-<<<<<<< HEAD
-    error x.at ("duplicate " ^ category ^ " " ^ x.it);
+    error x.at ("duplicate " ^ category ^ " " ^ print x);
   let i = bind category space 1l x.at in
-=======
-    error x.at ("duplicate " ^ category ^ " " ^ print x);
->>>>>>> f3a075c6
   space.map <- VarMap.add x.it i space.map;
   i
 
@@ -495,8 +485,7 @@
 
 var :
   | NAT { fun c lookup -> nat32 $1 $sloc @@ $sloc }
-<<<<<<< HEAD
-  | VAR { fun c lookup -> lookup c ($1 @@ $sloc) @@ $sloc }
+  | VAR { fun c lookup -> lookup c (var $1 $sloc) @@ $sloc }
 
 var_opt :
   | /* empty */ { fun c lookup at -> 0l @@ at }
@@ -505,9 +494,6 @@
 var_var_opt :
   | /* empty */ { fun c lookup at -> 0l @@ at, 0l @@ at }
   | var var { fun c lookup at -> $1 c lookup, $2 c lookup }
-=======
-  | VAR { fun c lookup -> lookup c (var $1 $sloc) @@ $sloc }
->>>>>>> f3a075c6
 
 var_list :
   | /* empty */ { fun c lookup -> [] }
@@ -1153,7 +1139,6 @@
 
 /* Modules */
 
-<<<<<<< HEAD
 type_def :
   | LPAR TYPE sub_type RPAR
     { fun c -> let x = anon_type c $sloc in fun () -> $3 c x }
@@ -1181,16 +1166,6 @@
 type_ :
   | rec_type
     { fun c -> let tf = $1 c in fun () -> define_type c (tf () @@ $sloc) }
-=======
-type_ :
-  | def_type { $1 }
-
-type_def :
-  | LPAR TYPE type_ RPAR
-    { fun c -> anon_type c ($3 @@ $sloc) }
-  | LPAR TYPE bind_var type_ RPAR  /* Sugar */
-    { fun c -> bind_type c $3 ($4 @@ $sloc) }
->>>>>>> f3a075c6
 
 start :
   | LPAR START var RPAR
@@ -1271,32 +1246,22 @@
 
 module_ :
   | LPAR MODULE option(module_var) module_fields RPAR
-<<<<<<< HEAD
-    { $3, Textual ($4 (empty_context ()) () () @@ $sloc) @@ $sloc }
-
-inline_module :  /* Sugar */
-  | module_fields { Textual ($1 (empty_context ()) () () @@ $sloc) @@ $sloc }
-
-inline_module1 :  /* Sugar */
-  | module_fields1 { Textual ($1 (empty_context ()) () () @@ $sloc) @@ $sloc }
-=======
-    { let m = $4 (empty_context ()) () @@ $sloc in
+    { let m = $4 (empty_context ()) () () @@ $sloc in
       $3, Textual (m, parse_annots m) @@ $sloc }
 
 inline_module :  /* Sugar */
   | module_fields
-    { let m = $1 (empty_context ()) () @@ $sloc in
+    { let m = $1 (empty_context ()) () () @@ $sloc in
       (* Hack to handle annotations before first and after last token *)
       let all = all_region (at $sloc).left.file in
       Textual (m, parse_annots Source.(m.it @@ all)) @@ $sloc }
 
 inline_module1 :  /* Sugar */
   | module_fields1
-    { let m = $1 (empty_context ()) () @@ $sloc in
+    { let m = $1 (empty_context ()) () () @@ $sloc in
       (* Hack to handle annotations before first and after last token *)
       let all = all_region (at $sloc).left.file in
       Textual (m, parse_annots Source.(m.it @@ all)) @@ $sloc }
->>>>>>> f3a075c6
 
 
 /* Scripts */
