--- conflicted
+++ resolved
@@ -295,7 +295,7 @@
 %token<Ast.idx -> Ast.instr'> STRUCT_NEW ARRAY_NEW ARRAY_GET
 %token STRUCT_SET
 %token<Ast.idx -> Ast.idx -> Ast.instr'> STRUCT_GET
-%token ARRAY_NEW ARRAY_NEW_FIXED ARRAY_NEW_ELEM ARRAY_NEW_DATA
+%token ARRAY_NEW_FIXED ARRAY_NEW_ELEM ARRAY_NEW_DATA
 %token ARRAY_SET ARRAY_LEN
 %token ARRAY_COPY ARRAY_FILL ARRAY_INIT_DATA ARRAY_INIT_ELEM
 %token<Ast.instr'> EXTERN_CONVERT
@@ -382,7 +382,6 @@
   | val_type { fun c -> GlobalT (Cons, $1 c) }
   | LPAR MUT val_type RPAR { fun c -> GlobalT (Var, $3 c) }
 
-<<<<<<< HEAD
 cont_type :
   | type_use cont_type_params
     { let at1 = ati 1 in
@@ -418,11 +417,6 @@
 field_type :
   | storage_type { fun c -> FieldT (Cons, $1 c) }
   | LPAR MUT storage_type RPAR { fun c -> FieldT (Var, $3 c) }
-=======
-global_type :
-  | value_type { GlobalType ($1, Immutable) }
-  | LPAR MUT value_type RPAR { GlobalType ($3, Mutable) }
->>>>>>> 129f4e86
 
 field_type_list :
   | /* empty */ { fun c -> [] }
@@ -445,7 +439,6 @@
 
 func_type :
   | func_type_result
-<<<<<<< HEAD
     { fun c -> FuncT ([], $1 c) }
   | LPAR PARAM val_type_list RPAR func_type
     { fun c -> let FuncT (ts1, ts2) = $5 c in
@@ -480,19 +473,6 @@
   | LPAR SUB FINAL var_list str_type RPAR
     { fun c x -> SubT (Final,
         List.map (fun y -> VarHT (StatX y.it)) ($4 c type_), $5 c x) }
-=======
-    { FuncType ([], $1) }
-  | LPAR PARAM list(value_type) RPAR func_type
-    { let FuncType (ins, out) = $5 in FuncType ($3 @ ins, out) }
-  | LPAR PARAM bind_var value_type RPAR func_type  /* Sugar */
-    { let FuncType (ins, out) = $6 in FuncType ($4 :: ins, out) }
-
-func_type_result :
-  | /* empty */
-    { [] }
-  | LPAR RESULT list(value_type) RPAR func_type_result
-    { $3 @ $5 }
->>>>>>> 129f4e86
 
 table_type :
   | limits ref_type { fun c -> TableT ($1, $2 c) }
@@ -589,6 +569,7 @@
     { fun c -> let xs, x = Lib.List.split_last ($2 c label :: $3 c label) in
       br_table xs x }
   | BR_ON_NULL var { fun c -> $1 ($2 c label) }
+  | BR_ON_NON_NULL var { fun c -> br_on_non_null ($2 c label) }
   | BR_ON_CAST var ref_type ref_type { fun c -> $1 ($2 c label) ($3 c) ($4 c) }
   | RETURN { fun c -> return }
   | CALL var { fun c -> call ($2 c func) }
@@ -684,13 +665,8 @@
       (select (if b then (Some ts) else None) @@ at1) :: es }
 
 select_instr_results_instr_list :
-<<<<<<< HEAD
   | LPAR RESULT val_type_list RPAR select_instr_results_instr_list
     { fun c -> let _, ts, es = $5 c in true, snd $3 c @ ts, es }
-=======
-  | LPAR RESULT list(value_type) RPAR select_instr_results_instr_list
-    { fun c -> let _, ts, es = $5 c in true, $3 @ ts, es }
->>>>>>> 129f4e86
   | instr_list
     { fun c -> false, [], $1 c }
 
@@ -725,26 +701,15 @@
       fun c -> let ft, es = $1 c in inline_func_type c ft at, es }
 
 call_instr_params_instr_list :
-<<<<<<< HEAD
   | LPAR PARAM val_type_list RPAR call_instr_params_instr_list
     { fun c -> let FuncT (ts1, ts2), es = $5 c in
       FuncT (snd $3 c @ ts1, ts2), es }
-=======
-  | LPAR PARAM list(value_type) RPAR call_instr_params_instr_list
-    { fun c ->
-      let FuncType (ts1, ts2), es = $5 c in FuncType ($3 @ ts1, ts2), es }
->>>>>>> 129f4e86
   | call_instr_results_instr_list
     { fun c -> let ts, es = $1 c in FuncT ([], ts), es }
 
 call_instr_results_instr_list :
-<<<<<<< HEAD
   | LPAR RESULT val_type_list RPAR call_instr_results_instr_list
     { fun c -> let ts, es = $5 c in snd $3 c @ ts, es }
-=======
-  | LPAR RESULT list(value_type) RPAR call_instr_results_instr_list
-    { fun c -> let ts, es = $5 c in $3 @ ts, es }
->>>>>>> 129f4e86
   | instr_list
     { fun c -> [], $1 c }
 
@@ -843,7 +808,6 @@
 
 block_param_body :
   | block_result_body { $1 }
-<<<<<<< HEAD
   | LPAR PARAM val_type_list RPAR block_param_body
     { fun c -> let FuncT (ts1, ts2), es = $5 c in
       FuncT (snd $3 c @ ts1, ts2), es }
@@ -853,18 +817,6 @@
   | LPAR RESULT val_type_list RPAR block_result_body
     { fun c -> let FuncT (ts1, ts2), es = $5 c in
       FuncT (ts1, snd $3 c @ ts2), es }
-=======
-  | LPAR PARAM list(value_type) RPAR block_param_body
-    { let FuncType (ins, out) = fst $5 in
-      FuncType ($3 @ ins, out), snd $5 }
-
-block_result_body :
-  | instr_list { FuncType ([], []), $1 }
-  | LPAR RESULT list(value_type) RPAR block_result_body
-    { let FuncType (ins, out) = fst $5 in
-      FuncType (ins, $3 @ out), snd $5 }
->>>>>>> 129f4e86
-
 
 expr :  /* Sugar */
   | LPAR expr1 RPAR
@@ -907,13 +859,8 @@
     { fun c -> let c' = $2 c [] in let bt, es = $3 c' in [], barrier bt es }
 
 select_expr_results :
-<<<<<<< HEAD
   | LPAR RESULT val_type_list RPAR select_expr_results
     { fun c -> let _, ts, es = $5 c in true, snd $3 c @ ts, es }
-=======
-  | LPAR RESULT list(value_type) RPAR select_expr_results
-    { fun c -> let _, ts, es = $5 c in true, $3 @ ts, es }
->>>>>>> 129f4e86
   | expr_list
     { fun c -> false, [], $1 c }
 
@@ -929,26 +876,15 @@
       fun c -> let ft, es = $1 c in inline_func_type c ft at1, es }
 
 call_expr_params :
-<<<<<<< HEAD
   | LPAR PARAM val_type_list RPAR call_expr_params
     { fun c -> let FuncT (ts1, ts2), es = $5 c in
       FuncT (snd $3 c @ ts1, ts2), es }
-=======
-  | LPAR PARAM list(value_type) RPAR call_expr_params
-    { fun c ->
-      let FuncType (ts1, ts2), es = $5 c in FuncType ($3 @ ts1, ts2), es }
->>>>>>> 129f4e86
   | call_expr_results
     { fun c -> let ts, es = $1 c in FuncT ([], ts), es }
 
 call_expr_results :
-<<<<<<< HEAD
   | LPAR RESULT val_type_list RPAR call_expr_results
     { fun c -> let ts, es = $5 c in snd $3 c @ ts, es }
-=======
-  | LPAR RESULT list(value_type) RPAR call_expr_results
-    { fun c -> let ts, es = $5 c in $3 @ ts, es }
->>>>>>> 129f4e86
   | expr_list
     { fun c -> [], $1 c }
 
@@ -976,7 +912,6 @@
 
 if_block_param_body :
   | if_block_result_body { $1 }
-<<<<<<< HEAD
   | LPAR PARAM val_type_list RPAR if_block_param_body
     { fun c c' -> let FuncT (ts1, ts2), es = $5 c c' in
       FuncT (snd $3 c @ ts1, ts2), es }
@@ -986,17 +921,6 @@
   | LPAR RESULT val_type_list RPAR if_block_result_body
     { fun c c' -> let FuncT (ts1, ts2), es = $5 c c' in
       FuncT (ts1, snd $3 c @ ts2), es }
-=======
-  | LPAR PARAM list(value_type) RPAR if_block_param_body
-    { let FuncType (ins, out) = fst $5 in
-      FuncType ($3 @ ins, out), snd $5 }
-
-if_block_result_body :
-  | if_ { FuncType ([], []), $1 }
-  | LPAR RESULT list(value_type) RPAR if_block_result_body
-    { let FuncType (ins, out) = fst $5 in
-      FuncType (ins, $3 @ out), snd $5 }
->>>>>>> 129f4e86
 
 if_ :
   | expr if_
@@ -1091,7 +1015,6 @@
 
 func_fields_import :  /* Sugar */
   | func_fields_import_result { $1 }
-<<<<<<< HEAD
   | LPAR PARAM val_type_list RPAR func_fields_import
     { fun c -> let FuncT (ts1, ts2) = $5 c in FuncT (snd $3 c @ ts1, ts2) }
   | LPAR PARAM bind_var val_type RPAR func_fields_import  /* Sugar */
@@ -1129,52 +1052,13 @@
   | LPAR LOCAL local_type_list RPAR func_body
     { let at3 = ati 3 in
       fun c -> anon_locals c (fst $3) at3; let f = $5 c in
-      {f with locals = snd $3 c @ f.locals} }
+      {f with locals = snd $3 c @ f.Ast.locals} }
   | LPAR LOCAL bind_var local_type RPAR func_body  /* Sugar */
     { fun c -> ignore (bind_local c $3); let f = $6 c in
-      {f with locals = $4 c :: f.locals} }
+      {f with locals = $4 c :: f.Ast.locals} }
 
 local_type :
   | val_type { let at = at () in fun c -> {ltype = $1 c} @@ at }
-=======
-  | LPAR PARAM list(value_type) RPAR func_fields_import
-    { let FuncType (ins, out) = $5 in FuncType ($3 @ ins, out) }
-  | LPAR PARAM bind_var value_type RPAR func_fields_import  /* Sugar */
-    { let FuncType (ins, out) = $6 in FuncType ($4 :: ins, out) }
-
-func_fields_import_result :  /* Sugar */
-  | /* empty */ { FuncType ([], []) }
-  | LPAR RESULT list(value_type) RPAR func_fields_import_result
-    { let FuncType (ins, out) = $5 in FuncType (ins, $3 @ out) }
-
-func_fields_body :
-  | func_result_body { $1 }
-  | LPAR PARAM list(value_type) RPAR func_fields_body
-    { let FuncType (ins, out) = fst $5 in
-      FuncType ($3 @ ins, out),
-      fun c -> anon_locals c (lazy $3); snd $5 c }
-  | LPAR PARAM bind_var value_type RPAR func_fields_body  /* Sugar */
-    { let FuncType (ins, out) = fst $6 in
-      FuncType ($4 :: ins, out),
-      fun c -> ignore (bind_local c $3); snd $6 c }
-
-func_result_body :
-  | func_body { FuncType ([], []), $1 }
-  | LPAR RESULT list(value_type) RPAR func_result_body
-    { let FuncType (ins, out) = fst $5 in
-      FuncType (ins, $3 @ out), snd $5 }
-
-func_body :
-  | instr_list
-    { fun c -> let c' = anon_label c in
-      {ftype = -1l @@ at(); locals = []; body = $1 c'} }
-  | LPAR LOCAL list(value_type) RPAR func_body
-    { fun c -> anon_locals c (lazy $3); let f = $5 c in
-      {f with locals = $3 @ f.Ast.locals} }
-  | LPAR LOCAL bind_var value_type RPAR func_body  /* Sugar */
-    { fun c -> ignore (bind_local c $3); let f = $6 c in
-      {f with locals = $4 :: f.Ast.locals} }
->>>>>>> 129f4e86
 
 local_type_list :
   | /* empty */ { 0l, fun c -> [] }
@@ -1534,13 +1418,8 @@
   | VAR { $1 @@ at () }  /* Sugar */
 
 module_ :
-<<<<<<< HEAD
-  | LPAR MODULE module_var_opt module_fields RPAR
+  | LPAR MODULE option(module_var) module_fields RPAR
     { $3, Textual ($4 (empty_context ()) () () @@ at ()) @@ at () }
-=======
-  | LPAR MODULE option(module_var) module_fields RPAR
-    { $3, Textual ($4 (empty_context ()) () @@ at ()) @@ at () }
->>>>>>> 129f4e86
 
 inline_module :  /* Sugar */
   | module_fields { Textual ($1 (empty_context ()) () () @@ at ()) @@ at () }
@@ -1566,6 +1445,7 @@
     { Invoke ($3, $4, $5) @@ at () }
   | LPAR GET option(module_var) name RPAR
     { Get ($3, $4) @@ at() }
+
 
 assertion :
   | LPAR ASSERT_MALFORMED script_module STRING RPAR
@@ -1619,7 +1499,6 @@
   | literal_num { NumResult (NumPat ($1 @@ at())) @@ at () }
   | LPAR CONST NAN RPAR { NumResult (NanPat (nanop $2 ($3 @@ ati 3))) @@ at () }
   | literal_ref { RefResult (RefPat ($1 @@ at ())) @@ at () }
-<<<<<<< HEAD
   | LPAR REF RPAR { RefResult (RefTypePat AnyHT) @@ at () }
   | LPAR REF_EQ RPAR { RefResult (RefTypePat EqHT) @@ at () }
   | LPAR REF_I31 RPAR { RefResult (RefTypePat I31HT) @@ at () }
@@ -1628,19 +1507,10 @@
   | LPAR REF_NULL RPAR { RefResult NullPat @@ at () }
   | LPAR REF_FUNC RPAR { RefResult (RefTypePat FuncHT) @@ at () }
   | LPAR REF_EXTERN RPAR { RefResult (RefTypePat ExternHT) @@ at () }
-  | LPAR VEC_CONST VEC_SHAPE numpat_list RPAR
+  | LPAR VEC_CONST VEC_SHAPE list(numpat) RPAR
     { if V128.num_lanes $3 <> List.length $4 then
         error (at ()) "wrong number of lane literals";
       VecResult (VecPat (Value.V128 ($3, List.map (fun lit -> lit $3) $4))) @@ at () }
-=======
-  | LPAR REF_FUNC RPAR { RefResult (RefTypePat FuncRefType) @@ at () }
-  | LPAR REF_EXTERN RPAR { RefResult (RefTypePat ExternRefType) @@ at () }
-  | LPAR VEC_CONST VEC_SHAPE list(numpat) RPAR {
-    if V128.num_lanes $3 <> List.length $4 then
-      error (at ()) "wrong number of lane literals";
-    VecResult (VecPat (Values.V128 ($3, List.map (fun lit -> lit $3) $4))) @@ at ()
-  }
->>>>>>> 129f4e86
 
 script :
   | list(cmd) EOF { $1 }
