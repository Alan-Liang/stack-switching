%{
open Source
open Types
open Ast
open Operators
open Script


(* Error handling *)

let error at msg = raise (Script.Syntax (at, msg))

let parse_error msg =
  error Source.no_region
    (if msg = "syntax error" then "unexpected token" else msg)


(* Position handling *)

let position_to_pos position =
  { file = position.Lexing.pos_fname;
    line = position.Lexing.pos_lnum;
    column = position.Lexing.pos_cnum - position.Lexing.pos_bol
  }

let positions_to_region position1 position2 =
  { left = position_to_pos position1;
    right = position_to_pos position2
  }

let at () =
  positions_to_region (Parsing.symbol_start_pos ()) (Parsing.symbol_end_pos ())
let ati i =
  positions_to_region (Parsing.rhs_start_pos i) (Parsing.rhs_end_pos i)


(* Literals *)

let num f s =
  try f s with Failure _ -> error s.at "constant out of range"

let vec f shape ss at =
  try f shape ss at with
  | Failure _ -> error at "constant out of range"
  | Invalid_argument _ -> error at "wrong number of lane literals"

let vec_lane_nan shape l at =
  let open Value in
  match shape with
  | V128.F32x4 () -> NanPat (F32 l @@ at)
  | V128.F64x2 () -> NanPat (F64 l @@ at)
  | _ -> error at "invalid vector constant"

let vec_lane_lit shape l at =
  let open Value in
  match shape with
  | V128.I8x16 () -> NumPat (I32 (I8.of_string l) @@ at)
  | V128.I16x8 () -> NumPat (I32 (I16.of_string l) @@ at)
  | V128.I32x4 () -> NumPat (I32 (I32.of_string l) @@ at)
  | V128.I64x2 () -> NumPat (I64 (I64.of_string l) @@ at)
  | V128.F32x4 () -> NumPat (F32 (F32.of_string l) @@ at)
  | V128.F64x2 () -> NumPat (F64 (F64.of_string l) @@ at)

let vec_lane_index s at =
  match int_of_string s with
  | n when 0 <= n && n < 256 -> n
  | _ | exception Failure _ -> error at "malformed lane index"

let shuffle_lit ss at =
  if not (List.length ss = 16) then
    error at "invalid lane length";
  List.map (fun s -> vec_lane_index s.it s.at) ss

let nanop f nan =
  let open Source in
  let open Value in
  match snd (f ("0" @@ no_region)) with
  | F32 _ -> F32 nan.it @@ nan.at
  | F64 _ -> F64 nan.it @@ nan.at
  | I32 _ | I64 _ -> error nan.at "NaN pattern with non-float type"

let nat s at =
  try
    let n = int_of_string s in
    if n >= 0 then n else raise (Failure "")
  with Failure _ -> error at "integer constant out of range"

let nat32 s at =
  try I32.of_string_u s with Failure _ -> error at "i32 constant out of range"

let name s at =
  try Utf8.decode s with Utf8.Utf8 -> error at "malformed UTF-8 encoding"


(* Symbolic variables *)

module VarMap = Map.Make(String)

type space = {mutable map : int32 VarMap.t; mutable count : int32}
let empty () = {map = VarMap.empty; count = 0l}

let shift category at n i =
  let i' = Int32.add i n in
  if I32.lt_u i' n then
    error at ("too many " ^ category ^ " bindings");
  i'

let bind category space n at =
  let i = space.count in
  space.count <- shift category at n i;
  i

let scoped category n space at =
  {map = VarMap.map (shift category at n) space.map; count = space.count}


type types =
  { space : space;
    mutable fields : space list;
    mutable list : type_ list;
    mutable ctx : def_type list;
  }
let empty_types () = {space = empty (); fields = []; list = []; ctx = []}

type context =
  { types : types;
    tables : space; memories : space; tags : space;
    funcs : space; locals : space; globals : space;
    datas : space; elems : space; labels : space;
    deferred_locals : (unit -> unit) list ref
  }

let empty_context () =
  { types = empty_types ();
    tables = empty (); memories = empty (); tags = empty ();
    funcs = empty (); locals = empty (); globals = empty ();
    datas = empty (); elems = empty (); labels = empty ();
    deferred_locals = ref []
  }

let enter_block (c : context) at = {c with labels = scoped "label" 1l c.labels at}
let enter_let (c : context) at = {c with locals = empty (); deferred_locals = ref []}
let enter_func (c : context) at = {(enter_let c at) with labels = empty ()}

let defer_locals (c : context) f =
  c.deferred_locals := (fun () -> ignore (f ())) :: !(c.deferred_locals)

let force_locals (c : context) =
  List.fold_right Stdlib.(@@) !(c.deferred_locals) ();
  c.deferred_locals := []


let lookup category space x =
  try VarMap.find x.it space.map
  with Not_found -> error x.at ("unknown " ^ category ^ " " ^ x.it)

let type_ (c : context) x = lookup "type" c.types.space x
let func (c : context) x = lookup "function" c.funcs x
let local (c : context) x = lookup "local" c.locals x
let global (c : context) x = lookup "global" c.globals x
let table (c : context) x = lookup "table" c.tables x
let memory (c : context) x = lookup "memory" c.memories x
let tag (c : context) x = lookup "tag" c.tags x
let elem (c : context) x = lookup "elem segment" c.elems x
let data (c : context) x = lookup "data segment" c.datas x
let label (c : context) x = lookup "label " c.labels x
let field x (c : context) y =
  lookup "field " (Lib.List32.nth c.types.fields x) y

let func_type (c : context) x =
  match expand_def_type (Lib.List32.nth c.types.ctx x.it) with
  | DefFuncT ft -> ft
  | _ -> error x.at ("non-function type " ^ Int32.to_string x.it)
  | exception Failure _ -> error x.at ("unknown type " ^ Int32.to_string x.it)

let handlers (c : context) h =
  List.map (fun (l, i) -> (l c tag, i c)) h

let bind_abs category space x =
  if VarMap.mem x.it space.map then
    error x.at ("duplicate " ^ category ^ " " ^ x.it);
  let i = bind category space 1l x.at in
  space.map <- VarMap.add x.it i space.map;
  i

let bind_rel category space x =
  ignore (bind category space 1l x.at);
  space.map <- VarMap.add x.it 0l space.map;
  0l

let new_fields (c : context) =
  c.types.fields <- c.types.fields @ [empty ()]

let bind_type (c : context) x = new_fields c; bind_abs "type" c.types.space x
let bind_func (c : context) x = bind_abs "function" c.funcs x
let bind_local (c : context) x = force_locals c; bind_abs "local" c.locals x
let bind_global (c : context) x = bind_abs "global" c.globals x
let bind_table (c : context) x = bind_abs "table" c.tables x
let bind_memory (c : context) x = bind_abs "memory" c.memories x
let bind_tag (c : context) x = bind_abs "tag" c.tags x
let bind_elem (c : context) x = bind_abs "elem segment" c.elems x
let bind_data (c : context) x = bind_abs "data segment" c.datas x
let bind_label (c : context) x = bind_rel "label" c.labels x
let bind_field (c : context) x y =
  bind_abs "field" (Lib.List32.nth c.types.fields x) y

let define_type (c : context) (ty : type_) =
  c.types.list <- c.types.list @ [ty]

let define_def_type (c : context) (dt : def_type) =
  assert (c.types.space.count > Lib.List32.length c.types.ctx);
  c.types.ctx <- c.types.ctx @ [dt]

let anon_type (c : context) at = new_fields c; bind "type" c.types.space 1l at
let anon_func (c : context) at = bind "function" c.funcs 1l at
let anon_locals (c : context) n at =
  defer_locals c (fun () -> bind "local" c.locals n at)
let anon_global (c : context) at = bind "global" c.globals 1l at
let anon_table (c : context) at = bind "table" c.tables 1l at
let anon_memory (c : context) at = bind "memory" c.memories 1l at
let anon_tag (c : context) at = bind "tag" c.tags 1l at
let anon_elem (c : context) at = bind "elem segment" c.elems 1l at
let anon_data (c : context) at = bind "data segment" c.datas 1l at
let anon_label (c : context) at = bind "label" c.labels 1l at
let anon_fields (c : context) x n at =
  bind "field" (Lib.List32.nth c.types.fields x) n at

<<<<<<< HEAD
let find_type_index (c : context) dt at =
  match Lib.List.index_where (fun ty -> ty.it = dt) c.types.list with
=======

let inline_func_type (c : context) ft at =
  let st = SubT (Final, [], DefFuncT ft) in
  match
    Lib.List.index_where (function
      | DefT (RecT [st'], 0l) -> st = st'
      | _ -> false
      ) c.types.ctx
  with
>>>>>>> dd08eeb3
  | Some i -> Int32.of_int i @@ at
  | None ->
    let i = anon_type c at in
    define_type c (RecT [st] @@ at);
    define_def_type c (DefT (RecT [st], 0l));
    i @@ at

let inline_func_type (c : context) ft at =
  let dt = DefFuncT ft in
  find_type_index c dt at

let inline_func_type_explicit (c : context) x ft at =
  if ft = FuncT ([], []) then
    (* Deferring ensures that type lookup is only triggered when
       symbolic identifiers are used, and not for desugared functions *)
    defer_locals c (fun () ->
      let FuncT (ts1, _ts2) = func_type c x in
      bind "local" c.locals (Lib.List32.length ts1) at
    )
  else if ft <> func_type c x then
    error at "inline function type does not match explicit type";
  x

let inline_tag_type (c : context) (TagT ht) at =
  match ht with
  | VarHT (StatX x) -> x @@ at
  | DefHT dt -> find_type_index c dt at
  | _ -> assert false

%}

%token LPAR RPAR
%token<string> NAT INT FLOAT STRING VAR
%token<Types.num_type> NUM_TYPE
%token<Types.vec_type> VEC_TYPE
%token<Pack.pack_size> PACK_TYPE
%token<V128.shape> VEC_SHAPE
%token ANYREF NULLREF EQREF I31REF STRUCTREF ARRAYREF
%token FUNCREF NULLFUNCREF EXTERNREF NULLEXTERNREF
%token ANY NONE EQ I31 REF NOFUNC EXTERN NOEXTERN NULL
%token MUT FIELD STRUCT ARRAY SUB FINAL REC
%token UNREACHABLE NOP DROP SELECT
<<<<<<< HEAD
%token BLOCK END IF THEN ELSE LOOP TRY DO CATCH CATCH_ALL
%token DELEGATE
%token CONT_NEW CONT_BIND SUSPEND RESUME RESUME_THROW BARRIER
%token BR BR_IF BR_TABLE BR_ON_NULL BR_ON_NON_NULL
=======
%token BLOCK END IF THEN ELSE LOOP
%token BR BR_IF BR_TABLE
%token<Ast.idx -> Ast.instr'> BR_ON_NULL
%token<Ast.idx -> Types.ref_type -> Types.ref_type -> Ast.instr'> BR_ON_CAST
>>>>>>> dd08eeb3
%token CALL CALL_REF CALL_INDIRECT
%token RETURN RETURN_CALL RETURN_CALL_REF RETURN_CALL_INDIRECT
%token LOCAL_GET LOCAL_SET LOCAL_TEE GLOBAL_GET GLOBAL_SET
%token TABLE_GET TABLE_SET
%token TABLE_SIZE TABLE_GROW TABLE_FILL TABLE_COPY TABLE_INIT ELEM_DROP
%token MEMORY_SIZE MEMORY_GROW MEMORY_FILL MEMORY_COPY MEMORY_INIT DATA_DROP
%token<int option -> Memory.offset -> Ast.instr'> LOAD STORE
%token<string> OFFSET_EQ_NAT ALIGN_EQ_NAT
%token<string Source.phrase -> Ast.instr' * Value.num> CONST
%token<Ast.instr'> UNARY BINARY TEST COMPARE CONVERT
<<<<<<< HEAD
%token REF_NULL REF_FUNC REF_EXTERN REF_IS_NULL REF_AS_NON_NULL
%token THROW RETHROW
=======
%token REF_NULL REF_FUNC REF_I31 REF_STRUCT REF_ARRAY REF_EXTERN REF_HOST
%token REF_EQ REF_IS_NULL REF_AS_NON_NULL REF_TEST REF_CAST
%token REF_I31
%token<Ast.instr'> I31_GET
%token<Ast.idx -> Ast.instr'> STRUCT_NEW ARRAY_NEW ARRAY_GET
%token STRUCT_SET
%token<Ast.idx -> Ast.idx -> Ast.instr'> STRUCT_GET
%token ARRAY_NEW ARRAY_NEW_FIXED ARRAY_NEW_ELEM ARRAY_NEW_DATA
%token ARRAY_SET ARRAY_LEN
%token ARRAY_COPY ARRAY_FILL ARRAY_INIT_DATA ARRAY_INIT_ELEM
%token<Ast.instr'> EXTERN_CONVERT
>>>>>>> dd08eeb3
%token<int option -> Memory.offset -> Ast.instr'> VEC_LOAD VEC_STORE
%token<int option -> Memory.offset -> int -> Ast.instr'> VEC_LOAD_LANE VEC_STORE_LANE
%token<V128.shape -> string Source.phrase list -> Source.region -> Ast.instr' * Value.vec> VEC_CONST
%token<Ast.instr'> VEC_UNARY VEC_BINARY VEC_TERNARY VEC_TEST
%token<Ast.instr'> VEC_SHIFT VEC_BITMASK VEC_SPLAT
%token VEC_SHUFFLE
%token<int -> Ast.instr'> VEC_EXTRACT VEC_REPLACE
%token FUNC START TYPE PARAM RESULT LOCAL GLOBAL TAG CONT
%token TABLE ELEM MEMORY DATA DECLARE OFFSET ITEM IMPORT EXPORT
%token MODULE BIN QUOTE
%token SCRIPT REGISTER INVOKE GET
%token ASSERT_MALFORMED ASSERT_INVALID ASSERT_UNLINKABLE
%token ASSERT_RETURN ASSERT_TRAP ASSERT_EXHAUSTION ASSERT_EXCEPTION ASSERT_SUSPENSION
%token<Script.nan> NAN
%token INPUT OUTPUT
%token EOF

%start script script1 module1
%type<Script.script> script
%type<Script.script> script1
%type<Script.var option * Script.definition> module1

%%

/* Auxiliaries */

name :
  | STRING { name $1 (at ()) }

string_list :
  | /* empty */ { "" }
  | string_list STRING { $1 ^ $2 }


/* Types */

null_opt :
  | /* empty */ { NoNull }
  | NULL { Null }

heap_type :
  | ANY { fun c -> AnyHT }
  | NONE { fun c -> NoneHT }
  | EQ { fun c -> EqHT }
  | I31 { fun c -> I31HT }
  | STRUCT { fun c -> StructHT }
  | ARRAY { fun c -> ArrayHT }
  | FUNC { fun c -> FuncHT }
  | NOFUNC { fun c -> NoFuncHT }
  | EXTERN { fun c -> ExternHT }
  | NOEXTERN { fun c -> NoExternHT }
  | var { fun c -> VarHT (StatX ($1 c type_).it) }

ref_type :
  | LPAR REF null_opt heap_type RPAR { fun c -> ($3, $4 c) }
  | ANYREF { fun c -> (Null, AnyHT) }  /* Sugar */
  | NULLREF { fun c -> (Null, NoneHT) }  /* Sugar */
  | EQREF { fun c -> (Null, EqHT) }  /* Sugar */
  | I31REF { fun c -> (Null, I31HT) }  /* Sugar */
  | STRUCTREF { fun c -> (Null, StructHT) }  /* Sugar */
  | ARRAYREF { fun c -> (Null, ArrayHT) }  /* Sugar */
  | FUNCREF { fun c -> (Null, FuncHT) }  /* Sugar */
  | NULLFUNCREF { fun c -> (Null, NoFuncHT) }  /* Sugar */
  | EXTERNREF { fun c -> (Null, ExternHT) }  /* Sugar */
  | NULLEXTERNREF { fun c -> (Null, NoExternHT) }  /* Sugar */

val_type :
  | NUM_TYPE { fun c -> NumT $1 }
  | VEC_TYPE { fun c -> VecT $1 }
  | ref_type { fun c -> RefT ($1 c) }

val_type_list :
  | /* empty */ { 0l, fun c -> [] }
  | val_type val_type_list { I32.add (fst $2) 1l, fun c -> $1 c :: snd $2 c }

global_type :
  | val_type { fun c -> GlobalT (Cons, $1 c) }
  | LPAR MUT val_type RPAR { fun c -> GlobalT (Var, $3 c) }

<<<<<<< HEAD
def_type :
  | LPAR FUNC func_type RPAR { fun c -> DefFuncT ($3 c) }
  | LPAR CONT cont_type RPAR { fun c -> DefContT ($3 c) }

cont_type :
  | type_use cont_type_params
    { let at1 = ati 1 in
      fun c ->
      match $2 c with
      | FuncT ([], []) -> ContT (VarHT (StatX ($1 c).it))
      | ft ->
         let x = inline_func_type_explicit c ($1 c) ft at1 in
         ContT (VarHT (StatX x.it)) }
  | cont_type_params
    /* TODO: the inline type is broken for now */
    { let at = at () in fun c -> ContT (VarHT (StatX (inline_func_type c ($1 c) at).it)) }
  | var  /* Sugar */
    { fun c -> ContT (VarHT (StatX ($1 c type_).it)) }

cont_type_params :
  | LPAR PARAM val_type_list RPAR cont_type_params
    { fun c -> let FuncT (ts1, ts2) = $5 c in
      FuncT (snd $3 c @ ts1, ts2) }
  | cont_type_results
    { fun c -> FuncT ([], $1 c) }

cont_type_results :
  | LPAR RESULT val_type_list RPAR cont_type_results
    { fun c -> snd $3 c @ $5 c }
  | /* empty */
    { fun c -> [] }
=======
storage_type :
  | val_type { fun c -> ValStorageT ($1 c) }
  | PACK_TYPE { fun c -> PackStorageT $1 }

field_type :
  | storage_type { fun c -> FieldT (Cons, $1 c) }
  | LPAR MUT storage_type RPAR { fun c -> FieldT (Var, $3 c) }

field_type_list :
  | /* empty */ { fun c -> [] }
  | field_type field_type_list { fun c -> $1 c :: $2 c }

struct_field_list :
  | /* empty */ { fun c x -> [] }
  | LPAR FIELD field_type_list RPAR struct_field_list
    { let at3 = ati 3 in
      fun c x -> let fts = $3 c in
      ignore (anon_fields c x (Lib.List32.length fts) at3); fts @ $5 c x }
  | LPAR FIELD bind_var field_type RPAR struct_field_list
    { fun c x -> ignore (bind_field c x $3); $4 c :: $6 c x }

struct_type :
  | struct_field_list { fun c x -> StructT ($1 c x) }

array_type :
  | field_type { fun c -> ArrayT ($1 c) }
>>>>>>> dd08eeb3

func_type :
  | func_type_result
    { fun c -> FuncT ([], $1 c) }
  | LPAR PARAM val_type_list RPAR func_type
    { fun c -> let FuncT (ts1, ts2) = $5 c in
      FuncT (snd $3 c @ ts1, ts2) }
  | LPAR PARAM bind_var val_type RPAR func_type  /* Sugar */
    { fun c -> let FuncT (ts1, ts2) = $6 c in
      FuncT ($4 c :: ts1, ts2) }

func_type_result :
  | /* empty */
    { fun c -> [] }
  | LPAR RESULT val_type_list RPAR func_type_result
    { fun c -> snd $3 c @ $5 c }

<<<<<<< HEAD
tag_type :
  | type_use
    { fun c -> TagT (VarHT (StatX ($1 c).it)) }
  | func_type
    { let at1 = at () in fun c -> TagT (VarHT (StatX (inline_func_type c ($1 c) at1).it)) }
=======
str_type :
  | LPAR STRUCT struct_type RPAR { fun c x -> DefStructT ($3 c x) }
  | LPAR ARRAY array_type RPAR { fun c x -> DefArrayT ($3 c) }
  | LPAR FUNC func_type RPAR { fun c x -> DefFuncT ($3 c) }

sub_type :
  | str_type { fun c x -> SubT (Final, [], $1 c x) }
  | LPAR SUB var_list str_type RPAR
    { fun c x -> SubT (NoFinal,
        List.map (fun y -> VarHT (StatX y.it)) ($3 c type_), $4 c x) }
  | LPAR SUB FINAL var_list str_type RPAR
    { fun c x -> SubT (Final,
        List.map (fun y -> VarHT (StatX y.it)) ($4 c type_), $5 c x) }
>>>>>>> dd08eeb3

table_type :
  | limits ref_type { fun c -> TableT ($1, $2 c) }

memory_type :
  | limits { fun c -> MemoryT $1 }

limits :
  | NAT { {min = nat32 $1 (ati 1); max = None} }
  | NAT NAT { {min = nat32 $1 (ati 1); max = Some (nat32 $2 (ati 2))} }

type_use :
  | LPAR TYPE var RPAR { fun c -> $3 c type_ }


/* Immediates */

nat32 :
  | NAT { nat32 $1 (at ()) }

num :
  | NAT { $1 @@ at () }
  | INT { $1 @@ at () }
  | FLOAT { $1 @@ at () }

num_list:
  | /* empty */ { [] }
  | num num_list { $1 :: $2 }

var :
  | NAT { let at = at () in fun c lookup -> nat32 $1 at @@ at }
  | VAR { let at = at () in fun c lookup -> lookup c ($1 @@ at) @@ at }

var_list :
  | /* empty */ { fun c lookup -> [] }
  | var var_list { fun c lookup -> $1 c lookup :: $2 c lookup }

bind_var_opt :
  | /* empty */ { let at = at () in fun c anon bind -> anon c at }
  | bind_var { fun c anon bind -> bind c $1 }  /* Sugar */

bind_var :
  | VAR { $1 @@ at () }

labeling_opt :
  | /* empty */
    { let at = at () in
      fun c xs ->
      List.iter (fun x -> error x.at "mismatching label") xs;
      let c' = enter_block c at in ignore (anon_label c' at); c' }
  | bind_var
    { let at = at () in
      fun c xs ->
      List.iter
        (fun x -> if x.it <> $1.it then error x.at "mismatching label") xs;
      let c' = enter_block c at in ignore (bind_label c' $1); c' }

labeling_end_opt :
  | /* empty */ { [] }
  | bind_var { [$1] }

offset_opt :
  | /* empty */ { 0l }
  | OFFSET_EQ_NAT { nat32 $1 (at ()) }

align_opt :
  | /* empty */ { None }
  | ALIGN_EQ_NAT
    { let n = nat $1 (at ()) in
      if not (Lib.Int.is_power_of_two n) then
        error (at ()) "alignment must be a power of two";
      Some (Lib.Int.log2 n) }


/* Instructions & Expressions */

instr_list :
  | /* empty */ { fun c -> [] }
  | instr1 instr_list { fun c -> $1 c @ $2 c }
  | select_instr_instr_list { $1 }
  | call_instr_instr_list { $1 }
  | resume_instr_instr { fun c -> let e, es = $1 c in e :: es }

instr1 :
  | plain_instr { let at = at () in fun c -> [$1 c @@ at] }
  | block_instr { let at = at () in fun c -> [$1 c @@ at] }
  | expr { $1 }  /* Sugar */

plain_instr :
  | UNREACHABLE { fun c -> unreachable }
  | NOP { fun c -> nop }
  | DROP { fun c -> drop }
  | THROW var { fun c -> throw ($2 c tag) }
  | RETHROW var { fun c -> rethrow ($2 c label)  }
  | BR var { fun c -> br ($2 c label) }
  | BR_IF var { fun c -> br_if ($2 c label) }
  | BR_TABLE var var_list
    { fun c -> let xs, x = Lib.List.split_last ($2 c label :: $3 c label) in
      br_table xs x }
  | BR_ON_NULL var { fun c -> $1 ($2 c label) }
  | BR_ON_CAST var ref_type ref_type { fun c -> $1 ($2 c label) ($3 c) ($4 c) }
  | RETURN { fun c -> return }
  | CALL var { fun c -> call ($2 c func) }
  | CALL_REF var { fun c -> call_ref ($2 c type_) }
  | RETURN_CALL var { fun c -> return_call ($2 c func) }
  | RETURN_CALL_REF var { fun c -> return_call_ref ($2 c type_) }
  | CONT_NEW var { fun c -> cont_new ($2 c type_) }
  | CONT_BIND var var { fun c -> cont_bind ($2 c type_) ($3 c type_) }
  | SUSPEND var { fun c -> suspend ($2 c tag) }
  | LOCAL_GET var { fun c -> local_get ($2 c local) }
  | LOCAL_SET var { fun c -> local_set ($2 c local) }
  | LOCAL_TEE var { fun c -> local_tee ($2 c local) }
  | GLOBAL_GET var { fun c -> global_get ($2 c global) }
  | GLOBAL_SET var { fun c -> global_set ($2 c global) }
  | TABLE_GET var { fun c -> table_get ($2 c table) }
  | TABLE_SET var { fun c -> table_set ($2 c table) }
  | TABLE_SIZE var { fun c -> table_size ($2 c table) }
  | TABLE_GROW var { fun c -> table_grow ($2 c table) }
  | TABLE_FILL var { fun c -> table_fill ($2 c table) }
  | TABLE_COPY var var { fun c -> table_copy ($2 c table) ($3 c table) }
  | TABLE_INIT var var { fun c -> table_init ($2 c table) ($3 c elem) }
  | TABLE_GET { let at = at () in fun c -> table_get (0l @@ at) }  /* Sugar */
  | TABLE_SET { let at = at () in fun c -> table_set (0l @@ at) }  /* Sugar */
  | TABLE_SIZE { let at = at () in fun c -> table_size (0l @@ at) }  /* Sugar */
  | TABLE_GROW { let at = at () in fun c -> table_grow (0l @@ at) }  /* Sugar */
  | TABLE_FILL { let at = at () in fun c -> table_fill (0l @@ at) }  /* Sugar */
  | TABLE_COPY  /* Sugar */
    { let at = at () in fun c -> table_copy (0l @@ at) (0l @@ at) }
  | TABLE_INIT var  /* Sugar */
    { let at = at () in fun c -> table_init (0l @@ at) ($2 c elem) }
  | ELEM_DROP var { fun c -> elem_drop ($2 c elem) }
  | LOAD offset_opt align_opt { fun c -> $1 $3 $2 }
  | STORE offset_opt align_opt { fun c -> $1 $3 $2 }
  | VEC_LOAD offset_opt align_opt { fun c -> $1 $3 $2 }
  | VEC_STORE offset_opt align_opt { fun c -> $1 $3 $2 }
  | VEC_LOAD_LANE offset_opt align_opt NAT
    { let at = at () in fun c -> $1 $3 $2 (vec_lane_index $4 at) }
  | VEC_STORE_LANE offset_opt align_opt NAT
    { let at = at () in fun c -> $1 $3 $2 (vec_lane_index $4 at) }
  | MEMORY_SIZE { fun c -> memory_size }
  | MEMORY_GROW { fun c -> memory_grow }
  | MEMORY_FILL { fun c -> memory_fill }
  | MEMORY_COPY { fun c -> memory_copy }
  | MEMORY_INIT var { fun c -> memory_init ($2 c data) }
  | DATA_DROP var { fun c -> data_drop ($2 c data) }
  | REF_NULL heap_type { fun c -> ref_null ($2 c) }
  | REF_FUNC var { fun c -> ref_func ($2 c func) }
  | REF_IS_NULL { fun c -> ref_is_null }
  | REF_AS_NON_NULL { fun c -> ref_as_non_null }
  | REF_TEST ref_type { fun c -> ref_test ($2 c) }
  | REF_CAST ref_type { fun c -> ref_cast ($2 c) }
  | REF_EQ { fun c -> ref_eq }
  | REF_I31 { fun c -> ref_i31 }
  | I31_GET { fun c -> $1 }
  | STRUCT_NEW var { fun c -> $1 ($2 c type_) }
  | STRUCT_GET var var { fun c -> let x = $2 c type_ in $1 x ($3 c (field x.it)) }
  | STRUCT_SET var var { fun c -> let x = $2 c type_ in struct_set x ($3 c (field x.it)) }
  | ARRAY_NEW var { fun c -> $1 ($2 c type_) }
  | ARRAY_NEW_FIXED var nat32 { fun c -> array_new_fixed ($2 c type_) $3 }
  | ARRAY_NEW_ELEM var var { fun c -> array_new_elem ($2 c type_) ($3 c elem) }
  | ARRAY_NEW_DATA var var { fun c -> array_new_data ($2 c type_) ($3 c data) }
  | ARRAY_GET var { fun c -> $1 ($2 c type_) }
  | ARRAY_SET var { fun c -> array_set ($2 c type_) }
  | ARRAY_LEN { fun c -> array_len }
  | ARRAY_COPY var var { fun c -> array_copy ($2 c type_) ($3 c type_) }
  | ARRAY_FILL var { fun c -> array_fill ($2 c type_) }
  | ARRAY_INIT_DATA var var { fun c -> array_init_data ($2 c type_) ($3 c data) }
  | ARRAY_INIT_ELEM var var { fun c -> array_init_elem ($2 c type_) ($3 c elem) }
  | EXTERN_CONVERT { fun c -> $1 }
  | CONST num { fun c -> fst (num $1 $2) }
  | TEST { fun c -> $1 }
  | COMPARE { fun c -> $1 }
  | UNARY { fun c -> $1 }
  | BINARY { fun c -> $1 }
  | CONVERT { fun c -> $1 }
  | VEC_CONST VEC_SHAPE num_list { let at = at () in fun c -> fst (vec $1 $2 $3 at) }
  | VEC_UNARY { fun c -> $1 }
  | VEC_BINARY { fun c -> $1 }
  | VEC_TERNARY { fun c -> $1 }
  | VEC_TEST { fun c -> $1 }
  | VEC_SHIFT { fun c -> $1 }
  | VEC_BITMASK { fun c -> $1 }
  | VEC_SHUFFLE num_list { let at = at () in fun c -> i8x16_shuffle (shuffle_lit $2 at) }
  | VEC_SPLAT { fun c -> $1 }
  | VEC_EXTRACT NAT { let at = at () in fun c -> $1 (vec_lane_index $2 at) }
  | VEC_REPLACE NAT { let at = at () in fun c -> $1 (vec_lane_index $2 at) }


select_instr_instr_list :
  | SELECT select_instr_results_instr_list
    { let at1 = ati 1 in
      fun c -> let b, ts, es = $2 c in
      (select (if b then (Some ts) else None) @@ at1) :: es }

select_instr_results_instr_list :
  | LPAR RESULT val_type_list RPAR select_instr_results_instr_list
    { fun c -> let _, ts, es = $5 c in true, snd $3 c @ ts, es }
  | instr_list
    { fun c -> false, [], $1 c }


call_instr_instr_list :
  | CALL_INDIRECT var call_instr_type_instr_list
    { let at1 = ati 1 in
      fun c -> let x, es = $3 c in
      (call_indirect ($2 c table) x @@ at1) :: es }
  | CALL_INDIRECT call_instr_type_instr_list  /* Sugar */
    { let at1 = ati 1 in
      fun c -> let x, es = $2 c in
      (call_indirect (0l @@ at1) x @@ at1) :: es }
  | RETURN_CALL_INDIRECT var call_instr_type_instr_list
    { let at1 = ati 1 in
      fun c -> let x, es = $3 c in
      (return_call_indirect ($2 c table) x @@ at1) :: es }
  | RETURN_CALL_INDIRECT call_instr_type_instr_list  /* Sugar */
    { let at1 = ati 1 in
      fun c -> let x, es = $2 c in
      (return_call_indirect (0l @@ at1) x @@ at1) :: es }

call_instr_type_instr_list :
  | type_use call_instr_params_instr_list
    { let at1 = ati 1 in
      fun c ->
      match $2 c with
      | FuncT ([], []), es -> $1 c, es
      | ft, es -> inline_func_type_explicit c ($1 c) ft at1, es }
  | call_instr_params_instr_list
    { let at = at () in
      fun c -> let ft, es = $1 c in inline_func_type c ft at, es }

call_instr_params_instr_list :
  | LPAR PARAM val_type_list RPAR call_instr_params_instr_list
    { fun c -> let FuncT (ts1, ts2), es = $5 c in
      FuncT (snd $3 c @ ts1, ts2), es }
  | call_instr_results_instr_list
    { fun c -> let ts, es = $1 c in FuncT ([], ts), es }

call_instr_results_instr_list :
  | LPAR RESULT val_type_list RPAR call_instr_results_instr_list
    { fun c -> let ts, es = $5 c in snd $3 c @ ts, es }
  | instr_list
    { fun c -> [], $1 c }

handler_instr :
  | catch_list_instr END
    { fun bt es c -> try_catch bt es (handlers c $1) None }
  | catch_list_instr catch_all END
    { fun bt es c -> try_catch bt es (handlers c $1) (Some ($2 c)) }
  | catch_all END
    { fun bt es c -> try_catch bt es [] (Some ($1 c)) }
  | END { fun bt es c -> try_catch bt es [] None }


catch_list_instr :
  | catch catch_list_instr { $1 :: $2 }
  | catch { [$1] }

handler :
  | catch_list
      { fun bt es _ c' ->
        let cs = (List.map (fun (l, i) -> (l c' tag, i c')) $1) in
        try_catch bt es cs None }
  | catch_list LPAR catch_all RPAR
    { fun bt es _ c' ->
      let cs = (List.map (fun (l, i) -> (l c' tag, i c')) $1) in
      try_catch bt es cs (Some ($3 c')) }
  | LPAR catch_all RPAR
    { fun bt es _ c' -> try_catch bt es [] (Some ($2 c')) }
  | LPAR DELEGATE var RPAR
    { fun bt es c _ -> try_delegate bt es ($3 c label) }
  | /* empty */ { fun bt es c _ -> try_catch bt es [] None }

catch_list :
  | catch_list LPAR catch RPAR { $1 @ [$3] }
  | LPAR catch RPAR { [$2] }

catch :
  | CATCH var instr_list { ($2, $3) }

catch_all :
  | CATCH_ALL instr_list { $2 }

resume_instr_instr :
  | RESUME var resume_instr_handler_instr
    { let at1 = ati 1 in
      fun c ->
      let x = $2 c type_ in
      let hs, es = $3 c in resume x hs @@ at1, es }
  | RESUME_THROW var var resume_instr_handler_instr
    { let at1 = ati 1 in
      fun c ->
      let x  = $2 c type_ in
      let tag = $3 c tag in
      let hs, es = $4 c in resume_throw x tag hs @@ at1, es }

resume_instr_handler_instr :
  | LPAR TAG var var RPAR resume_instr_handler_instr
    { fun c -> let hs, es = $6 c in ($3 c tag, $4 c label) :: hs, es }
  | instr1
    { fun c -> [], $1 c }

block_instr :
  | BLOCK labeling_opt block END labeling_end_opt
    { fun c -> let c' = $2 c $5 in let bt, es = $3 c' in block bt es }
  | LOOP labeling_opt block END labeling_end_opt
    { fun c -> let c' = $2 c $5 in let bt, es = $3 c' in loop bt es }
  | IF labeling_opt block END labeling_end_opt
    { fun c -> let c' = $2 c $5 in let bt, es = $3 c' in if_ bt es [] }
  | IF labeling_opt block ELSE labeling_end_opt instr_list END labeling_end_opt
    { fun c -> let c' = $2 c ($5 @ $8) in
      let ts, es1 = $3 c' in if_ ts es1 ($6 c') }
  | TRY labeling_opt block handler_instr
    { fun c -> let c' = $2 c [] in
      let ts, es = $3 c' in  $4 ts es c' }
  | TRY labeling_opt block DELEGATE var
    { fun c -> let c' = $2 c [] in
      let ts, es = $3 c' in try_delegate ts es ($5 c label) }
  | BARRIER labeling_opt block END labeling_end_opt
    { fun c -> let c' = $2 c $5 in let bt, es = $3 c' in barrier bt es }

block :
  | type_use block_param_body
    { let at1 = ati 1 in
      fun c -> let ft, es = $2 c in
      let x = inline_func_type_explicit c ($1 c) ft at1 in
      VarBlockType x, es }
  | block_param_body  /* Sugar */
    { let at = at () in
      fun c -> let ft, es = $1 c in
      let bt =
        match ft with
        | FuncT ([], []) -> ValBlockType None
        | FuncT ([], [t]) -> ValBlockType (Some t)
        | ft ->  VarBlockType (inline_func_type c ft at)
      in bt, es }

block_param_body :
  | block_result_body { $1 }
  | LPAR PARAM val_type_list RPAR block_param_body
    { fun c -> let FuncT (ts1, ts2), es = $5 c in
      FuncT (snd $3 c @ ts1, ts2), es }

block_result_body :
  | instr_list { fun c -> FuncT ([], []), $1 c }
  | LPAR RESULT val_type_list RPAR block_result_body
    { fun c -> let FuncT (ts1, ts2), es = $5 c in
      FuncT (ts1, snd $3 c @ ts2), es }


expr :  /* Sugar */
  | LPAR expr1 RPAR
    { let at = at () in fun c -> let es, e' = $2 c in es @ [e' @@ at] }

expr1 :  /* Sugar */
  | plain_instr expr_list { fun c -> $2 c, $1 c }
  | SELECT select_expr_results
    { fun c -> let b, ts, es = $2 c in es, select (if b then (Some ts) else None) }
  | CALL_INDIRECT var call_expr_type
    { fun c -> let x, es = $3 c in es, call_indirect ($2 c table) x }
  | CALL_INDIRECT call_expr_type  /* Sugar */
    { let at1 = ati 1 in
      fun c -> let x, es = $2 c in es, call_indirect (0l @@ at1) x }
  | RETURN_CALL_INDIRECT var call_expr_type
    { fun c -> let x, es = $3 c in es, return_call_indirect ($2 c table) x }
  | RETURN_CALL_INDIRECT call_expr_type  /* Sugar */
    { let at1 = ati 1 in
      fun c -> let x, es = $2 c in es, return_call_indirect (0l @@ at1) x }
  | RESUME var resume_expr_handler
    { fun c ->
      let x = $2 c type_ in
      let hs, es = $3 c in es, resume x hs }
  | RESUME_THROW var var resume_expr_handler
    { fun c ->
      let x = $2 c type_ in
      let tag = $3 c tag in
      let hs, es = $4 c in
      es, resume_throw x tag hs }
  | BLOCK labeling_opt block
    { fun c -> let c' = $2 c [] in let bt, es = $3 c' in [], block bt es }
  | LOOP labeling_opt block
    { fun c -> let c' = $2 c [] in let bt, es = $3 c' in [], loop bt es }
  | IF labeling_opt if_block
    { fun c -> let c' = $2 c [] in
      let bt, (es, es1, es2) = $3 c c' in es, if_ bt es1 es2 }
  | TRY labeling_opt try_block
    { fun c -> let c' = $2 c [] in [], $3 c c' }
  | BARRIER labeling_opt block
    { fun c -> let c' = $2 c [] in let bt, es = $3 c' in [], barrier bt es }

select_expr_results :
  | LPAR RESULT val_type_list RPAR select_expr_results
    { fun c -> let _, ts, es = $5 c in true, snd $3 c @ ts, es }
  | expr_list
    { fun c -> false, [], $1 c }

call_expr_type :
  | type_use call_expr_params
    { let at1 = ati 1 in
      fun c ->
      match $2 c with
      | FuncT ([], []), es -> $1 c, es
      | ft, es -> inline_func_type_explicit c ($1 c) ft at1, es }
  | call_expr_params
    { let at1 = ati 1 in
      fun c -> let ft, es = $1 c in inline_func_type c ft at1, es }

call_expr_params :
  | LPAR PARAM val_type_list RPAR call_expr_params
    { fun c -> let FuncT (ts1, ts2), es = $5 c in
      FuncT (snd $3 c @ ts1, ts2), es }
  | call_expr_results
    { fun c -> let ts, es = $1 c in FuncT ([], ts), es }

call_expr_results :
  | LPAR RESULT val_type_list RPAR call_expr_results
    { fun c -> let ts, es = $5 c in snd $3 c @ ts, es }
  | expr_list
    { fun c -> [], $1 c }

resume_expr_handler :
  | LPAR TAG var var RPAR resume_expr_handler
    { fun c -> let hs, es = $6 c in ($3 c tag, $4 c label) :: hs, es }
  | expr_list
    { fun c -> [], $1 c }

if_block :
  | type_use if_block_param_body
    { let at = at () in
      fun c c' -> let ft, es = $2 c c' in
      let x = inline_func_type_explicit c ($1 c) ft at in
      VarBlockType x, es }
  | if_block_param_body  /* Sugar */
    { let at = at () in
      fun c c' -> let ft, es = $1 c c' in
      let bt =
        match ft with
        | FuncT ([], []) -> ValBlockType None
        | FuncT ([], [t]) -> ValBlockType (Some t)
        | ft ->  VarBlockType (inline_func_type c ft at)
      in bt, es }

if_block_param_body :
  | if_block_result_body { $1 }
  | LPAR PARAM val_type_list RPAR if_block_param_body
    { fun c c' -> let FuncT (ts1, ts2), es = $5 c c' in
      FuncT (snd $3 c @ ts1, ts2), es }

if_block_result_body :
  | if_ { fun c c' -> FuncT ([], []), $1 c c' }
  | LPAR RESULT val_type_list RPAR if_block_result_body
    { fun c c' -> let FuncT (ts1, ts2), es = $5 c c' in
      FuncT (ts1, snd $3 c @ ts2), es }

if_ :
  | expr if_
    { fun c c' -> let es = $1 c in let es0, es1, es2 = $2 c c' in
      es @ es0, es1, es2 }
  | LPAR THEN instr_list RPAR LPAR ELSE instr_list RPAR  /* Sugar */
    { fun c c' -> [], $3 c', $7 c' }
  | LPAR THEN instr_list RPAR  /* Sugar */
    { fun c c' -> [], $3 c', [] }

try_block :
  | type_use try_block_param_body
    { let at = at () in
      fun c c' ->
      let body = $2 c in
      let bt = VarBlockType (inline_func_type_explicit c' ($1 c') (fst body) at) in
      snd body bt c c' }
  | try_block_param_body  /* Sugar */
    { let at = at () in
      fun c c' ->
      let body = $1 c in
      let bt =
        match fst body with
        | FuncT ([], []) -> ValBlockType None
        | FuncT ([], [t]) -> ValBlockType (Some t)
        | ft ->  VarBlockType (inline_func_type c' ft at)
      in snd body bt c c' }

try_block_param_body :
  | try_block_result_body { $1 }
  | LPAR PARAM val_type_list RPAR try_block_param_body
    { fun c ->
      let FuncT (ins, out) = fst ($5 c) in
      FuncT ((snd $3) c @ ins, out), snd ($5 c) }

try_block_result_body :
  | try_ { fun _c -> FuncT ([], []), $1 }
  | LPAR RESULT val_type_list RPAR try_block_result_body
    { fun c ->
      let FuncT (ins, out) = fst ($5 c) in
      let vs = (snd $3) c in
      FuncT (ins, vs @ out), snd ($5 c) }

try_ :
  | LPAR DO instr_list RPAR handler
    { fun bt c c' -> $5 bt ($3 c') c c' }

expr_list :
  | /* empty */ { fun c -> [] }
  | expr expr_list { fun c -> $1 c @ $2 c }

const_expr :
  | instr_list { let at = at () in fun c -> $1 c @@ at }

const_expr1 :
  | instr1 instr_list { let at = at () in fun c -> ($1 c @ $2 c) @@ at }


/* Functions */

func :
  | LPAR FUNC bind_var_opt func_fields RPAR
    { let at = at () in
      fun c -> let x = $3 c anon_func bind_func @@ at in fun () -> $4 c x at }

func_fields :
  | type_use func_fields_body
    { fun c x at ->
      let c' = enter_func c at in
      let y = inline_func_type_explicit c' ($1 c') (fst $2 c') at in
      [{(snd $2 c') with ftype = y} @@ at], [], [] }
  | func_fields_body  /* Sugar */
    { fun c x at ->
      let c' = enter_func c at in
      let y = inline_func_type c' (fst $1 c') at in
      [{(snd $1 c') with ftype = y} @@ at], [], [] }
  | inline_import type_use func_fields_import  /* Sugar */
    { fun c x at ->
      let y = inline_func_type_explicit c ($2 c) ($3 c) at in
      [],
      [{ module_name = fst $1; item_name = snd $1;
         idesc = FuncImport y @@ at } @@ at ], [] }
  | inline_import func_fields_import  /* Sugar */
    { fun c x at ->
      let y = inline_func_type c ($2 c) at in
      [],
      [{ module_name = fst $1; item_name = snd $1;
         idesc = FuncImport y @@ at } @@ at ], [] }
  | inline_export func_fields  /* Sugar */
    { fun c x at ->
      let fns, ims, exs = $2 c x at in fns, ims, $1 (FuncExport x) c :: exs }

func_fields_import :  /* Sugar */
  | func_fields_import_result { $1 }
  | LPAR PARAM val_type_list RPAR func_fields_import
    { fun c -> let FuncT (ts1, ts2) = $5 c in FuncT (snd $3 c @ ts1, ts2) }
  | LPAR PARAM bind_var val_type RPAR func_fields_import  /* Sugar */
    { fun c -> let FuncT (ts1, ts2) = $6 c in FuncT ($4 c :: ts1, ts2) }

func_fields_import_result :  /* Sugar */
  | /* empty */ { fun c -> FuncT ([], []) }
  | LPAR RESULT val_type_list RPAR func_fields_import_result
    { fun c -> let FuncT (ts1, ts2) = $5 c in FuncT (ts1, snd $3 c @ ts2) }

func_fields_body :
  | func_result_body { $1 }
  | LPAR PARAM val_type_list RPAR func_fields_body
    { let at3 = ati 3 in
      (fun c -> let FuncT (ts1, ts2) = fst $5 c in
        FuncT (snd $3 c @ ts1, ts2)),
      (fun c -> anon_locals c (fst $3) at3; snd $5 c) }
  | LPAR PARAM bind_var val_type RPAR func_fields_body  /* Sugar */
    { (fun c -> let FuncT (ts1, ts2) = fst $6 c in
        FuncT ($4 c :: ts1, ts2)),
      (fun c -> ignore (bind_local c $3); snd $6 c) }

func_result_body :
  | func_body { (fun c -> FuncT ([], [])), $1 }
  | LPAR RESULT val_type_list RPAR func_result_body
    { (fun c -> let FuncT (ts1, ts2) = fst $5 c in
        FuncT (ts1, snd $3 c @ ts2)),
      snd $5 }

func_body :
  | instr_list
    { let at = at () in
      fun c -> ignore (anon_label c at);
      {ftype = -1l @@ at; locals = []; body = $1 c} }
  | LPAR LOCAL local_type_list RPAR func_body
    { let at3 = ati 3 in
      fun c -> anon_locals c (fst $3) at3; let f = $5 c in
      {f with locals = snd $3 c @ f.locals} }
  | LPAR LOCAL bind_var local_type RPAR func_body  /* Sugar */
    { fun c -> ignore (bind_local c $3); let f = $6 c in
      {f with locals = $4 c :: f.locals} }

local_type :
  | val_type { let at = at () in fun c -> {ltype = $1 c} @@ at }

local_type_list :
  | /* empty */ { 0l, fun c -> [] }
  | local_type local_type_list { I32.add (fst $2) 1l, fun c -> $1 c :: snd $2 c }


/* Tables, Memories, Globals, Tags */

table_use :
  | LPAR TABLE var RPAR { fun c -> $3 c }

memory_use :
  | LPAR MEMORY var RPAR { fun c -> $3 c }

offset :
  | LPAR OFFSET const_expr RPAR { $3 }
  | expr { let at = at () in fun c -> $1 c @@ at }  /* Sugar */

elem_kind :
  | FUNC { (NoNull, FuncHT) }

elem_expr :
  | LPAR ITEM const_expr RPAR { $3 }
  | expr { let at = at () in fun c -> $1 c @@ at }  /* Sugar */

elem_expr_list :
  | /* empty */ { fun c -> [] }
  | elem_expr elem_expr_list { fun c -> $1 c :: $2 c }

elem_var_list :
  | var_list
    { let f = function {at; _} as x -> [ref_func x @@ at] @@ at in
      fun c -> List.map f ($1 c func) }

elem_list :
  | elem_kind elem_var_list
    { fun c -> $1, $2 c }
  | ref_type elem_expr_list
    { fun c -> $1 c, $2 c }


elem :
  | LPAR ELEM bind_var_opt elem_list RPAR
    { let at = at () in
      fun c -> ignore ($3 c anon_elem bind_elem);
      fun () -> let etype, einit = $4 c in
      { etype; einit; emode = Passive @@ at } @@ at }
  | LPAR ELEM bind_var_opt table_use offset elem_list RPAR
    { let at = at () in
      fun c -> ignore ($3 c anon_elem bind_elem);
      fun () -> let etype, einit = $6 c in
      { etype; einit;
        emode = Active {index = $4 c table; offset = $5 c} @@ at } @@ at }
  | LPAR ELEM bind_var_opt DECLARE elem_list RPAR
    { let at = at () in
      fun c -> ignore ($3 c anon_elem bind_elem);
      fun () -> let etype, einit = $5 c in
      { etype; einit; emode = Declarative @@ at } @@ at }
  | LPAR ELEM bind_var_opt offset elem_list RPAR  /* Sugar */
    { let at = at () in
      fun c -> ignore ($3 c anon_elem bind_elem);
      fun () -> let etype, einit = $5 c in
      { etype; einit;
        emode = Active {index = 0l @@ at; offset = $4 c} @@ at } @@ at }
  | LPAR ELEM bind_var_opt offset elem_var_list RPAR  /* Sugar */
    { let at = at () in
      fun c -> ignore ($3 c anon_elem bind_elem);
      fun () ->
      { etype = (NoNull, FuncHT); einit = $5 c;
        emode = Active {index = 0l @@ at; offset = $4 c} @@ at } @@ at }

table :
  | LPAR TABLE bind_var_opt table_fields RPAR
    { let at = at () in
      fun c -> let x = $3 c anon_table bind_table @@ at in
      fun () -> $4 c x at }

table_fields :
  | table_type const_expr1
    { fun c x at -> [{ttype = $1 c; tinit = $2 c} @@ at], [], [], [] }
  | table_type  /* Sugar */
    { fun c x at -> let TableT (_, (_, ht)) as ttype = $1 c in
      [{ttype; tinit = [RefNull ht @@ at] @@ at} @@ at], [], [], [] }
  | inline_import table_type  /* Sugar */
    { fun c x at ->
      [], [],
      [{ module_name = fst $1; item_name = snd $1;
        idesc = TableImport ($2 c) @@ at } @@ at], [] }
  | inline_export table_fields  /* Sugar */
    { fun c x at -> let tabs, elems, ims, exs = $2 c x at in
      tabs, elems, ims, $1 (TableExport x) c :: exs }
  | ref_type LPAR ELEM elem_expr elem_expr_list RPAR  /* Sugar */
    { fun c x at ->
      let offset = [i32_const (0l @@ at) @@ at] @@ at in
      let einit = $4 c :: $5 c in
      let size = Lib.List32.length einit in
      let emode = Active {index = x; offset} @@ at in
      let (_, ht) as etype = $1 c in
      let tinit = [RefNull ht @@ at] @@ at in
      [{ttype = TableT ({min = size; max = Some size}, etype); tinit} @@ at],
      [{etype; einit; emode} @@ at],
      [], [] }
  | ref_type LPAR ELEM elem_var_list RPAR  /* Sugar */
    { fun c x at ->
      let offset = [i32_const (0l @@ at) @@ at] @@ at in
      let einit = $4 c in
      let size = Lib.List32.length einit in
      let emode = Active {index = x; offset} @@ at in
      let (_, ht) as etype = $1 c in
      let tinit = [RefNull ht @@ at] @@ at in
      [{ttype = TableT ({min = size; max = Some size}, etype); tinit} @@ at],
      [{etype; einit; emode} @@ at],
      [], [] }

data :
  | LPAR DATA bind_var_opt string_list RPAR
    { let at = at () in
      fun c -> ignore ($3 c anon_data bind_data);
      fun () -> {dinit = $4; dmode = Passive @@ at} @@ at }
  | LPAR DATA bind_var_opt memory_use offset string_list RPAR
    { let at = at () in
      fun c -> ignore ($3 c anon_data bind_data);
      fun () ->
      {dinit = $6; dmode = Active {index = $4 c memory; offset = $5 c} @@ at} @@ at }
  | LPAR DATA bind_var_opt offset string_list RPAR  /* Sugar */
    { let at = at () in
      fun c -> ignore ($3 c anon_data bind_data);
      fun () ->
      {dinit = $5; dmode = Active {index = 0l @@ at; offset = $4 c} @@ at} @@ at }

memory :
  | LPAR MEMORY bind_var_opt memory_fields RPAR
    { let at = at () in
      fun c -> let x = $3 c anon_memory bind_memory @@ at in
      fun () -> $4 c x at }

memory_fields :
  | memory_type
    { fun c x at -> [{mtype = $1 c} @@ at], [], [], [] }
  | inline_import memory_type  /* Sugar */
    { fun c x at ->
      [], [],
      [{ module_name = fst $1; item_name = snd $1;
         idesc = MemoryImport ($2 c) @@ at } @@ at], [] }
  | inline_export memory_fields  /* Sugar */
    { fun c x at -> let mems, data, ims, exs = $2 c x at in
      mems, data, ims, $1 (MemoryExport x) c :: exs }
  | LPAR DATA string_list RPAR  /* Sugar */
    { fun c x at ->
      let offset = [i32_const (0l @@ at) @@ at] @@ at in
      let size = Int32.(div (add (of_int (String.length $3)) 65535l) 65536l) in
      [{mtype = MemoryT {min = size; max = Some size}} @@ at],
      [{dinit = $3; dmode = Active {index = x; offset} @@ at} @@ at],
      [], [] }

global :
  | LPAR GLOBAL bind_var_opt global_fields RPAR
    { let at = at () in
      fun c -> let x = $3 c anon_global bind_global @@ at in
      fun () -> $4 c x at }

global_fields :
  | global_type const_expr
    { fun c x at -> [{gtype = $1 c; ginit = $2 c} @@ at], [], [] }
  | inline_import global_type  /* Sugar */
    { fun c x at ->
      [],
      [{ module_name = fst $1; item_name = snd $1;
         idesc = GlobalImport ($2 c) @@ at } @@ at], [] }
  | inline_export global_fields  /* Sugar */
    { fun c x at -> let globs, ims, exs = $2 c x at in
      globs, ims, $1 (GlobalExport x) c :: exs }

tag :
  | LPAR TAG bind_var_opt tag_fields RPAR
    { let at = at () in
      fun c -> let x = $3 c anon_tag bind_tag @@ at in
      fun () -> $4 c x at }

tag_fields :
  | tag_type
    { fun c x at -> [{tagtype = $1 c} @@ at], [], [] }
  | inline_import tag_type  /* Sugar */
    { fun c x at ->
      [],
      [{ module_name = fst $1; item_name = snd $1;
         idesc = TagImport (inline_tag_type c ($2 c) at) @@ at } @@ at], [] }
  | inline_export tag_fields  /* Sugar */
    { fun c x at -> let evts, ims, exs = $2 c x at in
      evts, ims, $1 (TagExport x) c :: exs }

/* Imports & Exports */

import_desc :
  | LPAR FUNC bind_var_opt type_use RPAR
    { fun c -> ignore ($3 c anon_func bind_func);
      fun () -> FuncImport ($4 c) }
  | LPAR FUNC bind_var_opt func_type RPAR  /* Sugar */
    { let at4 = ati 4 in
      fun c -> ignore ($3 c anon_func bind_func);
      fun () -> FuncImport (inline_func_type c ($4 c) at4) }
  | LPAR TABLE bind_var_opt table_type RPAR
    { fun c -> ignore ($3 c anon_table bind_table);
      fun () -> TableImport ($4 c) }
  | LPAR MEMORY bind_var_opt memory_type RPAR
    { fun c -> ignore ($3 c anon_memory bind_memory);
      fun () -> MemoryImport ($4 c) }
  | LPAR GLOBAL bind_var_opt global_type RPAR
    { fun c -> ignore ($3 c anon_global bind_global);
      fun () -> GlobalImport ($4 c) }
  | LPAR TAG bind_var_opt tag_type RPAR
    { let at4 = ati 4 in
      fun c -> ignore ($3 c anon_tag bind_tag);
      fun () -> TagImport (inline_tag_type c ($4 c) at4) }

import :
  | LPAR IMPORT name name import_desc RPAR
    { let at = at () and at5 = ati 5 in
      fun c -> let df = $5 c in
      fun () -> {module_name = $3; item_name = $4; idesc = df () @@ at5} @@ at }

inline_import :
  | LPAR IMPORT name name RPAR { $3, $4 }

export_desc :
  | LPAR FUNC var RPAR { fun c -> FuncExport ($3 c func) }
  | LPAR TABLE var RPAR { fun c -> TableExport ($3 c table) }
  | LPAR MEMORY var RPAR { fun c -> MemoryExport ($3 c memory) }
  | LPAR GLOBAL var RPAR { fun c -> GlobalExport ($3 c global) }
  | LPAR TAG var RPAR { fun c -> TagExport ($3 c tag) }

export :
  | LPAR EXPORT name export_desc RPAR
    { let at = at () and at4 = ati 4 in
      fun c -> {name = $3; edesc = $4 c @@ at4} @@ at }

inline_export :
  | LPAR EXPORT name RPAR
    { let at = at () in fun d c -> {name = $3; edesc = d @@ at} @@ at }


/* Modules */

type_def :
  | LPAR TYPE sub_type RPAR
    { let at = at () in
      fun c -> let x = anon_type c at in fun () -> $3 c x }
  | LPAR TYPE bind_var sub_type RPAR  /* Sugar */
    { fun c -> let x = bind_type c $3 in fun () -> $4 c x }

type_def_list :
  | /* empty */ { fun c () -> [] }
  | type_def type_def_list
    { fun c -> let tf = $1 c in let tsf = $2 c in fun () ->
      let st = tf () and sts = tsf () in st::sts }

rec_type :
  | type_def
    { fun c -> let tf = $1 c in fun () ->
      let st = tf () in
      define_def_type c (DefT (RecT [st], 0l));
      RecT [st] }
  | LPAR REC type_def_list RPAR
    { fun c -> let tf = $3 c in fun () ->
      let sts = tf () in
      Lib.List32.iteri (fun i _ -> define_def_type c (DefT (RecT sts, i))) sts;
      RecT sts }

type_ :
  | rec_type
    { let at = at () in
      fun c -> let tf = $1 c in fun () -> define_type c (tf () @@ at) }

start :
  | LPAR START var RPAR
    { let at = at () in fun c -> {sfunc = $3 c func} @@ at }

module_fields :
  | /* empty */
    { fun (c : context) () () -> {empty_module with types = c.types.list} }
  | module_fields1 { $1 }

module_fields1 :
  | type_ module_fields
    { fun c -> let tf = $1 c in let mff = $2 c in
      fun () -> tf (); mff () }
  | global module_fields
    { fun c -> let gf = $1 c in let mff = $2 c in
      fun () -> let mf = mff () in
      fun () -> let globs, ims, exs = gf () in let m = mf () in
      if globs <> [] && m.imports <> [] then
        error (List.hd m.imports).at "import after global definition";
      { m with globals = globs @ m.globals;
        imports = ims @ m.imports; exports = exs @ m.exports } }
  | table module_fields
    { fun c -> let tf = $1 c in let mff = $2 c in
      fun () -> let mf = mff () in
      fun () -> let tabs, elems, ims, exs = tf () in let m = mf () in
      if tabs <> [] && m.imports <> [] then
        error (List.hd m.imports).at "import after table definition";
      { m with tables = tabs @ m.tables; elems = elems @ m.elems;
        imports = ims @ m.imports; exports = exs @ m.exports } }
  | memory module_fields
    { fun c -> let mmf = $1 c in let mff = $2 c in
      fun () -> let mf = mff () in
      fun () -> let mems, data, ims, exs = mmf () in let m = mf () in
      if mems <> [] && m.imports <> [] then
        error (List.hd m.imports).at "import after memory definition";
      { m with memories = mems @ m.memories; datas = data @ m.datas;
        imports = ims @ m.imports; exports = exs @ m.exports } }
  | tag module_fields
    { fun c -> let ef = $1 c in let mff = $2 c in
      fun () -> let mf = mff () in
      fun () -> let evts, ims, exs = ef () in let m = mf () in
      if evts <> [] && m.imports <> [] then
        error (List.hd m.imports).at "import after tag definition";
      { m with tags = evts @ m.tags;
        imports = ims @ m.imports; exports = exs @ m.exports } }
  | func module_fields
    { fun c -> let ff = $1 c in let mff = $2 c in
      fun () -> let mf = mff () in
      fun () -> let funcs, ims, exs = ff () in let m = mf () in
      if funcs <> [] && m.imports <> [] then
        error (List.hd m.imports).at "import after function definition";
      { m with funcs = funcs @ m.funcs;
        imports = ims @ m.imports; exports = exs @ m.exports } }
  | elem module_fields
    { fun c -> let ef = $1 c in let mff = $2 c in
      fun () -> let mf = mff () in
      fun () -> let elems = ef () in let m = mf () in
      {m with elems = elems :: m.elems} }
  | data module_fields
    { fun c -> let df = $1 c in let mff = $2 c in
      fun () -> let mf = mff () in
      fun () -> let data = df () in let m = mf () in
      {m with datas = data :: m.datas} }
  | start module_fields
    { fun c -> let mff = $2 c in
      fun () -> let mf = mff () in
      fun () -> let m = mf () in
      let x = $1 c in
      match m.start with
      | Some _ -> error x.at "multiple start sections"
      | None -> {m with start = Some x} }
  | import module_fields
    { fun c -> let imf = $1 c in let mff = $2 c in
      fun () -> let mf = mff () in
      fun () -> let im = imf () in let m = mf () in
      {m with imports = im :: m.imports} }
  | export module_fields
    { fun c -> let mff = $2 c in
      fun () -> let mf = mff () in
      fun () -> let m = mf () in
      {m with exports = $1 c :: m.exports} }

module_var_opt :
  | /* empty */ { None }
  | VAR { Some ($1 @@ at ()) }  /* Sugar */

module_ :
  | LPAR MODULE module_var_opt module_fields RPAR
    { $3, Textual ($4 (empty_context ()) () () @@ at ()) @@ at () }

inline_module :  /* Sugar */
  | module_fields { Textual ($1 (empty_context ()) () () @@ at ()) @@ at () }

inline_module1 :  /* Sugar */
  | module_fields1 { Textual ($1 (empty_context ()) () () @@ at ()) @@ at () }


/* Scripts */

script_var_opt :
  | /* empty */ { None }
  | VAR { Some ($1 @@ at ()) }  /* Sugar */

script_module :
  | module_ { $1 }
  | LPAR MODULE module_var_opt BIN string_list RPAR
    { $3, Encoded ("binary:" ^ string_of_pos (at()).left, $5) @@ at() }
  | LPAR MODULE module_var_opt QUOTE string_list RPAR
    { $3, Quoted ("quote:" ^ string_of_pos (at()).left, $5) @@ at() }

action :
  | LPAR INVOKE module_var_opt name literal_list RPAR
    { Invoke ($3, $4, $5) @@ at () }
  | LPAR GET module_var_opt name RPAR
    { Get ($3, $4) @@ at() }

assertion :
  | LPAR ASSERT_MALFORMED script_module STRING RPAR
    { AssertMalformed (snd $3, $4) @@ at () }
  | LPAR ASSERT_INVALID script_module STRING RPAR
    { AssertInvalid (snd $3, $4) @@ at () }
  | LPAR ASSERT_UNLINKABLE script_module STRING RPAR
    { AssertUnlinkable (snd $3, $4) @@ at () }
  | LPAR ASSERT_TRAP script_module STRING RPAR
    { AssertUninstantiable (snd $3, $4) @@ at () }
  | LPAR ASSERT_RETURN action result_list RPAR { AssertReturn ($3, $4) @@ at () }
  | LPAR ASSERT_TRAP action STRING RPAR { AssertTrap ($3, $4) @@ at () }
  | LPAR ASSERT_EXCEPTION action STRING RPAR { AssertException ($3, $4) @@ at () }
  | LPAR ASSERT_SUSPENSION action STRING RPAR { AssertSuspension ($3, $4) @@ at () }
  | LPAR ASSERT_EXHAUSTION action STRING RPAR { AssertExhaustion ($3, $4) @@ at () }

cmd :
  | action { Action $1 @@ at () }
  | assertion { Assertion $1 @@ at () }
  | script_module { Module (fst $1, snd $1) @@ at () }
  | LPAR REGISTER name module_var_opt RPAR { Register ($3, $4) @@ at () }
  | meta { Meta $1 @@ at () }

cmd_list :
  | /* empty */ { [] }
  | cmd cmd_list { $1 :: $2 }

meta :
  | LPAR SCRIPT script_var_opt cmd_list RPAR { Script ($3, $4) @@ at () }
  | LPAR INPUT script_var_opt STRING RPAR { Input ($3, $4) @@ at () }
  | LPAR OUTPUT script_var_opt STRING RPAR { Output ($3, Some $4) @@ at () }
  | LPAR OUTPUT script_var_opt RPAR { Output ($3, None) @@ at () }

literal_num :
  | LPAR CONST num RPAR { snd (num $2 $3) }

literal_vec :
  | LPAR VEC_CONST VEC_SHAPE num_list RPAR { snd (vec $2 $3 $4 (at ())) }

literal_ref :
  | LPAR REF_NULL heap_type RPAR { Value.NullRef ($3 (empty_context ())) }
  | LPAR REF_HOST NAT RPAR { Script.HostRef (nat32 $3 (ati 3)) }
  | LPAR REF_EXTERN NAT RPAR { Extern.ExternRef (Script.HostRef (nat32 $3 (ati 3))) }

literal :
  | literal_num { Value.Num $1 @@ at () }
  | literal_vec { Value.Vec $1 @@ at () }
  | literal_ref { Value.Ref $1 @@ at () }

literal_list :
  | /* empty */ { [] }
  | literal literal_list { $1 :: $2 }

numpat :
  | num { fun sh -> vec_lane_lit sh $1.it $1.at }
  | NAN { fun sh -> vec_lane_nan sh $1 (ati 3) }

numpat_list:
  | /* empty */ { [] }
  | numpat numpat_list { $1 :: $2 }

result :
  | literal_num { NumResult (NumPat ($1 @@ at())) @@ at () }
  | LPAR CONST NAN RPAR { NumResult (NanPat (nanop $2 ($3 @@ ati 3))) @@ at () }
  | literal_ref { RefResult (RefPat ($1 @@ at ())) @@ at () }
  | LPAR REF RPAR { RefResult (RefTypePat AnyHT) @@ at () }
  | LPAR REF_EQ RPAR { RefResult (RefTypePat EqHT) @@ at () }
  | LPAR REF_I31 RPAR { RefResult (RefTypePat I31HT) @@ at () }
  | LPAR REF_STRUCT RPAR { RefResult (RefTypePat StructHT) @@ at () }
  | LPAR REF_ARRAY RPAR { RefResult (RefTypePat ArrayHT) @@ at () }
  | LPAR REF_NULL RPAR { RefResult NullPat @@ at () }
  | LPAR REF_FUNC RPAR { RefResult (RefTypePat FuncHT) @@ at () }
  | LPAR REF_EXTERN RPAR { RefResult (RefTypePat ExternHT) @@ at () }
  | LPAR VEC_CONST VEC_SHAPE numpat_list RPAR
    { if V128.num_lanes $3 <> List.length $4 then
        error (at ()) "wrong number of lane literals";
      VecResult (VecPat (Value.V128 ($3, List.map (fun lit -> lit $3) $4))) @@ at () }

result_list :
  | /* empty */ { [] }
  | result result_list { $1 :: $2 }

script :
  | cmd_list EOF { $1 }
  | inline_module1 EOF { [Module (None, $1) @@ at ()] }  /* Sugar */

script1 :
  | cmd { [$1] }

module1 :
  | module_ EOF { $1 }
  | inline_module EOF { None, $1 }  /* Sugar */
%%<|MERGE_RESOLUTION|>--- conflicted
+++ resolved
@@ -225,20 +225,14 @@
 let anon_fields (c : context) x n at =
   bind "field" (Lib.List32.nth c.types.fields x) n at
 
-<<<<<<< HEAD
 let find_type_index (c : context) dt at =
-  match Lib.List.index_where (fun ty -> ty.it = dt) c.types.list with
-=======
-
-let inline_func_type (c : context) ft at =
-  let st = SubT (Final, [], DefFuncT ft) in
+  let st = SubT (Final, [], dt) in
   match
     Lib.List.index_where (function
       | DefT (RecT [st'], 0l) -> st = st'
       | _ -> false
       ) c.types.ctx
   with
->>>>>>> dd08eeb3
   | Some i -> Int32.of_int i @@ at
   | None ->
     let i = anon_type c at in
@@ -265,7 +259,7 @@
 let inline_tag_type (c : context) (TagT ht) at =
   match ht with
   | VarHT (StatX x) -> x @@ at
-  | DefHT dt -> find_type_index c dt at
+  | DefHT dt -> find_type_index c (expand_def_type dt) at
   | _ -> assert false
 
 %}
@@ -281,17 +275,12 @@
 %token ANY NONE EQ I31 REF NOFUNC EXTERN NOEXTERN NULL
 %token MUT FIELD STRUCT ARRAY SUB FINAL REC
 %token UNREACHABLE NOP DROP SELECT
-<<<<<<< HEAD
 %token BLOCK END IF THEN ELSE LOOP TRY DO CATCH CATCH_ALL
 %token DELEGATE
 %token CONT_NEW CONT_BIND SUSPEND RESUME RESUME_THROW BARRIER
-%token BR BR_IF BR_TABLE BR_ON_NULL BR_ON_NON_NULL
-=======
-%token BLOCK END IF THEN ELSE LOOP
-%token BR BR_IF BR_TABLE
+%token BR BR_IF BR_TABLE BR_ON_NON_NULL
 %token<Ast.idx -> Ast.instr'> BR_ON_NULL
 %token<Ast.idx -> Types.ref_type -> Types.ref_type -> Ast.instr'> BR_ON_CAST
->>>>>>> dd08eeb3
 %token CALL CALL_REF CALL_INDIRECT
 %token RETURN RETURN_CALL RETURN_CALL_REF RETURN_CALL_INDIRECT
 %token LOCAL_GET LOCAL_SET LOCAL_TEE GLOBAL_GET GLOBAL_SET
@@ -302,10 +291,7 @@
 %token<string> OFFSET_EQ_NAT ALIGN_EQ_NAT
 %token<string Source.phrase -> Ast.instr' * Value.num> CONST
 %token<Ast.instr'> UNARY BINARY TEST COMPARE CONVERT
-<<<<<<< HEAD
-%token REF_NULL REF_FUNC REF_EXTERN REF_IS_NULL REF_AS_NON_NULL
 %token THROW RETHROW
-=======
 %token REF_NULL REF_FUNC REF_I31 REF_STRUCT REF_ARRAY REF_EXTERN REF_HOST
 %token REF_EQ REF_IS_NULL REF_AS_NON_NULL REF_TEST REF_CAST
 %token REF_I31
@@ -317,7 +303,6 @@
 %token ARRAY_SET ARRAY_LEN
 %token ARRAY_COPY ARRAY_FILL ARRAY_INIT_DATA ARRAY_INIT_ELEM
 %token<Ast.instr'> EXTERN_CONVERT
->>>>>>> dd08eeb3
 %token<int option -> Memory.offset -> Ast.instr'> VEC_LOAD VEC_STORE
 %token<int option -> Memory.offset -> int -> Ast.instr'> VEC_LOAD_LANE VEC_STORE_LANE
 %token<V128.shape -> string Source.phrase list -> Source.region -> Ast.instr' * Value.vec> VEC_CONST
@@ -397,11 +382,6 @@
   | val_type { fun c -> GlobalT (Cons, $1 c) }
   | LPAR MUT val_type RPAR { fun c -> GlobalT (Var, $3 c) }
 
-<<<<<<< HEAD
-def_type :
-  | LPAR FUNC func_type RPAR { fun c -> DefFuncT ($3 c) }
-  | LPAR CONT cont_type RPAR { fun c -> DefContT ($3 c) }
-
 cont_type :
   | type_use cont_type_params
     { let at1 = ati 1 in
@@ -429,7 +409,7 @@
     { fun c -> snd $3 c @ $5 c }
   | /* empty */
     { fun c -> [] }
-=======
+
 storage_type :
   | val_type { fun c -> ValStorageT ($1 c) }
   | PACK_TYPE { fun c -> PackStorageT $1 }
@@ -456,7 +436,6 @@
 
 array_type :
   | field_type { fun c -> ArrayT ($1 c) }
->>>>>>> dd08eeb3
 
 func_type :
   | func_type_result
@@ -474,17 +453,17 @@
   | LPAR RESULT val_type_list RPAR func_type_result
     { fun c -> snd $3 c @ $5 c }
 
-<<<<<<< HEAD
 tag_type :
   | type_use
     { fun c -> TagT (VarHT (StatX ($1 c).it)) }
   | func_type
     { let at1 = at () in fun c -> TagT (VarHT (StatX (inline_func_type c ($1 c) at1).it)) }
-=======
+
 str_type :
   | LPAR STRUCT struct_type RPAR { fun c x -> DefStructT ($3 c x) }
   | LPAR ARRAY array_type RPAR { fun c x -> DefArrayT ($3 c) }
   | LPAR FUNC func_type RPAR { fun c x -> DefFuncT ($3 c) }
+  | LPAR CONT cont_type RPAR { fun c x -> DefContT ($3 c) }
 
 sub_type :
   | str_type { fun c x -> SubT (Final, [], $1 c x) }
@@ -494,7 +473,6 @@
   | LPAR SUB FINAL var_list str_type RPAR
     { fun c x -> SubT (Final,
         List.map (fun y -> VarHT (StatX y.it)) ($4 c type_), $5 c x) }
->>>>>>> dd08eeb3
 
 table_type :
   | limits ref_type { fun c -> TableT ($1, $2 c) }
