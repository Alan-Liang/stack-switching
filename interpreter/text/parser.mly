%{
open Source
open Types
open Ast
open Operators
open Script


(* Error handling *)

let error at msg = raise (Script.Syntax (at, msg))

let parse_error msg =
  error Source.no_region
    (if msg = "syntax error" then "unexpected token" else msg)


(* Position handling *)

let position_to_pos position =
  { file = position.Lexing.pos_fname;
    line = position.Lexing.pos_lnum;
    column = position.Lexing.pos_cnum - position.Lexing.pos_bol
  }

let positions_to_region position1 position2 =
  { left = position_to_pos position1;
    right = position_to_pos position2
  }

let at () =
  positions_to_region (Parsing.symbol_start_pos ()) (Parsing.symbol_end_pos ())
let ati i =
  positions_to_region (Parsing.rhs_start_pos i) (Parsing.rhs_end_pos i)


(* Literals *)

let num f s =
  try f s with Failure _ -> error s.at "constant out of range"

let vec f shape ss at =
  try f shape ss at with
  | Failure _ -> error at "constant out of range"
  | Invalid_argument _ -> error at "wrong number of lane literals"

let vec_lane_nan shape l at =
  let open Value in
  match shape with
  | V128.F32x4 () -> NanPat (F32 l @@ at)
  | V128.F64x2 () -> NanPat (F64 l @@ at)
  | _ -> error at "invalid vector constant"

let vec_lane_lit shape l at =
  let open Value in
  match shape with
  | V128.I8x16 () -> NumPat (I32 (I8.of_string l) @@ at)
  | V128.I16x8 () -> NumPat (I32 (I16.of_string l) @@ at)
  | V128.I32x4 () -> NumPat (I32 (I32.of_string l) @@ at)
  | V128.I64x2 () -> NumPat (I64 (I64.of_string l) @@ at)
  | V128.F32x4 () -> NumPat (F32 (F32.of_string l) @@ at)
  | V128.F64x2 () -> NumPat (F64 (F64.of_string l) @@ at)

let vec_lane_index s at =
  match int_of_string s with
  | n when 0 <= n && n < 256 -> n
  | _ | exception Failure _ -> error at "malformed lane index"

let shuffle_lit ss at =
  if not (List.length ss = 16) then
    error at "invalid lane length";
  List.map (fun s -> vec_lane_index s.it s.at) ss

let nanop f nan =
  let open Source in
  let open Value in
  match snd (f ("0" @@ no_region)) with
  | F32 _ -> F32 nan.it @@ nan.at
  | F64 _ -> F64 nan.it @@ nan.at
  | I32 _ | I64 _ -> error nan.at "NaN pattern with non-float type"

let nat s at =
  try
    let n = int_of_string s in
    if n >= 0 then n else raise (Failure "")
  with Failure _ -> error at "integer constant out of range"

let nat32 s at =
  try I32.of_string_u s with Failure _ -> error at "i32 constant out of range"

let name s at =
  try Utf8.decode s with Utf8.Utf8 -> error at "malformed UTF-8 encoding"


(* Symbolic variables *)

module VarMap = Map.Make(String)

type space = {mutable map : int32 VarMap.t; mutable count : int32}
let empty () = {map = VarMap.empty; count = 0l}

let shift category at n i =
  let i' = Int32.add i n in
   if I32.lt_u i' n then
     error at ("too many " ^ category ^ " bindings");
   i'

let bind category space n at =
   let i = space.count in
   space.count <- shift category at n i;
   i

let scoped category n space at =
  {map = VarMap.map (shift category at n) space.map; count = space.count}


type types = {space : space; mutable list : type_ list}
let empty_types () = {space = empty (); list = []}

type context =
  { types : types; tables : space; memories : space;
    funcs : space; locals : space; globals : space;
    datas : space; elems : space; labels : space;
    deferred_locals : (unit -> unit) list ref
  }

let empty_context () =
  { types = empty_types (); tables = empty (); memories = empty ();
    funcs = empty (); locals = empty (); globals = empty ();
    datas = empty (); elems = empty (); labels = empty ();
    deferred_locals = ref []
  }

let enter_block (c : context) at = {c with labels = scoped "label" 1l c.labels at}
let enter_let (c : context) at = {c with locals = empty (); deferred_locals = ref []}
let enter_func (c : context) at = {(enter_let c at) with labels = empty ()}

let defer_locals (c : context) f =
  c.deferred_locals := (fun () -> ignore (f ())) :: !(c.deferred_locals)

let force_locals (c : context) =
  List.fold_right Stdlib.(@@) !(c.deferred_locals) ();
  c.deferred_locals := []

let merge_locals (c : context) (c' : context) at =
  force_locals c';  (* check that there aren't too many locals locally *)
  if VarMap.is_empty c'.locals.map then
    defer_locals c (fun () -> bind "local" c.locals c'.locals.count at)
  else
  (
    force_locals c;
    let n = c.locals.count in
    ignore (bind "local" c.locals c'.locals.count at);
    c.locals.map <- VarMap.union (fun x i1 i2 -> Some i1)
      c.locals.map (scoped "local" n c'.locals at).map
  )


let lookup category space x =
  try VarMap.find x.it space.map
  with Not_found -> error x.at ("unknown " ^ category ^ " " ^ x.it)

let type_ (c : context) x = lookup "type" c.types.space x
let func (c : context) x = lookup "function" c.funcs x
let local (c : context) x = lookup "local" c.locals x
let global (c : context) x = lookup "global" c.globals x
let table (c : context) x = lookup "table" c.tables x
let memory (c : context) x = lookup "memory" c.memories x
let elem (c : context) x = lookup "elem segment" c.elems x
let data (c : context) x = lookup "data segment" c.datas x
let label (c : context) x = lookup "label " c.labels x

let func_type (c : context) x =
  match (Lib.List32.nth c.types.list x.it).it with
  | FuncDefType ft -> ft
  | exception Failure _ -> error x.at ("unknown type " ^ Int32.to_string x.it)


let bind_abs category space x =
  if VarMap.mem x.it space.map then
    error x.at ("duplicate " ^ category ^ " " ^ x.it);
  let i = bind category space 1l x.at in
  space.map <- VarMap.add x.it i space.map;
  i

let bind_rel category space x =
  ignore (bind category space 1l x.at);
  space.map <- VarMap.add x.it 0l space.map;
  0l

let bind_type (c : context) x = bind_abs "type" c.types.space x
let bind_func (c : context) x = bind_abs "function" c.funcs x
let bind_local (c : context) x = force_locals c; bind_abs "local" c.locals x
let bind_global (c : context) x = bind_abs "global" c.globals x
let bind_table (c : context) x = bind_abs "table" c.tables x
let bind_memory (c : context) x = bind_abs "memory" c.memories x
let bind_elem (c : context) x = bind_abs "elem segment" c.elems x
let bind_data (c : context) x = bind_abs "data segment" c.datas x
let bind_label (c : context) x = bind_rel "label" c.labels x

let define_type (c : context) (ty : type_) =
  assert (c.types.space.count > Lib.List32.length c.types.list);
  c.types.list <- c.types.list @ [ty]


let anon_type (c : context) at = bind "type" c.types.space 1l at
let anon_func (c : context) at = bind "function" c.funcs 1l at
let anon_locals (c : context) n at =
  defer_locals c (fun () -> bind "local" c.locals n at)
let anon_global (c : context) at = bind "global" c.globals 1l at
let anon_table (c : context) at = bind "table" c.tables 1l at
let anon_memory (c : context) at = bind "memory" c.memories 1l at
let anon_elem (c : context) at = bind "elem segment" c.elems 1l at
let anon_data (c : context) at = bind "data segment" c.datas 1l at
let anon_label (c : context) at = bind "label" c.labels 1l at


let inline_func_type (c : context) ft at =
  let dt = FuncDefType ft in
  match Lib.List.index_where (fun ty -> ty.it = dt) c.types.list with
  | Some i -> Int32.of_int i @@ at
  | None ->
    let i = anon_type c at in define_type c (dt @@ at);
    i @@ at

let inline_func_type_explicit (c : context) x ft at =
  if ft = FuncType ([], []) then
    (* Deferring ensures that type lookup is only triggered when
       symbolic identifiers are used, and not for desugared functions *)
    defer_locals c (fun () ->
      let FuncType (ts, _) = func_type c x in
      bind "local" c.locals (Lib.List32.length ts) at
    )
  else if ft <> func_type c x then
    error at "inline function type does not match explicit type";
  x

%}

%token LPAR RPAR
%token NAT INT FLOAT STRING VAR
%token NUM_TYPE VEC_TYPE VEC_SHAPE FUNCREF EXTERNREF REF EXTERN NULL MUT
%token UNREACHABLE NOP DROP SELECT
<<<<<<< HEAD
%token BLOCK END IF THEN ELSE LOOP LET
%token BR BR_IF BR_TABLE BR_ON_NULL BR_ON_NON_NULL
%token CALL CALL_REF CALL_INDIRECT RETURN RETURN_CALL_REF FUNC_BIND
=======
%token BLOCK END IF THEN ELSE LOOP BR BR_IF BR_TABLE
%token CALL CALL_INDIRECT RETURN RETURN_CALL RETURN_CALL_INDIRECT
>>>>>>> 23a6198f
%token LOCAL_GET LOCAL_SET LOCAL_TEE GLOBAL_GET GLOBAL_SET
%token TABLE_GET TABLE_SET
%token TABLE_SIZE TABLE_GROW TABLE_FILL TABLE_COPY TABLE_INIT ELEM_DROP
%token MEMORY_SIZE MEMORY_GROW MEMORY_FILL MEMORY_COPY MEMORY_INIT DATA_DROP
%token LOAD STORE OFFSET_EQ_NAT ALIGN_EQ_NAT
%token CONST UNARY BINARY TEST COMPARE CONVERT
%token REF_NULL REF_FUNC REF_EXTERN REF_IS_NULL REF_AS_NON_NULL
%token VEC_LOAD VEC_STORE VEC_LOAD_LANE VEC_STORE_LANE
%token VEC_CONST VEC_UNARY VEC_BINARY VEC_TERNARY VEC_TEST
%token VEC_SHIFT VEC_BITMASK VEC_SHUFFLE
%token VEC_EXTRACT VEC_REPLACE
%token FUNC START TYPE PARAM RESULT LOCAL GLOBAL
%token TABLE ELEM MEMORY DATA DECLARE OFFSET ITEM IMPORT EXPORT
%token MODULE BIN QUOTE
%token SCRIPT REGISTER INVOKE GET
%token ASSERT_MALFORMED ASSERT_INVALID ASSERT_SOFT_INVALID ASSERT_UNLINKABLE
%token ASSERT_RETURN ASSERT_TRAP ASSERT_EXHAUSTION
%token NAN
%token INPUT OUTPUT
%token EOF

%token<string> NAT
%token<string> INT
%token<string> FLOAT
%token<string> STRING
%token<string> VAR
%token<Types.num_type> NUM_TYPE
%token<Types.vec_type> VEC_TYPE
%token<string Source.phrase -> Ast.instr' * Value.num> CONST
%token<V128.shape -> string Source.phrase list -> Source.region -> Ast.instr' * Value.vec> VEC_CONST
%token<Ast.instr'> UNARY
%token<Ast.instr'> BINARY
%token<Ast.instr'> TEST
%token<Ast.instr'> COMPARE
%token<Ast.instr'> CONVERT
%token<int option -> Memory.offset -> Ast.instr'> LOAD
%token<int option -> Memory.offset -> Ast.instr'> STORE
%token<int option -> Memory.offset -> Ast.instr'> VEC_LOAD
%token<int option -> Memory.offset -> Ast.instr'> VEC_STORE
%token<int option -> Memory.offset -> int -> Ast.instr'> VEC_LOAD_LANE
%token<int option -> Memory.offset -> int -> Ast.instr'> VEC_STORE_LANE
%token<Ast.instr'> VEC_UNARY
%token<Ast.instr'> VEC_BINARY
%token<Ast.instr'> VEC_TERNARY
%token<Ast.instr'> VEC_TEST
%token<Ast.instr'> VEC_SHIFT
%token<Ast.instr'> VEC_BITMASK
%token<Ast.instr'> VEC_SPLAT
%token<int -> Ast.instr'> VEC_EXTRACT
%token<int -> Ast.instr'> VEC_REPLACE
%token<string> OFFSET_EQ_NAT
%token<string> ALIGN_EQ_NAT
%token<V128.shape> VEC_SHAPE

%token<Script.nan> NAN

%nonassoc LOW
%nonassoc VAR

%start script script1 module1
%type<Script.script> script
%type<Script.script> script1
%type<Script.var option * Script.definition> module1

%%

/* Auxiliaries */

name :
  | STRING { name $1 (at ()) }

string_list :
  | /* empty */ { "" }
  | string_list STRING { $1 ^ $2 }


/* Types */

null_opt :
  | /* empty */ { NonNullable }
  | NULL { Nullable }

heap_type :
  | FUNC { fun c -> FuncHeapType }
  | EXTERN { fun c -> ExternHeapType }
  | var { fun c -> DefHeapType (SynVar ($1 c type_).it) }

ref_type :
  | LPAR REF null_opt heap_type RPAR { fun c -> ($3, $4 c) }
  | FUNCREF { fun c -> (Nullable, FuncHeapType) }  /* Sugar */
  | EXTERNREF { fun c -> (Nullable, ExternHeapType) }  /* Sugar */

value_type :
  | NUM_TYPE { fun c -> NumType $1 }
  | VEC_TYPE { fun c -> VecType $1 }
  | ref_type { fun c -> RefType ($1 c) }

value_type_list :
  | /* empty */ { 0l, fun c -> [] }
  | value_type value_type_list { I32.add (fst $2) 1l, fun c -> $1 c :: snd $2 c }

global_type :
  | value_type { fun c -> GlobalType ($1 c, Immutable) }
  | LPAR MUT value_type RPAR { fun c -> GlobalType ($3 c, Mutable) }

def_type :
  | LPAR FUNC func_type RPAR { fun c -> FuncDefType ($3 c) }

func_type :
  | func_type_result
    { fun c -> FuncType ([], $1 c) }
  | LPAR PARAM value_type_list RPAR func_type
    { fun c -> let FuncType (ins, out) = $5 c in
      FuncType (snd $3 c @ ins, out) }
  | LPAR PARAM bind_var value_type RPAR func_type  /* Sugar */
    { fun c -> let FuncType (ins, out) = $6 c in
      FuncType ($4 c :: ins, out) }

func_type_result :
  | /* empty */
    { fun c -> [] }
  | LPAR RESULT value_type_list RPAR func_type_result
    { fun c -> snd $3 c @ $5 c }

table_type :
  | limits ref_type { fun c -> TableType ($1, $2 c) }

memory_type :
  | limits { fun c -> MemoryType $1 }

limits :
  | NAT { {min = nat32 $1 (ati 1); max = None} }
  | NAT NAT { {min = nat32 $1 (ati 1); max = Some (nat32 $2 (ati 2))} }

type_use :
  | LPAR TYPE var RPAR { $3 }


/* Immediates */

num :
  | NAT { $1 @@ at () }
  | INT { $1 @@ at () }
  | FLOAT { $1 @@ at () }

num_list:
  | /* empty */ { [] }
  | num num_list { $1 :: $2 }

var :
  | NAT { let at = at () in fun c lookup -> nat32 $1 at @@ at }
  | VAR { let at = at () in fun c lookup -> lookup c ($1 @@ at) @@ at }

var_list :
  | /* empty */ { fun c lookup -> [] }
  | var var_list { fun c lookup -> $1 c lookup :: $2 c lookup }

bind_var_opt :
  | /* empty */ { let at = at () in fun c anon bind -> anon c at }
  | bind_var { fun c anon bind -> bind c $1 }  /* Sugar */

bind_var :
  | VAR { $1 @@ at () }

labeling_opt :
  | /* empty */ %prec LOW
    { let at = at () in
      fun c xs ->
      List.iter (fun x -> error x.at "mismatching label") xs;
      let c' = enter_block c at in ignore (anon_label c' at); c' }
  | bind_var
    { let at = at () in
      fun c xs ->
      List.iter
        (fun x -> if x.it <> $1.it then error x.at "mismatching label") xs;
      let c' = enter_block c at in ignore (bind_label c' $1); c' }

labeling_end_opt :
  | /* empty */ %prec LOW { [] }
  | bind_var { [$1] }

offset_opt :
  | /* empty */ { 0l }
  | OFFSET_EQ_NAT { nat32 $1 (at ()) }

align_opt :
  | /* empty */ { None }
  | ALIGN_EQ_NAT
    { let n = nat $1 (at ()) in
      if not (Lib.Int.is_power_of_two n) then
        error (at ()) "alignment must be a power of two";
      Some (Lib.Int.log2 n) }


/* Instructions & Expressions */

instr :
  | plain_instr { let at = at () in fun c -> [$1 c @@ at] }
  | select_instr_instr { fun c -> let e, es = $1 c in e :: es }
  | call_instr_instr { fun c -> let e, es = $1 c in e :: es }
  | block_instr { let at = at () in fun c -> [$1 c @@ at] }
  | expr { $1 } /* Sugar */

plain_instr :
  | UNREACHABLE { fun c -> unreachable }
  | NOP { fun c -> nop }
  | DROP { fun c -> drop }
  | BR var { fun c -> br ($2 c label) }
  | BR_IF var { fun c -> br_if ($2 c label) }
  | BR_TABLE var var_list
    { fun c -> let xs, x = Lib.List.split_last ($2 c label :: $3 c label) in
      br_table xs x }
  | BR_ON_NULL var { fun c -> br_on_null ($2 c label) }
  | BR_ON_NON_NULL var { fun c -> br_on_non_null ($2 c label) }
  | RETURN { fun c -> return }
  | CALL var { fun c -> call ($2 c func) }
<<<<<<< HEAD
  | CALL_REF { fun c -> call_ref }
  | RETURN_CALL_REF { fun c -> return_call_ref }
=======
  | RETURN_CALL var { fun c -> return_call ($2 c func) }
>>>>>>> 23a6198f
  | LOCAL_GET var { fun c -> local_get ($2 c local) }
  | LOCAL_SET var { fun c -> local_set ($2 c local) }
  | LOCAL_TEE var { fun c -> local_tee ($2 c local) }
  | GLOBAL_GET var { fun c -> global_get ($2 c global) }
  | GLOBAL_SET var { fun c -> global_set ($2 c global) }
  | TABLE_GET var { fun c -> table_get ($2 c table) }
  | TABLE_SET var { fun c -> table_set ($2 c table) }
  | TABLE_SIZE var { fun c -> table_size ($2 c table) }
  | TABLE_GROW var { fun c -> table_grow ($2 c table) }
  | TABLE_FILL var { fun c -> table_fill ($2 c table) }
  | TABLE_COPY var var { fun c -> table_copy ($2 c table) ($3 c table) }
  | TABLE_INIT var var { fun c -> table_init ($2 c table) ($3 c elem) }
  | TABLE_GET { let at = at () in fun c -> table_get (0l @@ at) }  /* Sugar */
  | TABLE_SET { let at = at () in fun c -> table_set (0l @@ at) }  /* Sugar */
  | TABLE_SIZE { let at = at () in fun c -> table_size (0l @@ at) }  /* Sugar */
  | TABLE_GROW { let at = at () in fun c -> table_grow (0l @@ at) }  /* Sugar */
  | TABLE_FILL { let at = at () in fun c -> table_fill (0l @@ at) }  /* Sugar */
  | TABLE_COPY  /* Sugar */
    { let at = at () in fun c -> table_copy (0l @@ at) (0l @@ at) }
  | TABLE_INIT var  /* Sugar */
    { let at = at () in fun c -> table_init (0l @@ at) ($2 c elem) }
  | ELEM_DROP var { fun c -> elem_drop ($2 c elem) }
  | LOAD offset_opt align_opt { fun c -> $1 $3 $2 }
  | STORE offset_opt align_opt { fun c -> $1 $3 $2 }
  | VEC_LOAD offset_opt align_opt { fun c -> $1 $3 $2 }
  | VEC_STORE offset_opt align_opt { fun c -> $1 $3 $2 }
  | VEC_LOAD_LANE offset_opt align_opt NAT
    { let at = at () in fun c -> $1 $3 $2 (vec_lane_index $4 at) }
  | VEC_STORE_LANE offset_opt align_opt NAT
    { let at = at () in fun c -> $1 $3 $2 (vec_lane_index $4 at) }
  | MEMORY_SIZE { fun c -> memory_size }
  | MEMORY_GROW { fun c -> memory_grow }
  | MEMORY_FILL { fun c -> memory_fill }
  | MEMORY_COPY { fun c -> memory_copy }
  | MEMORY_INIT var { fun c -> memory_init ($2 c data) }
  | DATA_DROP var { fun c -> data_drop ($2 c data) }
  | REF_NULL heap_type { fun c -> ref_null ($2 c) }
  | REF_IS_NULL { fun c -> ref_is_null }
  | REF_AS_NON_NULL { fun c -> ref_as_non_null }
  | REF_FUNC var { fun c -> ref_func ($2 c func) }
  | CONST num { fun c -> fst (num $1 $2) }
  | TEST { fun c -> $1 }
  | COMPARE { fun c -> $1 }
  | UNARY { fun c -> $1 }
  | BINARY { fun c -> $1 }
  | CONVERT { fun c -> $1 }
  | VEC_CONST VEC_SHAPE num_list { let at = at () in fun c -> fst (vec $1 $2 $3 at) }
  | VEC_UNARY { fun c -> $1 }
  | VEC_BINARY { fun c -> $1 }
  | VEC_TERNARY { fun c -> $1 }
  | VEC_TEST { fun c -> $1 }
  | VEC_SHIFT { fun c -> $1 }
  | VEC_BITMASK { fun c -> $1 }
  | VEC_SHUFFLE num_list { let at = at () in fun c -> i8x16_shuffle (shuffle_lit $2 at) }
  | VEC_SPLAT { fun c -> $1 }
  | VEC_EXTRACT NAT { let at = at () in fun c -> $1 (vec_lane_index $2 at) }
  | VEC_REPLACE NAT { let at = at () in fun c -> $1 (vec_lane_index $2 at) }


select_instr :
  | SELECT select_instr_results
    { let at = at () in fun c -> let b, ts = $2 c in
      select (if b then (Some ts) else None) @@ at }

select_instr_results :
  | LPAR RESULT value_type_list RPAR select_instr_results
    { fun c -> let _, ts = $5 c in true, snd $3 c @ ts }
  | /* empty */
    { fun c -> false, [] }

select_instr_instr :
  | SELECT select_instr_results_instr
    { let at1 = ati 1 in
      fun c -> let b, ts, es = $2 c in
      select (if b then (Some ts) else None) @@ at1, es }

select_instr_results_instr :
  | LPAR RESULT value_type_list RPAR select_instr_results_instr
    { fun c -> let _, ts, es = $5 c in true, snd $3 c @ ts, es }
  | instr
    { fun c -> false, [], $1 c }


call_instr :
  | CALL_INDIRECT var call_instr_type
    { let at = at () in fun c -> call_indirect ($2 c table) ($3 c) @@ at }
  | CALL_INDIRECT call_instr_type  /* Sugar */
    { let at = at () in fun c -> call_indirect (0l @@ at) ($2 c) @@ at }
<<<<<<< HEAD
  | FUNC_BIND call_instr_type
    { let at = at () in fun c -> func_bind ($2 c) @@ at }
=======
  | RETURN_CALL_INDIRECT var call_instr_type
    { let at = at () in fun c -> return_call_indirect ($2 c table) ($3 c) @@ at }
  | RETURN_CALL_INDIRECT call_instr_type  /* Sugar */
    { let at = at () in fun c -> return_call_indirect (0l @@ at) ($2 c) @@ at }
>>>>>>> 23a6198f

call_instr_type :
  | type_use call_instr_params
    { let at1 = ati 1 in
      fun c ->
      match $2 c with
      | FuncType ([], []) -> $1 c type_
      | ft -> inline_func_type_explicit c ($1 c type_) ft at1 }
  | call_instr_params
    { let at = at () in fun c -> inline_func_type c ($1 c) at }

call_instr_params :
  | LPAR PARAM value_type_list RPAR call_instr_params
    { fun c -> let FuncType (ts1, ts2) = $5 c in
      FuncType (snd $3 c @ ts1, ts2) }
  | call_instr_results
    { fun c -> FuncType ([], $1 c) }

call_instr_results :
  | LPAR RESULT value_type_list RPAR call_instr_results
    { fun c -> snd $3 c @ $5 c }
  | /* empty */
    { fun c -> [] }


call_instr_instr :
  | CALL_INDIRECT var call_instr_type_instr
    { let at1 = ati 1 in
      fun c -> let x, es = $3 c in call_indirect ($2 c table) x @@ at1, es }
  | CALL_INDIRECT call_instr_type_instr  /* Sugar */
    { let at1 = ati 1 in
      fun c -> let x, es = $2 c in call_indirect (0l @@ at1) x @@ at1, es }
<<<<<<< HEAD
  | FUNC_BIND call_instr_type_instr
    { let at1 = ati 1 in
      fun c -> let x, es = $2 c in func_bind x @@ at1, es }
=======
  | RETURN_CALL_INDIRECT var call_instr_type_instr
    { let at1 = ati 1 in
      fun c -> let x, es = $3 c in return_call_indirect ($2 c table) x @@ at1, es }
  | RETURN_CALL_INDIRECT call_instr_type_instr  /* Sugar */
    { let at1 = ati 1 in
      fun c -> let x, es = $2 c in return_call_indirect (0l @@ at1) x @@ at1, es }
>>>>>>> 23a6198f

call_instr_type_instr :
  | type_use call_instr_params_instr
    { let at1 = ati 1 in
      fun c ->
      match $2 c with
      | FuncType ([], []), es -> $1 c type_, es
      | ft, es -> inline_func_type_explicit c ($1 c type_) ft at1, es }
  | call_instr_params_instr
    { let at = at () in
      fun c -> let ft, es = $1 c in inline_func_type c ft at, es }

call_instr_params_instr :
  | LPAR PARAM value_type_list RPAR call_instr_params_instr
    { fun c -> let FuncType (ts1, ts2), es = $5 c in
      FuncType (snd $3 c @ ts1, ts2), es }
  | call_instr_results_instr
    { fun c -> let ts, es = $1 c in FuncType ([], ts), es }

call_instr_results_instr :
  | LPAR RESULT value_type_list RPAR call_instr_results_instr
    { fun c -> let ts, es = $5 c in snd $3 c @ ts, es }
  | instr
    { fun c -> [], $1 c }


block_instr :
  | BLOCK labeling_opt block END labeling_end_opt
    { fun c -> let c' = $2 c $5 in let bt, es = $3 c' in block bt es }
  | LOOP labeling_opt block END labeling_end_opt
    { fun c -> let c' = $2 c $5 in let bt, es = $3 c' in loop bt es }
  | IF labeling_opt block END labeling_end_opt
    { fun c -> let c' = $2 c $5 in let bt, es = $3 c' in if_ bt es [] }
  | IF labeling_opt block ELSE labeling_end_opt instr_list END labeling_end_opt
    { fun c -> let c' = $2 c ($5 @ $8) in
      let ts, es1 = $3 c' in if_ ts es1 ($6 c') }
  | LET labeling_opt let_block END labeling_end_opt
    { let at = at () in
      fun c -> let c' = enter_let ($2 c $5) at in
      let ts, ls, es = $3 c c' in let_ ts ls es }

block :
  | type_use block_param_body
    { let at1 = ati 1 in
      fun c -> let ft, es = $2 c in
      let x = inline_func_type_explicit c ($1 c type_) ft at1 in
      VarBlockType (SynVar x.it), es }
  | block_param_body  /* Sugar */
    { let at = at () in
      fun c -> let ft, es = $1 c in
      let bt =
        match ft with
        | FuncType ([], []) -> ValBlockType None
        | FuncType ([], [t]) -> ValBlockType (Some t)
        | ft ->  VarBlockType (SynVar (inline_func_type c ft at).it)
      in bt, es }

block_param_body :
  | block_result_body { $1 }
  | LPAR PARAM value_type_list RPAR block_param_body
    { fun c -> let FuncType (ins, out), es = $5 c in
      FuncType (snd $3 c @ ins, out), es }

block_result_body :
  | instr_list { fun c -> FuncType ([], []), $1 c }
  | LPAR RESULT value_type_list RPAR block_result_body
    { fun c ->
      let FuncType (ins, out), es = $5 c in
      FuncType (ins, snd $3 c @ out), es }


let_block :
  | type_use let_block_param_body
    { let at = at () in
      fun c c' -> let ft, ls, es = $2 c c' in
      let x = inline_func_type_explicit c ($1 c type_) ft at in
      VarBlockType (SynVar x.it), ls, es }
  | let_block_param_body  /* Sugar */
    { let at = at () in
      fun c c' -> let ft, ls, es = $1 c c' in
      let bt =
        match ft with
        | FuncType ([], []) -> ValBlockType None
        | FuncType ([], [t]) -> ValBlockType (Some t)
        | ft ->  VarBlockType (SynVar (inline_func_type c ft at).it)
      in bt, ls, es }

let_block_param_body :
  | let_block_result_body { $1 }
  | LPAR PARAM value_type_list RPAR let_block_param_body
    { fun c c' ->
      let FuncType (ins, out), ls, es = $5 c c' in
      FuncType (snd $3 c @ ins, out), ls, es }

let_block_result_body :
  | let_block_local_body
    { let at = at () in
      fun c c' -> let ls, es = $1 c c' at in FuncType ([], []), ls, es }
  | LPAR RESULT value_type_list RPAR let_block_result_body
    { fun c c' ->
      let FuncType (ins, out), ls, es = $5 c c' in
      FuncType (ins, snd $3 c @ out), ls, es }

let_block_local_body :
  | instr_list
    { fun c c' at -> merge_locals c' c at; [], $1 c' }
  | LPAR LOCAL local_type_list RPAR let_block_local_body
    { let at3 = ati 3 in let at4 = ati 4 in
      fun c c' at -> ignore (anon_locals c' (fst $3) at3);
      let at' = {left = at.left; right = at4.right} in
      let ls, es = $5 c c' at' in snd $3 c @ ls, es }
  | LPAR LOCAL bind_var local_type RPAR let_block_local_body  /* Sugar */
    { let at5 = ati 5 in
      fun c c' at -> ignore (bind_local c' $3);
      let at' = {left = at.left; right = at5.right} in
      let ls, es = $6 c c' at' in $4 c :: ls, es }

local_type :
  | value_type { let at = at () in fun c -> $1 c @@ at }

local_type_list :
  | /* empty */ { 0l, fun c -> [] }
  | local_type local_type_list { I32.add (fst $2) 1l, fun c -> $1 c :: snd $2 c }

expr :  /* Sugar */
  | LPAR expr1 RPAR
    { let at = at () in fun c -> let es, e' = $2 c in es @ [e' @@ at] }

expr1 :  /* Sugar */
  | plain_instr expr_list { fun c -> $2 c, $1 c }
  | SELECT select_expr_results
    { fun c -> let b, ts, es = $2 c in es, select (if b then (Some ts) else None) }
  | CALL_INDIRECT var call_expr_type
    { fun c -> let x, es = $3 c in es, call_indirect ($2 c table) x }
  | CALL_INDIRECT call_expr_type  /* Sugar */
    { let at1 = ati 1 in
      fun c -> let x, es = $2 c in es, call_indirect (0l @@ at1) x }
<<<<<<< HEAD
  | FUNC_BIND call_expr_type
    { fun c -> let x, es = $2 c in es, func_bind x }
=======
  | RETURN_CALL_INDIRECT var call_expr_type
    { fun c -> let x, es = $3 c in es, return_call_indirect ($2 c table) x }
  | RETURN_CALL_INDIRECT call_expr_type  /* Sugar */
    { let at1 = ati 1 in
      fun c -> let x, es = $2 c in es, return_call_indirect (0l @@ at1) x }
>>>>>>> 23a6198f
  | BLOCK labeling_opt block
    { fun c -> let c' = $2 c [] in let bt, es = $3 c' in [], block bt es }
  | LOOP labeling_opt block
    { fun c -> let c' = $2 c [] in let bt, es = $3 c' in [], loop bt es }
  | IF labeling_opt if_block
    { fun c -> let c' = $2 c [] in
      let bt, (es, es1, es2) = $3 c c' in es, if_ bt es1 es2 }
  | LET labeling_opt let_block
    { let at = at () in
      fun c -> let c' = enter_let ($2 c []) at in
      let bt, ls, es = $3 c c' in [], let_ bt ls es }

select_expr_results :
  | LPAR RESULT value_type_list RPAR select_expr_results
    { fun c -> let _, ts, es = $5 c in true, snd $3 c @ ts, es }
  | expr_list
    { fun c -> false, [], $1 c }

call_expr_type :
  | type_use call_expr_params
    { let at1 = ati 1 in
      fun c ->
      match $2 c with
      | FuncType ([], []), es -> $1 c type_, es
      | ft, es -> inline_func_type_explicit c ($1 c type_) ft at1, es }
  | call_expr_params
    { let at1 = ati 1 in
      fun c -> let ft, es = $1 c in inline_func_type c ft at1, es }

call_expr_params :
  | LPAR PARAM value_type_list RPAR call_expr_params
    { fun c -> let FuncType (ts1, ts2), es = $5 c in
      FuncType (snd $3 c @ ts1, ts2), es }
  | call_expr_results
    { fun c -> let ts, es = $1 c in FuncType ([], ts), es }

call_expr_results :
  | LPAR RESULT value_type_list RPAR call_expr_results
    { fun c -> let ts, es = $5 c in snd $3 c @ ts, es }
  | expr_list
    { fun c -> [], $1 c }


if_block :
  | type_use if_block_param_body
    { let at = at () in
      fun c c' -> let ft, es = $2 c c' in
      let x = inline_func_type_explicit c ($1 c type_) ft at in
      VarBlockType (SynVar x.it), es }
  | if_block_param_body  /* Sugar */
    { let at = at () in
      fun c c' -> let ft, es = $1 c c' in
      let bt =
        match ft with
        | FuncType ([], []) -> ValBlockType None
        | FuncType ([], [t]) -> ValBlockType (Some t)
        | ft ->  VarBlockType (SynVar (inline_func_type c ft at).it)
      in bt, es }

if_block_param_body :
  | if_block_result_body { $1 }
  | LPAR PARAM value_type_list RPAR if_block_param_body
    { fun c c' ->
      let FuncType (ins, out), es = $5 c c' in
      FuncType (snd $3 c @ ins, out), es }

if_block_result_body :
  | if_ { fun c c' -> FuncType ([], []), $1 c c' }
  | LPAR RESULT value_type_list RPAR if_block_result_body
    { fun c c' ->
      let FuncType (ins, out), es = $5 c c' in
      FuncType (ins, snd $3 c @ out), es }

if_ :
  | expr if_
    { fun c c' -> let es = $1 c in let es0, es1, es2 = $2 c c' in
      es @ es0, es1, es2 }
  | LPAR THEN instr_list RPAR LPAR ELSE instr_list RPAR  /* Sugar */
    { fun c c' -> [], $3 c', $7 c' }
  | LPAR THEN instr_list RPAR  /* Sugar */
    { fun c c' -> [], $3 c', [] }

instr_list :
  | /* empty */ { fun c -> [] }
  | select_instr { fun c -> [$1 c] }
  | call_instr { fun c -> [$1 c] }
  | instr instr_list { fun c -> $1 c @ $2 c }

expr_list :
  | /* empty */ { fun c -> [] }
  | expr expr_list { fun c -> $1 c @ $2 c }

const_expr :
  | instr_list { let at = at () in fun c -> $1 c @@ at }


/* Functions */

func :
  | LPAR FUNC bind_var_opt func_fields RPAR
    { let at = at () in
      fun c -> let x = $3 c anon_func bind_func @@ at in fun () -> $4 c x at }

func_fields :
  | type_use func_fields_body
    { fun c x at ->
      let c' = enter_func c at in
      let y = inline_func_type_explicit c' ($1 c' type_) (fst $2 c') at in
      [{(snd $2 c') with ftype = y} @@ at], [], [] }
  | func_fields_body  /* Sugar */
    { fun c x at ->
      let c' = enter_func c at in
      let y = inline_func_type c' (fst $1 c') at in
      [{(snd $1 c') with ftype = y} @@ at], [], [] }
  | inline_import type_use func_fields_import  /* Sugar */
    { fun c x at ->
      let y = inline_func_type_explicit c ($2 c type_) ($3 c) at in
      [],
      [{ module_name = fst $1; item_name = snd $1;
         idesc = FuncImport y @@ at } @@ at ], [] }
  | inline_import func_fields_import  /* Sugar */
    { fun c x at ->
      let y = inline_func_type c ($2 c) at in
      [],
      [{ module_name = fst $1; item_name = snd $1;
         idesc = FuncImport y @@ at } @@ at ], [] }
  | inline_export func_fields  /* Sugar */
    { fun c x at ->
      let fns, ims, exs = $2 c x at in fns, ims, $1 (FuncExport x) c :: exs }

func_fields_import :  /* Sugar */
  | func_fields_import_result { $1 }
  | LPAR PARAM value_type_list RPAR func_fields_import
    { fun c -> let FuncType (ins, out) = $5 c in FuncType (snd $3 c @ ins, out) }
  | LPAR PARAM bind_var value_type RPAR func_fields_import  /* Sugar */
    { fun c -> let FuncType (ins, out) = $6 c in FuncType ($4 c :: ins, out) }

func_fields_import_result :  /* Sugar */
  | /* empty */ { fun c -> FuncType ([], []) }
  | LPAR RESULT value_type_list RPAR func_fields_import_result
    { fun c -> let FuncType (ins, out) = $5 c in FuncType (ins, snd $3 c @ out) }

func_fields_body :
  | func_result_body { $1 }
  | LPAR PARAM value_type_list RPAR func_fields_body
    { let at3 = ati 3 in
      (fun c -> let FuncType (ins, out) = fst $5 c in
        FuncType (snd $3 c @ ins, out)),
      (fun c -> anon_locals c (fst $3) at3; snd $5 c) }
  | LPAR PARAM bind_var value_type RPAR func_fields_body  /* Sugar */
    { (fun c -> let FuncType (ins, out) = fst $6 c in
        FuncType ($4 c :: ins, out)),
      (fun c -> ignore (bind_local c $3); snd $6 c) }

func_result_body :
  | func_body { (fun c -> FuncType ([], [])), $1 }
  | LPAR RESULT value_type_list RPAR func_result_body
    { (fun c -> let FuncType (ins, out) = fst $5 c in
        FuncType (ins, snd $3 c @ out)),
      snd $5 }

func_body :
  | instr_list
    { let at = at () in
      fun c -> ignore (anon_label c at);
      {ftype = -1l @@ at; locals = []; body = $1 c} }
  | LPAR LOCAL local_type_list RPAR func_body
    { let at3 = ati 3 in
      fun c -> anon_locals c (fst $3) at3; let f = $5 c in
      {f with locals = snd $3 c @ f.locals} }
  | LPAR LOCAL bind_var local_type RPAR func_body  /* Sugar */
    { fun c -> ignore (bind_local c $3); let f = $6 c in
      {f with locals = $4 c :: f.locals} }


/* Tables, Memories & Globals */

table_use :
  | LPAR TABLE var RPAR { fun c -> $3 c }

memory_use :
  | LPAR MEMORY var RPAR { fun c -> $3 c }

offset :
  | LPAR OFFSET const_expr RPAR { $3 }
  | expr { let at = at () in fun c -> $1 c @@ at }  /* Sugar */

elem_kind :
  | FUNC { (NonNullable, FuncHeapType) }

elem_expr :
  | LPAR ITEM const_expr RPAR { $3 }
  | expr { let at = at () in fun c -> $1 c @@ at }  /* Sugar */

elem_expr_list :
  | /* empty */ { fun c -> [] }
  | elem_expr elem_expr_list { fun c -> $1 c :: $2 c }

elem_var_list :
  | var_list
    { let f = function {at; _} as x -> [ref_func x @@ at] @@ at in
      fun c lookup -> List.map f ($1 c lookup) }

elem_list :
  | elem_kind elem_var_list
    { fun c -> $1, $2 c func }
  | ref_type elem_expr_list
    { fun c -> $1 c, $2 c }


elem :
  | LPAR ELEM bind_var_opt elem_list RPAR
    { let at = at () in
      fun c -> ignore ($3 c anon_elem bind_elem);
      fun () -> let etype, einit = $4 c in
      { etype; einit; emode = Passive @@ at } @@ at }
  | LPAR ELEM bind_var_opt table_use offset elem_list RPAR
    { let at = at () in
      fun c -> ignore ($3 c anon_elem bind_elem);
      fun () -> let etype, einit = $6 c in
      { etype; einit;
        emode = Active {index = $4 c table; offset = $5 c} @@ at } @@ at }
  | LPAR ELEM bind_var_opt DECLARE elem_list RPAR
    { let at = at () in
      fun c -> ignore ($3 c anon_elem bind_elem);
      fun () -> let etype, einit = $5 c in
      { etype; einit; emode = Declarative @@ at } @@ at }
  | LPAR ELEM bind_var_opt offset elem_list RPAR  /* Sugar */
    { let at = at () in
      fun c -> ignore ($3 c anon_elem bind_elem);
      fun () -> let etype, einit = $5 c in
      { etype; einit;
        emode = Active {index = 0l @@ at; offset = $4 c} @@ at } @@ at }
  | LPAR ELEM bind_var_opt offset elem_var_list RPAR  /* Sugar */
    { let at = at () in
      fun c -> ignore ($3 c anon_elem bind_elem);
      fun () ->
      { etype = (NonNullable, FuncHeapType); einit = $5 c func;
        emode = Active {index = 0l @@ at; offset = $4 c} @@ at } @@ at }

table :
  | LPAR TABLE bind_var_opt table_fields RPAR
    { let at = at () in
      fun c -> let x = $3 c anon_table bind_table @@ at in
      fun () -> $4 c x at }

table_fields :
  | table_type
    { fun c x at -> [{ttype = $1 c} @@ at], [], [], [] }
  | inline_import table_type  /* Sugar */
    { fun c x at ->
      [], [],
      [{ module_name = fst $1; item_name = snd $1;
        idesc = TableImport ($2 c) @@ at } @@ at], [] }
  | inline_export table_fields  /* Sugar */
    { fun c x at -> let tabs, elems, ims, exs = $2 c x at in
      tabs, elems, ims, $1 (TableExport x) c :: exs }
  | ref_type LPAR ELEM elem_var_list RPAR  /* Sugar */
    { fun c x at ->
      let offset = [i32_const (0l @@ at) @@ at] @@ at in
      let einit = $4 c func in
      let size = Lib.List32.length einit in
      let emode = Active {index = x; offset} @@ at in
      let etype = $1 c in
      [{ttype = TableType ({min = size; max = Some size}, etype)} @@ at],
      [{etype; einit; emode} @@ at],
      [], [] }
  | ref_type LPAR ELEM elem_expr elem_expr_list RPAR  /* Sugar */
    { fun c x at ->
      let offset = [i32_const (0l @@ at) @@ at] @@ at in
      let einit = (fun c -> $4 c :: $5 c) c in
      let size = Lib.List32.length einit in
      let emode = Active {index = x; offset} @@ at in
      let etype = $1 c in
      [{ttype = TableType ({min = size; max = Some size}, etype)} @@ at],
      [{etype; einit; emode} @@ at],
      [], [] }

data :
  | LPAR DATA bind_var_opt string_list RPAR
    { let at = at () in
      fun c -> ignore ($3 c anon_data bind_data);
      fun () -> {dinit = $4; dmode = Passive @@ at} @@ at }
  | LPAR DATA bind_var_opt memory_use offset string_list RPAR
    { let at = at () in
      fun c -> ignore ($3 c anon_data bind_data);
      fun () ->
      {dinit = $6; dmode = Active {index = $4 c memory; offset = $5 c} @@ at} @@ at }
  | LPAR DATA bind_var_opt offset string_list RPAR  /* Sugar */
    { let at = at () in
      fun c -> ignore ($3 c anon_data bind_data);
      fun () ->
      {dinit = $5; dmode = Active {index = 0l @@ at; offset = $4 c} @@ at} @@ at }

memory :
  | LPAR MEMORY bind_var_opt memory_fields RPAR
    { let at = at () in
      fun c -> let x = $3 c anon_memory bind_memory @@ at in
      fun () -> $4 c x at }

memory_fields :
  | memory_type
    { fun c x at -> [{mtype = $1 c} @@ at], [], [], [] }
  | inline_import memory_type  /* Sugar */
    { fun c x at ->
      [], [],
      [{ module_name = fst $1; item_name = snd $1;
         idesc = MemoryImport ($2 c) @@ at } @@ at], [] }
  | inline_export memory_fields  /* Sugar */
    { fun c x at -> let mems, data, ims, exs = $2 c x at in
      mems, data, ims, $1 (MemoryExport x) c :: exs }
  | LPAR DATA string_list RPAR  /* Sugar */
    { fun c x at ->
      let offset = [i32_const (0l @@ at) @@ at] @@ at in
      let size = Int32.(div (add (of_int (String.length $3)) 65535l) 65536l) in
      [{mtype = MemoryType {min = size; max = Some size}} @@ at],
      [{dinit = $3; dmode = Active {index = x; offset} @@ at} @@ at],
      [], [] }

global :
  | LPAR GLOBAL bind_var_opt global_fields RPAR
    { let at = at () in
      fun c -> let x = $3 c anon_global bind_global @@ at in
      fun () -> $4 c x at }

global_fields :
  | global_type const_expr
    { fun c x at -> [{gtype = $1 c; ginit = $2 c} @@ at], [], [] }
  | inline_import global_type  /* Sugar */
    { fun c x at ->
      [],
      [{ module_name = fst $1; item_name = snd $1;
         idesc = GlobalImport ($2 c) @@ at } @@ at], [] }
  | inline_export global_fields  /* Sugar */
    { fun c x at -> let globs, ims, exs = $2 c x at in
      globs, ims, $1 (GlobalExport x) c :: exs }


/* Imports & Exports */

import_desc :
  | LPAR FUNC bind_var_opt type_use RPAR
    { fun c -> ignore ($3 c anon_func bind_func);
      fun () -> FuncImport ($4 c type_) }
  | LPAR FUNC bind_var_opt func_type RPAR  /* Sugar */
    { let at4 = ati 4 in
      fun c -> ignore ($3 c anon_func bind_func);
      fun () -> FuncImport (inline_func_type c ($4 c) at4) }
  | LPAR TABLE bind_var_opt table_type RPAR
    { fun c -> ignore ($3 c anon_table bind_table);
      fun () -> TableImport ($4 c) }
  | LPAR MEMORY bind_var_opt memory_type RPAR
    { fun c -> ignore ($3 c anon_memory bind_memory);
      fun () -> MemoryImport ($4 c) }
  | LPAR GLOBAL bind_var_opt global_type RPAR
    { fun c -> ignore ($3 c anon_global bind_global);
      fun () -> GlobalImport ($4 c) }

import :
  | LPAR IMPORT name name import_desc RPAR
    { let at = at () and at5 = ati 5 in
      fun c -> let df = $5 c in
      fun () -> {module_name = $3; item_name = $4; idesc = df () @@ at5} @@ at }

inline_import :
  | LPAR IMPORT name name RPAR { $3, $4 }

export_desc :
  | LPAR FUNC var RPAR { fun c -> FuncExport ($3 c func) }
  | LPAR TABLE var RPAR { fun c -> TableExport ($3 c table) }
  | LPAR MEMORY var RPAR { fun c -> MemoryExport ($3 c memory) }
  | LPAR GLOBAL var RPAR { fun c -> GlobalExport ($3 c global) }

export :
  | LPAR EXPORT name export_desc RPAR
    { let at = at () and at4 = ati 4 in
      fun c -> {name = $3; edesc = $4 c @@ at4} @@ at }

inline_export :
  | LPAR EXPORT name RPAR
    { let at = at () in fun d c -> {name = $3; edesc = d @@ at} @@ at }


/* Modules */

type_ :
  | def_type { let at = at () in fun c -> define_type c ($1 c @@ at) }

type_def :
  | LPAR TYPE type_ RPAR
    { let at = at () in
      fun c -> ignore (anon_type c at); fun () -> $3 c }
  | LPAR TYPE bind_var type_ RPAR  /* Sugar */
    { fun c -> ignore (bind_type c $3); fun () -> $4 c }

start :
  | LPAR START var RPAR
    { fun c -> $3 c func }

module_fields :
  | /* empty */
    { fun (c : context) () () -> {empty_module with types = c.types.list} }
  | module_fields1 { $1 }

module_fields1 :
  | type_def module_fields
    { fun c -> let tf = $1 c in let mff = $2 c in
      fun () -> tf (); mff () }
  | global module_fields
    { fun c -> let gf = $1 c in let mff = $2 c in
      fun () -> let mf = mff () in
      fun () -> let globs, ims, exs = gf () in let m = mf () in
      if globs <> [] && m.imports <> [] then
        error (List.hd m.imports).at "import after global definition";
      { m with globals = globs @ m.globals;
        imports = ims @ m.imports; exports = exs @ m.exports } }
  | table module_fields
    { fun c -> let tf = $1 c in let mff = $2 c in
      fun () -> let mf = mff () in
      fun () -> let tabs, elems, ims, exs = tf () in let m = mf () in
      if tabs <> [] && m.imports <> [] then
        error (List.hd m.imports).at "import after table definition";
      { m with tables = tabs @ m.tables; elems = elems @ m.elems;
        imports = ims @ m.imports; exports = exs @ m.exports } }
  | memory module_fields
    { fun c -> let mmf = $1 c in let mff = $2 c in
      fun () -> let mf = mff () in
      fun () -> let mems, data, ims, exs = mmf () in let m = mf () in
      if mems <> [] && m.imports <> [] then
        error (List.hd m.imports).at "import after memory definition";
      { m with memories = mems @ m.memories; datas = data @ m.datas;
        imports = ims @ m.imports; exports = exs @ m.exports } }
  | func module_fields
    { fun c -> let ff = $1 c in let mff = $2 c in
      fun () -> let mf = mff () in
      fun () -> let funcs, ims, exs = ff () in let m = mf () in
      if funcs <> [] && m.imports <> [] then
        error (List.hd m.imports).at "import after function definition";
      { m with funcs = funcs @ m.funcs;
        imports = ims @ m.imports; exports = exs @ m.exports } }
  | elem module_fields
    { fun c -> let ef = $1 c in let mff = $2 c in
      fun () -> let mf = mff () in
      fun () -> let elems = ef () in let m = mf () in
      {m with elems = elems :: m.elems} }
  | data module_fields
    { fun c -> let df = $1 c in let mff = $2 c in
      fun () -> let mf = mff () in
      fun () -> let data = df () in let m = mf () in
      {m with datas = data :: m.datas} }
  | start module_fields
    { fun c -> let mff = $2 c in
      fun () -> let mf = mff () in
      fun () -> let m = mf () in
      let x = $1 c in
      match m.start with
      | Some _ -> error x.at "multiple start sections"
      | None -> {m with start = Some x} }
  | import module_fields
    { fun c -> let imf = $1 c in let mff = $2 c in
      fun () -> let mf = mff () in
      fun () -> let im = imf () in let m = mf () in
      {m with imports = im :: m.imports} }
  | export module_fields
    { fun c -> let mff = $2 c in
      fun () -> let mf = mff () in
      fun () -> let m = mf () in
      {m with exports = $1 c :: m.exports} }

module_var_opt :
  | /* empty */ { None }
  | VAR { Some ($1 @@ at ()) }  /* Sugar */

module_ :
  | LPAR MODULE module_var_opt module_fields RPAR
    { $3, Textual ($4 (empty_context ()) () () @@ at ()) @@ at () }

inline_module :  /* Sugar */
  | module_fields { Textual ($1 (empty_context ()) () () @@ at ()) @@ at () }

inline_module1 :  /* Sugar */
  | module_fields1 { Textual ($1 (empty_context ()) () () @@ at ()) @@ at () }


/* Scripts */

script_var_opt :
  | /* empty */ { None }
  | VAR { Some ($1 @@ at ()) }  /* Sugar */

script_module :
  | module_ { $1 }
  | LPAR MODULE module_var_opt BIN string_list RPAR
    { $3, Encoded ("binary:" ^ string_of_pos (at()).left, $5) @@ at() }
  | LPAR MODULE module_var_opt QUOTE string_list RPAR
    { $3, Quoted ("quote:" ^ string_of_pos (at()).left, $5) @@ at() }

action :
  | LPAR INVOKE module_var_opt name literal_list RPAR
    { Invoke ($3, $4, $5) @@ at () }
  | LPAR GET module_var_opt name RPAR
    { Get ($3, $4) @@ at() }

assertion :
  | LPAR ASSERT_MALFORMED script_module STRING RPAR
    { AssertMalformed (snd $3, $4) @@ at () }
  | LPAR ASSERT_INVALID script_module STRING RPAR
    { AssertInvalid (snd $3, $4) @@ at () }
  | LPAR ASSERT_UNLINKABLE script_module STRING RPAR
    { AssertUnlinkable (snd $3, $4) @@ at () }
  | LPAR ASSERT_TRAP script_module STRING RPAR
    { AssertUninstantiable (snd $3, $4) @@ at () }
  | LPAR ASSERT_RETURN action result_list RPAR { AssertReturn ($3, $4) @@ at () }
  | LPAR ASSERT_TRAP action STRING RPAR { AssertTrap ($3, $4) @@ at () }
  | LPAR ASSERT_EXHAUSTION action STRING RPAR { AssertExhaustion ($3, $4) @@ at () }

cmd :
  | action { Action $1 @@ at () }
  | assertion { Assertion $1 @@ at () }
  | script_module { Module (fst $1, snd $1) @@ at () }
  | LPAR REGISTER name module_var_opt RPAR { Register ($3, $4) @@ at () }
  | meta { Meta $1 @@ at () }

cmd_list :
  | /* empty */ { [] }
  | cmd cmd_list { $1 :: $2 }

meta :
  | LPAR SCRIPT script_var_opt cmd_list RPAR { Script ($3, $4) @@ at () }
  | LPAR INPUT script_var_opt STRING RPAR { Input ($3, $4) @@ at () }
  | LPAR OUTPUT script_var_opt STRING RPAR { Output ($3, Some $4) @@ at () }
  | LPAR OUTPUT script_var_opt RPAR { Output ($3, None) @@ at () }

literal_num :
  | LPAR CONST num RPAR { snd (num $2 $3) }

literal_vec :
  | LPAR VEC_CONST VEC_SHAPE num_list RPAR { snd (vec $2 $3 $4 (at ())) }

literal_ref :
  | LPAR REF_NULL heap_type RPAR { Value.NullRef ($3 (empty_context ())) }
  | LPAR REF_EXTERN NAT RPAR { Script.ExternRef (nat32 $3 (ati 3)) }

literal :
  | literal_num { Value.Num $1 @@ at () }
  | literal_vec { Value.Vec $1 @@ at () }
  | literal_ref { Value.Ref $1 @@ at () }

literal_list :
  | /* empty */ { [] }
  | literal literal_list { $1 :: $2 }

numpat :
  | num { fun sh -> vec_lane_lit sh $1.it $1.at }
  | NAN { fun sh -> vec_lane_nan sh $1 (ati 3) }

numpat_list:
  | /* empty */ { [] }
  | numpat numpat_list { $1 :: $2 }

result :
  | literal_num { NumResult (NumPat ($1 @@ at())) @@ at () }
  | LPAR CONST NAN RPAR { NumResult (NanPat (nanop $2 ($3 @@ ati 3))) @@ at () }
  | literal_ref { RefResult (RefPat ($1 @@ at ())) @@ at () }
  | LPAR REF_FUNC RPAR { RefResult (RefTypePat FuncHeapType) @@ at () }
  | LPAR REF_EXTERN RPAR { RefResult (RefTypePat ExternHeapType) @@ at () }
  | LPAR REF_NULL RPAR { RefResult NullPat @@ at () }
  | LPAR VEC_CONST VEC_SHAPE numpat_list RPAR {
    if V128.num_lanes $3 <> List.length $4 then
      error (at ()) "wrong number of lane literals";
    VecResult (VecPat (Value.V128 ($3, List.map (fun lit -> lit $3) $4))) @@ at ()
  }

result_list :
  | /* empty */ { [] }
  | result result_list { $1 :: $2 }

script :
  | cmd_list EOF { $1 }
  | inline_module1 EOF { [Module (None, $1) @@ at ()] }  /* Sugar */

script1 :
  | cmd { [$1] }

module1 :
  | module_ EOF { $1 }
  | inline_module EOF { None, $1 }  /* Sugar */
%%<|MERGE_RESOLUTION|>--- conflicted
+++ resolved
@@ -241,14 +241,10 @@
 %token NAT INT FLOAT STRING VAR
 %token NUM_TYPE VEC_TYPE VEC_SHAPE FUNCREF EXTERNREF REF EXTERN NULL MUT
 %token UNREACHABLE NOP DROP SELECT
-<<<<<<< HEAD
 %token BLOCK END IF THEN ELSE LOOP LET
 %token BR BR_IF BR_TABLE BR_ON_NULL BR_ON_NON_NULL
-%token CALL CALL_REF CALL_INDIRECT RETURN RETURN_CALL_REF FUNC_BIND
-=======
-%token BLOCK END IF THEN ELSE LOOP BR BR_IF BR_TABLE
-%token CALL CALL_INDIRECT RETURN RETURN_CALL RETURN_CALL_INDIRECT
->>>>>>> 23a6198f
+%token CALL CALL_REF CALL_INDIRECT
+%token RETURN RETURN_CALL RETURN_CALL_REF RETURN_CALL_INDIRECT FUNC_BIND
 %token LOCAL_GET LOCAL_SET LOCAL_TEE GLOBAL_GET GLOBAL_SET
 %token TABLE_GET TABLE_SET
 %token TABLE_SIZE TABLE_GROW TABLE_FILL TABLE_COPY TABLE_INIT ELEM_DROP
@@ -465,12 +461,9 @@
   | BR_ON_NON_NULL var { fun c -> br_on_non_null ($2 c label) }
   | RETURN { fun c -> return }
   | CALL var { fun c -> call ($2 c func) }
-<<<<<<< HEAD
   | CALL_REF { fun c -> call_ref }
+  | RETURN_CALL var { fun c -> return_call ($2 c func) }
   | RETURN_CALL_REF { fun c -> return_call_ref }
-=======
-  | RETURN_CALL var { fun c -> return_call ($2 c func) }
->>>>>>> 23a6198f
   | LOCAL_GET var { fun c -> local_get ($2 c local) }
   | LOCAL_SET var { fun c -> local_set ($2 c local) }
   | LOCAL_TEE var { fun c -> local_tee ($2 c local) }
@@ -559,15 +552,12 @@
     { let at = at () in fun c -> call_indirect ($2 c table) ($3 c) @@ at }
   | CALL_INDIRECT call_instr_type  /* Sugar */
     { let at = at () in fun c -> call_indirect (0l @@ at) ($2 c) @@ at }
-<<<<<<< HEAD
-  | FUNC_BIND call_instr_type
-    { let at = at () in fun c -> func_bind ($2 c) @@ at }
-=======
   | RETURN_CALL_INDIRECT var call_instr_type
     { let at = at () in fun c -> return_call_indirect ($2 c table) ($3 c) @@ at }
   | RETURN_CALL_INDIRECT call_instr_type  /* Sugar */
     { let at = at () in fun c -> return_call_indirect (0l @@ at) ($2 c) @@ at }
->>>>>>> 23a6198f
+  | FUNC_BIND call_instr_type
+    { let at = at () in fun c -> func_bind ($2 c) @@ at }
 
 call_instr_type :
   | type_use call_instr_params
@@ -600,18 +590,15 @@
   | CALL_INDIRECT call_instr_type_instr  /* Sugar */
     { let at1 = ati 1 in
       fun c -> let x, es = $2 c in call_indirect (0l @@ at1) x @@ at1, es }
-<<<<<<< HEAD
-  | FUNC_BIND call_instr_type_instr
-    { let at1 = ati 1 in
-      fun c -> let x, es = $2 c in func_bind x @@ at1, es }
-=======
   | RETURN_CALL_INDIRECT var call_instr_type_instr
     { let at1 = ati 1 in
       fun c -> let x, es = $3 c in return_call_indirect ($2 c table) x @@ at1, es }
   | RETURN_CALL_INDIRECT call_instr_type_instr  /* Sugar */
     { let at1 = ati 1 in
       fun c -> let x, es = $2 c in return_call_indirect (0l @@ at1) x @@ at1, es }
->>>>>>> 23a6198f
+  | FUNC_BIND call_instr_type_instr
+    { let at1 = ati 1 in
+      fun c -> let x, es = $2 c in func_bind x @@ at1, es }
 
 call_instr_type_instr :
   | type_use call_instr_params_instr
@@ -749,16 +736,13 @@
   | CALL_INDIRECT call_expr_type  /* Sugar */
     { let at1 = ati 1 in
       fun c -> let x, es = $2 c in es, call_indirect (0l @@ at1) x }
-<<<<<<< HEAD
-  | FUNC_BIND call_expr_type
-    { fun c -> let x, es = $2 c in es, func_bind x }
-=======
   | RETURN_CALL_INDIRECT var call_expr_type
     { fun c -> let x, es = $3 c in es, return_call_indirect ($2 c table) x }
   | RETURN_CALL_INDIRECT call_expr_type  /* Sugar */
     { let at1 = ati 1 in
       fun c -> let x, es = $2 c in es, return_call_indirect (0l @@ at1) x }
->>>>>>> 23a6198f
+  | FUNC_BIND call_expr_type
+    { fun c -> let x, es = $2 c in es, func_bind x }
   | BLOCK labeling_opt block
     { fun c -> let c' = $2 c [] in let bt, es = $3 c' in [], block bt es }
   | LOOP labeling_opt block
