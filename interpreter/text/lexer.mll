--- conflicted
+++ resolved
@@ -206,8 +206,9 @@
   | "call" { CALL }
   | "call_ref" { CALL_REF }
   | "call_indirect" { CALL_INDIRECT }
-<<<<<<< HEAD
+  | "return_call" { RETURN_CALL }
   | "return_call_ref" { RETURN_CALL_REF }
+  | "return_call_indirect" { RETURN_CALL_INDIRECT }
   | "func.bind" { FUNC_BIND }
 
   | "throw" { THROW }
@@ -221,10 +222,6 @@
   | "resume" { RESUME }
   | "resume_throw" { RESUME_THROW }
   | "barrier" { BARRIER }
-=======
-  | "return_call" { RETURN_CALL }
-  | "return_call_indirect" { RETURN_CALL_INDIRECT }
->>>>>>> 122e4be1
 
   | "local.get" { LOCAL_GET }
   | "local.set" { LOCAL_SET }
