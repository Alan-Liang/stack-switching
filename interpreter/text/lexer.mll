{
open Parser
open Operators
open Source

let convert_pos pos =
  { file = pos.Lexing.pos_fname;
    line = pos.Lexing.pos_lnum;
    column = pos.Lexing.pos_cnum - pos.Lexing.pos_bol
  }

let region lexbuf =
  let left = convert_pos (Lexing.lexeme_start_p lexbuf) in
  let right = convert_pos (Lexing.lexeme_end_p lexbuf) in
  {left = left; right = right}

let error lexbuf msg = raise (Parse_error.Syntax (region lexbuf, msg))
let error_nest start lexbuf msg =
  lexbuf.Lexing.lex_start_p <- start;
  error lexbuf msg

let unknown lexbuf = error lexbuf ("unknown operator " ^ Lexing.lexeme lexbuf)

let string s =
  let b = Buffer.create (String.length s) in
  let i = ref 1 in
  while !i < String.length s - 1 do
    let c = if s.[!i] <> '\\' then s.[!i] else
      match (incr i; s.[!i]) with
      | 'n' -> '\x0a'
      | 'r' -> '\x0d'
      | 't' -> '\x09'
      | '\\' -> '\\'
      | '\'' -> '\''
      | '\"' -> '\"'
      | 'u' ->
        let j = !i + 2 in
        i := String.index_from s j '}';
        let n = int_of_string ("0x" ^ String.sub s j (!i - j)) in
        let bs = Utf8.encode [n] in
        Buffer.add_substring b bs 0 (String.length bs - 1);
        bs.[String.length bs - 1]
      | h ->
        incr i;
        Char.chr (int_of_string ("0x" ^ String.make 1 h ^ String.make 1 s.[!i]))
    in Buffer.add_char b c;
    incr i
  done;
  Buffer.contents b

let opt = Lib.Option.get
}

let sign = '+' | '-'
let digit = ['0'-'9']
let hexdigit = ['0'-'9''a'-'f''A'-'F']
let num = digit ('_'? digit)*
let hexnum = hexdigit ('_'? hexdigit)*

let letter = ['a'-'z''A'-'Z']
let symbol =
  ['+''-''*''/''\\''^''~''=''<''>''!''?''@''#''$''%''&''|'':''`''.''\'']

let ascii_newline = ['\x0a''\x0d']
let newline = ascii_newline | "\x0a\x0d"
let space = [' ''\x09''\x0a''\x0d']
let control = ['\x00'-'\x1f'] # space
let ascii = ['\x00'-'\x7f']
let ascii_no_nl = ascii # ascii_newline
let utf8cont = ['\x80'-'\xbf']
let utf8enc =
    ['\xc2'-'\xdf'] utf8cont
  | ['\xe0'] ['\xa0'-'\xbf'] utf8cont
  | ['\xed'] ['\x80'-'\x9f'] utf8cont
  | ['\xe1'-'\xec''\xee'-'\xef'] utf8cont utf8cont
  | ['\xf0'] ['\x90'-'\xbf'] utf8cont utf8cont
  | ['\xf4'] ['\x80'-'\x8f'] utf8cont utf8cont
  | ['\xf1'-'\xf3'] utf8cont utf8cont utf8cont
let utf8 = ascii | utf8enc
let utf8_no_nl = ascii_no_nl | utf8enc

let escape = ['n''r''t''\\''\'''\"']
let character =
    [^'"''\\''\x00'-'\x1f''\x7f'-'\xff']
  | utf8enc
  | '\\'escape
  | '\\'hexdigit hexdigit 
  | "\\u{" hexnum '}'

let nat = num | "0x" hexnum
let int = sign nat
let frac = num
let hexfrac = hexnum
let float =
    sign? num '.' frac?
  | sign? num ('.' frac?)? ('e' | 'E') sign? num
  | sign? "0x" hexnum '.' hexfrac?
  | sign? "0x" hexnum ('.' hexfrac?)? ('p' | 'P') sign? num
  | sign? "inf"
  | sign? "nan"
  | sign? "nan:" "0x" hexnum
let string = '"' character* '"'

let idchar = letter | digit | '_' | symbol
let name = idchar+
let id = '$' name

let keyword = ['a'-'z'] (letter | digit | '_' | '.' | ':')+
let reserved = (idchar | string)+ | ',' | ';' | '[' | ']' | '{' | '}'

let ixx = "i" ("32" | "64")
let fxx = "f" ("32" | "64")
let nxx = ixx | fxx
let vxxx = "v128"
let pixx = "i" ("8" | "16")
let mixx = ixx | pixx
let mfxx = fxx
let sign = "s" | "u"
let mem_size = "8" | "16" | "32"
let v128_int_shape = "i8x16" | "i16x8" | "i32x4" | "i64x2"
let v128_float_shape = "f32x4" | "f64x2"
let v128_shape = v128_int_shape | v128_float_shape

rule token = parse
  | "(" { LPAR }
  | ")" { RPAR }

  | nat as s { NAT s }
  | int as s { INT s }
  | float as s { FLOAT s }

  | string as s { STRING (string s) }
  | '"'character*(newline|eof) { error lexbuf "unclosed string literal" }
  | '"'character*(control#ascii_newline)
    { error lexbuf "illegal control character in string literal" }
  | '"'character*'\\'_
    { error_nest (Lexing.lexeme_end_p lexbuf) lexbuf "illegal escape" }

  | keyword as s
    { match s with
      | "i8" -> PACK_TYPE Pack.Pack8
      | "i16" -> PACK_TYPE Pack.Pack16
      | "i32" -> NUM_TYPE Types.I32T
      | "i64" -> NUM_TYPE Types.I64T
      | "f32" -> NUM_TYPE Types.F32T
      | "f64" -> NUM_TYPE Types.F64T
      | "v128" -> VEC_TYPE Types.V128T
      | "i8x16" -> VEC_SHAPE (V128.I8x16 ())
      | "i16x8" -> VEC_SHAPE (V128.I16x8 ())
      | "i32x4" -> VEC_SHAPE (V128.I32x4 ())
      | "i64x2" -> VEC_SHAPE (V128.I64x2 ())
      | "f32x4" -> VEC_SHAPE (V128.F32x4 ())
      | "f64x2" -> VEC_SHAPE (V128.F64x2 ())

      | "any" -> ANY
      | "anyref" -> ANYREF
      | "none" -> NONE
      | "nullref" -> NULLREF
      | "eq" -> EQ
      | "eqref" -> EQREF
      | "i31" -> I31
      | "i31ref" -> I31REF
      | "structref" -> STRUCTREF
      | "arrayref" -> ARRAYREF
      | "nofunc" -> NOFUNC
      | "funcref" -> FUNCREF
      | "nullfuncref" -> NULLFUNCREF
      | "exn" -> EXN
      | "noexn" -> NOEXN
      | "exnref" -> EXNREF
      | "nullexnref" -> NULLEXNREF
      | "extern" -> EXTERN
      | "noextern" -> NOEXTERN
      | "externref" -> EXTERNREF
      | "nullexternref" -> NULLEXTERNREF
<<<<<<< HEAD
      | "nocont" -> NOCONT
      | "contref" -> CONTREF
      | "nullcontref" -> NULLCONTREF
=======
>>>>>>> b16745e4
      | "ref" -> REF
      | "null" -> NULL

      | "array" -> ARRAY
      | "struct" -> STRUCT
      | "field" -> FIELD
      | "mut" -> MUT
<<<<<<< HEAD
      | "cont" -> CONT
=======
>>>>>>> b16745e4
      | "sub" -> SUB
      | "final" -> FINAL
      | "rec" -> REC

      | "nop" -> NOP
      | "unreachable" -> UNREACHABLE
      | "drop" -> DROP
      | "block" -> BLOCK
      | "loop" -> LOOP
      | "end" -> END
      | "br" -> BR
      | "br_if" -> BR_IF
      | "br_table" -> BR_TABLE
      | "br_on_null" -> BR_ON_NULL br_on_null
      | "br_on_non_null" -> BR_ON_NULL br_on_non_null
      | "br_on_cast" -> BR_ON_CAST br_on_cast
      | "br_on_cast_fail" -> BR_ON_CAST br_on_cast_fail
      | "return" -> RETURN
      | "if" -> IF
      | "then" -> THEN
      | "else" -> ELSE
      | "select" -> SELECT
      | "call" -> CALL
      | "call_ref" -> CALL_REF
      | "call_indirect" -> CALL_INDIRECT
      | "return_call" -> RETURN_CALL
      | "return_call_ref" -> RETURN_CALL_REF
      | "return_call_indirect" -> RETURN_CALL_INDIRECT
      | "throw" -> THROW
      | "throw_ref" -> THROW_REF
      | "try_table" -> TRY_TABLE
      | "catch" -> CATCH
      | "catch_ref" -> CATCH_REF
      | "catch_all" -> CATCH_ALL
      | "catch_all_ref" -> CATCH_ALL_REF
<<<<<<< HEAD


      | "cont.new" -> CONT_NEW
      | "cont.bind" -> CONT_BIND
      | "suspend" -> SUSPEND
      | "resume" -> RESUME
      | "resume_throw" -> RESUME_THROW
      | "barrier" -> BARRIER

=======
>>>>>>> b16745e4

      | "local.get" -> LOCAL_GET
      | "local.set" -> LOCAL_SET
      | "local.tee" -> LOCAL_TEE
      | "global.get" -> GLOBAL_GET
      | "global.set" -> GLOBAL_SET

      | "table.get" -> TABLE_GET
      | "table.set" -> TABLE_SET
      | "table.size" -> TABLE_SIZE
      | "table.grow" -> TABLE_GROW
      | "table.fill" -> TABLE_FILL
      | "table.copy" -> TABLE_COPY
      | "table.init" -> TABLE_INIT
      | "elem.drop" -> ELEM_DROP

      | "memory.size" -> MEMORY_SIZE
      | "memory.grow" -> MEMORY_GROW
      | "memory.fill" -> MEMORY_FILL
      | "memory.copy" -> MEMORY_COPY
      | "memory.init" -> MEMORY_INIT
      | "data.drop" -> DATA_DROP

      | "i32.load" -> LOAD (fun x a o -> i32_load x (opt a 2) o)
      | "i64.load" -> LOAD (fun x a o -> i64_load x (opt a 3) o)
      | "f32.load" -> LOAD (fun x a o -> f32_load x (opt a 2) o)
      | "f64.load" -> LOAD (fun x a o -> f64_load x (opt a 3) o)
      | "i32.store" -> STORE (fun x a o -> i32_store x (opt a 2) o)
      | "i64.store" -> STORE (fun x a o -> i64_store x (opt a 3) o)
      | "f32.store" -> STORE (fun x a o -> f32_store x (opt a 2) o)
      | "f64.store" -> STORE (fun x a o -> f64_store x (opt a 3) o)

      | "i32.load8_u" -> LOAD (fun x a o -> i32_load8_u x (opt a 0) o)
      | "i32.load8_s" -> LOAD (fun x a o -> i32_load8_s x (opt a 0) o)
      | "i32.load16_u" -> LOAD (fun x a o -> i32_load16_u x (opt a 1) o)
      | "i32.load16_s" -> LOAD (fun x a o -> i32_load16_s x (opt a 1) o)
      | "i64.load8_u" -> LOAD (fun x a o -> i64_load8_u x (opt a 0) o)
      | "i64.load8_s" -> LOAD (fun x a o -> i64_load8_s x (opt a 0) o)
      | "i64.load16_u" -> LOAD (fun x a o -> i64_load16_u x (opt a 1) o)
      | "i64.load16_s" -> LOAD (fun x a o -> i64_load16_s x (opt a 1) o)
      | "i64.load32_u" -> LOAD (fun x a o -> i64_load32_u x (opt a 2) o)
      | "i64.load32_s" -> LOAD (fun x a o -> i64_load32_s x (opt a 2) o)

      | "i32.store8" -> LOAD (fun x a o -> i32_store8 x (opt a 0) o)
      | "i32.store16" -> LOAD (fun x a o -> i32_store16 x (opt a 1) o)
      | "i64.store8" -> LOAD (fun x a o -> i64_store8 x (opt a 0) o)
      | "i64.store16" -> LOAD (fun x a o -> i64_store16 x (opt a 1) o)
      | "i64.store32" -> LOAD (fun x a o -> i64_store32 x (opt a 2) o)

      | "v128.load" -> VEC_LOAD (fun x a o -> v128_load x (opt a 4) o)
      | "v128.store" -> VEC_STORE (fun x a o -> v128_store x (opt a 4) o)
      | "v128.load8x8_u" -> VEC_LOAD (fun x a o -> v128_load8x8_u x (opt a 3) o)
      | "v128.load8x8_s" -> VEC_LOAD (fun x a o -> v128_load8x8_s x (opt a 3) o)
      | "v128.load16x4_u" -> VEC_LOAD (fun x a o -> v128_load16x4_u x (opt a 3) o)
      | "v128.load16x4_s" -> VEC_LOAD (fun x a o -> v128_load16x4_s x (opt a 3) o)
      | "v128.load32x2_u" -> VEC_LOAD (fun x a o -> v128_load32x2_u x (opt a 3) o)
      | "v128.load32x2_s" -> VEC_LOAD (fun x a o -> v128_load32x2_s x (opt a 3) o)
      | "v128.load8_splat" ->
        VEC_LOAD (fun x a o -> v128_load8_splat x (opt a 0) o)
      | "v128.load16_splat" ->
        VEC_LOAD (fun x a o -> v128_load16_splat x (opt a 1) o)
      | "v128.load32_splat" ->
        VEC_LOAD (fun x a o -> v128_load32_splat x (opt a 2) o)
      | "v128.load64_splat" ->
        VEC_LOAD (fun x a o -> v128_load64_splat x (opt a 3) o)
      | "v128.load32_zero" ->
        VEC_LOAD (fun x a o -> v128_load32_zero x (opt a 2) o)
      | "v128.load64_zero" ->
        VEC_LOAD (fun x a o -> v128_load64_zero x (opt a 3) o)
      | "v128.load8_lane" ->
        VEC_LOAD_LANE (fun x a o i -> v128_load8_lane x (opt a 0) o i)
      | "v128.load16_lane" ->
        VEC_LOAD_LANE (fun x a o i -> v128_load16_lane x (opt a 1) o i)
      | "v128.load32_lane" ->
        VEC_LOAD_LANE (fun x a o i -> v128_load32_lane x (opt a 2) o i)
      | "v128.load64_lane" ->
        VEC_LOAD_LANE (fun x a o i -> v128_load64_lane x (opt a 3) o i)
      | "v128.store8_lane" ->
        VEC_STORE_LANE (fun x a o i -> v128_store8_lane x (opt a 0) o i)
      | "v128.store16_lane" ->
        VEC_STORE_LANE (fun x a o i -> v128_store16_lane x (opt a 1) o i)
      | "v128.store32_lane" ->
        VEC_STORE_LANE (fun x a o i -> v128_store32_lane x (opt a 2) o i)
      | "v128.store64_lane" ->
        VEC_STORE_LANE (fun x a o i -> v128_store64_lane x (opt a 3) o i)

      | "i32.const" ->
        CONST (fun s ->
          let n = I32.of_string s.it in i32_const (n @@ s.at), Value.I32 n)
      | "i64.const" ->
        CONST (fun s ->
          let n = I64.of_string s.it in i64_const (n @@ s.at), Value.I64 n)
      | "f32.const" ->
        CONST (fun s ->
          let n = F32.of_string s.it in f32_const (n @@ s.at), Value.F32 n)
      | "f64.const" ->
        CONST (fun s ->
          let n = F64.of_string s.it in f64_const (n @@ s.at), Value.F64 n)
      | "v128.const" ->
        VEC_CONST
          (fun shape ss at ->
            let v = V128.of_strings shape (List.map (fun s -> s.it) ss) in
            (v128_const (v @@ at), Value.V128 v))

      | "ref.null" -> REF_NULL
      | "ref.func" -> REF_FUNC
      | "ref.struct" -> REF_STRUCT
      | "ref.array" -> REF_ARRAY
<<<<<<< HEAD
=======
      | "ref.exn" -> REF_EXN
>>>>>>> b16745e4
      | "ref.extern" -> REF_EXTERN
      | "ref.host" -> REF_HOST

      | "ref.is_null" -> REF_IS_NULL
      | "ref.as_non_null" -> REF_AS_NON_NULL
      | "ref.test" -> REF_TEST
      | "ref.cast" -> REF_CAST
      | "ref.eq" -> REF_EQ

      | "ref.i31" -> REF_I31
      | "i31.get_u" -> I31_GET i31_get_u
      | "i31.get_s" -> I31_GET i31_get_s

      | "struct.new" -> STRUCT_NEW struct_new
      | "struct.new_default" -> STRUCT_NEW struct_new_default
      | "struct.get" -> STRUCT_GET struct_get
      | "struct.get_u" -> STRUCT_GET struct_get_u
      | "struct.get_s" -> STRUCT_GET struct_get_s
      | "struct.set" -> STRUCT_SET

      | "array.new" -> ARRAY_NEW array_new
      | "array.new_default" -> ARRAY_NEW array_new_default
      | "array.new_fixed" -> ARRAY_NEW_FIXED
      | "array.new_elem" -> ARRAY_NEW_ELEM
      | "array.new_data" -> ARRAY_NEW_DATA
      | "array.get" -> ARRAY_GET array_get
      | "array.get_u" -> ARRAY_GET array_get_u
      | "array.get_s" -> ARRAY_GET array_get_s
      | "array.set" -> ARRAY_SET
      | "array.len" -> ARRAY_LEN
      | "array.copy" -> ARRAY_COPY
      | "array.fill" -> ARRAY_FILL
      | "array.init_data" -> ARRAY_INIT_DATA
      | "array.init_elem" -> ARRAY_INIT_ELEM

      | "any.convert_extern" -> EXTERN_CONVERT any_convert_extern
      | "extern.convert_any" -> EXTERN_CONVERT extern_convert_any

      | "i32.clz" -> UNARY i32_clz
      | "i32.ctz" -> UNARY i32_ctz
      | "i32.popcnt" -> UNARY i32_popcnt
      | "i32.extend8_s" -> UNARY i32_extend8_s
      | "i32.extend16_s" -> UNARY i32_extend16_s
      | "i64.clz" -> UNARY i64_clz
      | "i64.ctz" -> UNARY i64_ctz
      | "i64.popcnt" -> UNARY i64_popcnt
      | "i64.extend8_s" -> UNARY i64_extend8_s
      | "i64.extend16_s" -> UNARY i64_extend16_s
      | "i64.extend32_s" -> UNARY i64_extend32_s

      | "f32.neg" -> UNARY f32_neg
      | "f32.abs" -> UNARY f32_abs
      | "f32.sqrt" -> UNARY f32_sqrt
      | "f32.ceil" -> UNARY f32_ceil
      | "f32.floor" -> UNARY f32_floor
      | "f32.trunc" -> UNARY f32_trunc
      | "f32.nearest" -> UNARY f32_nearest
      | "f64.neg" -> UNARY f64_neg
      | "f64.abs" -> UNARY f64_abs
      | "f64.sqrt" -> UNARY f64_sqrt
      | "f64.ceil" -> UNARY f64_ceil
      | "f64.floor" -> UNARY f64_floor
      | "f64.trunc" -> UNARY f64_trunc
      | "f64.nearest" -> UNARY f64_nearest

      | "i32.add" -> BINARY i32_add
      | "i32.sub" -> BINARY i32_sub
      | "i32.mul" -> BINARY i32_mul
      | "i32.div_u" -> BINARY i32_div_u
      | "i32.div_s" -> BINARY i32_div_s
      | "i32.rem_u" -> BINARY i32_rem_u
      | "i32.rem_s" -> BINARY i32_rem_s
      | "i32.and" -> BINARY i32_and
      | "i32.or" -> BINARY i32_or
      | "i32.xor" -> BINARY i32_xor
      | "i32.shl" -> BINARY i32_shl
      | "i32.shr_u" -> BINARY i32_shr_u
      | "i32.shr_s" -> BINARY i32_shr_s
      | "i32.rotl" -> BINARY i32_rotl
      | "i32.rotr" -> BINARY i32_rotr
      | "i64.add" -> BINARY i64_add
      | "i64.sub" -> BINARY i64_sub
      | "i64.mul" -> BINARY i64_mul
      | "i64.div_u" -> BINARY i64_div_u
      | "i64.div_s" -> BINARY i64_div_s
      | "i64.rem_u" -> BINARY i64_rem_u
      | "i64.rem_s" -> BINARY i64_rem_s
      | "i64.and" -> BINARY i64_and
      | "i64.or" -> BINARY i64_or
      | "i64.xor" -> BINARY i64_xor
      | "i64.shl" -> BINARY i64_shl
      | "i64.shr_u" -> BINARY i64_shr_u
      | "i64.shr_s" -> BINARY i64_shr_s
      | "i64.rotl" -> BINARY i64_rotl
      | "i64.rotr" -> BINARY i64_rotr

      | "f32.add" -> BINARY f32_add
      | "f32.sub" -> BINARY f32_sub
      | "f32.mul" -> BINARY f32_mul
      | "f32.div" -> BINARY f32_div
      | "f32.min" -> BINARY f32_min
      | "f32.max" -> BINARY f32_max
      | "f32.copysign" -> BINARY f32_copysign
      | "f64.add" -> BINARY f64_add
      | "f64.sub" -> BINARY f64_sub
      | "f64.mul" -> BINARY f64_mul
      | "f64.div" -> BINARY f64_div
      | "f64.min" -> BINARY f64_min
      | "f64.max" -> BINARY f64_max
      | "f64.copysign" -> BINARY f64_copysign

      | "i32.eqz" -> TEST i32_eqz
      | "i64.eqz" -> TEST i64_eqz

      | "i32.eq" -> COMPARE i32_eq
      | "i32.ne" -> COMPARE i32_ne
      | "i32.lt_u" -> COMPARE i32_lt_u
      | "i32.lt_s" -> COMPARE i32_lt_s
      | "i32.le_u" -> COMPARE i32_le_u
      | "i32.le_s" -> COMPARE i32_le_s
      | "i32.gt_u" -> COMPARE i32_gt_u
      | "i32.gt_s" -> COMPARE i32_gt_s
      | "i32.ge_u" -> COMPARE i32_ge_u
      | "i32.ge_s" -> COMPARE i32_ge_s
      | "i64.eq" -> COMPARE i64_eq
      | "i64.ne" -> COMPARE i64_ne
      | "i64.lt_u" -> COMPARE i64_lt_u
      | "i64.lt_s" -> COMPARE i64_lt_s
      | "i64.le_u" -> COMPARE i64_le_u
      | "i64.le_s" -> COMPARE i64_le_s
      | "i64.gt_u" -> COMPARE i64_gt_u
      | "i64.gt_s" -> COMPARE i64_gt_s
      | "i64.ge_u" -> COMPARE i64_ge_u
      | "i64.ge_s" -> COMPARE i64_ge_s

      | "f32.eq" -> COMPARE f32_eq
      | "f32.ne" -> COMPARE f32_ne
      | "f32.lt" -> COMPARE f32_lt
      | "f32.le" -> COMPARE f32_le
      | "f32.gt" -> COMPARE f32_gt
      | "f32.ge" -> COMPARE f32_ge
      | "f64.eq" -> COMPARE f64_eq
      | "f64.ne" -> COMPARE f64_ne
      | "f64.lt" -> COMPARE f64_lt
      | "f64.le" -> COMPARE f64_le
      | "f64.gt" -> COMPARE f64_gt
      | "f64.ge" -> COMPARE f64_ge

      | "i32.wrap_i64" -> CONVERT i32_wrap_i64
      | "i64.extend_i32_s" -> CONVERT i64_extend_i32_s
      | "i64.extend_i32_u" -> CONVERT i64_extend_i32_u
      | "f32.demote_f64" -> CONVERT f32_demote_f64
      | "f64.promote_f32" -> CONVERT f64_promote_f32
      | "i32.trunc_f32_u" -> CONVERT i32_trunc_f32_u
      | "i32.trunc_f32_s" -> CONVERT i32_trunc_f32_s
      | "i64.trunc_f32_u" -> CONVERT i64_trunc_f32_u
      | "i64.trunc_f32_s" -> CONVERT i64_trunc_f32_s
      | "i32.trunc_f64_u" -> CONVERT i32_trunc_f64_u
      | "i32.trunc_f64_s" -> CONVERT i32_trunc_f64_s
      | "i64.trunc_f64_u" -> CONVERT i64_trunc_f64_u
      | "i64.trunc_f64_s" -> CONVERT i64_trunc_f64_s
      | "i32.trunc_sat_f32_u" -> CONVERT i32_trunc_sat_f32_u
      | "i32.trunc_sat_f32_s" -> CONVERT i32_trunc_sat_f32_s
      | "i64.trunc_sat_f32_u" -> CONVERT i64_trunc_sat_f32_u
      | "i64.trunc_sat_f32_s" -> CONVERT i64_trunc_sat_f32_s
      | "i32.trunc_sat_f64_u" -> CONVERT i32_trunc_sat_f64_u
      | "i32.trunc_sat_f64_s" -> CONVERT i32_trunc_sat_f64_s
      | "i64.trunc_sat_f64_u" -> CONVERT i64_trunc_sat_f64_u
      | "i64.trunc_sat_f64_s" -> CONVERT i64_trunc_sat_f64_s
      | "f32.convert_i32_u" -> CONVERT f32_convert_i32_u
      | "f32.convert_i32_s" -> CONVERT f32_convert_i32_s
      | "f64.convert_i32_u" -> CONVERT f64_convert_i32_u
      | "f64.convert_i32_s" -> CONVERT f64_convert_i32_s
      | "f32.convert_i64_u" -> CONVERT f32_convert_i64_u
      | "f32.convert_i64_s" -> CONVERT f32_convert_i64_s
      | "f64.convert_i64_u" -> CONVERT f64_convert_i64_u
      | "f64.convert_i64_s" -> CONVERT f64_convert_i64_s
      | "f32.reinterpret_i32" -> CONVERT f32_reinterpret_i32
      | "f64.reinterpret_i64" -> CONVERT f64_reinterpret_i64
      | "i32.reinterpret_f32" -> CONVERT i32_reinterpret_f32
      | "i64.reinterpret_f64" -> CONVERT i64_reinterpret_f64

      | "v128.not" -> VEC_UNARY v128_not
      | "v128.and" -> VEC_UNARY v128_and
      | "v128.andnot" -> VEC_UNARY v128_andnot
      | "v128.or" -> VEC_UNARY v128_or
      | "v128.xor" -> VEC_UNARY v128_xor
      | "v128.bitselect" -> VEC_TERNARY v128_bitselect
      | "v128.any_true" -> VEC_TEST v128_any_true

      | "i8x16.neg" -> VEC_UNARY i8x16_neg
      | "i16x8.neg" -> VEC_UNARY i16x8_neg
      | "i32x4.neg" -> VEC_UNARY i32x4_neg
      | "i64x2.neg" -> VEC_UNARY i64x2_neg
      | "i8x16.abs" -> VEC_UNARY i8x16_abs
      | "i16x8.abs" -> VEC_UNARY i16x8_abs
      | "i32x4.abs" -> VEC_UNARY i32x4_abs
      | "i64x2.abs" -> VEC_UNARY i64x2_abs
      | "i8x16.popcnt" -> VEC_UNARY i8x16_popcnt
      | "i8x16.avgr_u" -> VEC_UNARY i8x16_avgr_u
      | "i16x8.avgr_u" -> VEC_UNARY i16x8_avgr_u

      | "f32x4.neg" -> VEC_UNARY f32x4_neg
      | "f64x2.neg" -> VEC_UNARY f64x2_neg
      | "f32x4.abs" -> VEC_UNARY f32x4_abs
      | "f64x2.abs" -> VEC_UNARY f64x2_abs
      | "f32x4.sqrt" -> VEC_UNARY f32x4_sqrt
      | "f64x2.sqrt" -> VEC_UNARY f64x2_sqrt
      | "f32x4.ceil" -> VEC_UNARY f32x4_ceil
      | "f64x2.ceil" -> VEC_UNARY f64x2_ceil
      | "f32x4.floor" -> VEC_UNARY f32x4_floor
      | "f64x2.floor" -> VEC_UNARY f64x2_floor
      | "f32x4.trunc" -> VEC_UNARY f32x4_trunc
      | "f64x2.trunc" -> VEC_UNARY f64x2_trunc
      | "f32x4.nearest" -> VEC_UNARY f32x4_nearest
      | "f64x2.nearest" -> VEC_UNARY f64x2_nearest

      | "i32x4.trunc_sat_f32x4_u" -> VEC_UNARY i32x4_trunc_sat_f32x4_u
      | "i32x4.trunc_sat_f32x4_s" -> VEC_UNARY i32x4_trunc_sat_f32x4_s
      | "i32x4.trunc_sat_f64x2_u_zero" ->
        VEC_UNARY i32x4_trunc_sat_f64x2_u_zero
      | "i32x4.trunc_sat_f64x2_s_zero" ->
        VEC_UNARY i32x4_trunc_sat_f64x2_s_zero
      | "f64x2.promote_low_f32x4" -> VEC_UNARY f64x2_promote_low_f32x4
      | "f32x4.demote_f64x2_zero" -> VEC_UNARY f32x4_demote_f64x2_zero
      | "f32x4.convert_i32x4_u" -> VEC_UNARY f32x4_convert_i32x4_u
      | "f32x4.convert_i32x4_s" -> VEC_UNARY f32x4_convert_i32x4_s
      | "f64x2.convert_low_i32x4_u" -> VEC_UNARY f64x2_convert_low_i32x4_u
      | "f64x2.convert_low_i32x4_s" -> VEC_UNARY f64x2_convert_low_i32x4_s
      | "i16x8.extadd_pairwise_i8x16_u" ->
        VEC_UNARY i16x8_extadd_pairwise_i8x16_u
      | "i16x8.extadd_pairwise_i8x16_s" ->
        VEC_UNARY i16x8_extadd_pairwise_i8x16_s
      | "i32x4.extadd_pairwise_i16x8_u" ->
        VEC_UNARY i32x4_extadd_pairwise_i16x8_u
      | "i32x4.extadd_pairwise_i16x8_s" ->
        VEC_UNARY i32x4_extadd_pairwise_i16x8_s

      | "i8x16.eq" -> VEC_BINARY i8x16_eq
      | "i16x8.eq" -> VEC_BINARY i16x8_eq
      | "i32x4.eq" -> VEC_BINARY i32x4_eq
      | "i64x2.eq" -> VEC_BINARY i64x2_eq
      | "i8x16.ne" -> VEC_BINARY i8x16_ne
      | "i16x8.ne" -> VEC_BINARY i16x8_ne
      | "i32x4.ne" -> VEC_BINARY i32x4_ne
      | "i64x2.ne" -> VEC_BINARY i64x2_ne
      | "i8x16.lt_u" -> VEC_BINARY i8x16_lt_u
      | "i8x16.lt_s" -> VEC_BINARY i8x16_lt_s
      | "i16x8.lt_u" -> VEC_BINARY i16x8_lt_u
      | "i16x8.lt_s" -> VEC_BINARY i16x8_lt_s
      | "i32x4.lt_u" -> VEC_BINARY i32x4_lt_u
      | "i32x4.lt_s" -> VEC_BINARY i32x4_lt_s
      | "i64x2.lt_s" -> VEC_BINARY i64x2_lt_s
      | "i8x16.le_u" -> VEC_BINARY i8x16_le_u
      | "i8x16.le_s" -> VEC_BINARY i8x16_le_s
      | "i16x8.le_u" -> VEC_BINARY i16x8_le_u
      | "i16x8.le_s" -> VEC_BINARY i16x8_le_s
      | "i32x4.le_u" -> VEC_BINARY i32x4_le_u
      | "i32x4.le_s" -> VEC_BINARY i32x4_le_s
      | "i64x2.le_s" -> VEC_BINARY i64x2_le_s
      | "i8x16.gt_u" -> VEC_BINARY i8x16_gt_u
      | "i8x16.gt_s" -> VEC_BINARY i8x16_gt_s
      | "i16x8.gt_u" -> VEC_BINARY i16x8_gt_u
      | "i16x8.gt_s" -> VEC_BINARY i16x8_gt_s
      | "i32x4.gt_u" -> VEC_BINARY i32x4_gt_u
      | "i32x4.gt_s" -> VEC_BINARY i32x4_gt_s
      | "i64x2.gt_s" -> VEC_BINARY i64x2_gt_s
      | "i8x16.ge_u" -> VEC_BINARY i8x16_ge_u
      | "i8x16.ge_s" -> VEC_BINARY i8x16_ge_s
      | "i16x8.ge_u" -> VEC_BINARY i16x8_ge_u
      | "i16x8.ge_s" -> VEC_BINARY i16x8_ge_s
      | "i32x4.ge_u" -> VEC_BINARY i32x4_ge_u
      | "i32x4.ge_s" -> VEC_BINARY i32x4_ge_s
      | "i64x2.ge_s" -> VEC_BINARY i64x2_ge_s

      | "f32x4.eq" -> VEC_BINARY f32x4_eq
      | "f64x2.eq" -> VEC_BINARY f64x2_eq
      | "f32x4.ne" -> VEC_BINARY f32x4_ne
      | "f64x2.ne" -> VEC_BINARY f64x2_ne
      | "f32x4.lt" -> VEC_BINARY f32x4_lt
      | "f64x2.lt" -> VEC_BINARY f64x2_lt
      | "f32x4.le" -> VEC_BINARY f32x4_le
      | "f64x2.le" -> VEC_BINARY f64x2_le
      | "f32x4.gt" -> VEC_BINARY f32x4_gt
      | "f64x2.gt" -> VEC_BINARY f64x2_gt
      | "f32x4.ge" -> VEC_BINARY f32x4_ge
      | "f64x2.ge" -> VEC_BINARY f64x2_ge
      | "i8x16.swizzle" -> VEC_BINARY i8x16_swizzle

      | "i8x16.add" -> VEC_BINARY i8x16_add
      | "i16x8.add" -> VEC_BINARY i16x8_add
      | "i32x4.add" -> VEC_BINARY i32x4_add
      | "i64x2.add" -> VEC_BINARY i64x2_add
      | "i8x16.sub" -> VEC_BINARY i8x16_sub
      | "i16x8.sub" -> VEC_BINARY i16x8_sub
      | "i32x4.sub" -> VEC_BINARY i32x4_sub
      | "i64x2.sub" -> VEC_BINARY i64x2_sub
      | "i16x8.mul" -> VEC_BINARY i16x8_mul
      | "i32x4.mul" -> VEC_BINARY i32x4_mul
      | "i64x2.mul" -> VEC_BINARY i64x2_mul
      | "i8x16.add_sat_u" -> VEC_BINARY i8x16_add_sat_u
      | "i8x16.add_sat_s" -> VEC_BINARY i8x16_add_sat_s
      | "i16x8.add_sat_u" -> VEC_BINARY i16x8_add_sat_u
      | "i16x8.add_sat_s" -> VEC_BINARY i16x8_add_sat_s
      | "i8x16.sub_sat_u" -> VEC_BINARY i8x16_sub_sat_u
      | "i8x16.sub_sat_s" -> VEC_BINARY i8x16_sub_sat_s
      | "i16x8.sub_sat_u" -> VEC_BINARY i16x8_sub_sat_u
      | "i16x8.sub_sat_s" -> VEC_BINARY i16x8_sub_sat_s
      | "i32x4.dot_i16x8_s" -> VEC_BINARY i32x4_dot_i16x8_s

      | "i8x16.min_u" -> VEC_BINARY i8x16_min_u
      | "i16x8.min_u" -> VEC_BINARY i16x8_min_u
      | "i32x4.min_u" -> VEC_BINARY i32x4_min_u
      | "i8x16.min_s" -> VEC_BINARY i8x16_min_s
      | "i16x8.min_s" -> VEC_BINARY i16x8_min_s
      | "i32x4.min_s" -> VEC_BINARY i32x4_min_s
      | "i8x16.max_u" -> VEC_BINARY i8x16_max_u
      | "i16x8.max_u" -> VEC_BINARY i16x8_max_u
      | "i32x4.max_u" -> VEC_BINARY i32x4_max_u
      | "i8x16.max_s" -> VEC_BINARY i8x16_max_s
      | "i16x8.max_s" -> VEC_BINARY i16x8_max_s
      | "i32x4.max_s" -> VEC_BINARY i32x4_max_s

      | "f32x4.add" -> VEC_BINARY f32x4_add
      | "f64x2.add" -> VEC_BINARY f64x2_add
      | "f32x4.sub" -> VEC_BINARY f32x4_sub
      | "f64x2.sub" -> VEC_BINARY f64x2_sub
      | "f32x4.mul" -> VEC_BINARY f32x4_mul
      | "f64x2.mul" -> VEC_BINARY f64x2_mul
      | "f32x4.div" -> VEC_BINARY f32x4_div
      | "f64x2.div" -> VEC_BINARY f64x2_div

      | "f32x4.min" -> VEC_BINARY f32x4_min
      | "f64x2.min" -> VEC_BINARY f64x2_min
      | "f32x4.max" -> VEC_BINARY f32x4_max
      | "f64x2.max" -> VEC_BINARY f64x2_max
      | "f32x4.pmin" -> VEC_BINARY f32x4_pmin
      | "f64x2.pmin" -> VEC_BINARY f64x2_pmin
      | "f32x4.pmax" -> VEC_BINARY f32x4_pmax
      | "f64x2.pmax" -> VEC_BINARY f64x2_pmax

      | "i16x8.q15mulr_sat_s" -> VEC_BINARY i16x8_q15mulr_sat_s
      | "i8x16.narrow_i16x8_u" -> VEC_BINARY i8x16_narrow_i16x8_u
      | "i8x16.narrow_i16x8_s" -> VEC_BINARY i8x16_narrow_i16x8_s
      | "i16x8.narrow_i32x4_u" -> VEC_BINARY i16x8_narrow_i32x4_u
      | "i16x8.narrow_i32x4_s" -> VEC_BINARY i16x8_narrow_i32x4_s
      | "i16x8.extend_low_i8x16_u" -> VEC_UNARY i16x8_extend_low_i8x16_u
      | "i16x8.extend_low_i8x16_s" -> VEC_UNARY i16x8_extend_low_i8x16_s
      | "i16x8.extend_high_i8x16_u" -> VEC_UNARY i16x8_extend_high_i8x16_u
      | "i16x8.extend_high_i8x16_s" -> VEC_UNARY i16x8_extend_high_i8x16_s
      | "i32x4.extend_low_i16x8_u" -> VEC_UNARY i32x4_extend_low_i16x8_u
      | "i32x4.extend_low_i16x8_s" -> VEC_UNARY i32x4_extend_low_i16x8_s
      | "i32x4.extend_high_i16x8_u" -> VEC_UNARY i32x4_extend_high_i16x8_u
      | "i32x4.extend_high_i16x8_s" -> VEC_UNARY i32x4_extend_high_i16x8_s
      | "i64x2.extend_low_i32x4_u" -> VEC_UNARY i64x2_extend_low_i32x4_u
      | "i64x2.extend_low_i32x4_s" -> VEC_UNARY i64x2_extend_low_i32x4_s
      | "i64x2.extend_high_i32x4_u" -> VEC_UNARY i64x2_extend_high_i32x4_u
      | "i64x2.extend_high_i32x4_s" -> VEC_UNARY i64x2_extend_high_i32x4_s
      | "i16x8.extmul_low_i8x16_u" -> VEC_UNARY i16x8_extmul_low_i8x16_u
      | "i16x8.extmul_low_i8x16_s" -> VEC_UNARY i16x8_extmul_low_i8x16_s
      | "i16x8.extmul_high_i8x16_u" -> VEC_UNARY i16x8_extmul_high_i8x16_u
      | "i16x8.extmul_high_i8x16_s" -> VEC_UNARY i16x8_extmul_high_i8x16_s
      | "i32x4.extmul_low_i16x8_u" -> VEC_UNARY i32x4_extmul_low_i16x8_u
      | "i32x4.extmul_low_i16x8_s" -> VEC_UNARY i32x4_extmul_low_i16x8_s
      | "i32x4.extmul_high_i16x8_u" -> VEC_UNARY i32x4_extmul_high_i16x8_u
      | "i32x4.extmul_high_i16x8_s" -> VEC_UNARY i32x4_extmul_high_i16x8_s
      | "i64x2.extmul_low_i32x4_u" -> VEC_UNARY i64x2_extmul_low_i32x4_u
      | "i64x2.extmul_low_i32x4_s" -> VEC_UNARY i64x2_extmul_low_i32x4_s
      | "i64x2.extmul_high_i32x4_u" -> VEC_UNARY i64x2_extmul_high_i32x4_u
      | "i64x2.extmul_high_i32x4_s" -> VEC_UNARY i64x2_extmul_high_i32x4_s

      | "i8x16.all_true" -> VEC_TEST i8x16_all_true
      | "i16x8.all_true" -> VEC_TEST i16x8_all_true
      | "i32x4.all_true" -> VEC_TEST i32x4_all_true
      | "i64x2.all_true" -> VEC_TEST i64x2_all_true
      | "i8x16.bitmask" -> VEC_BITMASK i8x16_bitmask
      | "i16x8.bitmask" -> VEC_BITMASK i16x8_bitmask
      | "i32x4.bitmask" -> VEC_BITMASK i32x4_bitmask
      | "i64x2.bitmask" -> VEC_BITMASK i64x2_bitmask
      | "i8x16.shl" -> VEC_SHIFT i8x16_shl
      | "i16x8.shl" -> VEC_SHIFT i16x8_shl
      | "i32x4.shl" -> VEC_SHIFT i32x4_shl
      | "i64x2.shl" -> VEC_SHIFT i64x2_shl
      | "i8x16.shr_u" -> VEC_SHIFT i8x16_shr_u
      | "i8x16.shr_s" -> VEC_SHIFT i8x16_shr_s
      | "i16x8.shr_u" -> VEC_SHIFT i16x8_shr_u
      | "i16x8.shr_s" -> VEC_SHIFT i16x8_shr_s
      | "i32x4.shr_u" -> VEC_SHIFT i32x4_shr_u
      | "i32x4.shr_s" -> VEC_SHIFT i32x4_shr_s
      | "i64x2.shr_u" -> VEC_SHIFT i64x2_shr_u
      | "i64x2.shr_s" -> VEC_SHIFT i64x2_shr_s
      | "i8x16.shuffle" -> VEC_SHUFFLE

      | "i8x16.splat" -> VEC_SPLAT i8x16_splat
      | "i16x8.splat" -> VEC_SPLAT i16x8_splat
      | "i32x4.splat" -> VEC_SPLAT i32x4_splat
      | "i64x2.splat" -> VEC_SPLAT i64x2_splat
      | "f32x4.splat" -> VEC_SPLAT f32x4_splat
      | "f64x2.splat" -> VEC_SPLAT f64x2_splat
      | "i8x16.extract_lane_u" -> VEC_EXTRACT i8x16_extract_lane_u
      | "i8x16.extract_lane_s" -> VEC_EXTRACT i8x16_extract_lane_s
      | "i16x8.extract_lane_u" -> VEC_EXTRACT i16x8_extract_lane_u
      | "i16x8.extract_lane_s" -> VEC_EXTRACT i16x8_extract_lane_s
      | "i32x4.extract_lane" -> VEC_EXTRACT i32x4_extract_lane
      | "i64x2.extract_lane" -> VEC_EXTRACT i64x2_extract_lane
      | "f32x4.extract_lane" -> VEC_EXTRACT f32x4_extract_lane
      | "f64x2.extract_lane" -> VEC_EXTRACT f64x2_extract_lane
      | "i8x16.replace_lane" -> VEC_REPLACE i8x16_replace_lane
      | "i16x8.replace_lane" -> VEC_REPLACE i16x8_replace_lane
      | "i32x4.replace_lane" -> VEC_REPLACE i32x4_replace_lane
      | "i64x2.replace_lane" -> VEC_REPLACE i64x2_replace_lane
      | "f32x4.replace_lane" -> VEC_REPLACE f32x4_replace_lane
      | "f64x2.replace_lane" -> VEC_REPLACE f64x2_replace_lane

      | "type" -> TYPE
      | "func" -> FUNC
      | "param" -> PARAM
      | "result" -> RESULT
      | "start" -> START
      | "local" -> LOCAL
      | "global" -> GLOBAL
      | "table" -> TABLE
      | "memory" -> MEMORY
      | "tag" -> TAG
      | "elem" -> ELEM
      | "data" -> DATA
      | "declare" -> DECLARE
      | "offset" -> OFFSET
      | "item" -> ITEM
      | "import" -> IMPORT
      | "export" -> EXPORT

      | "module" -> MODULE
      | "binary" -> BIN
      | "quote" -> QUOTE

      | "script" -> SCRIPT
      | "register" -> REGISTER
      | "invoke" -> INVOKE
      | "get" -> GET
      | "assert_malformed" -> ASSERT_MALFORMED
      | "assert_invalid" -> ASSERT_INVALID
      | "assert_unlinkable" -> ASSERT_UNLINKABLE
      | "assert_return" -> ASSERT_RETURN
      | "assert_trap" -> ASSERT_TRAP
      | "assert_exception" -> ASSERT_EXCEPTION
      | "assert_exhaustion" -> ASSERT_EXHAUSTION
      | "assert_suspension" -> ASSERT_SUSPENSION
      | "nan:canonical" -> NAN Script.CanonicalNan
      | "nan:arithmetic" -> NAN Script.ArithmeticNan
      | "input" -> INPUT
      | "output" -> OUTPUT

      | _ -> unknown lexbuf
    }

  | "offset="(nat as s) { OFFSET_EQ_NAT s }
  | "align="(nat as s) { ALIGN_EQ_NAT s }

  | id as s { VAR s }

  | ";;"utf8_no_nl*eof { EOF }
  | ";;"utf8_no_nl*newline { Lexing.new_line lexbuf; token lexbuf }
  | ";;"utf8_no_nl* { token lexbuf (* causes error on following position *) }
  | "(;" { comment (Lexing.lexeme_start_p lexbuf) lexbuf; token lexbuf }
  | space#ascii_newline { token lexbuf }
  | newline { Lexing.new_line lexbuf; token lexbuf }
  | eof { EOF }

  | reserved { unknown lexbuf }
  | control { error lexbuf "misplaced control character" }
  | utf8enc { error lexbuf "misplaced unicode character" }
  | _ { error lexbuf "malformed UTF-8 encoding" }

and comment start = parse
  | ";)" { () }
  | "(;" { comment (Lexing.lexeme_start_p lexbuf) lexbuf; comment start lexbuf }
  | newline { Lexing.new_line lexbuf; comment start lexbuf }
  | utf8_no_nl { comment start lexbuf }
  | eof { error_nest start lexbuf "unclosed comment" }
  | _ { error lexbuf "malformed UTF-8 encoding" }<|MERGE_RESOLUTION|>--- conflicted
+++ resolved
@@ -173,12 +173,9 @@
       | "noextern" -> NOEXTERN
       | "externref" -> EXTERNREF
       | "nullexternref" -> NULLEXTERNREF
-<<<<<<< HEAD
       | "nocont" -> NOCONT
       | "contref" -> CONTREF
       | "nullcontref" -> NULLCONTREF
-=======
->>>>>>> b16745e4
       | "ref" -> REF
       | "null" -> NULL
 
@@ -186,10 +183,7 @@
       | "struct" -> STRUCT
       | "field" -> FIELD
       | "mut" -> MUT
-<<<<<<< HEAD
       | "cont" -> CONT
-=======
->>>>>>> b16745e4
       | "sub" -> SUB
       | "final" -> FINAL
       | "rec" -> REC
@@ -225,7 +219,6 @@
       | "catch_ref" -> CATCH_REF
       | "catch_all" -> CATCH_ALL
       | "catch_all_ref" -> CATCH_ALL_REF
-<<<<<<< HEAD
 
 
       | "cont.new" -> CONT_NEW
@@ -235,8 +228,6 @@
       | "resume_throw" -> RESUME_THROW
       | "barrier" -> BARRIER
 
-=======
->>>>>>> b16745e4
 
       | "local.get" -> LOCAL_GET
       | "local.set" -> LOCAL_SET
@@ -345,10 +336,7 @@
       | "ref.func" -> REF_FUNC
       | "ref.struct" -> REF_STRUCT
       | "ref.array" -> REF_ARRAY
-<<<<<<< HEAD
-=======
       | "ref.exn" -> REF_EXN
->>>>>>> b16745e4
       | "ref.extern" -> REF_EXTERN
       | "ref.host" -> REF_HOST
 
