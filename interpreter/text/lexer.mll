{
open Parser
open Operators
open Source

let convert_pos pos =
  { file = pos.Lexing.pos_fname;
    line = pos.Lexing.pos_lnum;
    column = pos.Lexing.pos_cnum - pos.Lexing.pos_bol
  }

let region lexbuf =
  let left = convert_pos (Lexing.lexeme_start_p lexbuf) in
  let right = convert_pos (Lexing.lexeme_end_p lexbuf) in
  {left = left; right = right}

let error lexbuf msg = raise (Script.Syntax (region lexbuf, msg))
let error_nest start lexbuf msg =
  lexbuf.Lexing.lex_start_p <- start;
  error lexbuf msg

let unknown lexbuf = error lexbuf ("unknown operator " ^ Lexing.lexeme lexbuf)

let string s =
  let b = Buffer.create (String.length s) in
  let i = ref 1 in
  while !i < String.length s - 1 do
    let c = if s.[!i] <> '\\' then s.[!i] else
      match (incr i; s.[!i]) with
      | 'n' -> '\n'
      | 'r' -> '\r'
      | 't' -> '\t'
      | '\\' -> '\\'
      | '\'' -> '\''
      | '\"' -> '\"'
      | 'u' ->
        let j = !i + 2 in
        i := String.index_from s j '}';
        let n = int_of_string ("0x" ^ String.sub s j (!i - j)) in
        let bs = Utf8.encode [n] in
        Buffer.add_substring b bs 0 (String.length bs - 1);
        bs.[String.length bs - 1]
      | h ->
        incr i;
        Char.chr (int_of_string ("0x" ^ String.make 1 h ^ String.make 1 s.[!i]))
    in Buffer.add_char b c;
    incr i
  done;
  Buffer.contents b

<<<<<<< HEAD
=======
let num_type = function
  | "i32" -> Types.I32Type
  | "i64" -> Types.I64Type
  | "f32" -> Types.F32Type
  | "f64" -> Types.F64Type
  | _ -> assert false

let vec_type = function
  | "v128" -> Types.V128Type
  | _ -> assert false

let intop t i32 i64 =
  match t with
  | "i32" -> i32
  | "i64" -> i64
  | _ -> assert false

let floatop t f32 f64 =
  match t with
  | "f32" -> f32
  | "f64" -> f64
  | _ -> assert false

let numop t i32 i64 f32 f64 =
  match t with
  | "i32" -> i32
  | "i64" -> i64
  | "f32" -> f32
  | "f64" -> f64
  | _ -> assert false

let v128op s i8x16 i16x8 i32x4 i64x2 f32x4 f64x2 =
  match s with
  | "i8x16" -> i8x16
  | "i16x8" -> i16x8
  | "i32x4" -> i32x4
  | "i64x2" -> i64x2
  | "f32x4" -> f32x4
  | "f64x2" -> f64x2
  | _ -> assert false

let v128intop s i8x16 i16x8 i32x4 i64x2 =
  match s with
  | "i8x16" -> i8x16
  | "i16x8" -> i16x8
  | "i32x4" -> i32x4
  | "i64x2" -> i64x2
  | _ -> assert false

let v128floatop s f32x4 f64x2 =
  match s with
  | "f32x4" -> f32x4
  | "f64x2" -> f64x2
  | _ -> assert false

let memsz sz m8 m16 m32 =
  match sz with
  | "8" -> m8
  | "16" -> m16
  | "32" -> m32
  | _ -> assert false

let ext e s u =
  match e with
  | 's' -> s
  | 'u' -> u
  | _ -> assert false

>>>>>>> 5a6a7fb2
let opt = Lib.Option.get

let v128_shape = function
  | "i8x16" -> V128.I8x16 ()
  | "i16x8" -> V128.I16x8 ()
  | "i32x4" -> V128.I32x4 ()
  | "i64x2" -> V128.I64x2 ()
  | "f32x4" -> V128.F32x4 ()
  | "f64x2" -> V128.F64x2 ()
  | _ -> assert false

let only shapes s lexbuf =
  if not (List.mem s shapes) then
    unknown lexbuf

let except shapes s lexbuf =
  if (List.mem s shapes) then
    unknown lexbuf
}

let sign = '+' | '-'
let digit = ['0'-'9']
let hexdigit = ['0'-'9''a'-'f''A'-'F']
let num = digit ('_'? digit)*
let hexnum = hexdigit ('_'? hexdigit)*

let letter = ['a'-'z''A'-'Z']
let symbol =
  ['+''-''*''/''\\''^''~''=''<''>''!''?''@''#''$''%''&''|'':''`''.''\'']

let space = [' ''\t''\n''\r']
let ascii = ['\x00'-'\x7f']
let ascii_no_nl = ['\x00'-'\x09''\x0b'-'\x7f']
let utf8cont = ['\x80'-'\xbf']
let utf8enc =
    ['\xc2'-'\xdf'] utf8cont
  | ['\xe0'] ['\xa0'-'\xbf'] utf8cont
  | ['\xed'] ['\x80'-'\x9f'] utf8cont
  | ['\xe1'-'\xec''\xee'-'\xef'] utf8cont utf8cont
  | ['\xf0'] ['\x90'-'\xbf'] utf8cont utf8cont
  | ['\xf4'] ['\x80'-'\x8f'] utf8cont utf8cont
  | ['\xf1'-'\xf3'] utf8cont utf8cont utf8cont
let utf8 = ascii | utf8enc
let utf8_no_nl = ascii_no_nl | utf8enc

let escape = ['n''r''t''\\''\'''\"']
let character =
    [^'"''\\''\x00'-'\x1f''\x7f'-'\xff']
  | utf8enc
  | '\\'escape
  | '\\'hexdigit hexdigit 
  | "\\u{" hexnum '}'

let nat = num | "0x" hexnum
let int = sign nat
let frac = num
let hexfrac = hexnum
let float =
    sign? num '.' frac?
  | sign? num ('.' frac?)? ('e' | 'E') sign? num
  | sign? "0x" hexnum '.' hexfrac?
  | sign? "0x" hexnum ('.' hexfrac?)? ('p' | 'P') sign? num
  | sign? "inf"
  | sign? "nan"
  | sign? "nan:" "0x" hexnum
let string = '"' character* '"'

let idchar = letter | digit | '_' | symbol
let name = idchar+
let id = '$' name

let keyword = ['a'-'z'] (letter | digit | '_' | '.' | ':')+
let reserved = name | ',' | ';' | '[' | ']' | '{' | '}'

let ixx = "i" ("32" | "64")
let fxx = "f" ("32" | "64")
let nxx = ixx | fxx
let vxxx = "v128"
let mixx = "i" ("8" | "16" | "32" | "64")
let mfxx = "f" ("32" | "64")
let sign = "s" | "u"
let mem_size = "8" | "16" | "32"
let v128_int_shape = "i8x16" | "i16x8" | "i32x4" | "i64x2"
let v128_float_shape = "f32x4" | "f64x2"
let v128_shape = v128_int_shape | v128_float_shape

rule token = parse
  | "(" { LPAR }
  | ")" { RPAR }

  | nat as s { NAT s }
  | int as s { INT s }
  | float as s { FLOAT s }

  | string as s { STRING (string s) }
  | '"'character*('\n'|eof) { error lexbuf "unclosed string literal" }
  | '"'character*['\x00'-'\x09''\x0b'-'\x1f''\x7f']
    { error lexbuf "illegal control character in string literal" }
  | '"'character*'\\'_
    { error_nest (Lexing.lexeme_end_p lexbuf) lexbuf "illegal escape" }

<<<<<<< HEAD
  | keyword as s
    { match s with
      | "i32" -> NUM_TYPE Types.I32Type
      | "i64" -> NUM_TYPE Types.I64Type
      | "f32" -> NUM_TYPE Types.F32Type
      | "f64" -> NUM_TYPE Types.F64Type
      | "extern" -> EXTERN
      | "externref" -> EXTERNREF
      | "funcref" -> FUNCREF
      | "mut" -> MUT

      | "nop" -> NOP
      | "unreachable" -> UNREACHABLE
      | "drop" -> DROP
      | "block" -> BLOCK
      | "loop" -> LOOP
      | "end" -> END
      | "br" -> BR
      | "br_if" -> BR_IF
      | "br_table" -> BR_TABLE
      | "return" -> RETURN
      | "if" -> IF
      | "then" -> THEN
      | "else" -> ELSE
      | "select" -> SELECT
      | "call" -> CALL
      | "call_indirect" -> CALL_INDIRECT

      | "local.get" -> LOCAL_GET
      | "local.set" -> LOCAL_SET
      | "local.tee" -> LOCAL_TEE
      | "global.get" -> GLOBAL_GET
      | "global.set" -> GLOBAL_SET

      | "table.get" -> TABLE_GET
      | "table.set" -> TABLE_SET
      | "table.size" -> TABLE_SIZE
      | "table.grow" -> TABLE_GROW
      | "table.fill" -> TABLE_FILL
      | "table.copy" -> TABLE_COPY
      | "table.init" -> TABLE_INIT
      | "elem.drop" -> ELEM_DROP

      | "memory.size" -> MEMORY_SIZE
      | "memory.grow" -> MEMORY_GROW
      | "memory.fill" -> MEMORY_FILL
      | "memory.copy" -> MEMORY_COPY
      | "memory.init" -> MEMORY_INIT
      | "data.drop" -> DATA_DROP

      | "i32.load" -> LOAD (fun a o -> i32_load (opt a 2) o)
      | "i64.load" -> LOAD (fun a o -> i64_load (opt a 3) o)
      | "f32.load" -> LOAD (fun a o -> f32_load (opt a 2) o)
      | "f64.load" -> LOAD (fun a o -> f64_load (opt a 3) o)
      | "i32.store" -> STORE (fun a o -> i32_store (opt a 2) o)
      | "i64.store" -> STORE (fun a o -> i64_store (opt a 3) o)
      | "f32.store" -> STORE (fun a o -> f32_store (opt a 2) o)
      | "f64.store" -> STORE (fun a o -> f64_store (opt a 3) o)

      | "i32.load8_u" -> LOAD (fun a o -> i32_load8_u (opt a 0) o)
      | "i32.load8_s" -> LOAD (fun a o -> i32_load8_s (opt a 0) o)
      | "i32.load16_u" -> LOAD (fun a o -> i32_load16_u (opt a 1) o)
      | "i32.load16_s" -> LOAD (fun a o -> i32_load16_s (opt a 1) o)
      | "i64.load8_u" -> LOAD (fun a o -> i64_load8_u (opt a 0) o)
      | "i64.load8_s" -> LOAD (fun a o -> i64_load8_s (opt a 0) o)
      | "i64.load16_u" -> LOAD (fun a o -> i64_load16_u (opt a 1) o)
      | "i64.load16_s" -> LOAD (fun a o -> i64_load16_s (opt a 1) o)
      | "i64.load32_u" -> LOAD (fun a o -> i64_load32_u (opt a 2) o)
      | "i64.load32_s" -> LOAD (fun a o -> i64_load32_s (opt a 2) o)

      | "i32.store8" -> LOAD (fun a o -> i32_store8 (opt a 0) o)
      | "i32.store16" -> LOAD (fun a o -> i32_store16 (opt a 1) o)
      | "i64.store8" -> LOAD (fun a o -> i64_store8 (opt a 0) o)
      | "i64.store16" -> LOAD (fun a o -> i64_store16 (opt a 1) o)
      | "i64.store32" -> LOAD (fun a o -> i64_store32 (opt a 2) o)

      | "i32.const" ->
        CONST (fun s ->
          let n = I32.of_string s.it in i32_const (n @@ s.at), Values.I32 n)
      | "i64.const" ->
        CONST (fun s ->
          let n = I64.of_string s.it in i64_const (n @@ s.at), Values.I64 n)
      | "f32.const" ->
        CONST (fun s ->
          let n = F32.of_string s.it in f32_const (n @@ s.at), Values.F32 n)
      | "f64.const" ->
        CONST (fun s ->
          let n = F64.of_string s.it in f64_const (n @@ s.at), Values.F64 n)

      | "ref.null" -> REF_NULL
      | "ref.func" -> REF_FUNC
      | "ref.extern" -> REF_EXTERN
      | "ref.is_null" -> REF_IS_NULL

      | "i32.clz" -> UNARY i32_clz
      | "i32.ctz" -> UNARY i32_ctz
      | "i32.popcnt" -> UNARY i32_popcnt
      | "i32.extend8_s" -> UNARY i32_extend8_s
      | "i32.extend16_s" -> UNARY i32_extend16_s
      | "i64.clz" -> UNARY i64_clz
      | "i64.ctz" -> UNARY i64_ctz
      | "i64.popcnt" -> UNARY i64_popcnt
      | "i64.extend8_s" -> UNARY i64_extend8_s
      | "i64.extend16_s" -> UNARY i64_extend16_s
      | "i64.extend32_s" -> UNARY i64_extend32_s

      | "f32.neg" -> UNARY f32_neg
      | "f32.abs" -> UNARY f32_abs
      | "f32.sqrt" -> UNARY f32_sqrt
      | "f32.ceil" -> UNARY f32_ceil
      | "f32.floor" -> UNARY f32_floor
      | "f32.trunc" -> UNARY f32_trunc
      | "f32.nearest" -> UNARY f32_nearest
      | "f64.neg" -> UNARY f64_neg
      | "f64.abs" -> UNARY f64_abs
      | "f64.sqrt" -> UNARY f64_sqrt
      | "f64.ceil" -> UNARY f64_ceil
      | "f64.floor" -> UNARY f64_floor
      | "f64.trunc" -> UNARY f64_trunc
      | "f64.nearest" -> UNARY f64_nearest

      | "i32.add" -> BINARY i32_add
      | "i32.sub" -> BINARY i32_sub
      | "i32.mul" -> BINARY i32_mul
      | "i32.div_u" -> BINARY i32_div_u
      | "i32.div_s" -> BINARY i32_div_s
      | "i32.rem_u" -> BINARY i32_rem_u
      | "i32.rem_s" -> BINARY i32_rem_s
      | "i32.and" -> BINARY i32_and
      | "i32.or" -> BINARY i32_or
      | "i32.xor" -> BINARY i32_xor
      | "i32.shl" -> BINARY i32_shl
      | "i32.shr_u" -> BINARY i32_shr_u
      | "i32.shr_s" -> BINARY i32_shr_s
      | "i32.rotl" -> BINARY i32_rotl
      | "i32.rotr" -> BINARY i32_rotr
      | "i64.add" -> BINARY i64_add
      | "i64.sub" -> BINARY i64_sub
      | "i64.mul" -> BINARY i64_mul
      | "i64.div_u" -> BINARY i64_div_u
      | "i64.div_s" -> BINARY i64_div_s
      | "i64.rem_u" -> BINARY i64_rem_u
      | "i64.rem_s" -> BINARY i64_rem_s
      | "i64.and" -> BINARY i64_and
      | "i64.or" -> BINARY i64_or
      | "i64.xor" -> BINARY i64_xor
      | "i64.shl" -> BINARY i64_shl
      | "i64.shr_u" -> BINARY i64_shr_u
      | "i64.shr_s" -> BINARY i64_shr_s
      | "i64.rotl" -> BINARY i64_rotl
      | "i64.rotr" -> BINARY i64_rotr

      | "f32.add" -> BINARY f32_add
      | "f32.sub" -> BINARY f32_sub
      | "f32.mul" -> BINARY f32_mul
      | "f32.div" -> BINARY f32_div
      | "f32.min" -> BINARY f32_min
      | "f32.max" -> BINARY f32_max
      | "f32.copysign" -> BINARY f32_copysign
      | "f64.add" -> BINARY f64_add
      | "f64.sub" -> BINARY f64_sub
      | "f64.mul" -> BINARY f64_mul
      | "f64.div" -> BINARY f64_div
      | "f64.min" -> BINARY f64_min
      | "f64.max" -> BINARY f64_max
      | "f64.copysign" -> BINARY f64_copysign

      | "i32.eqz" -> TEST i32_eqz
      | "i64.eqz" -> TEST i64_eqz

      | "i32.eq" -> COMPARE i32_eq
      | "i32.ne" -> COMPARE i32_ne
      | "i32.lt_u" -> COMPARE i32_lt_u
      | "i32.lt_s" -> COMPARE i32_lt_s
      | "i32.le_u" -> COMPARE i32_le_u
      | "i32.le_s" -> COMPARE i32_le_s
      | "i32.gt_u" -> COMPARE i32_gt_u
      | "i32.gt_s" -> COMPARE i32_gt_s
      | "i32.ge_u" -> COMPARE i32_ge_u
      | "i32.ge_s" -> COMPARE i32_ge_s
      | "i64.eq" -> COMPARE i64_eq
      | "i64.ne" -> COMPARE i64_ne
      | "i64.lt_u" -> COMPARE i64_lt_u
      | "i64.lt_s" -> COMPARE i64_lt_s
      | "i64.le_u" -> COMPARE i64_le_u
      | "i64.le_s" -> COMPARE i64_le_s
      | "i64.gt_u" -> COMPARE i64_gt_u
      | "i64.gt_s" -> COMPARE i64_gt_s
      | "i64.ge_u" -> COMPARE i64_ge_u
      | "i64.ge_s" -> COMPARE i64_ge_s

      | "f32.eq" -> COMPARE f32_eq
      | "f32.ne" -> COMPARE f32_ne
      | "f32.lt" -> COMPARE f32_lt
      | "f32.le" -> COMPARE f32_le
      | "f32.gt" -> COMPARE f32_gt
      | "f32.ge" -> COMPARE f32_ge
      | "f64.eq" -> COMPARE f64_eq
      | "f64.ne" -> COMPARE f64_ne
      | "f64.lt" -> COMPARE f64_lt
      | "f64.le" -> COMPARE f64_le
      | "f64.gt" -> COMPARE f64_gt
      | "f64.ge" -> COMPARE f64_ge

      | "i32.wrap_i64" -> CONVERT i32_wrap_i64
      | "i64.extend_i32_s" -> CONVERT i64_extend_i32_s
      | "i64.extend_i32_u" -> CONVERT i64_extend_i32_u
      | "f32.demote_f64" -> CONVERT f32_demote_f64
      | "f64.promote_f32" -> CONVERT f64_promote_f32
      | "i32.trunc_f32_u" -> CONVERT i32_trunc_f32_u
      | "i32.trunc_f32_s" -> CONVERT i32_trunc_f32_s
      | "i64.trunc_f32_u" -> CONVERT i64_trunc_f32_u
      | "i64.trunc_f32_s" -> CONVERT i64_trunc_f32_s
      | "i32.trunc_f64_u" -> CONVERT i32_trunc_f64_u
      | "i32.trunc_f64_s" -> CONVERT i32_trunc_f64_s
      | "i64.trunc_f64_u" -> CONVERT i64_trunc_f64_u
      | "i64.trunc_f64_s" -> CONVERT i64_trunc_f64_s
      | "i32.trunc_sat_f32_u" -> CONVERT i32_trunc_sat_f32_u
      | "i32.trunc_sat_f32_s" -> CONVERT i32_trunc_sat_f32_s
      | "i64.trunc_sat_f32_u" -> CONVERT i64_trunc_sat_f32_u
      | "i64.trunc_sat_f32_s" -> CONVERT i64_trunc_sat_f32_s
      | "i32.trunc_sat_f64_u" -> CONVERT i32_trunc_sat_f64_u
      | "i32.trunc_sat_f64_s" -> CONVERT i32_trunc_sat_f64_s
      | "i64.trunc_sat_f64_u" -> CONVERT i64_trunc_sat_f64_u
      | "i64.trunc_sat_f64_s" -> CONVERT i64_trunc_sat_f64_s
      | "f32.convert_i32_u" -> CONVERT f32_convert_i32_u
      | "f32.convert_i32_s" -> CONVERT f32_convert_i32_s
      | "f64.convert_i32_u" -> CONVERT f64_convert_i32_u
      | "f64.convert_i32_s" -> CONVERT f64_convert_i32_s
      | "f32.convert_i64_u" -> CONVERT f32_convert_i64_u
      | "f32.convert_i64_s" -> CONVERT f32_convert_i64_s
      | "f64.convert_i64_u" -> CONVERT f64_convert_i64_u
      | "f64.convert_i64_s" -> CONVERT f64_convert_i64_s
      | "f32.reinterpret_i32" -> CONVERT f32_reinterpret_i32
      | "f64.reinterpret_i64" -> CONVERT f64_reinterpret_i64
      | "i32.reinterpret_f32" -> CONVERT i32_reinterpret_f32
      | "i64.reinterpret_f64" -> CONVERT i64_reinterpret_f64

      | "type" -> TYPE
      | "func" -> FUNC
      | "param" -> PARAM
      | "result" -> RESULT
      | "start" -> START
      | "local" -> LOCAL
      | "global" -> GLOBAL
      | "table" -> TABLE
      | "memory" -> MEMORY
      | "elem" -> ELEM
      | "data" -> DATA
      | "declare" -> DECLARE
      | "offset" -> OFFSET
      | "item" -> ITEM
      | "import" -> IMPORT
      | "export" -> EXPORT

      | "module" -> MODULE
      | "binary" -> BIN
      | "quote" -> QUOTE

      | "script" -> SCRIPT
      | "register" -> REGISTER
      | "invoke" -> INVOKE
      | "get" -> GET
      | "assert_malformed" -> ASSERT_MALFORMED
      | "assert_invalid" -> ASSERT_INVALID
      | "assert_unlinkable" -> ASSERT_UNLINKABLE
      | "assert_return" -> ASSERT_RETURN
      | "assert_trap" -> ASSERT_TRAP
      | "assert_exhaustion" -> ASSERT_EXHAUSTION
      | "nan:canonical" -> NAN Script.CanonicalNan
      | "nan:arithmetic" -> NAN Script.ArithmeticNan
      | "input" -> INPUT
      | "output" -> OUTPUT

      | _ -> error lexbuf "unknown operator"
    }
=======
  | "extern" { EXTERN }
  | "externref" { EXTERNREF }
  | "funcref" { FUNCREF }
  | nxx as t { NUM_TYPE (num_type t) }
  | vxxx as t { VEC_TYPE (vec_type t) }
  | "mut" { MUT }

  | v128_shape as s { VEC_SHAPE (v128_shape s) }

  | (nxx as t)".const"
    { let open Source in
      CONST (numop t
        (fun s -> let n = I32.of_string s.it in
          i32_const (n @@ s.at), Values.I32 n)
        (fun s -> let n = I64.of_string s.it in
          i64_const (n @@ s.at), Values.I64 n)
        (fun s -> let n = F32.of_string s.it in
          f32_const (n @@ s.at), Values.F32 n)
        (fun s -> let n = F64.of_string s.it in
          f64_const (n @@ s.at), Values.F64 n))
    }
  | vxxx".const"
    { let open Source in
      VEC_CONST
        (fun shape ss at ->
          let v = V128.of_strings shape (List.map (fun s -> s.it) ss) in
          (v128_const (v @@ at), Values.V128 v))
    }
  | "ref.null" { REF_NULL }
  | "ref.func" { REF_FUNC }
  | "ref.extern" { REF_EXTERN }
  | "ref.is_null" { REF_IS_NULL }

  | "nop" { NOP }
  | "unreachable" { UNREACHABLE }
  | "drop" { DROP }
  | "block" { BLOCK }
  | "loop" { LOOP }
  | "end" { END }
  | "br" { BR }
  | "br_if" { BR_IF }
  | "br_table" { BR_TABLE }
  | "return" { RETURN }
  | "if" { IF }
  | "then" { THEN }
  | "else" { ELSE }
  | "select" { SELECT }
  | "call" { CALL }
  | "call_indirect" { CALL_INDIRECT }

  | "local.get" { LOCAL_GET }
  | "local.set" { LOCAL_SET }
  | "local.tee" { LOCAL_TEE }
  | "global.get" { GLOBAL_GET }
  | "global.set" { GLOBAL_SET }

  | "table.get" { TABLE_GET }
  | "table.set" { TABLE_SET }
  | "table.size" { TABLE_SIZE }
  | "table.grow" { TABLE_GROW }
  | "table.fill" { TABLE_FILL }
  | "table.copy" { TABLE_COPY }
  | "table.init" { TABLE_INIT }
  | "elem.drop" { ELEM_DROP }

  | "memory.size" { MEMORY_SIZE }
  | "memory.grow" { MEMORY_GROW }
  | "memory.fill" { MEMORY_FILL }
  | "memory.copy" { MEMORY_COPY }
  | "memory.init" { MEMORY_INIT }
  | "data.drop" { DATA_DROP }

  | (nxx as t)".load"
    { LOAD (fun a o ->
        numop t (i32_load (opt a 2)) (i64_load (opt a 3))
                (f32_load (opt a 2)) (f64_load (opt a 3)) o) }
  | (nxx as t)".store"
    { STORE (fun a o ->
        numop t (i32_store (opt a 2)) (i64_store (opt a 3))
                (f32_store (opt a 2)) (f64_store (opt a 3)) o) }
  | (ixx as t)".load"(mem_size as sz)"_"(sign as s)
    { if t = "i32" && sz = "32" then unknown lexbuf;
      LOAD (fun a o ->
        intop t
          (memsz sz
            (ext s i32_load8_s i32_load8_u (opt a 0))
            (ext s i32_load16_s i32_load16_u (opt a 1))
            (fun _ -> unreachable) o)
          (memsz sz
            (ext s i64_load8_s i64_load8_u (opt a 0))
            (ext s i64_load16_s i64_load16_u (opt a 1))
            (ext s i64_load32_s i64_load32_u (opt a 2)) o)) }
  | (ixx as t)".store"(mem_size as sz)
    { if t = "i32" && sz = "32" then unknown lexbuf;
      STORE (fun a o ->
        intop t
          (memsz sz
            (i32_store8 (opt a 0))
            (i32_store16 (opt a 1))
            (fun _ -> unreachable) o)
          (memsz sz
            (i64_store8 (opt a 0))
            (i64_store16 (opt a 1))
            (i64_store32 (opt a 2)) o)) }
  | "v128.load"
    { VEC_LOAD (fun a o -> (v128_load (opt a 4)) o) }
  | "v128.store"
    { VEC_STORE (fun a o -> (v128_store (opt a 4)) o) }
  | "v128.load8x8_"(sign as s)
    { VEC_LOAD (fun a o -> (ext s v128_load8x8_s v128_load8x8_u (opt a 3)) o) }
  | "v128.load16x4_"(sign as s)
    { VEC_LOAD (fun a o -> (ext s v128_load16x4_s v128_load16x4_u (opt a 3)) o) }
  | "v128.load32x2_"(sign as s)
    { VEC_LOAD (fun a o -> (ext s v128_load32x2_s v128_load32x2_u (opt a 3)) o) }
  | "v128.load8_splat"
    { VEC_LOAD (fun a o -> (v128_load8_splat (opt a 0)) o) }
  | "v128.load16_splat"
    { VEC_LOAD (fun a o -> (v128_load16_splat (opt a 1)) o) }
  | "v128.load32_splat"
    { VEC_LOAD (fun a o -> (v128_load32_splat (opt a 2)) o) }
  | "v128.load64_splat"
    { VEC_LOAD (fun a o -> (v128_load64_splat (opt a 3)) o) }
  | "v128.load32_zero"
    { VEC_LOAD (fun a o -> (v128_load32_zero (opt a 2)) o) }
  | "v128.load64_zero"
    { VEC_LOAD (fun a o -> (v128_load64_zero (opt a 3)) o) }
  | "v128.load8_lane"
    { VEC_LOAD_LANE (fun a o i -> (v128_load8_lane (opt a 0)) o i) }
  | "v128.load16_lane"
    { VEC_LOAD_LANE (fun a o i -> (v128_load16_lane (opt a 1)) o i) }
  | "v128.load32_lane"
    { VEC_LOAD_LANE (fun a o i -> (v128_load32_lane (opt a 2)) o i) }
  | "v128.load64_lane"
    { VEC_LOAD_LANE (fun a o i -> (v128_load64_lane (opt a 3)) o i) }
  | "v128.store8_lane"
    { VEC_STORE_LANE (fun a o i -> (v128_store8_lane (opt a 0)) o i) }
  | "v128.store16_lane"
    { VEC_STORE_LANE (fun a o i -> (v128_store16_lane (opt a 1)) o i) }
  | "v128.store32_lane"
    { VEC_STORE_LANE (fun a o i -> (v128_store32_lane (opt a 2)) o i) }
  | "v128.store64_lane"
    { VEC_STORE_LANE (fun a o i -> (v128_store64_lane (opt a 3)) o i) }
>>>>>>> 5a6a7fb2

  | "offset="(nat as s) { OFFSET_EQ_NAT s }
  | "align="(nat as s) { ALIGN_EQ_NAT s }

<<<<<<< HEAD
  | id as s { VAR s }

  | "(@"name { annot (Lexing.lexeme_start_p lexbuf) lexbuf; token lexbuf }
  | "(@" { error lexbuf "malformed annotation id" }
=======
  | (ixx as t)".clz" { UNARY (intop t i32_clz i64_clz) }
  | (ixx as t)".ctz" { UNARY (intop t i32_ctz i64_ctz) }
  | (ixx as t)".popcnt" { UNARY (intop t i32_popcnt i64_popcnt) }
  | (ixx as t)".extend8_s" { UNARY (intop t i32_extend8_s i64_extend8_s) }
  | (ixx as t)".extend16_s" { UNARY (intop t i32_extend16_s i64_extend16_s) }
  | "i64.extend32_s" { UNARY i64_extend32_s }
  | (fxx as t)".neg" { UNARY (floatop t f32_neg f64_neg) }
  | (fxx as t)".abs" { UNARY (floatop t f32_abs f64_abs) }
  | (fxx as t)".sqrt" { UNARY (floatop t f32_sqrt f64_sqrt) }
  | (fxx as t)".ceil" { UNARY (floatop t f32_ceil f64_ceil) }
  | (fxx as t)".floor" { UNARY (floatop t f32_floor f64_floor) }
  | (fxx as t)".trunc" { UNARY (floatop t f32_trunc f64_trunc) }
  | (fxx as t)".nearest" { UNARY (floatop t f32_nearest f64_nearest) }

  | (ixx as t)".add" { BINARY (intop t i32_add i64_add) }
  | (ixx as t)".sub" { BINARY (intop t i32_sub i64_sub) }
  | (ixx as t)".mul" { BINARY (intop t i32_mul i64_mul) }
  | (ixx as t)".div_s" { BINARY (intop t i32_div_s i64_div_s) }
  | (ixx as t)".div_u" { BINARY (intop t i32_div_u i64_div_u) }
  | (ixx as t)".rem_s" { BINARY (intop t i32_rem_s i64_rem_s) }
  | (ixx as t)".rem_u" { BINARY (intop t i32_rem_u i64_rem_u) }
  | (ixx as t)".and" { BINARY (intop t i32_and i64_and) }
  | (ixx as t)".or" { BINARY (intop t i32_or i64_or) }
  | (ixx as t)".xor" { BINARY (intop t i32_xor i64_xor) }
  | (ixx as t)".shl" { BINARY (intop t i32_shl i64_shl) }
  | (ixx as t)".shr_s" { BINARY (intop t i32_shr_s i64_shr_s) }
  | (ixx as t)".shr_u" { BINARY (intop t i32_shr_u i64_shr_u) }
  | (ixx as t)".rotl" { BINARY (intop t i32_rotl i64_rotl) }
  | (ixx as t)".rotr" { BINARY (intop t i32_rotr i64_rotr) }
  | (fxx as t)".add" { BINARY (floatop t f32_add f64_add) }
  | (fxx as t)".sub" { BINARY (floatop t f32_sub f64_sub) }
  | (fxx as t)".mul" { BINARY (floatop t f32_mul f64_mul) }
  | (fxx as t)".div" { BINARY (floatop t f32_div f64_div) }
  | (fxx as t)".min" { BINARY (floatop t f32_min f64_min) }
  | (fxx as t)".max" { BINARY (floatop t f32_max f64_max) }
  | (fxx as t)".copysign" { BINARY (floatop t f32_copysign f64_copysign) }

  | (ixx as t)".eqz" { TEST (intop t i32_eqz i64_eqz) }

  | (ixx as t)".eq" { COMPARE (intop t i32_eq i64_eq) }
  | (ixx as t)".ne" { COMPARE (intop t i32_ne i64_ne) }
  | (ixx as t)".lt_s" { COMPARE (intop t i32_lt_s i64_lt_s) }
  | (ixx as t)".lt_u" { COMPARE (intop t i32_lt_u i64_lt_u) }
  | (ixx as t)".le_s" { COMPARE (intop t i32_le_s i64_le_s) }
  | (ixx as t)".le_u" { COMPARE (intop t i32_le_u i64_le_u) }
  | (ixx as t)".gt_s" { COMPARE (intop t i32_gt_s i64_gt_s) }
  | (ixx as t)".gt_u" { COMPARE (intop t i32_gt_u i64_gt_u) }
  | (ixx as t)".ge_s" { COMPARE (intop t i32_ge_s i64_ge_s) }
  | (ixx as t)".ge_u" { COMPARE (intop t i32_ge_u i64_ge_u) }
  | (fxx as t)".eq" { COMPARE (floatop t f32_eq f64_eq) }
  | (fxx as t)".ne" { COMPARE (floatop t f32_ne f64_ne) }
  | (fxx as t)".lt" { COMPARE (floatop t f32_lt f64_lt) }
  | (fxx as t)".le" { COMPARE (floatop t f32_le f64_le) }
  | (fxx as t)".gt" { COMPARE (floatop t f32_gt f64_gt) }
  | (fxx as t)".ge" { COMPARE (floatop t f32_ge f64_ge) }

  | "i32.wrap_i64" { CONVERT i32_wrap_i64 }
  | "i64.extend_i32_s" { CONVERT i64_extend_i32_s }
  | "i64.extend_i32_u" { CONVERT i64_extend_i32_u }
  | "f32.demote_f64" { CONVERT f32_demote_f64 }
  | "f64.promote_f32" { CONVERT f64_promote_f32 }
  | (ixx as t)".trunc_f32_s"
    { CONVERT (intop t i32_trunc_f32_s i64_trunc_f32_s) }
  | (ixx as t)".trunc_f32_u"
    { CONVERT (intop t i32_trunc_f32_u i64_trunc_f32_u) }
  | (ixx as t)".trunc_f64_s"
    { CONVERT (intop t i32_trunc_f64_s i64_trunc_f64_s) }
  | (ixx as t)".trunc_f64_u"
    { CONVERT (intop t i32_trunc_f64_u i64_trunc_f64_u) }
  | (ixx as t)".trunc_sat_f32_s"
    { CONVERT (intop t i32_trunc_sat_f32_s i64_trunc_sat_f32_s) }
  | (ixx as t)".trunc_sat_f32_u"
    { CONVERT (intop t i32_trunc_sat_f32_u i64_trunc_sat_f32_u) }
  | (ixx as t)".trunc_sat_f64_s"
    { CONVERT (intop t i32_trunc_sat_f64_s i64_trunc_sat_f64_s) }
  | (ixx as t)".trunc_sat_f64_u"
    { CONVERT (intop t i32_trunc_sat_f64_u i64_trunc_sat_f64_u) }
  | (fxx as t)".convert_i32_s"
    { CONVERT (floatop t f32_convert_i32_s f64_convert_i32_s) }
  | (fxx as t)".convert_i32_u"
    { CONVERT (floatop t f32_convert_i32_u f64_convert_i32_u) }
  | (fxx as t)".convert_i64_s"
    { CONVERT (floatop t f32_convert_i64_s f64_convert_i64_s) }
  | (fxx as t)".convert_i64_u"
    { CONVERT (floatop t f32_convert_i64_u f64_convert_i64_u) }
  | "f32.reinterpret_i32" { CONVERT f32_reinterpret_i32 }
  | "f64.reinterpret_i64" { CONVERT f64_reinterpret_i64 }
  | "i32.reinterpret_f32" { CONVERT i32_reinterpret_f32 }
  | "i64.reinterpret_f64" { CONVERT i64_reinterpret_f64 }

  | "type" { TYPE }
  | "func" { FUNC }
  | "start" { START }
  | "param" { PARAM }
  | "result" { RESULT }
  | "local" { LOCAL }
  | "global" { GLOBAL }
  | "table" { TABLE }
  | "memory" { MEMORY }
  | "elem" { ELEM }
  | "data" { DATA }
  | "declare" { DECLARE }
  | "offset" { OFFSET }
  | "item" { ITEM }
  | "import" { IMPORT }
  | "export" { EXPORT }

  | "module" { MODULE }
  | "binary" { BIN }
  | "quote" { QUOTE }

  | "script" { SCRIPT }
  | "register" { REGISTER }
  | "invoke" { INVOKE }
  | "get" { GET }
  | "assert_malformed" { ASSERT_MALFORMED }
  | "assert_invalid" { ASSERT_INVALID }
  | "assert_unlinkable" { ASSERT_UNLINKABLE }
  | "assert_return" { ASSERT_RETURN }
  | "assert_trap" { ASSERT_TRAP }
  | "assert_exhaustion" { ASSERT_EXHAUSTION }
  | "nan:canonical" { NAN Script.CanonicalNan }
  | "nan:arithmetic" { NAN Script.ArithmeticNan }
  | "input" { INPUT }
  | "output" { OUTPUT }

  | vxxx".not" { VEC_UNARY v128_not }
  | vxxx".and" { VEC_UNARY v128_and }
  | vxxx".andnot" { VEC_UNARY v128_andnot }
  | vxxx".or" { VEC_UNARY v128_or }
  | vxxx".xor" { VEC_UNARY v128_xor }
  | vxxx".bitselect" { VEC_TERNARY v128_bitselect }
  | vxxx".any_true" { VEC_TEST (v128_any_true) }

  | (v128_shape as s)".neg"
    { VEC_UNARY
        (v128op s i8x16_neg i16x8_neg i32x4_neg i64x2_neg f32x4_neg f64x2_neg) }
  | (v128_float_shape as s)".sqrt"
    { VEC_UNARY (v128floatop s f32x4_sqrt f64x2_sqrt) }
  | (v128_float_shape as s)".ceil"
    { VEC_UNARY (v128floatop s f32x4_ceil f64x2_ceil) }
  | (v128_float_shape as s)".floor"
    { VEC_UNARY (v128floatop s f32x4_floor f64x2_floor) }
  | (v128_float_shape as s)".trunc"
    { VEC_UNARY (v128floatop s f32x4_trunc f64x2_trunc) }
  | (v128_float_shape as s)".nearest"
    { VEC_UNARY (v128floatop s f32x4_nearest f64x2_nearest) }
  | (v128_shape as s)".abs"
    { VEC_UNARY
        (v128op s i8x16_abs i16x8_abs i32x4_abs i64x2_abs f32x4_abs f64x2_abs) }
  | "i8x16.popcnt" { VEC_UNARY i8x16_popcnt }
  | (v128_int_shape as s)".avgr_u"
    { only ["i8x16"; "i16x8"] s lexbuf;
      VEC_UNARY (v128intop s i8x16_avgr_u i16x8_avgr_u unreachable unreachable) }
  | "i32x4.trunc_sat_f32x4_"(sign as s)
    { VEC_UNARY (ext s i32x4_trunc_sat_f32x4_s i32x4_trunc_sat_f32x4_u) }
  | "i32x4.trunc_sat_f64x2_"(sign as s)"_zero"
    { VEC_UNARY (ext s i32x4_trunc_sat_f64x2_s_zero i32x4_trunc_sat_f64x2_u_zero) }
  | "f64x2.promote_low_f32x4"
    { VEC_UNARY f64x2_promote_low_f32x4 }
  | "f32x4.demote_f64x2_zero"
    { VEC_UNARY f32x4_demote_f64x2_zero }
  | "f32x4.convert_i32x4_"(sign as s)
    { VEC_UNARY (ext s f32x4_convert_i32x4_s f32x4_convert_i32x4_u) }
  | "f64x2.convert_low_i32x4_"(sign as s)
    { VEC_UNARY (ext s f64x2_convert_low_i32x4_s f64x2_convert_low_i32x4_u) }
  | "i16x8.extadd_pairwise_i8x16_"(sign as s)
    { VEC_UNARY (ext s i16x8_extadd_pairwise_i8x16_s i16x8_extadd_pairwise_i8x16_u) }
  | "i32x4.extadd_pairwise_i16x8_"(sign as s)
    { VEC_UNARY (ext s i32x4_extadd_pairwise_i16x8_s i32x4_extadd_pairwise_i16x8_u) }

  | (v128_shape as s)".eq"
    { VEC_BINARY (v128op s i8x16_eq i16x8_eq i32x4_eq i64x2_eq f32x4_eq f64x2_eq) }
  | (v128_shape as s)".ne"
    { VEC_BINARY (v128op s i8x16_ne i16x8_ne i32x4_ne i64x2_ne f32x4_ne f64x2_ne) }
  | (v128_int_shape as s)".lt_s"
    { VEC_BINARY (v128intop s i8x16_lt_s i16x8_lt_s i32x4_lt_s i64x2_lt_s) }
  | (v128_int_shape as s)".lt_u"
    { except ["i64x2"] s lexbuf;
      VEC_BINARY (v128intop s i8x16_lt_u i16x8_lt_u i32x4_lt_u unreachable) }
  | (v128_int_shape as s)".le_s"
    { VEC_BINARY (v128intop s i8x16_le_s i16x8_le_s i32x4_le_s i64x2_le_s) }
  | (v128_int_shape as s)".le_u"
    { except ["i64x2"] s lexbuf;
      VEC_BINARY (v128intop s i8x16_le_u i16x8_le_u i32x4_le_u unreachable) }
  | (v128_int_shape as s)".gt_s"
    { VEC_BINARY (v128intop s i8x16_gt_s i16x8_gt_s i32x4_gt_s i64x2_gt_s) }
  | (v128_int_shape as s)".gt_u"
    { except ["i64x2"] s lexbuf;
      VEC_BINARY (v128intop s i8x16_gt_u i16x8_gt_u i32x4_gt_u unreachable) }
  | (v128_int_shape as s)".ge_s"
    { VEC_BINARY (v128intop s i8x16_ge_s i16x8_ge_s i32x4_ge_s i64x2_ge_s) }
  | (v128_int_shape as s)".ge_u"
    { except ["i64x2"] s lexbuf;
      VEC_BINARY (v128intop s i8x16_ge_u i16x8_ge_u i32x4_ge_u unreachable) }
  | (v128_float_shape as s)".lt" { VEC_BINARY (v128floatop s f32x4_lt f64x2_lt) }
  | (v128_float_shape as s)".le" { VEC_BINARY (v128floatop s f32x4_le f64x2_le) }
  | (v128_float_shape as s)".gt" { VEC_BINARY (v128floatop s f32x4_gt f64x2_gt) }
  | (v128_float_shape as s)".ge" { VEC_BINARY (v128floatop s f32x4_ge f64x2_ge) }
  | "i8x16.swizzle" { VEC_BINARY i8x16_swizzle }

  | (v128_shape as s)".add"
    { VEC_BINARY
        (v128op s i8x16_add i16x8_add i32x4_add i64x2_add f32x4_add f64x2_add) }
  | (v128_shape as s)".sub"
    { VEC_BINARY
        (v128op s i8x16_sub i16x8_sub i32x4_sub i64x2_sub f32x4_sub f64x2_sub) }
  | (v128_shape as s)".min_s"
    { only ["i8x16"; "i16x8"; "i32x4"] s lexbuf;
      VEC_BINARY
        (v128op s i8x16_min_s i16x8_min_s i32x4_min_s unreachable
                  unreachable unreachable) }
  | (v128_shape as s)".min_u"
    { only ["i8x16"; "i16x8"; "i32x4"] s lexbuf;
      VEC_BINARY
        (v128op s i8x16_min_u i16x8_min_u i32x4_min_u unreachable
                  unreachable unreachable) }
  | (v128_shape as s)".max_s"
    { only ["i8x16"; "i16x8"; "i32x4"] s lexbuf;
      VEC_BINARY
        (v128op s i8x16_max_s i16x8_max_s i32x4_max_s unreachable
                  unreachable unreachable) }
  | (v128_shape as s)".max_u"
    { only ["i8x16"; "i16x8"; "i32x4"] s lexbuf;
      VEC_BINARY
        (v128op s i8x16_max_u i16x8_max_u i32x4_max_u unreachable
                  unreachable unreachable) }
  | (v128_shape as s)".mul"
    { only ["i16x8"; "i32x4"; "i64x2"; "f32x4"; "f64x2"] s lexbuf;
      VEC_BINARY
        (v128op s unreachable i16x8_mul i32x4_mul i64x2_mul f32x4_mul f64x2_mul) }
  | (v128_float_shape as s)".div"
    { VEC_BINARY (v128floatop s f32x4_div f64x2_div) }
  | (v128_float_shape as s)".min"
    { VEC_BINARY (v128floatop s f32x4_min f64x2_min) }
  | (v128_float_shape as s)".max"
    { VEC_BINARY (v128floatop s f32x4_max f64x2_max) }
  | (v128_float_shape as s)".pmin"
    { VEC_BINARY (v128floatop s f32x4_pmin f64x2_pmin) }
  | (v128_float_shape as s)".pmax"
    { VEC_BINARY (v128floatop s f32x4_pmax f64x2_pmax) }
  | "i8x16.add_sat_"(sign as s)
    { VEC_BINARY (ext s i8x16_add_sat_s i8x16_add_sat_u) }
  | "i8x16.sub_sat_"(sign as s)
    { VEC_BINARY (ext s i8x16_sub_sat_s i8x16_sub_sat_u) }
  | "i16x8.add_sat_"(sign as s)
    { VEC_BINARY (ext s i16x8_add_sat_s i16x8_add_sat_u) }
  | "i16x8.sub_sat_"(sign as s)
    { VEC_BINARY (ext s i16x8_sub_sat_s i16x8_sub_sat_u) }
  | "i32x4.dot_i16x8_s"
    { VEC_BINARY i32x4_dot_i16x8_s }
  | "i8x16.narrow_i16x8_"(sign as s)
    { VEC_BINARY (ext s i8x16_narrow_i16x8_s i8x16_narrow_i16x8_u) }
  | "i16x8.narrow_i32x4_"(sign as s)
    { VEC_BINARY (ext s i16x8_narrow_i32x4_s i16x8_narrow_i32x4_u) }
  | "i16x8.extend_low_i8x16_"(sign as s)
    { VEC_UNARY (ext s i16x8_extend_low_i8x16_s i16x8_extend_low_i8x16_u) }
  | "i16x8.extend_high_i8x16_"(sign as s)
    { VEC_UNARY (ext s i16x8_extend_high_i8x16_s i16x8_extend_high_i8x16_u) }
  | "i32x4.extend_low_i16x8_"(sign as s)
    { VEC_UNARY (ext s i32x4_extend_low_i16x8_s i32x4_extend_low_i16x8_u) }
  | "i32x4.extend_high_i16x8_"(sign as s)
    { VEC_UNARY (ext s i32x4_extend_high_i16x8_s i32x4_extend_high_i16x8_u) }
  | "i64x2.extend_low_i32x4_"(sign as s)
    { VEC_UNARY (ext s i64x2_extend_low_i32x4_s i64x2_extend_low_i32x4_u) }
  | "i64x2.extend_high_i32x4_"(sign as s)
    { VEC_UNARY (ext s i64x2_extend_high_i32x4_s i64x2_extend_high_i32x4_u) }
  | "i16x8.extmul_low_i8x16_"(sign as s)
    { VEC_BINARY (ext s i16x8_extmul_low_i8x16_s i16x8_extmul_low_i8x16_u) }
  | "i16x8.extmul_high_i8x16_"(sign as s)
    { VEC_BINARY (ext s i16x8_extmul_high_i8x16_s i16x8_extmul_high_i8x16_u) }
  | "i32x4.extmul_low_i16x8_"(sign as s)
    { VEC_BINARY (ext s i32x4_extmul_low_i16x8_s i32x4_extmul_low_i16x8_u) }
  | "i32x4.extmul_high_i16x8_"(sign as s)
    { VEC_BINARY (ext s i32x4_extmul_high_i16x8_s i32x4_extmul_high_i16x8_u) }
  | "i64x2.extmul_low_i32x4_"(sign as s)
    { VEC_BINARY (ext s i64x2_extmul_low_i32x4_s i64x2_extmul_low_i32x4_u) }
  | "i64x2.extmul_high_i32x4_"(sign as s)
    { VEC_BINARY (ext s i64x2_extmul_high_i32x4_s i64x2_extmul_high_i32x4_u) }
  | "i16x8.q15mulr_sat_s"
    { VEC_BINARY i16x8_q15mulr_sat_s }

  | (v128_int_shape as s)".all_true"
    { VEC_TEST
        (v128intop s i8x16_all_true i16x8_all_true i32x4_all_true i64x2_all_true) }
  | (v128_int_shape as s)".bitmask"
    { VEC_BITMASK
        (v128intop s i8x16_bitmask i16x8_bitmask i32x4_bitmask i64x2_bitmask) }
  | (v128_int_shape as s)".shl"
    { VEC_SHIFT (v128intop s i8x16_shl i16x8_shl i32x4_shl i64x2_shl) }
  | (v128_int_shape as s)".shr_s"
    { VEC_SHIFT (v128intop s i8x16_shr_s i16x8_shr_s i32x4_shr_s i64x2_shr_s) }
  | (v128_int_shape as s)".shr_u"
    { VEC_SHIFT (v128intop s i8x16_shr_u i16x8_shr_u i32x4_shr_u i64x2_shr_u) }
  | "i8x16.shuffle" { VEC_SHUFFLE }

  | (v128_shape as s)".splat"
    { VEC_SPLAT (v128op s i8x16_splat i16x8_splat i32x4_splat
                           i64x2_splat f32x4_splat f64x2_splat) }
  | (v128_shape as s)".extract_lane"
    { except ["i8x16"; "i16x8"] s lexbuf;
      VEC_EXTRACT (fun i ->
        v128op s
          (fun _ -> unreachable) (fun _ -> unreachable)
          i32x4_extract_lane i64x2_extract_lane
          f32x4_extract_lane f64x2_extract_lane i) }
  | (("i8x16"|"i16x8") as t)".extract_lane_"(sign as s)
    { VEC_EXTRACT (fun i ->
        if t = "i8x16"
        then ext s i8x16_extract_lane_s i8x16_extract_lane_u i
        else ext s i16x8_extract_lane_s i16x8_extract_lane_u i )}
  | (v128_shape as s)".replace_lane"
    { VEC_REPLACE
        (v128op s i8x16_replace_lane i16x8_replace_lane i32x4_replace_lane
                  i64x2_replace_lane f32x4_replace_lane f64x2_replace_lane) }

  | name as s { VAR s }
>>>>>>> 5a6a7fb2

  | ";;"utf8_no_nl*eof { EOF }
  | ";;"utf8_no_nl*'\n' { Lexing.new_line lexbuf; token lexbuf }
  | ";;"utf8_no_nl* { token lexbuf (* causes error on following position *) }
  | "(;" { comment (Lexing.lexeme_start_p lexbuf) lexbuf; token lexbuf }
  | space#'\n' { token lexbuf }
  | '\n' { Lexing.new_line lexbuf; token lexbuf }
  | eof { EOF }

<<<<<<< HEAD
  | reserved { error lexbuf "unknown operator" }
  | utf8 { error lexbuf "illegal character" }
  | _ { error lexbuf "malformed UTF-8 encoding" }

and annot start = parse
  | ")" { () }
  | "(" { annot (Lexing.lexeme_start_p lexbuf) lexbuf; annot start lexbuf }

  | reserved { annot start lexbuf }
  | nat { annot start lexbuf }
  | int { annot start lexbuf }
  | float { annot start lexbuf }
  | id { annot start lexbuf }
  | string { annot start lexbuf }
  | '"'character*('\n'|eof) { error lexbuf "unclosed string literal" }
  | '"'character*['\x00'-'\x09''\x0b'-'\x1f''\x7f']
    { error lexbuf "illegal control character in string literal" }
  | '"'character*'\\'_
    { error_nest (Lexing.lexeme_end_p lexbuf) lexbuf "illegal escape" }

  | (";;"utf8_no_nl*)? eof { error_nest start lexbuf "unclosed annotation" }
  | ";;"utf8_no_nl*'\n' { Lexing.new_line lexbuf; annot start lexbuf }
  | ";;"utf8_no_nl* { annot start lexbuf (* error on following position *) }
  | "(;" { comment (Lexing.lexeme_start_p lexbuf) lexbuf; annot start lexbuf }
  | space#'\n' { annot start lexbuf }
  | '\n' { Lexing.new_line lexbuf; annot start lexbuf }
  | eof { error_nest start lexbuf "unclosed annotation" }
  | utf8 { error lexbuf "illegal character" }
=======
  | reserved { unknown lexbuf }
  | utf8 { error lexbuf "malformed operator" }
>>>>>>> 5a6a7fb2
  | _ { error lexbuf "malformed UTF-8 encoding" }

and comment start = parse
  | ";)" { () }
  | "(;" { comment (Lexing.lexeme_start_p lexbuf) lexbuf; comment start lexbuf }
  | '\n' { Lexing.new_line lexbuf; comment start lexbuf }
  | eof { error_nest start lexbuf "unclosed comment" }
  | utf8 { comment start lexbuf }
  | _ { error lexbuf "malformed UTF-8 encoding" }<|MERGE_RESOLUTION|>--- conflicted
+++ resolved
@@ -48,95 +48,7 @@
   done;
   Buffer.contents b
 
-<<<<<<< HEAD
-=======
-let num_type = function
-  | "i32" -> Types.I32Type
-  | "i64" -> Types.I64Type
-  | "f32" -> Types.F32Type
-  | "f64" -> Types.F64Type
-  | _ -> assert false
-
-let vec_type = function
-  | "v128" -> Types.V128Type
-  | _ -> assert false
-
-let intop t i32 i64 =
-  match t with
-  | "i32" -> i32
-  | "i64" -> i64
-  | _ -> assert false
-
-let floatop t f32 f64 =
-  match t with
-  | "f32" -> f32
-  | "f64" -> f64
-  | _ -> assert false
-
-let numop t i32 i64 f32 f64 =
-  match t with
-  | "i32" -> i32
-  | "i64" -> i64
-  | "f32" -> f32
-  | "f64" -> f64
-  | _ -> assert false
-
-let v128op s i8x16 i16x8 i32x4 i64x2 f32x4 f64x2 =
-  match s with
-  | "i8x16" -> i8x16
-  | "i16x8" -> i16x8
-  | "i32x4" -> i32x4
-  | "i64x2" -> i64x2
-  | "f32x4" -> f32x4
-  | "f64x2" -> f64x2
-  | _ -> assert false
-
-let v128intop s i8x16 i16x8 i32x4 i64x2 =
-  match s with
-  | "i8x16" -> i8x16
-  | "i16x8" -> i16x8
-  | "i32x4" -> i32x4
-  | "i64x2" -> i64x2
-  | _ -> assert false
-
-let v128floatop s f32x4 f64x2 =
-  match s with
-  | "f32x4" -> f32x4
-  | "f64x2" -> f64x2
-  | _ -> assert false
-
-let memsz sz m8 m16 m32 =
-  match sz with
-  | "8" -> m8
-  | "16" -> m16
-  | "32" -> m32
-  | _ -> assert false
-
-let ext e s u =
-  match e with
-  | 's' -> s
-  | 'u' -> u
-  | _ -> assert false
-
->>>>>>> 5a6a7fb2
 let opt = Lib.Option.get
-
-let v128_shape = function
-  | "i8x16" -> V128.I8x16 ()
-  | "i16x8" -> V128.I16x8 ()
-  | "i32x4" -> V128.I32x4 ()
-  | "i64x2" -> V128.I64x2 ()
-  | "f32x4" -> V128.F32x4 ()
-  | "f64x2" -> V128.F64x2 ()
-  | _ -> assert false
-
-let only shapes s lexbuf =
-  if not (List.mem s shapes) then
-    unknown lexbuf
-
-let except shapes s lexbuf =
-  if (List.mem s shapes) then
-    unknown lexbuf
 }
 
 let sign = '+' | '-'
@@ -220,13 +132,20 @@
   | '"'character*'\\'_
     { error_nest (Lexing.lexeme_end_p lexbuf) lexbuf "illegal escape" }
 
-<<<<<<< HEAD
   | keyword as s
     { match s with
       | "i32" -> NUM_TYPE Types.I32Type
       | "i64" -> NUM_TYPE Types.I64Type
       | "f32" -> NUM_TYPE Types.F32Type
       | "f64" -> NUM_TYPE Types.F64Type
+      | "v128" -> VEC_TYPE Types.V128Type
+      | "i8x16" -> VEC_SHAPE (V128.I8x16 ())
+      | "i16x8" -> VEC_SHAPE (V128.I16x8 ())
+      | "i32x4" -> VEC_SHAPE (V128.I32x4 ())
+      | "i64x2" -> VEC_SHAPE (V128.I64x2 ())
+      | "f32x4" -> VEC_SHAPE (V128.F32x4 ())
+      | "f64x2" -> VEC_SHAPE (V128.F64x2 ())
+
       | "extern" -> EXTERN
       | "externref" -> EXTERNREF
       | "funcref" -> FUNCREF
@@ -297,6 +216,43 @@
       | "i64.store16" -> LOAD (fun a o -> i64_store16 (opt a 1) o)
       | "i64.store32" -> LOAD (fun a o -> i64_store32 (opt a 2) o)
 
+      | "v128.load" -> VEC_LOAD (fun a o -> v128_load (opt a 4) o)
+      | "v128.store" -> VEC_STORE (fun a o -> v128_store (opt a 4) o)
+      | "v128.load8x8_u" -> VEC_LOAD (fun a o -> v128_load8x8_u (opt a 3) o)
+      | "v128.load8x8_s" -> VEC_LOAD (fun a o -> v128_load8x8_s (opt a 3) o)
+      | "v128.load16x4_u" -> VEC_LOAD (fun a o -> v128_load16x4_u (opt a 3) o)
+      | "v128.load16x4_s" -> VEC_LOAD (fun a o -> v128_load16x4_s (opt a 3) o)
+      | "v128.load32x2_u" -> VEC_LOAD (fun a o -> v128_load32x2_u (opt a 3) o)
+      | "v128.load32x2_s" -> VEC_LOAD (fun a o -> v128_load32x2_s (opt a 3) o)
+      | "v128.load8_splat" ->
+        VEC_LOAD (fun a o -> v128_load8_splat (opt a 0) o)
+      | "v128.load16_splat" ->
+        VEC_LOAD (fun a o -> v128_load16_splat (opt a 1) o)
+      | "v128.load32_splat" ->
+        VEC_LOAD (fun a o -> v128_load32_splat (opt a 2) o)
+      | "v128.load64_splat" ->
+        VEC_LOAD (fun a o -> v128_load64_splat (opt a 3) o)
+      | "v128.load32_zero" ->
+        VEC_LOAD (fun a o -> v128_load32_zero (opt a 2) o)
+      | "v128.load64_zero" ->
+        VEC_LOAD (fun a o -> v128_load64_zero (opt a 3) o)
+      | "v128.load8_lane" ->
+        VEC_LOAD_LANE (fun a o i -> v128_load8_lane (opt a 0) o i)
+      | "v128.load16_lane" ->
+        VEC_LOAD_LANE (fun a o i -> v128_load16_lane (opt a 1) o i)
+      | "v128.load32_lane" ->
+        VEC_LOAD_LANE (fun a o i -> v128_load32_lane (opt a 2) o i)
+      | "v128.load64_lane" ->
+        VEC_LOAD_LANE (fun a o i -> v128_load64_lane (opt a 3) o i)
+      | "v128.store8_lane" ->
+        VEC_STORE_LANE (fun a o i -> v128_store8_lane (opt a 0) o i)
+      | "v128.store16_lane" ->
+        VEC_STORE_LANE (fun a o i -> v128_store16_lane (opt a 1) o i)
+      | "v128.store32_lane" ->
+        VEC_STORE_LANE (fun a o i -> v128_store32_lane (opt a 2) o i)
+      | "v128.store64_lane" ->
+        VEC_STORE_LANE (fun a o i -> v128_store64_lane (opt a 3) o i)
+
       | "i32.const" ->
         CONST (fun s ->
           let n = I32.of_string s.it in i32_const (n @@ s.at), Values.I32 n)
@@ -309,6 +265,11 @@
       | "f64.const" ->
         CONST (fun s ->
           let n = F64.of_string s.it in f64_const (n @@ s.at), Values.F64 n)
+      | "v128.const" ->
+        VEC_CONST
+          (fun shape ss at ->
+            let v = V128.of_strings shape (List.map (fun s -> s.it) ss) in
+            (v128_const (v @@ at), Values.V128 v))
 
       | "ref.null" -> REF_NULL
       | "ref.func" -> REF_FUNC
@@ -459,6 +420,238 @@
       | "i32.reinterpret_f32" -> CONVERT i32_reinterpret_f32
       | "i64.reinterpret_f64" -> CONVERT i64_reinterpret_f64
 
+      | "v128.not" -> VEC_UNARY v128_not
+      | "v128.and" -> VEC_UNARY v128_and
+      | "v128.andnot" -> VEC_UNARY v128_andnot
+      | "v128.or" -> VEC_UNARY v128_or
+      | "v128.xor" -> VEC_UNARY v128_xor
+      | "v128.bitselect" -> VEC_TERNARY v128_bitselect
+      | "v128.any_true" -> VEC_TEST v128_any_true
+
+      | "i8x16.neg" -> VEC_UNARY i8x16_neg
+      | "i16x8.neg" -> VEC_UNARY i16x8_neg
+      | "i32x4.neg" -> VEC_UNARY i32x4_neg
+      | "i64x2.neg" -> VEC_UNARY i64x2_neg
+      | "i8x16.abs" -> VEC_UNARY i8x16_abs
+      | "i16x8.abs" -> VEC_UNARY i16x8_abs
+      | "i32x4.abs" -> VEC_UNARY i32x4_abs
+      | "i64x2.abs" -> VEC_UNARY i64x2_abs
+      | "i8x16.popcnt" -> VEC_UNARY i8x16_popcnt
+      | "i8x16.avgr_u" -> VEC_UNARY i8x16_avgr_u
+      | "i16x8.avgr_u" -> VEC_UNARY i16x8_avgr_u
+
+      | "f32x4.neg" -> VEC_UNARY f32x4_neg
+      | "f64x2.neg" -> VEC_UNARY f64x2_neg
+      | "f32x4.abs" -> VEC_UNARY f32x4_abs
+      | "f64x2.abs" -> VEC_UNARY f64x2_abs
+      | "f32x4.sqrt" -> VEC_UNARY f32x4_sqrt
+      | "f64x2.sqrt" -> VEC_UNARY f64x2_sqrt
+      | "f32x4.ceil" -> VEC_UNARY f32x4_ceil
+      | "f64x2.ceil" -> VEC_UNARY f64x2_ceil
+      | "f32x4.floor" -> VEC_UNARY f32x4_floor
+      | "f64x2.floor" -> VEC_UNARY f64x2_floor
+      | "f32x4.trunc" -> VEC_UNARY f32x4_trunc
+      | "f64x2.trunc" -> VEC_UNARY f64x2_trunc
+      | "f32x4.nearest" -> VEC_UNARY f32x4_nearest
+      | "f64x2.nearest" -> VEC_UNARY f64x2_nearest
+
+      | "i32x4.trunc_sat_f32x4_u" -> VEC_UNARY i32x4_trunc_sat_f32x4_u
+      | "i32x4.trunc_sat_f32x4_s" -> VEC_UNARY i32x4_trunc_sat_f32x4_s
+      | "i32x4.trunc_sat_f64x2_u_zero" ->
+        VEC_UNARY i32x4_trunc_sat_f64x2_u_zero
+      | "i32x4.trunc_sat_f64x2_s_zero" ->
+        VEC_UNARY i32x4_trunc_sat_f64x2_s_zero
+      | "f64x2.promote_low_f32x4" -> VEC_UNARY f64x2_promote_low_f32x4
+      | "f32x4.demote_f64x2_zero" -> VEC_UNARY f32x4_demote_f64x2_zero
+      | "f32x4.convert_i32x4_u" -> VEC_UNARY f32x4_convert_i32x4_u
+      | "f32x4.convert_i32x4_s" -> VEC_UNARY f32x4_convert_i32x4_s
+      | "f64x2.convert_low_i32x4_u" -> VEC_UNARY f64x2_convert_low_i32x4_u
+      | "f64x2.convert_low_i32x4_s" -> VEC_UNARY f64x2_convert_low_i32x4_s
+      | "i16x8.extadd_pairwise_i8x16_u" ->
+        VEC_UNARY i16x8_extadd_pairwise_i8x16_u
+      | "i16x8.extadd_pairwise_i8x16_s" ->
+        VEC_UNARY i16x8_extadd_pairwise_i8x16_s
+      | "i32x4.extadd_pairwise_i16x8_u" ->
+        VEC_UNARY i32x4_extadd_pairwise_i16x8_u
+      | "i32x4.extadd_pairwise_i16x8_s" ->
+        VEC_UNARY i32x4_extadd_pairwise_i16x8_s
+
+      | "i8x16.eq" -> VEC_BINARY i8x16_eq
+      | "i16x8.eq" -> VEC_BINARY i16x8_eq
+      | "i32x4.eq" -> VEC_BINARY i32x4_eq
+      | "i64x2.eq" -> VEC_BINARY i64x2_eq
+      | "i8x16.ne" -> VEC_BINARY i8x16_ne
+      | "i16x8.ne" -> VEC_BINARY i16x8_ne
+      | "i32x4.ne" -> VEC_BINARY i32x4_ne
+      | "i64x2.ne" -> VEC_BINARY i64x2_ne
+      | "i8x16.lt_u" -> VEC_BINARY i8x16_lt_u
+      | "i8x16.lt_s" -> VEC_BINARY i8x16_lt_s
+      | "i16x8.lt_u" -> VEC_BINARY i16x8_lt_u
+      | "i16x8.lt_s" -> VEC_BINARY i16x8_lt_s
+      | "i32x4.lt_u" -> VEC_BINARY i32x4_lt_u
+      | "i32x4.lt_s" -> VEC_BINARY i32x4_lt_s
+      | "i64x2.lt_s" -> VEC_BINARY i64x2_lt_s
+      | "i8x16.le_u" -> VEC_BINARY i8x16_le_u
+      | "i8x16.le_s" -> VEC_BINARY i8x16_le_s
+      | "i16x8.le_u" -> VEC_BINARY i16x8_le_u
+      | "i16x8.le_s" -> VEC_BINARY i16x8_le_s
+      | "i32x4.le_u" -> VEC_BINARY i32x4_le_u
+      | "i32x4.le_s" -> VEC_BINARY i32x4_le_s
+      | "i64x2.le_s" -> VEC_BINARY i64x2_le_s
+      | "i8x16.gt_u" -> VEC_BINARY i8x16_gt_u
+      | "i8x16.gt_s" -> VEC_BINARY i8x16_gt_s
+      | "i16x8.gt_u" -> VEC_BINARY i16x8_gt_u
+      | "i16x8.gt_s" -> VEC_BINARY i16x8_gt_s
+      | "i32x4.gt_u" -> VEC_BINARY i32x4_gt_u
+      | "i32x4.gt_s" -> VEC_BINARY i32x4_gt_s
+      | "i64x2.gt_s" -> VEC_BINARY i64x2_gt_s
+      | "i8x16.ge_u" -> VEC_BINARY i8x16_ge_u
+      | "i8x16.ge_s" -> VEC_BINARY i8x16_ge_s
+      | "i16x8.ge_u" -> VEC_BINARY i16x8_ge_u
+      | "i16x8.ge_s" -> VEC_BINARY i16x8_ge_s
+      | "i32x4.ge_u" -> VEC_BINARY i32x4_ge_u
+      | "i32x4.ge_s" -> VEC_BINARY i32x4_ge_s
+      | "i64x2.ge_s" -> VEC_BINARY i64x2_ge_s
+
+      | "f32x4.eq" -> VEC_BINARY f32x4_eq
+      | "f64x2.eq" -> VEC_BINARY f64x2_eq
+      | "f32x4.ne" -> VEC_BINARY f32x4_ne
+      | "f64x2.ne" -> VEC_BINARY f64x2_ne
+      | "f32x4.lt" -> VEC_BINARY f32x4_lt
+      | "f64x2.lt" -> VEC_BINARY f64x2_lt
+      | "f32x4.le" -> VEC_BINARY f32x4_le
+      | "f64x2.le" -> VEC_BINARY f64x2_le
+      | "f32x4.gt" -> VEC_BINARY f32x4_gt
+      | "f64x2.gt" -> VEC_BINARY f64x2_gt
+      | "f32x4.ge" -> VEC_BINARY f32x4_ge
+      | "f64x2.ge" -> VEC_BINARY f64x2_ge
+      | "i8x16.swizzle" -> VEC_BINARY i8x16_swizzle
+
+      | "i8x16.add" -> VEC_BINARY i8x16_add
+      | "i16x8.add" -> VEC_BINARY i16x8_add
+      | "i32x4.add" -> VEC_BINARY i32x4_add
+      | "i64x2.add" -> VEC_BINARY i64x2_add
+      | "i8x16.sub" -> VEC_BINARY i8x16_sub
+      | "i16x8.sub" -> VEC_BINARY i16x8_sub
+      | "i32x4.sub" -> VEC_BINARY i32x4_sub
+      | "i64x2.sub" -> VEC_BINARY i64x2_sub
+      | "i16x8.mul" -> VEC_BINARY i16x8_mul
+      | "i32x4.mul" -> VEC_BINARY i32x4_mul
+      | "i64x2.mul" -> VEC_BINARY i64x2_mul
+      | "i8x16.add_sat_u" -> VEC_BINARY i8x16_add_sat_u
+      | "i8x16.add_sat_s" -> VEC_BINARY i8x16_add_sat_s
+      | "i16x8.add_sat_u" -> VEC_BINARY i16x8_add_sat_u
+      | "i16x8.add_sat_s" -> VEC_BINARY i16x8_add_sat_s
+      | "i8x16.sub_sat_u" -> VEC_BINARY i8x16_sub_sat_u
+      | "i8x16.sub_sat_s" -> VEC_BINARY i8x16_sub_sat_s
+      | "i16x8.sub_sat_u" -> VEC_BINARY i16x8_sub_sat_u
+      | "i16x8.sub_sat_s" -> VEC_BINARY i16x8_sub_sat_s
+      | "i32x4.dot_i16x8_s" -> VEC_BINARY i32x4_dot_i16x8_s
+
+      | "i8x16.min_u" -> VEC_BINARY i8x16_min_u
+      | "i16x8.min_u" -> VEC_BINARY i16x8_min_u
+      | "i32x4.min_u" -> VEC_BINARY i32x4_min_u
+      | "i8x16.min_s" -> VEC_BINARY i8x16_min_s
+      | "i16x8.min_s" -> VEC_BINARY i16x8_min_s
+      | "i32x4.min_s" -> VEC_BINARY i32x4_min_s
+      | "i8x16.max_u" -> VEC_BINARY i8x16_max_u
+      | "i16x8.max_u" -> VEC_BINARY i16x8_max_u
+      | "i32x4.max_u" -> VEC_BINARY i32x4_max_u
+      | "i8x16.max_s" -> VEC_BINARY i8x16_max_s
+      | "i16x8.max_s" -> VEC_BINARY i16x8_max_s
+      | "i32x4.max_s" -> VEC_BINARY i32x4_max_s
+
+      | "f32x4.add" -> VEC_BINARY f32x4_add
+      | "f64x2.add" -> VEC_BINARY f64x2_add
+      | "f32x4.sub" -> VEC_BINARY f32x4_sub
+      | "f64x2.sub" -> VEC_BINARY f64x2_sub
+      | "f32x4.mul" -> VEC_BINARY f32x4_mul
+      | "f64x2.mul" -> VEC_BINARY f64x2_mul
+      | "f32x4.div" -> VEC_BINARY f32x4_div
+      | "f64x2.div" -> VEC_BINARY f64x2_div
+
+      | "f32x4.min" -> VEC_BINARY f32x4_min
+      | "f64x2.min" -> VEC_BINARY f64x2_min
+      | "f32x4.max" -> VEC_BINARY f32x4_max
+      | "f64x2.max" -> VEC_BINARY f64x2_max
+      | "f32x4.pmin" -> VEC_BINARY f32x4_pmin
+      | "f64x2.pmin" -> VEC_BINARY f64x2_pmin
+      | "f32x4.pmax" -> VEC_BINARY f32x4_pmax
+      | "f64x2.pmax" -> VEC_BINARY f64x2_pmax
+
+      | "i16x8.q15mulr_sat_s" -> VEC_BINARY i16x8_q15mulr_sat_s
+      | "i8x16.narrow_i16x8_u" -> VEC_BINARY i8x16_narrow_i16x8_u
+      | "i8x16.narrow_i16x8_s" -> VEC_BINARY i8x16_narrow_i16x8_s
+      | "i16x8.narrow_i32x4_u" -> VEC_BINARY i16x8_narrow_i32x4_u
+      | "i16x8.narrow_i32x4_s" -> VEC_BINARY i16x8_narrow_i32x4_s
+      | "i16x8.extend_low_i8x16_u" -> VEC_UNARY i16x8_extend_low_i8x16_u
+      | "i16x8.extend_low_i8x16_s" -> VEC_UNARY i16x8_extend_low_i8x16_s
+      | "i16x8.extend_high_i8x16_u" -> VEC_UNARY i16x8_extend_high_i8x16_u
+      | "i16x8.extend_high_i8x16_s" -> VEC_UNARY i16x8_extend_high_i8x16_s
+      | "i32x4.extend_low_i16x8_u" -> VEC_UNARY i32x4_extend_low_i16x8_u
+      | "i32x4.extend_low_i16x8_s" -> VEC_UNARY i32x4_extend_low_i16x8_s
+      | "i32x4.extend_high_i16x8_u" -> VEC_UNARY i32x4_extend_high_i16x8_u
+      | "i32x4.extend_high_i16x8_s" -> VEC_UNARY i32x4_extend_high_i16x8_s
+      | "i64x2.extend_low_i32x4_u" -> VEC_UNARY i64x2_extend_low_i32x4_u
+      | "i64x2.extend_low_i32x4_s" -> VEC_UNARY i64x2_extend_low_i32x4_s
+      | "i64x2.extend_high_i32x4_u" -> VEC_UNARY i64x2_extend_high_i32x4_u
+      | "i64x2.extend_high_i32x4_s" -> VEC_UNARY i64x2_extend_high_i32x4_s
+      | "i16x8.extmul_low_i8x16_u" -> VEC_UNARY i16x8_extmul_low_i8x16_u
+      | "i16x8.extmul_low_i8x16_s" -> VEC_UNARY i16x8_extmul_low_i8x16_s
+      | "i16x8.extmul_high_i8x16_u" -> VEC_UNARY i16x8_extmul_high_i8x16_u
+      | "i16x8.extmul_high_i8x16_s" -> VEC_UNARY i16x8_extmul_high_i8x16_s
+      | "i32x4.extmul_low_i16x8_u" -> VEC_UNARY i32x4_extmul_low_i16x8_u
+      | "i32x4.extmul_low_i16x8_s" -> VEC_UNARY i32x4_extmul_low_i16x8_s
+      | "i32x4.extmul_high_i16x8_u" -> VEC_UNARY i32x4_extmul_high_i16x8_u
+      | "i32x4.extmul_high_i16x8_s" -> VEC_UNARY i32x4_extmul_high_i16x8_s
+      | "i64x2.extmul_low_i32x4_u" -> VEC_UNARY i64x2_extmul_low_i32x4_u
+      | "i64x2.extmul_low_i32x4_s" -> VEC_UNARY i64x2_extmul_low_i32x4_s
+      | "i64x2.extmul_high_i32x4_u" -> VEC_UNARY i64x2_extmul_high_i32x4_u
+      | "i64x2.extmul_high_i32x4_s" -> VEC_UNARY i64x2_extmul_high_i32x4_s
+
+      | "i8x16.all_true" -> VEC_TEST i8x16_all_true
+      | "i16x8.all_true" -> VEC_TEST i16x8_all_true
+      | "i32x4.all_true" -> VEC_TEST i32x4_all_true
+      | "i64x2.all_true" -> VEC_TEST i64x2_all_true
+      | "i8x16.bitmask" -> VEC_BITMASK i8x16_bitmask
+      | "i16x8.bitmask" -> VEC_BITMASK i16x8_bitmask
+      | "i32x4.bitmask" -> VEC_BITMASK i32x4_bitmask
+      | "i64x2.bitmask" -> VEC_BITMASK i64x2_bitmask
+      | "i8x16.shl" -> VEC_SHIFT i8x16_shl
+      | "i16x8.shl" -> VEC_SHIFT i16x8_shl
+      | "i32x4.shl" -> VEC_SHIFT i32x4_shl
+      | "i64x2.shl" -> VEC_SHIFT i64x2_shl
+      | "i8x16.shr_u" -> VEC_SHIFT i8x16_shr_u
+      | "i8x16.shr_s" -> VEC_SHIFT i8x16_shr_s
+      | "i16x8.shr_u" -> VEC_SHIFT i16x8_shr_u
+      | "i16x8.shr_s" -> VEC_SHIFT i16x8_shr_s
+      | "i32x4.shr_u" -> VEC_SHIFT i32x4_shr_u
+      | "i32x4.shr_s" -> VEC_SHIFT i32x4_shr_s
+      | "i64x2.shr_u" -> VEC_SHIFT i64x2_shr_u
+      | "i64x2.shr_s" -> VEC_SHIFT i64x2_shr_s
+      | "i8x16.shuffle" -> VEC_SHUFFLE
+
+      | "i8x16.splat" -> VEC_SPLAT i8x16_splat
+      | "i16x8.splat" -> VEC_SPLAT i16x8_splat
+      | "i32x4.splat" -> VEC_SPLAT i32x4_splat
+      | "i64x2.splat" -> VEC_SPLAT i64x2_splat
+      | "f32x4.splat" -> VEC_SPLAT f32x4_splat
+      | "f64x2.splat" -> VEC_SPLAT f64x2_splat
+      | "i8x16.extract_lane_u" -> VEC_EXTRACT i8x16_extract_lane_u
+      | "i8x16.extract_lane_s" -> VEC_EXTRACT i8x16_extract_lane_s
+      | "i16x8.extract_lane_u" -> VEC_EXTRACT i16x8_extract_lane_u
+      | "i16x8.extract_lane_s" -> VEC_EXTRACT i16x8_extract_lane_s
+      | "i32x4.extract_lane" -> VEC_EXTRACT i32x4_extract_lane
+      | "i64x2.extract_lane" -> VEC_EXTRACT i64x2_extract_lane
+      | "f32x4.extract_lane" -> VEC_EXTRACT f32x4_extract_lane
+      | "f64x2.extract_lane" -> VEC_EXTRACT f64x2_extract_lane
+      | "i8x16.replace_lane" -> VEC_REPLACE i8x16_replace_lane
+      | "i16x8.replace_lane" -> VEC_REPLACE i16x8_replace_lane
+      | "i32x4.replace_lane" -> VEC_REPLACE i32x4_replace_lane
+      | "i64x2.replace_lane" -> VEC_REPLACE i64x2_replace_lane
+      | "f32x4.replace_lane" -> VEC_REPLACE f32x4_replace_lane
+      | "f64x2.replace_lane" -> VEC_REPLACE f64x2_replace_lane
+
       | "type" -> TYPE
       | "func" -> FUNC
       | "param" -> PARAM
@@ -495,480 +688,16 @@
       | "input" -> INPUT
       | "output" -> OUTPUT
 
-      | _ -> error lexbuf "unknown operator"
+      | _ -> unknown lexbuf
     }
-=======
-  | "extern" { EXTERN }
-  | "externref" { EXTERNREF }
-  | "funcref" { FUNCREF }
-  | nxx as t { NUM_TYPE (num_type t) }
-  | vxxx as t { VEC_TYPE (vec_type t) }
-  | "mut" { MUT }
-
-  | v128_shape as s { VEC_SHAPE (v128_shape s) }
-
-  | (nxx as t)".const"
-    { let open Source in
-      CONST (numop t
-        (fun s -> let n = I32.of_string s.it in
-          i32_const (n @@ s.at), Values.I32 n)
-        (fun s -> let n = I64.of_string s.it in
-          i64_const (n @@ s.at), Values.I64 n)
-        (fun s -> let n = F32.of_string s.it in
-          f32_const (n @@ s.at), Values.F32 n)
-        (fun s -> let n = F64.of_string s.it in
-          f64_const (n @@ s.at), Values.F64 n))
-    }
-  | vxxx".const"
-    { let open Source in
-      VEC_CONST
-        (fun shape ss at ->
-          let v = V128.of_strings shape (List.map (fun s -> s.it) ss) in
-          (v128_const (v @@ at), Values.V128 v))
-    }
-  | "ref.null" { REF_NULL }
-  | "ref.func" { REF_FUNC }
-  | "ref.extern" { REF_EXTERN }
-  | "ref.is_null" { REF_IS_NULL }
-
-  | "nop" { NOP }
-  | "unreachable" { UNREACHABLE }
-  | "drop" { DROP }
-  | "block" { BLOCK }
-  | "loop" { LOOP }
-  | "end" { END }
-  | "br" { BR }
-  | "br_if" { BR_IF }
-  | "br_table" { BR_TABLE }
-  | "return" { RETURN }
-  | "if" { IF }
-  | "then" { THEN }
-  | "else" { ELSE }
-  | "select" { SELECT }
-  | "call" { CALL }
-  | "call_indirect" { CALL_INDIRECT }
-
-  | "local.get" { LOCAL_GET }
-  | "local.set" { LOCAL_SET }
-  | "local.tee" { LOCAL_TEE }
-  | "global.get" { GLOBAL_GET }
-  | "global.set" { GLOBAL_SET }
-
-  | "table.get" { TABLE_GET }
-  | "table.set" { TABLE_SET }
-  | "table.size" { TABLE_SIZE }
-  | "table.grow" { TABLE_GROW }
-  | "table.fill" { TABLE_FILL }
-  | "table.copy" { TABLE_COPY }
-  | "table.init" { TABLE_INIT }
-  | "elem.drop" { ELEM_DROP }
-
-  | "memory.size" { MEMORY_SIZE }
-  | "memory.grow" { MEMORY_GROW }
-  | "memory.fill" { MEMORY_FILL }
-  | "memory.copy" { MEMORY_COPY }
-  | "memory.init" { MEMORY_INIT }
-  | "data.drop" { DATA_DROP }
-
-  | (nxx as t)".load"
-    { LOAD (fun a o ->
-        numop t (i32_load (opt a 2)) (i64_load (opt a 3))
-                (f32_load (opt a 2)) (f64_load (opt a 3)) o) }
-  | (nxx as t)".store"
-    { STORE (fun a o ->
-        numop t (i32_store (opt a 2)) (i64_store (opt a 3))
-                (f32_store (opt a 2)) (f64_store (opt a 3)) o) }
-  | (ixx as t)".load"(mem_size as sz)"_"(sign as s)
-    { if t = "i32" && sz = "32" then unknown lexbuf;
-      LOAD (fun a o ->
-        intop t
-          (memsz sz
-            (ext s i32_load8_s i32_load8_u (opt a 0))
-            (ext s i32_load16_s i32_load16_u (opt a 1))
-            (fun _ -> unreachable) o)
-          (memsz sz
-            (ext s i64_load8_s i64_load8_u (opt a 0))
-            (ext s i64_load16_s i64_load16_u (opt a 1))
-            (ext s i64_load32_s i64_load32_u (opt a 2)) o)) }
-  | (ixx as t)".store"(mem_size as sz)
-    { if t = "i32" && sz = "32" then unknown lexbuf;
-      STORE (fun a o ->
-        intop t
-          (memsz sz
-            (i32_store8 (opt a 0))
-            (i32_store16 (opt a 1))
-            (fun _ -> unreachable) o)
-          (memsz sz
-            (i64_store8 (opt a 0))
-            (i64_store16 (opt a 1))
-            (i64_store32 (opt a 2)) o)) }
-  | "v128.load"
-    { VEC_LOAD (fun a o -> (v128_load (opt a 4)) o) }
-  | "v128.store"
-    { VEC_STORE (fun a o -> (v128_store (opt a 4)) o) }
-  | "v128.load8x8_"(sign as s)
-    { VEC_LOAD (fun a o -> (ext s v128_load8x8_s v128_load8x8_u (opt a 3)) o) }
-  | "v128.load16x4_"(sign as s)
-    { VEC_LOAD (fun a o -> (ext s v128_load16x4_s v128_load16x4_u (opt a 3)) o) }
-  | "v128.load32x2_"(sign as s)
-    { VEC_LOAD (fun a o -> (ext s v128_load32x2_s v128_load32x2_u (opt a 3)) o) }
-  | "v128.load8_splat"
-    { VEC_LOAD (fun a o -> (v128_load8_splat (opt a 0)) o) }
-  | "v128.load16_splat"
-    { VEC_LOAD (fun a o -> (v128_load16_splat (opt a 1)) o) }
-  | "v128.load32_splat"
-    { VEC_LOAD (fun a o -> (v128_load32_splat (opt a 2)) o) }
-  | "v128.load64_splat"
-    { VEC_LOAD (fun a o -> (v128_load64_splat (opt a 3)) o) }
-  | "v128.load32_zero"
-    { VEC_LOAD (fun a o -> (v128_load32_zero (opt a 2)) o) }
-  | "v128.load64_zero"
-    { VEC_LOAD (fun a o -> (v128_load64_zero (opt a 3)) o) }
-  | "v128.load8_lane"
-    { VEC_LOAD_LANE (fun a o i -> (v128_load8_lane (opt a 0)) o i) }
-  | "v128.load16_lane"
-    { VEC_LOAD_LANE (fun a o i -> (v128_load16_lane (opt a 1)) o i) }
-  | "v128.load32_lane"
-    { VEC_LOAD_LANE (fun a o i -> (v128_load32_lane (opt a 2)) o i) }
-  | "v128.load64_lane"
-    { VEC_LOAD_LANE (fun a o i -> (v128_load64_lane (opt a 3)) o i) }
-  | "v128.store8_lane"
-    { VEC_STORE_LANE (fun a o i -> (v128_store8_lane (opt a 0)) o i) }
-  | "v128.store16_lane"
-    { VEC_STORE_LANE (fun a o i -> (v128_store16_lane (opt a 1)) o i) }
-  | "v128.store32_lane"
-    { VEC_STORE_LANE (fun a o i -> (v128_store32_lane (opt a 2)) o i) }
-  | "v128.store64_lane"
-    { VEC_STORE_LANE (fun a o i -> (v128_store64_lane (opt a 3)) o i) }
->>>>>>> 5a6a7fb2
 
   | "offset="(nat as s) { OFFSET_EQ_NAT s }
   | "align="(nat as s) { ALIGN_EQ_NAT s }
 
-<<<<<<< HEAD
   | id as s { VAR s }
 
   | "(@"name { annot (Lexing.lexeme_start_p lexbuf) lexbuf; token lexbuf }
   | "(@" { error lexbuf "malformed annotation id" }
-=======
-  | (ixx as t)".clz" { UNARY (intop t i32_clz i64_clz) }
-  | (ixx as t)".ctz" { UNARY (intop t i32_ctz i64_ctz) }
-  | (ixx as t)".popcnt" { UNARY (intop t i32_popcnt i64_popcnt) }
-  | (ixx as t)".extend8_s" { UNARY (intop t i32_extend8_s i64_extend8_s) }
-  | (ixx as t)".extend16_s" { UNARY (intop t i32_extend16_s i64_extend16_s) }
-  | "i64.extend32_s" { UNARY i64_extend32_s }
-  | (fxx as t)".neg" { UNARY (floatop t f32_neg f64_neg) }
-  | (fxx as t)".abs" { UNARY (floatop t f32_abs f64_abs) }
-  | (fxx as t)".sqrt" { UNARY (floatop t f32_sqrt f64_sqrt) }
-  | (fxx as t)".ceil" { UNARY (floatop t f32_ceil f64_ceil) }
-  | (fxx as t)".floor" { UNARY (floatop t f32_floor f64_floor) }
-  | (fxx as t)".trunc" { UNARY (floatop t f32_trunc f64_trunc) }
-  | (fxx as t)".nearest" { UNARY (floatop t f32_nearest f64_nearest) }
-
-  | (ixx as t)".add" { BINARY (intop t i32_add i64_add) }
-  | (ixx as t)".sub" { BINARY (intop t i32_sub i64_sub) }
-  | (ixx as t)".mul" { BINARY (intop t i32_mul i64_mul) }
-  | (ixx as t)".div_s" { BINARY (intop t i32_div_s i64_div_s) }
-  | (ixx as t)".div_u" { BINARY (intop t i32_div_u i64_div_u) }
-  | (ixx as t)".rem_s" { BINARY (intop t i32_rem_s i64_rem_s) }
-  | (ixx as t)".rem_u" { BINARY (intop t i32_rem_u i64_rem_u) }
-  | (ixx as t)".and" { BINARY (intop t i32_and i64_and) }
-  | (ixx as t)".or" { BINARY (intop t i32_or i64_or) }
-  | (ixx as t)".xor" { BINARY (intop t i32_xor i64_xor) }
-  | (ixx as t)".shl" { BINARY (intop t i32_shl i64_shl) }
-  | (ixx as t)".shr_s" { BINARY (intop t i32_shr_s i64_shr_s) }
-  | (ixx as t)".shr_u" { BINARY (intop t i32_shr_u i64_shr_u) }
-  | (ixx as t)".rotl" { BINARY (intop t i32_rotl i64_rotl) }
-  | (ixx as t)".rotr" { BINARY (intop t i32_rotr i64_rotr) }
-  | (fxx as t)".add" { BINARY (floatop t f32_add f64_add) }
-  | (fxx as t)".sub" { BINARY (floatop t f32_sub f64_sub) }
-  | (fxx as t)".mul" { BINARY (floatop t f32_mul f64_mul) }
-  | (fxx as t)".div" { BINARY (floatop t f32_div f64_div) }
-  | (fxx as t)".min" { BINARY (floatop t f32_min f64_min) }
-  | (fxx as t)".max" { BINARY (floatop t f32_max f64_max) }
-  | (fxx as t)".copysign" { BINARY (floatop t f32_copysign f64_copysign) }
-
-  | (ixx as t)".eqz" { TEST (intop t i32_eqz i64_eqz) }
-
-  | (ixx as t)".eq" { COMPARE (intop t i32_eq i64_eq) }
-  | (ixx as t)".ne" { COMPARE (intop t i32_ne i64_ne) }
-  | (ixx as t)".lt_s" { COMPARE (intop t i32_lt_s i64_lt_s) }
-  | (ixx as t)".lt_u" { COMPARE (intop t i32_lt_u i64_lt_u) }
-  | (ixx as t)".le_s" { COMPARE (intop t i32_le_s i64_le_s) }
-  | (ixx as t)".le_u" { COMPARE (intop t i32_le_u i64_le_u) }
-  | (ixx as t)".gt_s" { COMPARE (intop t i32_gt_s i64_gt_s) }
-  | (ixx as t)".gt_u" { COMPARE (intop t i32_gt_u i64_gt_u) }
-  | (ixx as t)".ge_s" { COMPARE (intop t i32_ge_s i64_ge_s) }
-  | (ixx as t)".ge_u" { COMPARE (intop t i32_ge_u i64_ge_u) }
-  | (fxx as t)".eq" { COMPARE (floatop t f32_eq f64_eq) }
-  | (fxx as t)".ne" { COMPARE (floatop t f32_ne f64_ne) }
-  | (fxx as t)".lt" { COMPARE (floatop t f32_lt f64_lt) }
-  | (fxx as t)".le" { COMPARE (floatop t f32_le f64_le) }
-  | (fxx as t)".gt" { COMPARE (floatop t f32_gt f64_gt) }
-  | (fxx as t)".ge" { COMPARE (floatop t f32_ge f64_ge) }
-
-  | "i32.wrap_i64" { CONVERT i32_wrap_i64 }
-  | "i64.extend_i32_s" { CONVERT i64_extend_i32_s }
-  | "i64.extend_i32_u" { CONVERT i64_extend_i32_u }
-  | "f32.demote_f64" { CONVERT f32_demote_f64 }
-  | "f64.promote_f32" { CONVERT f64_promote_f32 }
-  | (ixx as t)".trunc_f32_s"
-    { CONVERT (intop t i32_trunc_f32_s i64_trunc_f32_s) }
-  | (ixx as t)".trunc_f32_u"
-    { CONVERT (intop t i32_trunc_f32_u i64_trunc_f32_u) }
-  | (ixx as t)".trunc_f64_s"
-    { CONVERT (intop t i32_trunc_f64_s i64_trunc_f64_s) }
-  | (ixx as t)".trunc_f64_u"
-    { CONVERT (intop t i32_trunc_f64_u i64_trunc_f64_u) }
-  | (ixx as t)".trunc_sat_f32_s"
-    { CONVERT (intop t i32_trunc_sat_f32_s i64_trunc_sat_f32_s) }
-  | (ixx as t)".trunc_sat_f32_u"
-    { CONVERT (intop t i32_trunc_sat_f32_u i64_trunc_sat_f32_u) }
-  | (ixx as t)".trunc_sat_f64_s"
-    { CONVERT (intop t i32_trunc_sat_f64_s i64_trunc_sat_f64_s) }
-  | (ixx as t)".trunc_sat_f64_u"
-    { CONVERT (intop t i32_trunc_sat_f64_u i64_trunc_sat_f64_u) }
-  | (fxx as t)".convert_i32_s"
-    { CONVERT (floatop t f32_convert_i32_s f64_convert_i32_s) }
-  | (fxx as t)".convert_i32_u"
-    { CONVERT (floatop t f32_convert_i32_u f64_convert_i32_u) }
-  | (fxx as t)".convert_i64_s"
-    { CONVERT (floatop t f32_convert_i64_s f64_convert_i64_s) }
-  | (fxx as t)".convert_i64_u"
-    { CONVERT (floatop t f32_convert_i64_u f64_convert_i64_u) }
-  | "f32.reinterpret_i32" { CONVERT f32_reinterpret_i32 }
-  | "f64.reinterpret_i64" { CONVERT f64_reinterpret_i64 }
-  | "i32.reinterpret_f32" { CONVERT i32_reinterpret_f32 }
-  | "i64.reinterpret_f64" { CONVERT i64_reinterpret_f64 }
-
-  | "type" { TYPE }
-  | "func" { FUNC }
-  | "start" { START }
-  | "param" { PARAM }
-  | "result" { RESULT }
-  | "local" { LOCAL }
-  | "global" { GLOBAL }
-  | "table" { TABLE }
-  | "memory" { MEMORY }
-  | "elem" { ELEM }
-  | "data" { DATA }
-  | "declare" { DECLARE }
-  | "offset" { OFFSET }
-  | "item" { ITEM }
-  | "import" { IMPORT }
-  | "export" { EXPORT }
-
-  | "module" { MODULE }
-  | "binary" { BIN }
-  | "quote" { QUOTE }
-
-  | "script" { SCRIPT }
-  | "register" { REGISTER }
-  | "invoke" { INVOKE }
-  | "get" { GET }
-  | "assert_malformed" { ASSERT_MALFORMED }
-  | "assert_invalid" { ASSERT_INVALID }
-  | "assert_unlinkable" { ASSERT_UNLINKABLE }
-  | "assert_return" { ASSERT_RETURN }
-  | "assert_trap" { ASSERT_TRAP }
-  | "assert_exhaustion" { ASSERT_EXHAUSTION }
-  | "nan:canonical" { NAN Script.CanonicalNan }
-  | "nan:arithmetic" { NAN Script.ArithmeticNan }
-  | "input" { INPUT }
-  | "output" { OUTPUT }
-
-  | vxxx".not" { VEC_UNARY v128_not }
-  | vxxx".and" { VEC_UNARY v128_and }
-  | vxxx".andnot" { VEC_UNARY v128_andnot }
-  | vxxx".or" { VEC_UNARY v128_or }
-  | vxxx".xor" { VEC_UNARY v128_xor }
-  | vxxx".bitselect" { VEC_TERNARY v128_bitselect }
-  | vxxx".any_true" { VEC_TEST (v128_any_true) }
-
-  | (v128_shape as s)".neg"
-    { VEC_UNARY
-        (v128op s i8x16_neg i16x8_neg i32x4_neg i64x2_neg f32x4_neg f64x2_neg) }
-  | (v128_float_shape as s)".sqrt"
-    { VEC_UNARY (v128floatop s f32x4_sqrt f64x2_sqrt) }
-  | (v128_float_shape as s)".ceil"
-    { VEC_UNARY (v128floatop s f32x4_ceil f64x2_ceil) }
-  | (v128_float_shape as s)".floor"
-    { VEC_UNARY (v128floatop s f32x4_floor f64x2_floor) }
-  | (v128_float_shape as s)".trunc"
-    { VEC_UNARY (v128floatop s f32x4_trunc f64x2_trunc) }
-  | (v128_float_shape as s)".nearest"
-    { VEC_UNARY (v128floatop s f32x4_nearest f64x2_nearest) }
-  | (v128_shape as s)".abs"
-    { VEC_UNARY
-        (v128op s i8x16_abs i16x8_abs i32x4_abs i64x2_abs f32x4_abs f64x2_abs) }
-  | "i8x16.popcnt" { VEC_UNARY i8x16_popcnt }
-  | (v128_int_shape as s)".avgr_u"
-    { only ["i8x16"; "i16x8"] s lexbuf;
-      VEC_UNARY (v128intop s i8x16_avgr_u i16x8_avgr_u unreachable unreachable) }
-  | "i32x4.trunc_sat_f32x4_"(sign as s)
-    { VEC_UNARY (ext s i32x4_trunc_sat_f32x4_s i32x4_trunc_sat_f32x4_u) }
-  | "i32x4.trunc_sat_f64x2_"(sign as s)"_zero"
-    { VEC_UNARY (ext s i32x4_trunc_sat_f64x2_s_zero i32x4_trunc_sat_f64x2_u_zero) }
-  | "f64x2.promote_low_f32x4"
-    { VEC_UNARY f64x2_promote_low_f32x4 }
-  | "f32x4.demote_f64x2_zero"
-    { VEC_UNARY f32x4_demote_f64x2_zero }
-  | "f32x4.convert_i32x4_"(sign as s)
-    { VEC_UNARY (ext s f32x4_convert_i32x4_s f32x4_convert_i32x4_u) }
-  | "f64x2.convert_low_i32x4_"(sign as s)
-    { VEC_UNARY (ext s f64x2_convert_low_i32x4_s f64x2_convert_low_i32x4_u) }
-  | "i16x8.extadd_pairwise_i8x16_"(sign as s)
-    { VEC_UNARY (ext s i16x8_extadd_pairwise_i8x16_s i16x8_extadd_pairwise_i8x16_u) }
-  | "i32x4.extadd_pairwise_i16x8_"(sign as s)
-    { VEC_UNARY (ext s i32x4_extadd_pairwise_i16x8_s i32x4_extadd_pairwise_i16x8_u) }
-
-  | (v128_shape as s)".eq"
-    { VEC_BINARY (v128op s i8x16_eq i16x8_eq i32x4_eq i64x2_eq f32x4_eq f64x2_eq) }
-  | (v128_shape as s)".ne"
-    { VEC_BINARY (v128op s i8x16_ne i16x8_ne i32x4_ne i64x2_ne f32x4_ne f64x2_ne) }
-  | (v128_int_shape as s)".lt_s"
-    { VEC_BINARY (v128intop s i8x16_lt_s i16x8_lt_s i32x4_lt_s i64x2_lt_s) }
-  | (v128_int_shape as s)".lt_u"
-    { except ["i64x2"] s lexbuf;
-      VEC_BINARY (v128intop s i8x16_lt_u i16x8_lt_u i32x4_lt_u unreachable) }
-  | (v128_int_shape as s)".le_s"
-    { VEC_BINARY (v128intop s i8x16_le_s i16x8_le_s i32x4_le_s i64x2_le_s) }
-  | (v128_int_shape as s)".le_u"
-    { except ["i64x2"] s lexbuf;
-      VEC_BINARY (v128intop s i8x16_le_u i16x8_le_u i32x4_le_u unreachable) }
-  | (v128_int_shape as s)".gt_s"
-    { VEC_BINARY (v128intop s i8x16_gt_s i16x8_gt_s i32x4_gt_s i64x2_gt_s) }
-  | (v128_int_shape as s)".gt_u"
-    { except ["i64x2"] s lexbuf;
-      VEC_BINARY (v128intop s i8x16_gt_u i16x8_gt_u i32x4_gt_u unreachable) }
-  | (v128_int_shape as s)".ge_s"
-    { VEC_BINARY (v128intop s i8x16_ge_s i16x8_ge_s i32x4_ge_s i64x2_ge_s) }
-  | (v128_int_shape as s)".ge_u"
-    { except ["i64x2"] s lexbuf;
-      VEC_BINARY (v128intop s i8x16_ge_u i16x8_ge_u i32x4_ge_u unreachable) }
-  | (v128_float_shape as s)".lt" { VEC_BINARY (v128floatop s f32x4_lt f64x2_lt) }
-  | (v128_float_shape as s)".le" { VEC_BINARY (v128floatop s f32x4_le f64x2_le) }
-  | (v128_float_shape as s)".gt" { VEC_BINARY (v128floatop s f32x4_gt f64x2_gt) }
-  | (v128_float_shape as s)".ge" { VEC_BINARY (v128floatop s f32x4_ge f64x2_ge) }
-  | "i8x16.swizzle" { VEC_BINARY i8x16_swizzle }
-
-  | (v128_shape as s)".add"
-    { VEC_BINARY
-        (v128op s i8x16_add i16x8_add i32x4_add i64x2_add f32x4_add f64x2_add) }
-  | (v128_shape as s)".sub"
-    { VEC_BINARY
-        (v128op s i8x16_sub i16x8_sub i32x4_sub i64x2_sub f32x4_sub f64x2_sub) }
-  | (v128_shape as s)".min_s"
-    { only ["i8x16"; "i16x8"; "i32x4"] s lexbuf;
-      VEC_BINARY
-        (v128op s i8x16_min_s i16x8_min_s i32x4_min_s unreachable
-                  unreachable unreachable) }
-  | (v128_shape as s)".min_u"
-    { only ["i8x16"; "i16x8"; "i32x4"] s lexbuf;
-      VEC_BINARY
-        (v128op s i8x16_min_u i16x8_min_u i32x4_min_u unreachable
-                  unreachable unreachable) }
-  | (v128_shape as s)".max_s"
-    { only ["i8x16"; "i16x8"; "i32x4"] s lexbuf;
-      VEC_BINARY
-        (v128op s i8x16_max_s i16x8_max_s i32x4_max_s unreachable
-                  unreachable unreachable) }
-  | (v128_shape as s)".max_u"
-    { only ["i8x16"; "i16x8"; "i32x4"] s lexbuf;
-      VEC_BINARY
-        (v128op s i8x16_max_u i16x8_max_u i32x4_max_u unreachable
-                  unreachable unreachable) }
-  | (v128_shape as s)".mul"
-    { only ["i16x8"; "i32x4"; "i64x2"; "f32x4"; "f64x2"] s lexbuf;
-      VEC_BINARY
-        (v128op s unreachable i16x8_mul i32x4_mul i64x2_mul f32x4_mul f64x2_mul) }
-  | (v128_float_shape as s)".div"
-    { VEC_BINARY (v128floatop s f32x4_div f64x2_div) }
-  | (v128_float_shape as s)".min"
-    { VEC_BINARY (v128floatop s f32x4_min f64x2_min) }
-  | (v128_float_shape as s)".max"
-    { VEC_BINARY (v128floatop s f32x4_max f64x2_max) }
-  | (v128_float_shape as s)".pmin"
-    { VEC_BINARY (v128floatop s f32x4_pmin f64x2_pmin) }
-  | (v128_float_shape as s)".pmax"
-    { VEC_BINARY (v128floatop s f32x4_pmax f64x2_pmax) }
-  | "i8x16.add_sat_"(sign as s)
-    { VEC_BINARY (ext s i8x16_add_sat_s i8x16_add_sat_u) }
-  | "i8x16.sub_sat_"(sign as s)
-    { VEC_BINARY (ext s i8x16_sub_sat_s i8x16_sub_sat_u) }
-  | "i16x8.add_sat_"(sign as s)
-    { VEC_BINARY (ext s i16x8_add_sat_s i16x8_add_sat_u) }
-  | "i16x8.sub_sat_"(sign as s)
-    { VEC_BINARY (ext s i16x8_sub_sat_s i16x8_sub_sat_u) }
-  | "i32x4.dot_i16x8_s"
-    { VEC_BINARY i32x4_dot_i16x8_s }
-  | "i8x16.narrow_i16x8_"(sign as s)
-    { VEC_BINARY (ext s i8x16_narrow_i16x8_s i8x16_narrow_i16x8_u) }
-  | "i16x8.narrow_i32x4_"(sign as s)
-    { VEC_BINARY (ext s i16x8_narrow_i32x4_s i16x8_narrow_i32x4_u) }
-  | "i16x8.extend_low_i8x16_"(sign as s)
-    { VEC_UNARY (ext s i16x8_extend_low_i8x16_s i16x8_extend_low_i8x16_u) }
-  | "i16x8.extend_high_i8x16_"(sign as s)
-    { VEC_UNARY (ext s i16x8_extend_high_i8x16_s i16x8_extend_high_i8x16_u) }
-  | "i32x4.extend_low_i16x8_"(sign as s)
-    { VEC_UNARY (ext s i32x4_extend_low_i16x8_s i32x4_extend_low_i16x8_u) }
-  | "i32x4.extend_high_i16x8_"(sign as s)
-    { VEC_UNARY (ext s i32x4_extend_high_i16x8_s i32x4_extend_high_i16x8_u) }
-  | "i64x2.extend_low_i32x4_"(sign as s)
-    { VEC_UNARY (ext s i64x2_extend_low_i32x4_s i64x2_extend_low_i32x4_u) }
-  | "i64x2.extend_high_i32x4_"(sign as s)
-    { VEC_UNARY (ext s i64x2_extend_high_i32x4_s i64x2_extend_high_i32x4_u) }
-  | "i16x8.extmul_low_i8x16_"(sign as s)
-    { VEC_BINARY (ext s i16x8_extmul_low_i8x16_s i16x8_extmul_low_i8x16_u) }
-  | "i16x8.extmul_high_i8x16_"(sign as s)
-    { VEC_BINARY (ext s i16x8_extmul_high_i8x16_s i16x8_extmul_high_i8x16_u) }
-  | "i32x4.extmul_low_i16x8_"(sign as s)
-    { VEC_BINARY (ext s i32x4_extmul_low_i16x8_s i32x4_extmul_low_i16x8_u) }
-  | "i32x4.extmul_high_i16x8_"(sign as s)
-    { VEC_BINARY (ext s i32x4_extmul_high_i16x8_s i32x4_extmul_high_i16x8_u) }
-  | "i64x2.extmul_low_i32x4_"(sign as s)
-    { VEC_BINARY (ext s i64x2_extmul_low_i32x4_s i64x2_extmul_low_i32x4_u) }
-  | "i64x2.extmul_high_i32x4_"(sign as s)
-    { VEC_BINARY (ext s i64x2_extmul_high_i32x4_s i64x2_extmul_high_i32x4_u) }
-  | "i16x8.q15mulr_sat_s"
-    { VEC_BINARY i16x8_q15mulr_sat_s }
-
-  | (v128_int_shape as s)".all_true"
-    { VEC_TEST
-        (v128intop s i8x16_all_true i16x8_all_true i32x4_all_true i64x2_all_true) }
-  | (v128_int_shape as s)".bitmask"
-    { VEC_BITMASK
-        (v128intop s i8x16_bitmask i16x8_bitmask i32x4_bitmask i64x2_bitmask) }
-  | (v128_int_shape as s)".shl"
-    { VEC_SHIFT (v128intop s i8x16_shl i16x8_shl i32x4_shl i64x2_shl) }
-  | (v128_int_shape as s)".shr_s"
-    { VEC_SHIFT (v128intop s i8x16_shr_s i16x8_shr_s i32x4_shr_s i64x2_shr_s) }
-  | (v128_int_shape as s)".shr_u"
-    { VEC_SHIFT (v128intop s i8x16_shr_u i16x8_shr_u i32x4_shr_u i64x2_shr_u) }
-  | "i8x16.shuffle" { VEC_SHUFFLE }
-
-  | (v128_shape as s)".splat"
-    { VEC_SPLAT (v128op s i8x16_splat i16x8_splat i32x4_splat
-                           i64x2_splat f32x4_splat f64x2_splat) }
-  | (v128_shape as s)".extract_lane"
-    { except ["i8x16"; "i16x8"] s lexbuf;
-      VEC_EXTRACT (fun i ->
-        v128op s
-          (fun _ -> unreachable) (fun _ -> unreachable)
-          i32x4_extract_lane i64x2_extract_lane
-          f32x4_extract_lane f64x2_extract_lane i) }
-  | (("i8x16"|"i16x8") as t)".extract_lane_"(sign as s)
-    { VEC_EXTRACT (fun i ->
-        if t = "i8x16"
-        then ext s i8x16_extract_lane_s i8x16_extract_lane_u i
-        else ext s i16x8_extract_lane_s i16x8_extract_lane_u i )}
-  | (v128_shape as s)".replace_lane"
-    { VEC_REPLACE
-        (v128op s i8x16_replace_lane i16x8_replace_lane i32x4_replace_lane
-                  i64x2_replace_lane f32x4_replace_lane f64x2_replace_lane) }
-
-  | name as s { VAR s }
->>>>>>> 5a6a7fb2
 
   | ";;"utf8_no_nl*eof { EOF }
   | ";;"utf8_no_nl*'\n' { Lexing.new_line lexbuf; token lexbuf }
@@ -978,9 +707,8 @@
   | '\n' { Lexing.new_line lexbuf; token lexbuf }
   | eof { EOF }
 
-<<<<<<< HEAD
-  | reserved { error lexbuf "unknown operator" }
-  | utf8 { error lexbuf "illegal character" }
+  | reserved { unknown lexbuf }
+  | utf8 { error lexbuf "malformed operator" }
   | _ { error lexbuf "malformed UTF-8 encoding" }
 
 and annot start = parse
@@ -1007,10 +735,6 @@
   | '\n' { Lexing.new_line lexbuf; annot start lexbuf }
   | eof { error_nest start lexbuf "unclosed annotation" }
   | utf8 { error lexbuf "illegal character" }
-=======
-  | reserved { unknown lexbuf }
-  | utf8 { error lexbuf "malformed operator" }
->>>>>>> 5a6a7fb2
   | _ { error lexbuf "malformed UTF-8 encoding" }
 
 and comment start = parse
