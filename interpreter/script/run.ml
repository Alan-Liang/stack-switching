--- conflicted
+++ resolved
@@ -394,10 +394,7 @@
   | RefTypePat Types.StructHT, Aggr.StructRef _
   | RefTypePat Types.ArrayHT, Aggr.ArrayRef _ -> true
   | RefTypePat Types.FuncHT, Instance.FuncRef _
-<<<<<<< HEAD
-=======
   | RefTypePat Types.ExnHT, Value.ExnRef _
->>>>>>> b16745e4
   | RefTypePat Types.ExternHT, _ -> true
   | NullPat, Value.NullRef _ -> true
   | _ -> false
