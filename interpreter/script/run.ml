--- conflicted
+++ resolved
@@ -401,11 +401,7 @@
   | RefTypePat Types.StructHT, Aggr.StructRef _
   | RefTypePat Types.ArrayHT, Aggr.ArrayRef _ -> true
   | RefTypePat Types.FuncHT, Instance.FuncRef _
-<<<<<<< HEAD
-  | RefTypePat Types.ExnHT, Value.ExnRef _
-=======
   | RefTypePat Types.ExnHT, Exn.ExnRef _
->>>>>>> 9b20411f
   | RefTypePat Types.ExternHT, _ -> true
   | NullPat, Value.NullRef _ -> true
   | _ -> false
