--- conflicted
+++ resolved
@@ -474,15 +474,9 @@
     | _ -> Assert.error ass.at "expected custom validation error"
     )
 
-<<<<<<< HEAD
-  | AssertUnlinkable (def, re) ->
-    trace "Asserting unlinkable...";
-    let m, cs = run_definition def in
-=======
   | AssertUnlinkable (x_opt, re) ->
     trace "Asserting unlinkable...";
     let m, cs = lookup_module x_opt ass.at in
->>>>>>> 5c7c1d32
     if not !Flags.unchecked then Valid.check_module_with_custom (m, cs);
     (match
       let imports = Import.link m in
@@ -495,11 +489,7 @@
 
   | AssertUninstantiable (x_opt, re) ->
     trace "Asserting trap...";
-<<<<<<< HEAD
-    let m, cs = run_definition def in
-=======
     let m, cs = lookup_module x_opt ass.at in
->>>>>>> 5c7c1d32
     if not !Flags.unchecked then Valid.check_module_with_custom (m, cs);
     (match
       let imports = Import.link m in
@@ -559,24 +549,16 @@
       end
     end;
     bind "module" modules x_opt (m, cs);
-<<<<<<< HEAD
-    bind "script" scripts x_opt [cmd];
-=======
     bind "script" scripts x_opt [cmd]
 
   | Instance (x1_opt, x2_opt) ->
     quote := cmd :: !quote;
     let m, cs = lookup_module x2_opt cmd.at in
->>>>>>> 5c7c1d32
     if not !Flags.dry then begin
       trace "Initializing...";
       let imports = Import.link m in
       let inst = Eval.init m imports in
-<<<<<<< HEAD
-      bind "instance" instances x_opt inst
-=======
       bind "instance" instances x1_opt inst
->>>>>>> 5c7c1d32
     end
 
   | Register (name, x_opt) ->
