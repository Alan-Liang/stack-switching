open Script
open Source


(* Errors & Tracing *)

module Script = Error.Make ()
module Abort = Error.Make ()
module Assert = Error.Make ()
module IO = Error.Make ()

exception Abort = Abort.Error
exception Assert = Assert.Error
exception IO = IO.Error

let trace name = if !Flags.trace then print_endline ("-- " ^ name)


(* File types *)

let binary_ext = "wasm"
let sexpr_ext = "wat"
let script_binary_ext = "bin.wast"
let script_ext = "wast"
let js_ext = "js"

let dispatch_file_ext on_binary on_sexpr on_script_binary on_script on_js file =
  if Filename.check_suffix file binary_ext then
    on_binary file
  else if Filename.check_suffix file sexpr_ext then
    on_sexpr file
  else if Filename.check_suffix file script_binary_ext then
    on_script_binary file
  else if Filename.check_suffix file script_ext then
    on_script file
  else if Filename.check_suffix file js_ext then
    on_js file
  else
    raise (Sys_error (file ^ ": unrecognized file type"))


(* Output *)

let create_binary_file file _ get_module =
  trace ("Encoding (" ^ file ^ ")...");
  let s = Encode.encode (get_module ()) in
  let oc = open_out_bin file in
  try
    trace "Writing...";
    output_string oc s;
    close_out oc
  with exn -> close_out oc; raise exn

let create_sexpr_file file _ get_module =
  trace ("Writing (" ^ file ^ ")...");
  let oc = open_out file in
  try
    Print.module_ oc !Flags.width (get_module ());
    close_out oc
  with exn -> close_out oc; raise exn

let create_script_file mode file get_script _ =
  trace ("Writing (" ^ file ^ ")...");
  let oc = open_out file in
  try
    Print.script oc !Flags.width mode (get_script ());
    close_out oc
  with exn -> close_out oc; raise exn

let create_js_file file get_script _ =
  trace ("Converting (" ^ file ^ ")...");
  let js = Js.of_script (get_script ()) in
  let oc = open_out file in
  try
    trace "Writing...";
    output_string oc js;
    close_out oc
  with exn -> close_out oc; raise exn

let output_file =
  dispatch_file_ext
    create_binary_file
    create_sexpr_file
    (create_script_file `Binary)
    (create_script_file `Textual)
    create_js_file

let output_stdout get_module =
  trace "Printing...";
  Print.module_ stdout !Flags.width (get_module ())


(* Input *)

let error at category msg =
  trace ("Error: ");
  prerr_endline (Source.string_of_region at ^ ": " ^ category ^ ": " ^ msg);
  false

let input_from get_script run =
  try
    let script = get_script () in
    trace "Running...";
    run script;
    true
  with
  | Decode.Code (at, msg) -> error at "decoding error" msg
  | Parse.Syntax (at, msg) -> error at "syntax error" msg
  | Valid.Invalid (at, msg) -> error at "invalid module" msg
  | Import.Unknown (at, msg) -> error at "link failure" msg
  | Eval.Link (at, msg) -> error at "link failure" msg
  | Eval.Trap (at, msg) -> error at "runtime trap" msg
  | Eval.Exhaustion (at, msg) -> error at "resource exhaustion" msg
  | Eval.Crash (at, msg) -> error at "runtime crash" msg
  | Eval.Exception (at, msg) -> error at "uncaught exception" msg
  | Encode.Code (at, msg) -> error at "encoding error" msg
  | Script.Error (at, msg) -> error at "script error" msg
  | IO (at, msg) -> error at "i/o error" msg
  | Assert (at, msg) -> error at "assertion failure" msg
  | Abort _ -> false

let input_script name lexbuf run =
  input_from (fun () -> Parse.Script.parse name lexbuf) run

let input_script1 name lexbuf run =
  input_from (fun () -> Parse.Script1.parse name lexbuf) run

let input_sexpr name lexbuf run =
  input_from (fun () ->
    let var_opt, def = Parse.Module.parse name lexbuf in
    [Module (var_opt, def) @@ no_region]) run

let input_binary name buf run =
  let open Source in
  input_from (fun () ->
    [Module (None, Encoded (name, buf) @@ no_region) @@ no_region]) run

let input_sexpr_file input file run =
  trace ("Loading (" ^ file ^ ")...");
  let ic = open_in file in
  try
    let lexbuf = Lexing.from_channel ic in
    trace "Parsing...";
    let success = input file lexbuf run in
    close_in ic;
    success
  with exn -> close_in ic; raise exn

let input_binary_file file run =
  trace ("Loading (" ^ file ^ ")...");
  let ic = open_in_bin file in
  try
    let len = in_channel_length ic in
    let buf = Bytes.make len '\x00' in
    really_input ic buf 0 len;
    trace "Decoding...";
    let success = input_binary file (Bytes.to_string buf) run in
    close_in ic;
    success
  with exn -> close_in ic; raise exn

let input_js_file file run =
  raise (Sys_error (file ^ ": unrecognized input file type"))

let input_file file run =
  dispatch_file_ext
    input_binary_file
    (input_sexpr_file input_sexpr)
    (input_sexpr_file input_script)
    (input_sexpr_file input_script)
    input_js_file
    file run

let input_string string run =
  trace ("Running (\"" ^ String.escaped string ^ "\")...");
  let lexbuf = Lexing.from_string string in
  trace "Parsing...";
  input_script "string" lexbuf run


(* Interactive *)

let continuing = ref false

let lexbuf_stdin buf len =
  let prompt = if !continuing then "  " else "> " in
  print_string prompt; flush_all ();
  continuing := true;
  let rec loop i =
    if i = len then i else
    let ch = input_char stdin in
    Bytes.set buf i ch;
    if ch = '\n' then i + 1 else loop (i + 1)
  in
  let n = loop 0 in
  if n = 1 then continuing := false else trace "Parsing...";
  n

let input_stdin run =
  let lexbuf = Lexing.from_function lexbuf_stdin in
  let rec loop () =
    let success = input_script1 "stdin" lexbuf run in
    if not success then Lexing.flush_input lexbuf;
    if Lexing.(lexbuf.lex_curr_pos >= lexbuf.lex_buffer_len - 1) then
      continuing := false;
    loop ()
  in
  try loop () with End_of_file ->
    print_endline "";
    trace "Bye."


(* Printing *)

let indent s =
  let lines = List.filter ((<>) "") (String.split_on_char '\n' s) in
  String.concat "\n" (List.map ((^) "  ") lines) ^ "\n"

let print_module x_opt m =
  Printf.printf "module%s :\n%s%!"
    (match x_opt with None -> "" | Some x -> " " ^ x.it)
    (indent (Types.string_of_module_type (Ast.module_type_of m)))

let print_values vs =
  let ts = List.map Value.type_of_value vs in
  Printf.printf "%s : %s\n%!"
    (Value.string_of_values vs) (Types.string_of_result_type ts)

let string_of_nan = function
  | CanonicalNan -> "nan:canonical"
  | ArithmeticNan -> "nan:arithmetic"

let type_of_result r =
  let open Types in
  match r with
<<<<<<< HEAD
  | NumResult (NumPat n) -> Types.NumType (Value.type_of_num n.it)
  | NumResult (NanPat n) -> Types.NumType (Value.type_of_num n.it)
  | VecResult (VecPat _) -> Types.VecType Types.V128Type
  | RefResult (RefPat r) -> Types.RefType (Value.type_of_ref r.it)
  | RefResult (RefTypePat t) -> Types.(RefType (NonNullable, t))
  | RefResult (NullPat) -> Types.(RefType (Nullable, ExternHeapType))
=======
  | NumResult (NumPat n) -> NumT (Value.type_of_num n.it)
  | NumResult (NanPat n) -> NumT (Value.type_of_num n.it)
  | VecResult (VecPat v) -> VecT (Value.type_of_vec v)
  | RefResult (RefPat r) -> RefT (Value.type_of_ref r.it)
  | RefResult (RefTypePat t) -> RefT (NoNull, t)  (* assume closed *)
  | RefResult (NullPat) -> RefT (Null, ExternHT)
>>>>>>> 30aebd0f

let string_of_num_pat (p : num_pat) =
  match p with
  | NumPat n -> Value.string_of_num n.it
  | NanPat nanop ->
    match nanop.it with
    | Value.I32 _ | Value.I64 _ -> assert false
    | Value.F32 n | Value.F64 n -> string_of_nan n

let string_of_vec_pat (p : vec_pat) =
  match p with
  | VecPat (Value.V128 (shape, ns)) ->
    String.concat " " (List.map string_of_num_pat ns)

let string_of_ref_pat (p : ref_pat) =
  match p with
  | RefPat r -> Value.string_of_ref r.it
  | RefTypePat t -> Types.string_of_heap_type t
  | NullPat -> "null"

let string_of_result r =
  match r with
  | NumResult np -> string_of_num_pat np
  | VecResult vp -> string_of_vec_pat vp
  | RefResult rp -> string_of_ref_pat rp

let string_of_results = function
  | [r] -> string_of_result r
  | rs -> "[" ^ String.concat " " (List.map string_of_result rs) ^ "]"

let print_results rs =
  let ts = List.map type_of_result rs in
  Printf.printf "%s : %s\n%!"
    (string_of_results rs) (Types.string_of_result_type ts)


(* Configuration *)

module Map = Map.Make(String)

let quote : script ref = ref []
let scripts : script Map.t ref = ref Map.empty
let modules : Ast.module_ Map.t ref = ref Map.empty
let instances : Instance.module_inst Map.t ref = ref Map.empty
let registry : Instance.module_inst Map.t ref = ref Map.empty

let bind map x_opt y =
  let map' =
    match x_opt with
    | None -> !map
    | Some x -> Map.add x.it y !map
  in map := Map.add "" y map'

let lookup category map x_opt at =
  let key = match x_opt with None -> "" | Some x -> x.it in
  try Map.find key !map with Not_found ->
    IO.error at
      (if key = "" then "no " ^ category ^ " defined"
       else "unknown " ^ category ^ " " ^ key)

let lookup_script = lookup "script" scripts
let lookup_module = lookup "module" modules
let lookup_instance = lookup "module" instances

let lookup_registry module_name item_name _t =
  match Instance.export (Map.find module_name !registry) item_name with
  | Some ext -> ext
  | None -> raise Not_found


(* Running *)

let rec run_definition def : Ast.module_ =
  match def.it with
  | Textual m -> m
  | Encoded (name, bs) ->
    trace "Decoding...";
    Decode.decode name bs
  | Quoted (_, s) ->
    trace "Parsing quote...";
    let _, def' = Parse.Module.parse_string s in
    run_definition def'

let run_action act : Value.t list =
  match act.it with
  | Invoke (x_opt, name, vs) ->
    trace ("Invoking function \"" ^ Types.string_of_name name ^ "\"...");
    let inst = lookup_instance x_opt act.at in
    (match Instance.export inst name with
    | Some (Instance.ExternFunc f) ->
      let Types.FuncT (ts1, _ts2) =
        Types.(as_func_str_type (expand_def_type (Func.type_of f))) in
      if List.length vs <> List.length ts1 then
        Script.error act.at "wrong number of arguments";
      List.iter2 (fun v t ->
<<<<<<< HEAD
        if not (Match.match_value_type [] [] (Value.type_of_value v.it) t) then
=======
        if not (Match.match_val_type [] (Value.type_of_value v.it) t) then
>>>>>>> 30aebd0f
          Script.error v.at "wrong type of argument"
      ) vs ts1;
      Eval.invoke f (List.map (fun v -> v.it) vs)
    | Some _ -> Assert.error act.at "export is not a function"
    | None -> Assert.error act.at "undefined export"
    )

 | Get (x_opt, name) ->
    trace ("Getting global \"" ^ Types.string_of_name name ^ "\"...");
    let inst = lookup_instance x_opt act.at in
    (match Instance.export inst name with
    | Some (Instance.ExternGlobal gl) -> [Global.load gl]
    | Some _ -> Assert.error act.at "export is not a global"
    | None -> Assert.error act.at "undefined export"
    )

let assert_nan_pat n nan =
  let open Value in
  match n, nan.it with
  | F32 z, F32 CanonicalNan -> z = F32.pos_nan || z = F32.neg_nan
  | F64 z, F64 CanonicalNan -> z = F64.pos_nan || z = F64.neg_nan
  | F32 z, F32 ArithmeticNan ->
    let pos_nan = F32.to_bits F32.pos_nan in
    Int32.logand (F32.to_bits z) pos_nan = pos_nan
  | F64 z, F64 ArithmeticNan ->
    let pos_nan = F64.to_bits F64.pos_nan in
    Int64.logand (F64.to_bits z) pos_nan = pos_nan
  | _, _ -> false

let assert_num_pat n np =
  match np with
    | NumPat n' -> n = n'.it
    | NanPat nanop -> assert_nan_pat n nanop

let assert_vec_pat v p =
  let open Value in
  match v, p with
  | V128 v, VecPat (V128 (shape, ps)) ->
    let extract = match shape with
      | V128.I8x16 () -> fun v i -> I32 (V128.I8x16.extract_lane_s i v)
      | V128.I16x8 () -> fun v i -> I32 (V128.I16x8.extract_lane_s i v)
      | V128.I32x4 () -> fun v i -> I32 (V128.I32x4.extract_lane_s i v)
      | V128.I64x2 () -> fun v i -> I64 (V128.I64x2.extract_lane_s i v)
      | V128.F32x4 () -> fun v i -> F32 (V128.F32x4.extract_lane i v)
      | V128.F64x2 () -> fun v i -> F64 (V128.F64x2.extract_lane i v)
    in
    List.for_all2 assert_num_pat
      (List.init (V128.num_lanes shape) (extract v)) ps

let assert_ref_pat r p =
<<<<<<< HEAD
  match r, p with
  | r, RefPat r' -> Value.eq_ref r r'.it
  | Instance.FuncRef _, RefTypePat Types.FuncHeapType
  | ExternRef _, RefTypePat Types.ExternHeapType -> true
  | Value.NullRef _, NullPat -> true
=======
  match p, r with
  | RefPat r', r -> Value.eq_ref r r'.it
  | RefTypePat Types.AnyHT, Instance.FuncRef _ -> false
  | RefTypePat Types.AnyHT, _
  | RefTypePat Types.EqHT, (I31.I31Ref _ | Aggr.StructRef _ | Aggr.ArrayRef _)
  | RefTypePat Types.I31HT, I31.I31Ref _
  | RefTypePat Types.StructHT, Aggr.StructRef _
  | RefTypePat Types.ArrayHT, Aggr.ArrayRef _ -> true
  | RefTypePat Types.FuncHT, Instance.FuncRef _
  | RefTypePat Types.ExternHT, _ -> true
  | NullPat, Value.NullRef _ -> true
>>>>>>> 30aebd0f
  | _ -> false

let assert_pat v r =
  let open Value in
  match v, r with
  | Num n, NumResult np -> assert_num_pat n np
  | Vec v, VecResult vp -> assert_vec_pat v vp
  | Ref r, RefResult rp -> assert_ref_pat r rp
  | _, _ -> false

let assert_result at got expect =
  if
    List.length got <> List.length expect ||
    List.exists2 (fun v r -> not (assert_pat v r)) got expect
  then begin
    print_string "Result: "; print_values got;
    print_string "Expect: "; print_results expect;
    Assert.error at "wrong return values"
  end

let assert_message at name msg re =
  if
    String.length msg < String.length re ||
    String.sub msg 0 (String.length re) <> re
  then begin
    print_endline ("Result: \"" ^ msg ^ "\"");
    print_endline ("Expect: \"" ^ re ^ "\"");
    Assert.error at ("wrong " ^ name ^ " error")
  end

let run_assertion ass =
  match ass.it with
  | AssertMalformed (def, re) ->
    trace "Asserting malformed...";
    (match ignore (run_definition def) with
    | exception Decode.Code (_, msg) -> assert_message ass.at "decoding" msg re
    | exception Parse.Syntax (_, msg) -> assert_message ass.at "parsing" msg re
    | _ -> Assert.error ass.at "expected decoding/parsing error"
    )

  | AssertInvalid (def, re) ->
    trace "Asserting invalid...";
    (match
      let m = run_definition def in
      Valid.check_module m
    with
    | exception Valid.Invalid (_, msg) ->
      assert_message ass.at "validation" msg re
    | _ -> Assert.error ass.at "expected validation error"
    )

  | AssertUnlinkable (def, re) ->
    trace "Asserting unlinkable...";
    let m = run_definition def in
    if not !Flags.unchecked then Valid.check_module m;
    (match
      let imports = Import.link m in
      ignore (Eval.init m imports)
    with
    | exception (Import.Unknown (_, msg) | Eval.Link (_, msg)) ->
      assert_message ass.at "linking" msg re
    | _ -> Assert.error ass.at "expected linking error"
    )

  | AssertUninstantiable (def, re) ->
    trace "Asserting trap...";
    let m = run_definition def in
    if not !Flags.unchecked then Valid.check_module m;
    (match
      let imports = Import.link m in
      ignore (Eval.init m imports)
    with
    | exception Eval.Trap (_, msg) ->
      assert_message ass.at "instantiation" msg re
    | _ -> Assert.error ass.at "expected instantiation error"
    )

  | AssertReturn (act, rs) ->
    trace ("Asserting return...");
    let got_vs = run_action act in
    let expect_rs = List.map (fun r -> r.it) rs in
    assert_result ass.at got_vs expect_rs

  | AssertException act ->
    trace ("Asserting exception...");
    (match run_action act with
    | exception Eval.Exception (_, msg) -> ()
    | _ -> Assert.error ass.at "expected exception"
    )

  | AssertTrap (act, re) ->
    trace ("Asserting trap...");
    (match run_action act with
    | exception Eval.Trap (_, msg) -> assert_message ass.at "runtime" msg re
    | _ -> Assert.error ass.at "expected runtime error"
    )

  | AssertExhaustion (act, re) ->
    trace ("Asserting exhaustion...");
    (match run_action act with
    | exception Eval.Exhaustion (_, msg) ->
      assert_message ass.at "exhaustion" msg re
    | _ -> Assert.error ass.at "expected exhaustion error"
    )

let rec run_command cmd =
  match cmd.it with
  | Module (x_opt, def) ->
    quote := cmd :: !quote;
    let m = run_definition def in
    if not !Flags.unchecked then begin
      trace "Checking...";
      Valid.check_module m;
      if !Flags.print_sig then begin
        trace "Signature:";
        print_module x_opt m
      end
    end;
    bind scripts x_opt [cmd];
    bind modules x_opt m;
    if not !Flags.dry then begin
      trace "Initializing...";
      let imports = Import.link m in
      let inst = Eval.init m imports in
      bind instances x_opt inst
    end

  | Register (name, x_opt) ->
    quote := cmd :: !quote;
    if not !Flags.dry then begin
      trace ("Registering module \"" ^ Types.string_of_name name ^ "\"...");
      let inst = lookup_instance x_opt cmd.at in
      registry := Map.add (Utf8.encode name) inst !registry;
      Import.register name (lookup_registry (Utf8.encode name))
    end

  | Action act ->
    quote := cmd :: !quote;
    if not !Flags.dry then begin
      let vs = run_action act in
      if vs <> [] then print_values vs
    end

  | Assertion ass ->
    quote := cmd :: !quote;
    if not !Flags.dry then begin
      run_assertion ass
    end

  | Meta cmd ->
    run_meta cmd

and run_meta cmd =
  match cmd.it with
  | Script (x_opt, script) ->
    run_quote_script script;
    bind scripts x_opt (lookup_script None cmd.at)

  | Input (x_opt, file) ->
    (try if not (input_file file run_quote_script) then
      Abort.error cmd.at "aborting"
    with Sys_error msg -> IO.error cmd.at msg);
    bind scripts x_opt (lookup_script None cmd.at);
    if x_opt <> None then begin
      bind modules x_opt (lookup_module None cmd.at);
      if not !Flags.dry then begin
        bind instances x_opt (lookup_instance None cmd.at)
      end
    end

  | Output (x_opt, Some file) ->
    (try
      output_file file
        (fun () -> lookup_script x_opt cmd.at)
        (fun () -> lookup_module x_opt cmd.at)
    with Sys_error msg -> IO.error cmd.at msg)

  | Output (x_opt, None) ->
    (try output_stdout (fun () -> lookup_module x_opt cmd.at)
    with Sys_error msg -> IO.error cmd.at msg)

and run_script script =
  List.iter run_command script

and run_quote_script script =
  let save_quote = !quote in
  quote := [];
  (try run_script script with exn -> quote := save_quote; raise exn);
  bind scripts None (List.rev !quote);
  quote := !quote @ save_quote

let run_file file = input_file file run_script
let run_string string = input_string string run_script
let run_stdin () = input_stdin run_script<|MERGE_RESOLUTION|>--- conflicted
+++ resolved
@@ -233,21 +233,12 @@
 let type_of_result r =
   let open Types in
   match r with
-<<<<<<< HEAD
-  | NumResult (NumPat n) -> Types.NumType (Value.type_of_num n.it)
-  | NumResult (NanPat n) -> Types.NumType (Value.type_of_num n.it)
-  | VecResult (VecPat _) -> Types.VecType Types.V128Type
-  | RefResult (RefPat r) -> Types.RefType (Value.type_of_ref r.it)
-  | RefResult (RefTypePat t) -> Types.(RefType (NonNullable, t))
-  | RefResult (NullPat) -> Types.(RefType (Nullable, ExternHeapType))
-=======
   | NumResult (NumPat n) -> NumT (Value.type_of_num n.it)
   | NumResult (NanPat n) -> NumT (Value.type_of_num n.it)
   | VecResult (VecPat v) -> VecT (Value.type_of_vec v)
   | RefResult (RefPat r) -> RefT (Value.type_of_ref r.it)
   | RefResult (RefTypePat t) -> RefT (NoNull, t)  (* assume closed *)
   | RefResult (NullPat) -> RefT (Null, ExternHT)
->>>>>>> 30aebd0f
 
 let string_of_num_pat (p : num_pat) =
   match p with
@@ -343,11 +334,7 @@
       if List.length vs <> List.length ts1 then
         Script.error act.at "wrong number of arguments";
       List.iter2 (fun v t ->
-<<<<<<< HEAD
-        if not (Match.match_value_type [] [] (Value.type_of_value v.it) t) then
-=======
         if not (Match.match_val_type [] (Value.type_of_value v.it) t) then
->>>>>>> 30aebd0f
           Script.error v.at "wrong type of argument"
       ) vs ts1;
       Eval.invoke f (List.map (fun v -> v.it) vs)
@@ -398,13 +385,6 @@
       (List.init (V128.num_lanes shape) (extract v)) ps
 
 let assert_ref_pat r p =
-<<<<<<< HEAD
-  match r, p with
-  | r, RefPat r' -> Value.eq_ref r r'.it
-  | Instance.FuncRef _, RefTypePat Types.FuncHeapType
-  | ExternRef _, RefTypePat Types.ExternHeapType -> true
-  | Value.NullRef _, NullPat -> true
-=======
   match p, r with
   | RefPat r', r -> Value.eq_ref r r'.it
   | RefTypePat Types.AnyHT, Instance.FuncRef _ -> false
@@ -416,7 +396,6 @@
   | RefTypePat Types.FuncHT, Instance.FuncRef _
   | RefTypePat Types.ExternHT, _ -> true
   | NullPat, Value.NullRef _ -> true
->>>>>>> 30aebd0f
   | _ -> false
 
 let assert_pat v r =
