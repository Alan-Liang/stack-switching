open Script
open Source


(* Errors & Tracing *)

module Script = Error.Make ()
module Abort = Error.Make ()
module Assert = Error.Make ()
module IO = Error.Make ()

exception Abort = Abort.Error
exception Assert = Assert.Error
exception IO = IO.Error

let trace name = if !Flags.trace then print_endline ("-- " ^ name)


(* File types *)

let binary_ext = "wasm"
let sexpr_ext = "wat"
let script_binary_ext = "bin.wast"
let script_ext = "wast"
let js_ext = "js"

let dispatch_file_ext on_binary on_sexpr on_script_binary on_script on_js file =
  if Filename.check_suffix file binary_ext then
    on_binary file
  else if Filename.check_suffix file sexpr_ext then
    on_sexpr file
  else if Filename.check_suffix file script_binary_ext then
    on_script_binary file
  else if Filename.check_suffix file script_ext then
    on_script file
  else if Filename.check_suffix file js_ext then
    on_js file
  else
    raise (Sys_error (file ^ ": unrecognized file type"))


(* Output *)

let create_binary_file file _ get_module =
  trace ("Encoding (" ^ file ^ ")...");
  let s = Encode.encode (get_module ()) in
  let oc = open_out_bin file in
  try
    trace "Writing...";
    output_string oc s;
    close_out oc
  with exn -> close_out oc; raise exn

let create_sexpr_file file _ get_module =
  trace ("Writing (" ^ file ^ ")...");
  let oc = open_out file in
  try
    Print.module_ oc !Flags.width (get_module ());
    close_out oc
  with exn -> close_out oc; raise exn

let create_script_file mode file get_script _ =
  trace ("Writing (" ^ file ^ ")...");
  let oc = open_out file in
  try
    Print.script oc !Flags.width mode (get_script ());
    close_out oc
  with exn -> close_out oc; raise exn

let create_js_file file get_script _ =
  trace ("Converting (" ^ file ^ ")...");
  let js = Js.of_script (get_script ()) in
  let oc = open_out file in
  try
    trace "Writing...";
    output_string oc js;
    close_out oc
  with exn -> close_out oc; raise exn

let output_file =
  dispatch_file_ext
    create_binary_file
    create_sexpr_file
    (create_script_file `Binary)
    (create_script_file `Textual)
    create_js_file

let output_stdout get_module =
  trace "Printing...";
  Print.module_ stdout !Flags.width (get_module ())


(* Input *)

let error at category msg =
  trace ("Error: ");
  prerr_endline (Source.string_of_region at ^ ": " ^ category ^ ": " ^ msg);
  false

let input_from get_script run =
  try
    let script = get_script () in
    trace "Running...";
    run script;
    true
  with
  | Decode.Code (at, msg) -> error at "decoding error" msg
  | Parse.Syntax (at, msg) -> error at "syntax error" msg
  | Valid.Invalid (at, msg) -> error at "invalid module" msg
  | Import.Unknown (at, msg) -> error at "link failure" msg
  | Eval.Link (at, msg) -> error at "link failure" msg
  | Eval.Trap (at, msg) -> error at "runtime trap" msg
  | Eval.Exhaustion (at, msg) -> error at "resource exhaustion" msg
  | Eval.Crash (at, msg) -> error at "runtime crash" msg
  | Encode.Code (at, msg) -> error at "encoding error" msg
  | Script.Error (at, msg) -> error at "script error" msg
  | IO (at, msg) -> error at "i/o error" msg
  | Assert (at, msg) -> error at "assertion failure" msg
  | Abort _ -> false

let input_script start name lexbuf run =
  input_from (fun _ -> Parse.parse name lexbuf start) run

let input_sexpr name lexbuf run =
  input_from (fun _ ->
    let var_opt, def = Parse.parse name lexbuf Parse.Module in
    [Module (var_opt, def) @@ no_region]) run

let input_binary name buf run =
  let open Source in
  input_from (fun _ ->
    [Module (None, Encoded (name, buf) @@ no_region) @@ no_region]) run

let input_sexpr_file input file run =
  trace ("Loading (" ^ file ^ ")...");
  let ic = open_in file in
  try
    let lexbuf = Lexing.from_channel ic in
    trace "Parsing...";
    let success = input file lexbuf run in
    close_in ic;
    success
  with exn -> close_in ic; raise exn

let input_binary_file file run =
  trace ("Loading (" ^ file ^ ")...");
  let ic = open_in_bin file in
  try
    let len = in_channel_length ic in
    let buf = Bytes.make len '\x00' in
    really_input ic buf 0 len;
    trace "Decoding...";
    let success = input_binary file (Bytes.to_string buf) run in
    close_in ic;
    success
  with exn -> close_in ic; raise exn

let input_js_file file run =
  raise (Sys_error (file ^ ": unrecognized input file type"))

let input_file file run =
  dispatch_file_ext
    input_binary_file
    (input_sexpr_file input_sexpr)
    (input_sexpr_file (input_script Parse.Script))
    (input_sexpr_file (input_script Parse.Script))
    input_js_file
    file run

let input_string string run =
  trace ("Running (\"" ^ String.escaped string ^ "\")...");
  let lexbuf = Lexing.from_string string in
  trace "Parsing...";
  input_script Parse.Script "string" lexbuf run


(* Interactive *)

let continuing = ref false

let lexbuf_stdin buf len =
  let prompt = if !continuing then "  " else "> " in
  print_string prompt; flush_all ();
  continuing := true;
  let rec loop i =
    if i = len then i else
    let ch = input_char stdin in
    Bytes.set buf i ch;
    if ch = '\n' then i + 1 else loop (i + 1)
  in
  let n = loop 0 in
  if n = 1 then continuing := false else trace "Parsing...";
  n

let input_stdin run =
  let lexbuf = Lexing.from_function lexbuf_stdin in
  let rec loop () =
    let success = input_script Parse.Script1 "stdin" lexbuf run in
    if not success then Lexing.flush_input lexbuf;
    if Lexing.(lexbuf.lex_curr_pos >= lexbuf.lex_buffer_len - 1) then
      continuing := false;
    loop ()
  in
  try loop () with End_of_file ->
    print_endline "";
    trace "Bye."


(* Printing *)

let indent s =
  let lines = List.filter ((<>) "") (String.split_on_char '\n' s) in
  String.concat "\n" (List.map ((^) "  ") lines) ^ "\n"

let print_module x_opt m =
  Printf.printf "module%s :\n%s%!"
    (match x_opt with None -> "" | Some x -> " " ^ x.it)
    (indent (Types.string_of_module_type (Ast.module_type_of m)))

let print_values vs =
  let ts = List.map Value.type_of_value vs in
  Printf.printf "%s : %s\n%!"
    (Value.string_of_values vs) (Types.string_of_stack_type ts)

let string_of_nan = function
  | CanonicalNan -> "nan:canonical"
  | ArithmeticNan -> "nan:arithmetic"

let type_of_result r =
  match r with
<<<<<<< HEAD
  | LitResult v -> Value.type_of_value v.it
  | NanResult n -> Types.NumType (Value.type_of_num n.it)
  | RefResult -> Types.RefType Types.AnyRefType
  | FuncResult -> Types.RefType Types.FuncRefType
=======
  | LitResult v -> Values.type_of_value v.it
  | NanResult n -> Types.NumType (Values.type_of_num n.it)
  | RefResult t -> Types.RefType t
>>>>>>> 5567def1

let string_of_result r =
  match r with
  | LitResult v -> Value.string_of_value v.it
  | NanResult nanop ->
    (match nanop.it with
    | Value.I32 _ | Value.I64 _ -> assert false
    | Value.F32 n | Value.F64 n -> string_of_nan n
    )
  | RefResult t -> Types.string_of_refed_type t

let string_of_results = function
  | [r] -> string_of_result r
  | rs -> "[" ^ String.concat " " (List.map string_of_result rs) ^ "]"

let print_results rs =
  let ts = List.map type_of_result rs in
  Printf.printf "%s : %s\n%!"
    (string_of_results rs) (Types.string_of_stack_type ts)


(* Configuration *)

module Map = Map.Make(String)

let quote : script ref = ref []
let scripts : script Map.t ref = ref Map.empty
let modules : Ast.module_ Map.t ref = ref Map.empty
let instances : Instance.module_inst Map.t ref = ref Map.empty
let registry : Instance.module_inst Map.t ref = ref Map.empty

let bind map x_opt y =
  let map' =
    match x_opt with
    | None -> !map
    | Some x -> Map.add x.it y !map
  in map := Map.add "" y map'

let lookup category map x_opt at =
  let key = match x_opt with None -> "" | Some x -> x.it in
  try Map.find key !map with Not_found ->
    IO.error at
      (if key = "" then "no " ^ category ^ " defined"
       else "unknown " ^ category ^ " " ^ key)

let lookup_script = lookup "script" scripts
let lookup_module = lookup "module" modules
let lookup_instance = lookup "module" instances

let lookup_registry module_name item_name _t =
  match Instance.export (Map.find module_name !registry) item_name with
  | Some ext -> ext
  | None -> raise Not_found


(* Running *)

let rec run_definition def : Ast.module_ =
  match def.it with
  | Textual m -> m
  | Encoded (name, bs) ->
    trace "Decoding...";
    Decode.decode name bs
  | Quoted (_, s) ->
    trace "Parsing quote...";
    let def' = Parse.string_to_module s in
    run_definition def'

let run_action act : Value.t list =
  match act.it with
  | Invoke (x_opt, name, vs) ->
    trace ("Invoking function \"" ^ Types.string_of_name name ^ "\"...");
    let inst = lookup_instance x_opt act.at in
    (match Instance.export inst name with
    | Some (Instance.ExternFunc f) ->
      let Types.FuncType (ins, out) = Func.type_of f in
      if List.length vs <> List.length ins then
        Script.error act.at "wrong number of arguments";
      List.iter2 (fun v t ->
<<<<<<< HEAD
        if not (Match.match_value_type [] [] (Value.type_of_value v.it) t) then
=======
        if Values.type_of_value v.it <> t then
>>>>>>> 5567def1
          Script.error v.at "wrong type of argument"
      ) vs ins;
      Eval.invoke f (List.map (fun v -> v.it) vs)
    | Some _ -> Assert.error act.at "export is not a function"
    | None -> Assert.error act.at "undefined export"
    )

 | Get (x_opt, name) ->
    trace ("Getting global \"" ^ Types.string_of_name name ^ "\"...");
    let inst = lookup_instance x_opt act.at in
    (match Instance.export inst name with
    | Some (Instance.ExternGlobal gl) -> [Global.load gl]
    | Some _ -> Assert.error act.at "export is not a global"
    | None -> Assert.error act.at "undefined export"
    )

let assert_result at got expect =
  let open Value in
  if
    List.length got <> List.length expect ||
    List.exists2 (fun v r ->
      match r with
      | LitResult v' -> v <> v'.it
      | NanResult nanop ->
        (match nanop.it, v with
        | F32 CanonicalNan, Num (F32 z) ->
          z <> F32.pos_nan && z <> F32.neg_nan
        | F64 CanonicalNan, Num (F64 z) ->
          z <> F64.pos_nan && z <> F64.neg_nan
        | F32 ArithmeticNan, Num (F32 z) ->
          let pos_nan = F32.to_bits F32.pos_nan in
          Int32.logand (F32.to_bits z) pos_nan <> pos_nan
        | F64 ArithmeticNan, Num (F64 z) ->
          let pos_nan = F64.to_bits F64.pos_nan in
          Int64.logand (F64.to_bits z) pos_nan <> pos_nan
        | _, _ -> false
        )
      | RefResult t ->
        (match t, v with
        | Types.FuncRefType, Ref (Instance.FuncRef _)
        | Types.ExternRefType, Ref (ExternRef _) -> false
        | _ -> true
        )
    ) got expect
  then begin
    print_string "Result: "; print_values got;
    print_string "Expect: "; print_results expect;
    Assert.error at "wrong return values"
  end

let assert_message at name msg re =
  if
    String.length msg < String.length re ||
    String.sub msg 0 (String.length re) <> re
  then begin
    print_endline ("Result: \"" ^ msg ^ "\"");
    print_endline ("Expect: \"" ^ re ^ "\"");
    Assert.error at ("wrong " ^ name ^ " error")
  end

let run_assertion ass =
  match ass.it with
  | AssertMalformed (def, re) ->
    trace "Asserting malformed...";
    (match ignore (run_definition def) with
    | exception Decode.Code (_, msg) -> assert_message ass.at "decoding" msg re
    | exception Parse.Syntax (_, msg) -> assert_message ass.at "parsing" msg re
    | _ -> Assert.error ass.at "expected decoding/parsing error"
    )

  | AssertInvalid (def, re) ->
    trace "Asserting invalid...";
    (match
      let m = run_definition def in
      Valid.check_module m
    with
    | exception Valid.Invalid (_, msg) ->
      assert_message ass.at "validation" msg re
    | _ -> Assert.error ass.at "expected validation error"
    )

  | AssertUnlinkable (def, re) ->
    trace "Asserting unlinkable...";
    let m = run_definition def in
    if not !Flags.unchecked then Valid.check_module m;
    (match
      let imports = Import.link m in
      ignore (Eval.init m imports)
    with
    | exception (Import.Unknown (_, msg) | Eval.Link (_, msg)) ->
      assert_message ass.at "linking" msg re
    | _ -> Assert.error ass.at "expected linking error"
    )

  | AssertUninstantiable (def, re) ->
    trace "Asserting trap...";
    let m = run_definition def in
    if not !Flags.unchecked then Valid.check_module m;
    (match
      let imports = Import.link m in
      ignore (Eval.init m imports)
    with
    | exception Eval.Trap (_, msg) ->
      assert_message ass.at "instantiation" msg re
    | _ -> Assert.error ass.at "expected instantiation error"
    )

  | AssertReturn (act, rs) ->
    trace ("Asserting return...");
    let got_vs = run_action act in
    let expect_rs = List.map (fun r -> r.it) rs in
    assert_result ass.at got_vs expect_rs

  | AssertTrap (act, re) ->
    trace ("Asserting trap...");
    (match run_action act with
    | exception Eval.Trap (_, msg) -> assert_message ass.at "runtime" msg re
    | _ -> Assert.error ass.at "expected runtime error"
    )

  | AssertExhaustion (act, re) ->
    trace ("Asserting exhaustion...");
    (match run_action act with
    | exception Eval.Exhaustion (_, msg) ->
      assert_message ass.at "exhaustion" msg re
    | _ -> Assert.error ass.at "expected exhaustion error"
    )

let rec run_command cmd =
  match cmd.it with
  | Module (x_opt, def) ->
    quote := cmd :: !quote;
    let m = run_definition def in
    if not !Flags.unchecked then begin
      trace "Checking...";
      Valid.check_module m;
      if !Flags.print_sig then begin
        trace "Signature:";
        print_module x_opt m
      end
    end;
    bind scripts x_opt [cmd];
    bind modules x_opt m;
    if not !Flags.dry then begin
      trace "Initializing...";
      let imports = Import.link m in
      let inst = Eval.init m imports in
      bind instances x_opt inst
    end

  | Register (name, x_opt) ->
    quote := cmd :: !quote;
    if not !Flags.dry then begin
      trace ("Registering module \"" ^ Types.string_of_name name ^ "\"...");
      let inst = lookup_instance x_opt cmd.at in
      registry := Map.add (Utf8.encode name) inst !registry;
      Import.register name (lookup_registry (Utf8.encode name))
    end

  | Action act ->
    quote := cmd :: !quote;
    if not !Flags.dry then begin
      let vs = run_action act in
      if vs <> [] then print_values vs
    end

  | Assertion ass ->
    quote := cmd :: !quote;
    if not !Flags.dry then begin
      run_assertion ass
    end

  | Meta cmd ->
    run_meta cmd

and run_meta cmd =
  match cmd.it with
  | Script (x_opt, script) ->
    run_quote_script script;
    bind scripts x_opt (lookup_script None cmd.at)

  | Input (x_opt, file) ->
    (try if not (input_file file run_quote_script) then
      Abort.error cmd.at "aborting"
    with Sys_error msg -> IO.error cmd.at msg);
    bind scripts x_opt (lookup_script None cmd.at);
    if x_opt <> None then begin
      bind modules x_opt (lookup_module None cmd.at);
      if not !Flags.dry then begin
        bind instances x_opt (lookup_instance None cmd.at)
      end
    end

  | Output (x_opt, Some file) ->
    (try
      output_file file
        (fun () -> lookup_script x_opt cmd.at)
        (fun () -> lookup_module x_opt cmd.at)
    with Sys_error msg -> IO.error cmd.at msg)

  | Output (x_opt, None) ->
    (try output_stdout (fun () -> lookup_module x_opt cmd.at)
    with Sys_error msg -> IO.error cmd.at msg)

and run_script script =
  List.iter run_command script

and run_quote_script script =
  let save_quote = !quote in
  quote := [];
  (try run_script script with exn -> quote := save_quote; raise exn);
  bind scripts None (List.rev !quote);
  quote := !quote @ save_quote

let run_file file = input_file file run_script
let run_string string = input_string string run_script
let run_stdin () = input_stdin run_script<|MERGE_RESOLUTION|>--- conflicted
+++ resolved
@@ -228,16 +228,10 @@
 
 let type_of_result r =
   match r with
-<<<<<<< HEAD
   | LitResult v -> Value.type_of_value v.it
   | NanResult n -> Types.NumType (Value.type_of_num n.it)
-  | RefResult -> Types.RefType Types.AnyRefType
-  | FuncResult -> Types.RefType Types.FuncRefType
-=======
-  | LitResult v -> Values.type_of_value v.it
-  | NanResult n -> Types.NumType (Values.type_of_num n.it)
-  | RefResult t -> Types.RefType t
->>>>>>> 5567def1
+  | RefResult t -> Types.(RefType (NonNullable, t))
+  | NullResult -> Types.(RefType (Nullable, ExternRefType))
 
 let string_of_result r =
   match r with
@@ -248,6 +242,7 @@
     | Value.F32 n | Value.F64 n -> string_of_nan n
     )
   | RefResult t -> Types.string_of_refed_type t
+  | NullResult -> "null"
 
 let string_of_results = function
   | [r] -> string_of_result r
@@ -317,11 +312,7 @@
       if List.length vs <> List.length ins then
         Script.error act.at "wrong number of arguments";
       List.iter2 (fun v t ->
-<<<<<<< HEAD
         if not (Match.match_value_type [] [] (Value.type_of_value v.it) t) then
-=======
-        if Values.type_of_value v.it <> t then
->>>>>>> 5567def1
           Script.error v.at "wrong type of argument"
       ) vs ins;
       Eval.invoke f (List.map (fun v -> v.it) vs)
@@ -365,6 +356,11 @@
         | Types.ExternRefType, Ref (ExternRef _) -> false
         | _ -> true
         )
+      | NullResult ->
+        (match v with
+        | Ref (NullRef _) -> false
+        | _ -> true
+        )
     ) got expect
   then begin
     print_string "Result: "; print_values got;
