--- conflicted
+++ resolved
@@ -131,7 +131,6 @@
   throw new Error("exception expected");
 }
 
-<<<<<<< HEAD
 function assert_suspension(action) {
   try { action() } catch (e) {
     /* TODO: Not clear how to observe form JS */
@@ -140,8 +139,6 @@
   throw new Error("Wasm exception expected");
 }
 
-=======
->>>>>>> b16745e4
 let StackOverflow;
 try { (function f() { 1 + f() })() } catch (e) { StackOverflow = e.constructor }
 
@@ -305,10 +302,6 @@
   | CanonicalNan -> abs_mask_of  (* differ from canonical NaN in sign bit *)
   | ArithmeticNan -> canonical_nan_of  (* 1 everywhere canonical NaN is *)
 
-<<<<<<< HEAD
-let assert_return ress ts at =
-  let test (res, t) =
-=======
 let type_of_num_pat = function
   | NumPat num -> Value.type_of_num num.it
   | NanPat op -> Value.type_of_op op.it
@@ -332,7 +325,6 @@
     if not (Match.match_val_type [] t (type_of_result res)) then
       [ Br (0l @@ at) @@ at ]
     else
->>>>>>> b16745e4
     match res.it with
     | NumResult (NumPat {it = num; at = at'}) ->
       let t', reinterpret = reinterpret_of (Value.type_of_op num) in
@@ -399,11 +391,7 @@
         VecTest (V128 (V128.I8x16 V128Op.AllTrue)) @@ at;
         Test (I32 I32Op.Eqz) @@ at;
         BrIf (0l @@ at) @@ at ]
-<<<<<<< HEAD
-    | RefResult (RefPat {it = NullRef t; _}) ->
-=======
     | RefResult (RefPat {it = NullRef _; _}) ->
->>>>>>> b16745e4
       [ RefIsNull @@ at;
         Test (Value.I32 I32Op.Eqz) @@ at;
         BrIf (0l @@ at) @@ at ]
@@ -420,22 +408,11 @@
     | RefResult (RefTypePat t) ->
       [ RefTest (NoNull, t) @@ at;
         Test (I32 I32Op.Eqz) @@ at;
-<<<<<<< HEAD
-        BrIf (0l @@ at) @@ at ]
-    | RefResult NullPat ->
-      (match t with
-      | RefT _ ->
-        [ BrOnNull (0l @@ at) @@ at ]
-      | _ ->
-        [ Br (0l @@ at) @@ at ]
-      )
-=======
         BrIf (0l @@ at) @@ at ]
     | RefResult NullPat ->
       [ RefIsNull @@ at;
         Test (I32 I32Op.Eqz) @@ at;
         BrIf (0l @@ at) @@ at ]
->>>>>>> b16745e4
   in [], List.flatten (List.rev_map test (List.combine ress ts))
 
 let i32 = NumT I32T
@@ -481,13 +458,6 @@
 let is_js_num_type = function
   | I32T -> true
   | I64T | F32T | F64T -> false
-<<<<<<< HEAD
-
-let is_js_val_type = function
-  | NumT t -> is_js_num_type t
-  | VecT _ -> false
-  | RefT _ -> true
-=======
 
 let is_js_vec_type = function
   | _ -> false
@@ -500,7 +470,6 @@
   | NumT t -> is_js_num_type t
   | VecT t -> is_js_vec_type t
   | RefT t -> is_js_ref_type t
->>>>>>> b16745e4
   | BotT -> assert false
 
 let is_js_global_type = function
@@ -667,8 +636,6 @@
     of_assertion' mods act "assert_suspension" [] None
   | AssertExhaustion (act, _) ->
     of_assertion' mods act "assert_exhaustion" [] None
-  | AssertException act ->
-    of_assertion' mods act "assert_exception" [] None
 
 let of_command mods cmd =
   "\n// " ^ Filename.basename cmd.at.left.file ^
