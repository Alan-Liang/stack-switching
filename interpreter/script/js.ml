open Types
open Ast
open Value
open Script
open Source


(* Harness *)

let harness =
{|
'use strict';

let hostrefs = {};
let hostsym = Symbol("hostref");
function hostref(s) {
  if (! (s in hostrefs)) hostrefs[s] = {[hostsym]: s};
  return hostrefs[s];
}
function eq_ref(x, y) {
  return x === y ? 1 : 0;
}

let spectest = {
  hostref: hostref,
  eq_ref: eq_ref,
  print: console.log.bind(console),
  print_i32: console.log.bind(console),
  print_i64: console.log.bind(console),
  print_i32_f32: console.log.bind(console),
  print_f64_f64: console.log.bind(console),
  print_f32: console.log.bind(console),
  print_f64: console.log.bind(console),
  global_i32: 666,
  global_i64: 666n,
  global_f32: 666,
  global_f64: 666,
  table: new WebAssembly.Table({initial: 10, maximum: 20, element: 'anyfunc'}),
  memory: new WebAssembly.Memory({initial: 1, maximum: 2})
};

let handler = {
  get(target, prop) {
    return (prop in target) ?  target[prop] : {};
  }
};
let registry = new Proxy({spectest}, handler);

function register(name, instance) {
  registry[name] = instance.exports;
}

function module(bytes, valid = true) {
  let buffer = new ArrayBuffer(bytes.length);
  let view = new Uint8Array(buffer);
  for (let i = 0; i < bytes.length; ++i) {
    view[i] = bytes.charCodeAt(i);
  }
  let validated;
  try {
    validated = WebAssembly.validate(buffer);
  } catch (e) {
    throw new Error("Wasm validate throws");
  }
  if (validated !== valid) {
    throw new Error("Wasm validate failure" + (valid ? "" : " expected"));
  }
  return new WebAssembly.Module(buffer);
}

function instance(bytes, imports = registry) {
  return new WebAssembly.Instance(module(bytes), imports);
}

function call(instance, name, args) {
  return instance.exports[name](...args);
}

function get(instance, name) {
  let v = instance.exports[name];
  return (v instanceof WebAssembly.Global) ? v.value : v;
}

function exports(instance) {
  return {module: instance.exports, spectest: spectest};
}

function run(action) {
  action();
}

function assert_malformed(bytes) {
  try { module(bytes, false) } catch (e) {
    if (e instanceof WebAssembly.CompileError) return;
  }
  throw new Error("Wasm decoding failure expected");
}

function assert_invalid(bytes) {
  try { module(bytes, false) } catch (e) {
    if (e instanceof WebAssembly.CompileError) return;
  }
  throw new Error("Wasm validation failure expected");
}

function assert_unlinkable(bytes) {
  let mod = module(bytes);
  try { new WebAssembly.Instance(mod, registry) } catch (e) {
    if (e instanceof WebAssembly.LinkError) return;
  }
  throw new Error("Wasm linking failure expected");
}

function assert_uninstantiable(bytes) {
  let mod = module(bytes);
  try { new WebAssembly.Instance(mod, registry) } catch (e) {
    if (e instanceof WebAssembly.RuntimeError) return;
  }
  throw new Error("Wasm trap expected");
}

function assert_trap(action) {
  try { action() } catch (e) {
    if (e instanceof WebAssembly.RuntimeError) return;
  }
  throw new Error("Wasm trap expected");
}

function assert_exception(action) {
  try { action() } catch (e) {
    if (!(e instanceof WebAssembly.RuntimeError)) return;
  }
  throw new Error("Wasm exception expected");
}

function assert_suspension(action) {
  try { action() } catch (e) {
    /* TODO: Not clear how to observe form JS */
    return;
  }
  throw new Error("Wasm exception expected");
}

let StackOverflow;
try { (function f() { 1 + f() })() } catch (e) { StackOverflow = e.constructor }

function assert_exhaustion(action) {
  try { action() } catch (e) {
    if (e instanceof StackOverflow) return;
  }
  throw new Error("Wasm resource exhaustion expected");
}

function assert_return(action, ...expected) {
  let actual = action();
  if (actual === undefined) {
    actual = [];
  } else if (!Array.isArray(actual)) {
    actual = [actual];
  }
  if (actual.length !== expected.length) {
    throw new Error(expected.length + " value(s) expected, got " + actual.length);
  }
  for (let i = 0; i < actual.length; ++i) {
    switch (expected[i]) {
      case "nan:canonical":
      case "nan:arithmetic":
      case "nan:any":
        // Note that JS can't reliably distinguish different NaN values,
        // so there's no good way to test that it's a canonical NaN.
        if (!Number.isNaN(actual[i])) {
          throw new Error("Wasm return value NaN expected, got " + actual[i]);
        };
        return;
      case "ref.i31":
        if (typeof actual[i] !== "number" || (actual[i] & 0x7fffffff) !== actual[i]) {
          throw new Error("Wasm i31 return value expected, got " + actual[i]);
        };
        return;
      case "ref.any":
      case "ref.eq":
      case "ref.struct":
      case "ref.array":
        // For now, JS can't distinguish exported Wasm GC values,
        // so we only test for object.
        if (typeof actual[i] !== "object") {
          throw new Error("Wasm function return value expected, got " + actual[i]);
        };
        return;
      case "ref.func":
        if (typeof actual[i] !== "function") {
          throw new Error("Wasm function return value expected, got " + actual[i]);
        };
        return;
      case "ref.extern":
        if (actual[i] === null) {
          throw new Error("Wasm reference return value expected, got " + actual[i]);
        };
        return;
      case "ref.null":
        if (actual[i] !== null) {
          throw new Error("Wasm null return value expected, got " + actual[i]);
        };
        return;
      default:
        if (!Object.is(actual[i], expected[i])) {
          throw new Error("Wasm return value " + expected[i] + " expected, got " + actual[i]);
        };
    }
  }
}
|}


(* Context *)

module NameMap = Map.Make(struct type t = Ast.name let compare = compare end)
module Map = Map.Make(String)

type exports = extern_type NameMap.t
type modules = {mutable env : exports Map.t; mutable current : int}

let exports m : exports =
  let ModuleT (_, ets) = module_type_of m in
  List.fold_left (fun map (ExportT (et, name)) -> NameMap.add name et map)
    NameMap.empty ets

let modules () : modules = {env = Map.empty; current = 0}

let current_var (mods : modules) = "$" ^ string_of_int mods.current
let of_var_opt (mods : modules) = function
  | None -> current_var mods
  | Some x -> x.it

let bind (mods : modules) x_opt m =
  let exports = exports m in
  mods.current <- mods.current + 1;
  mods.env <- Map.add (of_var_opt mods x_opt) exports mods.env;
  if x_opt <> None then mods.env <- Map.add (current_var mods) exports mods.env

let lookup (mods : modules) x_opt name at =
  let exports =
    try Map.find (of_var_opt mods x_opt) mods.env with Not_found ->
      raise (Eval.Crash (at, 
        if x_opt = None then "no module defined within script"
        else "unknown module " ^ of_var_opt mods x_opt ^ " within script"))
  in try NameMap.find name exports with Not_found ->
    raise (Eval.Crash (at, "unknown export \"" ^
      string_of_name name ^ "\" within module"))


(* Wrappers *)

let subject_idx = 0l
let hostref_idx = 1l
let eq_ref_idx = 2l
let subject_type_idx = 3l

let eq_of = function
  | I32T -> I32 I32Op.Eq
  | I64T -> I64 I64Op.Eq
  | F32T -> F32 F32Op.Eq
  | F64T -> F64 F64Op.Eq

let and_of = function
  | I32T | F32T -> I32 I32Op.And
  | I64T | F64T -> I64 I64Op.And

let reinterpret_of = function
  | I32T -> I32T, Nop
  | I64T -> I64T, Nop
  | F32T -> I32T, Convert (I32 I32Op.ReinterpretFloat)
  | F64T -> I64T, Convert (I64 I64Op.ReinterpretFloat)

let canonical_nan_of = function
  | I32T | F32T -> I32 (F32.to_bits F32.pos_nan)
  | I64T | F64T -> I64 (F64.to_bits F64.pos_nan)

let abs_mask_of = function
  | I32T | F32T -> I32 Int32.max_int
  | I64T | F64T -> I64 Int64.max_int

let value v =
  match v.it with
  | Num n -> [Const (n @@ v.at) @@ v.at]
  | Vec s -> [VecConst (s @@ v.at) @@ v.at]
  | Ref (NullRef ht) -> [RefNull (Match.bot_of_heap_type [] ht) @@ v.at]
  | Ref (Extern.ExternRef (HostRef n)) ->
    [Const (I32 n @@ v.at) @@ v.at; Call (hostref_idx @@ v.at) @@ v.at]
  | Ref _ -> assert false

let invoke ft vs at =
  let dt = RecT [SubT (Final, [], DefFuncT ft)] in
  [dt @@ at], FuncImport (subject_type_idx @@ at) @@ at,
  List.concat (List.map value vs) @ [Call (subject_idx @@ at) @@ at]

let get t at =
  [], GlobalImport t @@ at, [GlobalGet (subject_idx @@ at) @@ at]

let run ts at =
  [], []

let nan_bitmask_of = function
  | CanonicalNan -> abs_mask_of  (* differ from canonical NaN in sign bit *)
  | ArithmeticNan -> canonical_nan_of  (* 1 everywhere canonical NaN is *)

let assert_return ress ts at =
  let test (res, t) =
    match res.it with
    | NumResult (NumPat {it = num; at = at'}) ->
      let t', reinterpret = reinterpret_of (Value.type_of_op num) in
      [ reinterpret @@ at;
        Const (num @@ at')  @@ at;
        reinterpret @@ at;
        Compare (eq_of t') @@ at;
        Test (I32 I32Op.Eqz) @@ at;
        BrIf (0l @@ at) @@ at ]
    | NumResult (NanPat nanop) ->
      let nan =
        match nanop.it with
        | Value.I32 _ | Value.I64 _ -> .
        | Value.F32 n | Value.F64 n -> n
      in
      let t', reinterpret = reinterpret_of (Value.type_of_op nanop.it) in
      [ reinterpret @@ at;
        Const (nan_bitmask_of nan t' @@ at) @@ at;
        Binary (and_of t') @@ at;
        Const (canonical_nan_of t' @@ at) @@ at;
        Compare (eq_of t') @@ at;
        Test (I32 I32Op.Eqz) @@ at;
        BrIf (0l @@ at) @@ at ]
    | VecResult (VecPat (Value.V128 (shape, pats))) ->
      let open Value in
      let mask_and_canonical = function
        | NumPat {it = I32 _ as i; _} -> I32 (Int32.minus_one), i
        | NumPat {it = I64 _ as i; _} -> I64 (Int64.minus_one), i
        | NumPat {it = F32 f; _} ->
          I32 (Int32.minus_one), I32 (I32_convert.reinterpret_f32 f)
        | NumPat {it = F64 f; _} ->
          I64 (Int64.minus_one), I64 (I64_convert.reinterpret_f64 f)
        | NanPat {it = F32 nan; _} ->
          nan_bitmask_of nan I32T, canonical_nan_of I32T
        | NanPat {it = F64 nan; _} ->
          nan_bitmask_of nan I64T, canonical_nan_of I64T
        | _ -> .
      in
      let masks, canons =
        List.split (List.map (fun p -> mask_and_canonical p) pats) in
      let all_ones =
        V128.I32x4.of_lanes (List.init 4 (fun _ -> Int32.minus_one)) in
      let mask, expected = match shape with
        | V128.I8x16 () ->
          all_ones, V128.I8x16.of_lanes (List.map (I32Num.of_num 0) canons)
        | V128.I16x8 () ->
          all_ones, V128.I16x8.of_lanes (List.map (I32Num.of_num 0) canons)
        | V128.I32x4 () ->
          all_ones, V128.I32x4.of_lanes (List.map (I32Num.of_num 0) canons)
        | V128.I64x2 () ->
          all_ones, V128.I64x2.of_lanes (List.map (I64Num.of_num 0) canons)
        | V128.F32x4 () ->
          V128.I32x4.of_lanes (List.map (I32Num.of_num 0) masks),
          V128.I32x4.of_lanes (List.map (I32Num.of_num 0) canons)
        | V128.F64x2 () ->
          V128.I64x2.of_lanes (List.map (I64Num.of_num 0) masks),
          V128.I64x2.of_lanes (List.map (I64Num.of_num 0) canons)
      in
      [ VecConst (V128 mask @@ at) @@ at;
        VecBinaryBits (V128 V128Op.And) @@ at;
        VecConst (V128 expected @@ at) @@ at;
        VecCompare (V128 (V128.I8x16 V128Op.Eq)) @@ at;
        (* If all lanes are non-zero, then they are equal *)
        VecTest (V128 (V128.I8x16 V128Op.AllTrue)) @@ at;
        Test (I32 I32Op.Eqz) @@ at;
        BrIf (0l @@ at) @@ at ]
    | RefResult (RefPat {it = NullRef t; _}) ->
      [ RefIsNull @@ at;
        Test (Value.I32 I32Op.Eqz) @@ at;
        BrIf (0l @@ at) @@ at ]
    | RefResult (RefPat {it = HostRef n; _}) ->
      [ Const (Value.I32 n @@ at) @@ at;
        Call (hostref_idx @@ at) @@ at;
        Call (eq_ref_idx @@ at)  @@ at;
        Test (Value.I32 I32Op.Eqz) @@ at;
        BrIf (0l @@ at) @@ at ]
    | RefResult (RefPat _) ->
      assert false
    | RefResult (RefTypePat t) ->
      [ RefTest (NoNull, t) @@ at;
        Test (I32 I32Op.Eqz) @@ at;
        BrIf (0l @@ at) @@ at ]
    | RefResult NullPat ->
      (match t with
      | RefT _ ->
        [ BrOnNull (0l @@ at) @@ at ]
      | _ ->
        [ Br (0l @@ at) @@ at ]
      )
  in [], List.flatten (List.rev_map test (List.combine ress ts))

let i32 = NumT I32T
let anyref = RefT (Null, AnyHT)
let eqref = RefT (Null, EqHT)
let func_rec_type ts1 ts2 at =
  RecT [SubT (Final, [], DefFuncT (FuncT (ts1, ts2)))] @@ at

let wrap item_name wrap_action wrap_assertion at =
  let itypes, idesc, action = wrap_action at in
  let locals, assertion = wrap_assertion at in
  let types =
    func_rec_type [] [] at ::
    func_rec_type [i32] [anyref] at ::
    func_rec_type [eqref; eqref] [i32] at ::
    itypes
  in
  let imports =
    [ {module_name = Utf8.decode "module"; item_name; idesc} @@ at;
      {module_name = Utf8.decode "spectest"; item_name = Utf8.decode "hostref";
       idesc = FuncImport (1l @@ at) @@ at} @@ at;
      {module_name = Utf8.decode "spectest"; item_name = Utf8.decode "eq_ref";
       idesc = FuncImport (2l @@ at) @@ at} @@ at;
    ]
  in
  let item =
    List.fold_left
      (fun i im ->
        match im.it.idesc.it with FuncImport _ -> Int32.add i 1l | _ -> i
      ) 0l imports @@ at
  in
  let edesc = FuncExport item @@ at in
  let exports = [{name = Utf8.decode "run"; edesc} @@ at] in
  let body =
    [ Block (ValBlockType None, action @ assertion @ [Return @@ at]) @@ at;
      Unreachable @@ at ]
  in
  let funcs = [{ftype = 0l @@ at; locals; body} @@ at] in
  let m = {empty_module with types; funcs; imports; exports} @@ at in
  Encode.encode m


let is_js_num_type = function
  | I32T -> true
  | I64T | F32T | F64T -> false

let is_js_val_type = function
  | NumT t -> is_js_num_type t
  | VecT _ -> false
  | RefT _ -> true
  | BotT -> assert false

let is_js_global_type = function
  | GlobalT (mut, t) -> is_js_val_type t && mut = Cons

let is_js_func_type = function
  | FuncT (ts1, ts2) -> List.for_all is_js_val_type (ts1 @ ts2)


(* Script conversion *)

let add_hex_char buf c = Printf.bprintf buf "\\x%02x" (Char.code c)
let add_char buf c =
  if c < '\x20' || c >= '\x7f' then
    add_hex_char buf c
  else begin
    if c = '\"' || c = '\\' then Buffer.add_char buf '\\';
    Buffer.add_char buf c
  end
let add_unicode_char buf uc =
  if uc < 0x20 || uc >= 0x7f then
    Printf.bprintf buf "\\u{%02x}" uc
  else
    add_char buf (Char.chr uc)

let of_string_with iter add_char s =
  let buf = Buffer.create 256 in
  Buffer.add_char buf '\"';
  iter (add_char buf) s;
  Buffer.add_char buf '\"';
  Buffer.contents buf

let of_bytes = of_string_with String.iter add_hex_char
let of_name = of_string_with List.iter add_unicode_char

let of_float z =
  match string_of_float z with
  | "nan" -> "NaN"
  | "-nan" -> "-NaN"
  | "inf" -> "Infinity"
  | "-inf" -> "-Infinity"
  | s -> s

let of_num n =
  let open Value in
  match n with
  | I32 i -> I32.to_string_s i
  | I64 i -> "int64(\"" ^ I64.to_string_s i ^ "\")"
  | F32 z -> of_float (F32.to_float z)
  | F64 z -> of_float (F64.to_float z)

let of_vec v =
  let open Value in
  match v with
  | V128 v -> "v128(\"" ^ V128.to_string v ^ "\")"

let of_ref r =
  let open Value in
  match r with
  | NullRef _ -> "null"
  | HostRef n | Extern.ExternRef (HostRef n) -> "hostref(" ^ Int32.to_string n ^ ")"
  | _ -> assert false

let of_value v =
  match v.it with
  | Num n -> of_num n
  | Vec v -> of_vec v
  | Ref r -> of_ref r

let of_nan = function
  | CanonicalNan -> "\"nan:canonical\""
  | ArithmeticNan -> "\"nan:arithmetic\""

let of_num_pat = function
  | NumPat num -> of_num num.it
  | NanPat nanop ->
    match nanop.it with
    | Value.I32 _ | Value.I64 _ -> .
    | Value.F32 n | Value.F64 n -> of_nan n

let of_vec_pat = function
  | VecPat (Value.V128 (shape, pats)) ->
    Printf.sprintf "v128(\"%s\")" (String.concat " " (List.map of_num_pat pats))

let of_ref_pat = function
  | RefPat r -> of_ref r.it
  | RefTypePat t -> "\"ref." ^ string_of_heap_type t ^ "\""
  | NullPat -> "\"ref.null\""

let of_result res =
  match res.it with
  | NumResult np -> of_num_pat np
  | VecResult vp -> of_vec_pat vp
  | RefResult rp -> of_ref_pat rp

let rec of_definition def =
  match def.it with
  | Textual m -> of_bytes (Encode.encode m)
  | Encoded (_, bs) -> of_bytes bs
  | Quoted (_, s) ->
<<<<<<< HEAD
    try of_definition (Parse.string_to_definition s) with Parse.Syntax _ ->
=======
    try of_definition (snd (Parse.Module.parse_string s))
    with Parse.Syntax _ ->
>>>>>>> 129f4e86
      of_bytes "<malformed quote>"

let of_wrapper mods x_opt name wrap_action wrap_assertion at =
  let x = of_var_opt mods x_opt in
  let bs = wrap name wrap_action wrap_assertion at in
  "call(instance(" ^ of_bytes bs ^ ", " ^
    "exports(" ^ x ^ ")), " ^ " \"run\", [])"

let of_action mods act =
  match act.it with
  | Invoke (x_opt, name, vs) ->
    "call(" ^ of_var_opt mods x_opt ^ ", " ^ of_name name ^ ", " ^
      "[" ^ String.concat ", " (List.map of_value vs) ^ "])",
    (match lookup mods x_opt name act.at with
    | ExternFuncT dt ->
      let FuncT (_, out) as ft = as_func_str_type (expand_def_type dt) in
      if is_js_func_type ft then
        None
      else
        Some (of_wrapper mods x_opt name (invoke ft vs), out)
    | _ -> None
    )
  | Get (x_opt, name) ->
    "get(" ^ of_var_opt mods x_opt ^ ", " ^ of_name name ^ ")",
    (match lookup mods x_opt name act.at with
    | ExternGlobalT gt when not (is_js_global_type gt) ->
      let GlobalT (_, t) = gt in
      Some (of_wrapper mods x_opt name (get gt), [t])
    | _ -> None
    )

let of_assertion' mods act name args wrapper_opt =
  let act_js, act_wrapper_opt = of_action mods act in
  let js = name ^ "(() => " ^ act_js ^ String.concat ", " ("" :: args) ^ ")" in
  match act_wrapper_opt with
  | None -> js ^ ";"
  | Some (act_wrapper, out) ->
    let run_name, wrapper =
      match wrapper_opt with
      | None -> name, run
      | Some wrapper -> "run", wrapper
    in run_name ^ "(() => " ^ act_wrapper (wrapper out) act.at ^ ");  // " ^ js

let of_assertion mods ass =
  match ass.it with
  | AssertMalformed (def, _) ->
    "assert_malformed(" ^ of_definition def ^ ");"
  | AssertInvalid (def, _) ->
    "assert_invalid(" ^ of_definition def ^ ");"
  | AssertUnlinkable (def, _) ->
    "assert_unlinkable(" ^ of_definition def ^ ");"
  | AssertUninstantiable (def, _) ->
    "assert_uninstantiable(" ^ of_definition def ^ ");"
  | AssertReturn (act, ress) ->
    of_assertion' mods act "assert_return" (List.map of_result ress)
      (Some (assert_return ress))
  | AssertTrap (act, _) ->
    of_assertion' mods act "assert_trap" [] None
  | AssertException (act, _) ->
    of_assertion' mods act "assert_exception" [] None
  | AssertSuspension (act, _) ->
    of_assertion' mods act "assert_suspension" [] None
  | AssertExhaustion (act, _) ->
    of_assertion' mods act "assert_exhaustion" [] None

let of_command mods cmd =
  "\n// " ^ Filename.basename cmd.at.left.file ^
    ":" ^ string_of_int cmd.at.left.line ^ "\n" ^
  match cmd.it with
  | Module (x_opt, def) ->
    let rec unquote def =
      match def.it with
      | Textual m -> m
      | Encoded (_, bs) -> Decode.decode "binary" bs
<<<<<<< HEAD
      | Quoted (_, s) -> unquote (Parse.string_to_definition s)
=======
      | Quoted (_, s) -> unquote (snd (Parse.Module.parse_string s))
>>>>>>> 129f4e86
    in bind mods x_opt (unquote def);
    "let " ^ current_var mods ^ " = instance(" ^ of_definition def ^ ");\n" ^
    (if x_opt = None then "" else
    "let " ^ of_var_opt mods x_opt ^ " = " ^ current_var mods ^ ";\n")
  | Register (name, x_opt) ->
    "register(" ^ of_name name ^ ", " ^ of_var_opt mods x_opt ^ ")\n"
  | Action act ->
    of_assertion' mods act "run" [] None ^ "\n"
  | Assertion ass ->
    of_assertion mods ass ^ "\n"
  | Meta _ -> assert false

let of_script scr =
  (if !Flags.harness then harness else "") ^
  String.concat "" (List.map (of_command (modules ())) scr)<|MERGE_RESOLUTION|>--- conflicted
+++ resolved
@@ -545,12 +545,8 @@
   | Textual m -> of_bytes (Encode.encode m)
   | Encoded (_, bs) -> of_bytes bs
   | Quoted (_, s) ->
-<<<<<<< HEAD
-    try of_definition (Parse.string_to_definition s) with Parse.Syntax _ ->
-=======
     try of_definition (snd (Parse.Module.parse_string s))
     with Parse.Syntax _ ->
->>>>>>> 129f4e86
       of_bytes "<malformed quote>"
 
 let of_wrapper mods x_opt name wrap_action wrap_assertion at =
@@ -625,11 +621,7 @@
       match def.it with
       | Textual m -> m
       | Encoded (_, bs) -> Decode.decode "binary" bs
-<<<<<<< HEAD
-      | Quoted (_, s) -> unquote (Parse.string_to_definition s)
-=======
       | Quoted (_, s) -> unquote (snd (Parse.Module.parse_string s))
->>>>>>> 129f4e86
     in bind mods x_opt (unquote def);
     "let " ^ current_var mods ^ " = instance(" ^ of_definition def ^ ");\n" ^
     (if x_opt = None then "" else
