open Types
open Ast
open Value
open Script
open Source


(* Harness *)

let harness =
{|
'use strict';

let hostrefs = {};
let hostsym = Symbol("hostref");
function hostref(s) {
  if (! (s in hostrefs)) hostrefs[s] = {[hostsym]: s};
  return hostrefs[s];
}
function eq_ref(x, y) {
  return x === y ? 1 : 0;
}

let spectest = {
  hostref: hostref,
  eq_ref: eq_ref,
  print: console.log.bind(console),
  print_i32: console.log.bind(console),
  print_i64: console.log.bind(console),
  print_i32_f32: console.log.bind(console),
  print_f64_f64: console.log.bind(console),
  print_f32: console.log.bind(console),
  print_f64: console.log.bind(console),
  global_i32: 666,
  global_i64: 666n,
  global_f32: 666.6,
  global_f64: 666.6,
  table: new WebAssembly.Table({initial: 10, maximum: 20, element: 'anyfunc'}),
  memory: new WebAssembly.Memory({initial: 1, maximum: 2})
};

let handler = {
  get(target, prop) {
    return (prop in target) ?  target[prop] : {};
  }
};
let registry = new Proxy({spectest}, handler);

function register(name, instance) {
  registry[name] = instance.exports;
}

function module(bytes, valid = true) {
  let buffer = new ArrayBuffer(bytes.length);
  let view = new Uint8Array(buffer);
  for (let i = 0; i < bytes.length; ++i) {
    view[i] = bytes.charCodeAt(i);
  }
  let validated;
  try {
    validated = WebAssembly.validate(buffer);
  } catch (e) {
    throw new Error("Wasm validate throws");
  }
  if (validated !== valid) {
    throw new Error("Wasm validate failure" + (valid ? "" : " expected"));
  }
  return new WebAssembly.Module(buffer);
}

function instance(mod, imports = registry) {
  return new WebAssembly.Instance(mod, imports);
}

function call(instance, name, args) {
  return instance.exports[name](...args);
}

function get(instance, name) {
  let v = instance.exports[name];
  return (v instanceof WebAssembly.Global) ? v.value : v;
}

function exports(instance) {
  return {module: instance.exports, spectest: spectest};
}

function run(action) {
  action();
}

function assert_malformed(bytes) {
  try { module(bytes, false) } catch (e) {
    if (e instanceof WebAssembly.CompileError) return;
  }
  throw new Error("Wasm decoding failure expected");
}

function assert_malformed_custom(bytes) {
  return;
}

function assert_invalid(bytes) {
  try { module(bytes, false) } catch (e) {
    if (e instanceof WebAssembly.CompileError) return;
  }
  throw new Error("Wasm validation failure expected");
}

function assert_invalid_custom(bytes) {
  return;
}

<<<<<<< HEAD
function assert_unlinkable(bytes) {
  let mod = module(bytes);
=======
function assert_unlinkable(mod) {
>>>>>>> 5c7c1d32
  try { new WebAssembly.Instance(mod, registry) } catch (e) {
    if (e instanceof WebAssembly.LinkError) return;
  }
  throw new Error("Wasm linking failure expected");
}

function assert_uninstantiable(mod) {
  try { new WebAssembly.Instance(mod, registry) } catch (e) {
    if (e instanceof WebAssembly.RuntimeError) return;
  }
  throw new Error("Wasm trap expected");
}

function assert_trap(action) {
  try { action() } catch (e) {
    if (e instanceof WebAssembly.RuntimeError) return;
  }
  throw new Error("Wasm trap expected");
}

function assert_exception(action) {
  try { action() } catch (e) { return; }
  throw new Error("exception expected");
}

<<<<<<< HEAD
function assert_suspension(action) {
  try { action() } catch (e) {
    /* TODO: Not clear how to observe form JS */
    return;
  }
  throw new Error("Wasm exception expected");
}

=======
>>>>>>> 5c7c1d32
let StackOverflow;
try { (function f() { 1 + f() })() } catch (e) { StackOverflow = e.constructor }

function assert_exhaustion(action) {
  try { action() } catch (e) {
    if (e instanceof StackOverflow) return;
  }
  throw new Error("Wasm resource exhaustion expected");
}

function assert_return(action, ...expected) {
  let actual = action();
  if (actual === undefined) {
    actual = [];
  } else if (!Array.isArray(actual)) {
    actual = [actual];
  }
  if (actual.length !== expected.length) {
    throw new Error(expected.length + " value(s) expected, got " + actual.length);
  }
  for (let i = 0; i < actual.length; ++i) {
    switch (expected[i]) {
      case "nan:canonical":
      case "nan:arithmetic":
      case "nan:any":
        // Note that JS can't reliably distinguish different NaN values,
        // so there's no good way to test that it's a canonical NaN.
        if (!Number.isNaN(actual[i])) {
          throw new Error("Wasm NaN return value expected, got " + actual[i]);
        };
        return;
      case "ref.i31":
        if (typeof actual[i] !== "number" || (actual[i] & 0x7fffffff) !== actual[i]) {
          throw new Error("Wasm i31 return value expected, got " + actual[i]);
        };
        return;
      case "ref.any":
      case "ref.eq":
      case "ref.struct":
      case "ref.array":
        // For now, JS can't distinguish exported Wasm GC values,
        // so we only test for object.
        if (typeof actual[i] !== "object") {
          throw new Error("Wasm object return value expected, got " + actual[i]);
        };
        return;
      case "ref.i31":
        if (typeof actual[i] !== "number" || (actual[i] & 0x7fffffff) !== actual[i]) {
          throw new Error("Wasm i31 return value expected, got " + actual[i]);
        };
        return;
      case "ref.any":
      case "ref.eq":
      case "ref.struct":
      case "ref.array":
        // For now, JS can't distinguish exported Wasm GC values,
        // so we only test for object.
        if (typeof actual[i] !== "object") {
          throw new Error("Wasm function return value expected, got " + actual[i]);
        };
        return;
      case "ref.func":
        if (typeof actual[i] !== "function") {
          throw new Error("Wasm function return value expected, got " + actual[i]);
        };
        return;
      case "ref.extern":
        if (actual[i] === null) {
          throw new Error("Wasm reference return value expected, got " + actual[i]);
        };
        return;
      case "ref.null":
        if (actual[i] !== null) {
          throw new Error("Wasm null return value expected, got " + actual[i]);
        };
        return;
      default:
        if (!Object.is(actual[i], expected[i])) {
          throw new Error("Wasm return value " + expected[i] + " expected, got " + actual[i]);
        };
    }
  }
}
|}


(* Context *)

module NameMap = Map.Make(struct type t = Ast.name let compare = compare end)
module Map = Map.Make(String)

type exports = extern_type NameMap.t
type env =
  { mutable mods : exports Map.t;
    mutable insts : exports Map.t;
    mutable current_mod : int;
    mutable current_inst : int;
  }

let exports m : exports =
  let ModuleT (_, ets) = module_type_of m in
  List.fold_left (fun map (ExportT (et, name)) -> NameMap.add name et map)
    NameMap.empty ets
<<<<<<< HEAD
=======

let env () : env =
  { mods = Map.empty;
    insts = Map.empty;
    current_mod = 0;
    current_inst = 0;
  }
>>>>>>> 5c7c1d32

let current_mod (env : env) = "$$" ^ string_of_int env.current_mod
let of_mod_opt (env : env) = function
  | None -> current_mod env
  | Some x -> x.it

let current_inst (env : env) = "$" ^ string_of_int env.current_inst
let of_inst_opt (env : env) = function
  | None -> current_inst env
  | Some x -> x.it

let bind_mod (env : env) x_opt m =
  let exports = exports m in
  env.current_mod <- env.current_mod + 1;
  env.mods <- Map.add (of_mod_opt env x_opt) exports env.mods;
  if x_opt <> None then env.mods <- Map.add (current_mod env) exports env.mods

let bind_inst (env : env) x_opt exports =
  env.current_inst <- env.current_inst + 1;
  env.insts <- Map.add (of_inst_opt env x_opt) exports env.insts;
  if x_opt <> None then env.insts <- Map.add (current_inst env) exports env.insts

let find_mod (env : env) x_opt at =
  try Map.find (of_mod_opt env x_opt) env.mods with Not_found ->
    raise (Eval.Crash (at,
      if x_opt = None then "no module defined within script"
      else "unknown module " ^ of_mod_opt env x_opt ^ " within script"))

let find_inst (env : env) x_opt at =
  try Map.find (of_inst_opt env x_opt) env.insts with Not_found ->
    raise (Eval.Crash (at,
      if x_opt = None then "no module instance defined within script"
      else "unknown module instance " ^ of_inst_opt env x_opt ^ " within script"))

let lookup_export (env : env) x_opt name at =
  let exports = find_inst env x_opt at in
  try NameMap.find name exports with Not_found ->
    raise (Eval.Crash (at, "unknown export \"" ^
      string_of_name name ^ "\" within module isntance"))


(* Wrappers *)

let subject_idx = 0l
let hostref_idx = 1l
let eq_ref_idx = 2l
let subject_type_idx = 3l

let eq_of = function
  | I32T -> I32 I32Op.Eq
  | I64T -> I64 I64Op.Eq
  | F32T -> F32 F32Op.Eq
  | F64T -> F64 F64Op.Eq

let and_of = function
  | I32T | F32T -> I32 I32Op.And
  | I64T | F64T -> I64 I64Op.And

let reinterpret_of = function
  | I32T -> I32T, Nop
  | I64T -> I64T, Nop
  | F32T -> I32T, Convert (I32 I32Op.ReinterpretFloat)
  | F64T -> I64T, Convert (I64 I64Op.ReinterpretFloat)

let canonical_nan_of = function
  | I32T | F32T -> I32 (F32.to_bits F32.pos_nan)
  | I64T | F64T -> I64 (F64.to_bits F64.pos_nan)

let abs_mask_of = function
  | I32T | F32T -> I32 Int32.max_int
  | I64T | F64T -> I64 Int64.max_int

let value v =
  match v.it with
  | Num n -> [Const (n @@ v.at) @@ v.at]
  | Vec s -> [VecConst (s @@ v.at) @@ v.at]
  | Ref (NullRef ht) -> [RefNull (Match.bot_of_heap_type [] ht) @@ v.at]
  | Ref (Extern.ExternRef (HostRef n)) ->
    [Const (I32 n @@ v.at) @@ v.at; Call (hostref_idx @@ v.at) @@ v.at]
  | Ref _ -> assert false

let invoke ft vs at =
  let dt = RecT [SubT (Final, [], DefFuncT ft)] in
  [dt @@ at], FuncImport (subject_type_idx @@ at) @@ at,
  List.concat (List.map value vs) @ [Call (subject_idx @@ at) @@ at]

let get t at =
  [], GlobalImport t @@ at, [GlobalGet (subject_idx @@ at) @@ at]

let run ts at =
  [], []

let nan_bitmask_of = function
  | CanonicalNan -> abs_mask_of  (* differ from canonical NaN in sign bit *)
  | ArithmeticNan -> canonical_nan_of  (* 1 everywhere canonical NaN is *)

let type_of_num_pat = function
  | NumPat num -> Value.type_of_num num.it
  | NanPat op -> Value.type_of_op op.it

let type_of_vec_pat = function
  | VecPat vec -> Value.type_of_vec vec

let type_of_ref_pat = function
  | RefPat ref -> type_of_ref ref.it
  | RefTypePat ht -> (NoNull, ht)
  | NullPat -> (Null, BotHT)

let type_of_result res =
  match res.it with
  | NumResult pat -> NumT (type_of_num_pat pat)
  | VecResult pat -> VecT (type_of_vec_pat pat)
  | RefResult pat -> RefT (type_of_ref_pat pat)

let assert_return ress ts at =
  let test (res, t) =
    if not (Match.match_val_type [] t (type_of_result res)) then
      [ Br (0l @@ at) @@ at ]
    else
    match res.it with
    | NumResult (NumPat {it = num; at = at'}) ->
      let t', reinterpret = reinterpret_of (Value.type_of_op num) in
      [ reinterpret @@ at;
        Const (num @@ at')  @@ at;
        reinterpret @@ at;
        Compare (eq_of t') @@ at;
        Test (I32 I32Op.Eqz) @@ at;
        BrIf (0l @@ at) @@ at ]
    | NumResult (NanPat nanop) ->
      let nan =
        match nanop.it with
        | Value.I32 _ | Value.I64 _ -> .
        | Value.F32 n | Value.F64 n -> n
      in
      let t', reinterpret = reinterpret_of (Value.type_of_op nanop.it) in
      [ reinterpret @@ at;
        Const (nan_bitmask_of nan t' @@ at) @@ at;
        Binary (and_of t') @@ at;
        Const (canonical_nan_of t' @@ at) @@ at;
        Compare (eq_of t') @@ at;
        Test (I32 I32Op.Eqz) @@ at;
        BrIf (0l @@ at) @@ at ]
    | VecResult (VecPat (Value.V128 (shape, pats))) ->
      let open Value in
      let mask_and_canonical = function
        | NumPat {it = I32 _ as i; _} -> I32 (Int32.minus_one), i
        | NumPat {it = I64 _ as i; _} -> I64 (Int64.minus_one), i
        | NumPat {it = F32 f; _} ->
          I32 (Int32.minus_one), I32 (I32_convert.reinterpret_f32 f)
        | NumPat {it = F64 f; _} ->
          I64 (Int64.minus_one), I64 (I64_convert.reinterpret_f64 f)
        | NanPat {it = F32 nan; _} ->
          nan_bitmask_of nan I32T, canonical_nan_of I32T
        | NanPat {it = F64 nan; _} ->
          nan_bitmask_of nan I64T, canonical_nan_of I64T
        | _ -> .
      in
      let masks, canons =
        List.split (List.map (fun p -> mask_and_canonical p) pats) in
      let all_ones =
        V128.I32x4.of_lanes (List.init 4 (fun _ -> Int32.minus_one)) in
      let mask, expected = match shape with
        | V128.I8x16 () ->
          all_ones, V128.I8x16.of_lanes (List.map (I32Num.of_num 0) canons)
        | V128.I16x8 () ->
          all_ones, V128.I16x8.of_lanes (List.map (I32Num.of_num 0) canons)
        | V128.I32x4 () ->
          all_ones, V128.I32x4.of_lanes (List.map (I32Num.of_num 0) canons)
        | V128.I64x2 () ->
          all_ones, V128.I64x2.of_lanes (List.map (I64Num.of_num 0) canons)
        | V128.F32x4 () ->
          V128.I32x4.of_lanes (List.map (I32Num.of_num 0) masks),
          V128.I32x4.of_lanes (List.map (I32Num.of_num 0) canons)
        | V128.F64x2 () ->
          V128.I64x2.of_lanes (List.map (I64Num.of_num 0) masks),
          V128.I64x2.of_lanes (List.map (I64Num.of_num 0) canons)
      in
      [ VecConst (V128 mask @@ at) @@ at;
        VecBinaryBits (V128 V128Op.And) @@ at;
        VecConst (V128 expected @@ at) @@ at;
        VecCompare (V128 (V128.I8x16 V128Op.Eq)) @@ at;
        (* If all lanes are non-zero, then they are equal *)
        VecTest (V128 (V128.I8x16 V128Op.AllTrue)) @@ at;
        Test (I32 I32Op.Eqz) @@ at;
        BrIf (0l @@ at) @@ at ]
    | RefResult (RefPat {it = NullRef _; _}) ->
      [ RefIsNull @@ at;
        Test (Value.I32 I32Op.Eqz) @@ at;
        BrIf (0l @@ at) @@ at ]
    | RefResult (RefPat {it = HostRef n; _}) ->
      [ Const (Value.I32 n @@ at) @@ at;
        Call (hostref_idx @@ at) @@ at;
        Call (eq_ref_idx @@ at)  @@ at;
        Test (Value.I32 I32Op.Eqz) @@ at;
        BrIf (0l @@ at) @@ at ]
    | RefResult (RefPat _) ->
      assert false
    | RefResult (RefTypePat (ExnHT | ExternHT)) ->
      [ BrOnNull (0l @@ at) @@ at ]
    | RefResult (RefTypePat t) ->
      [ RefTest (NoNull, t) @@ at;
        Test (I32 I32Op.Eqz) @@ at;
<<<<<<< HEAD
        BrIf (0l @@ at) @@ at ]
    | RefResult NullPat ->
      [ RefIsNull @@ at;
        Test (I32 I32Op.Eqz) @@ at;
        BrIf (0l @@ at) @@ at ]
=======
        BrIf (0l @@ at) @@ at ]
    | RefResult NullPat ->
      [ RefIsNull @@ at;
        Test (I32 I32Op.Eqz) @@ at;
        BrIf (0l @@ at) @@ at ]
>>>>>>> 5c7c1d32
  in [], List.flatten (List.rev_map test (List.combine ress ts))

let i32 = NumT I32T
let anyref = RefT (Null, AnyHT)
let eqref = RefT (Null, EqHT)
let func_rec_type ts1 ts2 at =
  RecT [SubT (Final, [], DefFuncT (FuncT (ts1, ts2)))] @@ at

let wrap item_name wrap_action wrap_assertion at =
  let itypes, idesc, action = wrap_action at in
  let locals, assertion = wrap_assertion at in
  let types =
    func_rec_type [] [] at ::
    func_rec_type [i32] [anyref] at ::
    func_rec_type [eqref; eqref] [i32] at ::
    itypes
  in
  let imports =
    [ {module_name = Utf8.decode "module"; item_name; idesc} @@ at;
      {module_name = Utf8.decode "spectest"; item_name = Utf8.decode "hostref";
       idesc = FuncImport (1l @@ at) @@ at} @@ at;
      {module_name = Utf8.decode "spectest"; item_name = Utf8.decode "eq_ref";
       idesc = FuncImport (2l @@ at) @@ at} @@ at;
    ]
  in
  let item =
    List.fold_left
      (fun i im ->
        match im.it.idesc.it with FuncImport _ -> Int32.add i 1l | _ -> i
      ) 0l imports @@ at
  in
  let edesc = FuncExport item @@ at in
  let exports = [{name = Utf8.decode "run"; edesc} @@ at] in
  let body =
    [ Block (ValBlockType None, action @ assertion @ [Return @@ at]) @@ at;
      Unreachable @@ at ]
  in
  let funcs = [{ftype = 0l @@ at; locals; body} @@ at] in
  let m = {empty_module with types; funcs; imports; exports} @@ at in
  Encode.encode m


let is_js_num_type = function
  | I32T -> true
  | I64T | F32T | F64T -> false

let is_js_vec_type = function
  | _ -> false
<<<<<<< HEAD

let is_js_ref_type = function
  | (_, ExnHT) -> false
  | _ -> true

=======

let is_js_ref_type = function
  | (_, ExnHT) -> false
  | _ -> true

>>>>>>> 5c7c1d32
let is_js_val_type = function
  | NumT t -> is_js_num_type t
  | VecT t -> is_js_vec_type t
  | RefT t -> is_js_ref_type t
  | BotT -> assert false

let is_js_global_type = function
  | GlobalT (mut, t) -> is_js_val_type t && mut = Cons

let is_js_func_type = function
  | FuncT (ts1, ts2) -> List.for_all is_js_val_type (ts1 @ ts2)


(* Script conversion *)

let add_hex_char buf c = Printf.bprintf buf "\\x%02x" (Char.code c)
let add_char buf c =
  if c < '\x20' || c >= '\x7f' then
    add_hex_char buf c
  else begin
    if c = '\"' || c = '\\' then Buffer.add_char buf '\\';
    Buffer.add_char buf c
  end
let add_unicode_char buf uc =
  if uc < 0x20 || uc >= 0x7f then
    Printf.bprintf buf "\\u{%02x}" uc
  else
    add_char buf (Char.chr uc)

let of_string_with iter add_char s =
  let buf = Buffer.create 256 in
  Buffer.add_char buf '\"';
  iter (add_char buf) s;
  Buffer.add_char buf '\"';
  Buffer.contents buf

let of_bytes = of_string_with String.iter add_hex_char
let of_name = of_string_with List.iter add_unicode_char

let of_float z =
  match string_of_float z with
  | "nan" -> "NaN"
  | "-nan" -> "-NaN"
  | "inf" -> "Infinity"
  | "-inf" -> "-Infinity"
  | s -> s

let of_num n =
  let open Value in
  match n with
  | I32 i -> I32.to_string_s i
  | I64 i -> "int64(\"" ^ I64.to_string_s i ^ "\")"
  | F32 z -> of_float (F32.to_float z)
  | F64 z -> of_float (F64.to_float z)

let of_vec v =
  let open Value in
  match v with
  | V128 v -> "v128(\"" ^ V128.to_string v ^ "\")"

let of_ref r =
  let open Value in
  match r with
  | NullRef _ -> "null"
  | HostRef n | Extern.ExternRef (HostRef n) -> "hostref(" ^ Int32.to_string n ^ ")"
  | _ -> assert false

let of_value v =
  match v.it with
  | Num n -> of_num n
  | Vec v -> of_vec v
  | Ref r -> of_ref r

let of_nan = function
  | CanonicalNan -> "\"nan:canonical\""
  | ArithmeticNan -> "\"nan:arithmetic\""

let of_num_pat = function
  | NumPat num -> of_num num.it
  | NanPat nanop ->
    match nanop.it with
    | Value.I32 _ | Value.I64 _ -> .
    | Value.F32 n | Value.F64 n -> of_nan n

let of_vec_pat = function
  | VecPat (Value.V128 (shape, pats)) ->
    Printf.sprintf "v128(\"%s\")" (String.concat " " (List.map of_num_pat pats))

let of_ref_pat = function
  | RefPat r -> of_ref r.it
  | RefTypePat t -> "\"ref." ^ string_of_heap_type t ^ "\""
  | NullPat -> "\"ref.null\""

let of_result res =
  match res.it with
  | NumResult np -> of_num_pat np
  | VecResult vp -> of_vec_pat vp
  | RefResult rp -> of_ref_pat rp

let rec of_definition def =
  match def.it with
  | Textual (m, _) -> of_bytes (Encode.encode m)
  | Encoded (_, bs) -> of_bytes bs.it
  | Quoted (_, s) ->
    try of_definition (snd (Parse.Module.parse_string ~offset:s.at s.it))
    with Parse.Syntax _ | Custom.Syntax _ -> of_bytes "<malformed quote>"
<<<<<<< HEAD
=======

let of_instance env x_opt =
  "instance(" ^ of_mod_opt env x_opt ^ ")"
>>>>>>> 5c7c1d32

let of_wrapper env x_opt name wrap_action wrap_assertion at =
  let x = of_inst_opt env x_opt in
  let bs = wrap name wrap_action wrap_assertion at in
  "call(instance(module(" ^ of_bytes bs ^ "), " ^
    "exports(" ^ x ^ ")), " ^ " \"run\", [])"

let of_action env act =
  match act.it with
  | Invoke (x_opt, name, vs) ->
    "call(" ^ of_inst_opt env x_opt ^ ", " ^ of_name name ^ ", " ^
      "[" ^ String.concat ", " (List.map of_value vs) ^ "])",
<<<<<<< HEAD
    (match lookup mods x_opt name act.at with
=======
    (match lookup_export env x_opt name act.at with
>>>>>>> 5c7c1d32
    | ExternFuncT dt ->
      let FuncT (_, out) as ft = as_func_str_type (expand_def_type dt) in
      if is_js_func_type ft then
        None
      else
<<<<<<< HEAD
        Some (of_wrapper mods x_opt name (invoke ft vs), out)
    | _ -> None
    )
  | Get (x_opt, name) ->
    "get(" ^ of_var_opt mods x_opt ^ ", " ^ of_name name ^ ")",
    (match lookup mods x_opt name act.at with
    | ExternGlobalT gt when not (is_js_global_type gt) ->
      let GlobalT (_, t) = gt in
      Some (of_wrapper mods x_opt name (get gt), [t])
=======
        Some (of_wrapper env x_opt name (invoke ft vs), out)
    | _ -> None
    )
  | Get (x_opt, name) ->
    "get(" ^ of_inst_opt env x_opt ^ ", " ^ of_name name ^ ")",
    (match lookup_export env x_opt name act.at with
    | ExternGlobalT gt when not (is_js_global_type gt) ->
      let GlobalT (_, t) = gt in
      Some (of_wrapper env x_opt name (get gt), [t])
>>>>>>> 5c7c1d32
    | _ -> None
    )

let of_assertion' env act name args wrapper_opt =
  let act_js, act_wrapper_opt = of_action env act in
  let js = name ^ "(() => " ^ act_js ^ String.concat ", " ("" :: args) ^ ")" in
  match act_wrapper_opt with
  | None -> js ^ ";"
  | Some (act_wrapper, out) ->
    let run_name, wrapper =
      match wrapper_opt with
      | None -> name, run
      | Some wrapper -> "run", wrapper
    in run_name ^ "(() => " ^ act_wrapper (wrapper out) act.at ^ ");  // " ^ js

let of_assertion env ass =
  match ass.it with
  | AssertMalformed (def, _) ->
    "assert_malformed(" ^ of_definition def ^ ");"
  | AssertMalformedCustom (def, _) ->
    "assert_malformed_custom(" ^ of_definition def ^ ");"
  | AssertInvalid (def, _) ->
    "assert_invalid(" ^ of_definition def ^ ");"
  | AssertInvalidCustom (def, _) ->
    "assert_invalid_custom(" ^ of_definition def ^ ");"
<<<<<<< HEAD
  | AssertUnlinkable (def, _) ->
    "assert_unlinkable(" ^ of_definition def ^ ");"
  | AssertUninstantiable (def, _) ->
    "assert_uninstantiable(" ^ of_definition def ^ ");"
=======
  | AssertUnlinkable (x_opt, _) ->
    "assert_unlinkable(" ^ of_instance env x_opt ^ ");"
  | AssertUninstantiable (x_opt, _) ->
    "assert_uninstantiable(" ^ of_instance env x_opt ^ ");"
>>>>>>> 5c7c1d32
  | AssertReturn (act, ress) ->
    of_assertion' env act "assert_return" (List.map of_result ress)
      (Some (assert_return ress))
  | AssertException act ->
    of_assertion' mods act "assert_exception" [] None
  | AssertTrap (act, _) ->
<<<<<<< HEAD
    of_assertion' mods act "assert_trap" [] None
  | AssertSuspension (act, _) ->
    of_assertion' mods act "assert_suspension" [] None
=======
    of_assertion' env act "assert_trap" [] None
>>>>>>> 5c7c1d32
  | AssertExhaustion (act, _) ->
    of_assertion' env act "assert_exhaustion" [] None
  | AssertException act ->
    of_assertion' env act "assert_exception" [] None

let of_command env cmd =
  "\n// " ^ Filename.basename cmd.at.left.file ^
    ":" ^ string_of_int cmd.at.left.line ^ "\n" ^
  match cmd.it with
  | Module (x_opt, def) ->
    let rec unquote def =
      match def.it with
      | Textual (m, _) -> m
      | Encoded (name, bs) -> Decode.decode name bs.it
      | Quoted (_, s) ->
        unquote (snd (Parse.Module.parse_string ~offset:s.at s.it))
<<<<<<< HEAD
    in bind mods x_opt (unquote def);
    "let " ^ current_var mods ^ " = instance(" ^ of_definition def ^ ");\n" ^
=======
    in bind_mod env x_opt (unquote def);
    "let " ^ current_mod env ^ " = " ^ of_definition def ^ ";\n" ^
>>>>>>> 5c7c1d32
    (if x_opt = None then "" else
    "let " ^ of_mod_opt env x_opt ^ " = " ^ current_mod env ^ ";\n")
  | Instance (x1_opt, x2_opt) ->
    let exports = find_mod env x2_opt cmd.at in
    bind_inst env x1_opt exports;
    "let " ^ current_inst env ^ " = instance(" ^ of_mod_opt env x2_opt ^ ");\n" ^
    (if x1_opt = None then "" else
    "let " ^ of_inst_opt env x1_opt ^ " = " ^ current_inst env ^ ";\n")
  | Register (name, x_opt) ->
    "register(" ^ of_name name ^ ", " ^ of_inst_opt env x_opt ^ ")\n"
  | Action act ->
    of_assertion' env act "run" [] None ^ "\n"
  | Assertion ass ->
    of_assertion env ass ^ "\n"
  | Meta _ -> assert false

let of_script scr =
  (if !Flags.harness then harness else "") ^
  String.concat "" (List.map (of_command (env ())) scr)<|MERGE_RESOLUTION|>--- conflicted
+++ resolved
@@ -111,12 +111,7 @@
   return;
 }
 
-<<<<<<< HEAD
-function assert_unlinkable(bytes) {
-  let mod = module(bytes);
-=======
 function assert_unlinkable(mod) {
->>>>>>> 5c7c1d32
   try { new WebAssembly.Instance(mod, registry) } catch (e) {
     if (e instanceof WebAssembly.LinkError) return;
   }
@@ -142,7 +137,6 @@
   throw new Error("exception expected");
 }
 
-<<<<<<< HEAD
 function assert_suspension(action) {
   try { action() } catch (e) {
     /* TODO: Not clear how to observe form JS */
@@ -151,8 +145,6 @@
   throw new Error("Wasm exception expected");
 }
 
-=======
->>>>>>> 5c7c1d32
 let StackOverflow;
 try { (function f() { 1 + f() })() } catch (e) { StackOverflow = e.constructor }
 
@@ -199,21 +191,6 @@
           throw new Error("Wasm object return value expected, got " + actual[i]);
         };
         return;
-      case "ref.i31":
-        if (typeof actual[i] !== "number" || (actual[i] & 0x7fffffff) !== actual[i]) {
-          throw new Error("Wasm i31 return value expected, got " + actual[i]);
-        };
-        return;
-      case "ref.any":
-      case "ref.eq":
-      case "ref.struct":
-      case "ref.array":
-        // For now, JS can't distinguish exported Wasm GC values,
-        // so we only test for object.
-        if (typeof actual[i] !== "object") {
-          throw new Error("Wasm function return value expected, got " + actual[i]);
-        };
-        return;
       case "ref.func":
         if (typeof actual[i] !== "function") {
           throw new Error("Wasm function return value expected, got " + actual[i]);
@@ -256,8 +233,6 @@
   let ModuleT (_, ets) = module_type_of m in
   List.fold_left (fun map (ExportT (et, name)) -> NameMap.add name et map)
     NameMap.empty ets
-<<<<<<< HEAD
-=======
 
 let env () : env =
   { mods = Map.empty;
@@ -265,7 +240,6 @@
     current_mod = 0;
     current_inst = 0;
   }
->>>>>>> 5c7c1d32
 
 let current_mod (env : env) = "$$" ^ string_of_int env.current_mod
 let of_mod_opt (env : env) = function
@@ -468,19 +442,11 @@
     | RefResult (RefTypePat t) ->
       [ RefTest (NoNull, t) @@ at;
         Test (I32 I32Op.Eqz) @@ at;
-<<<<<<< HEAD
         BrIf (0l @@ at) @@ at ]
     | RefResult NullPat ->
       [ RefIsNull @@ at;
         Test (I32 I32Op.Eqz) @@ at;
         BrIf (0l @@ at) @@ at ]
-=======
-        BrIf (0l @@ at) @@ at ]
-    | RefResult NullPat ->
-      [ RefIsNull @@ at;
-        Test (I32 I32Op.Eqz) @@ at;
-        BrIf (0l @@ at) @@ at ]
->>>>>>> 5c7c1d32
   in [], List.flatten (List.rev_map test (List.combine ress ts))
 
 let i32 = NumT I32T
@@ -529,19 +495,11 @@
 
 let is_js_vec_type = function
   | _ -> false
-<<<<<<< HEAD
 
 let is_js_ref_type = function
   | (_, ExnHT) -> false
   | _ -> true
 
-=======
-
-let is_js_ref_type = function
-  | (_, ExnHT) -> false
-  | _ -> true
-
->>>>>>> 5c7c1d32
 let is_js_val_type = function
   | NumT t -> is_js_num_type t
   | VecT t -> is_js_vec_type t
@@ -648,12 +606,9 @@
   | Quoted (_, s) ->
     try of_definition (snd (Parse.Module.parse_string ~offset:s.at s.it))
     with Parse.Syntax _ | Custom.Syntax _ -> of_bytes "<malformed quote>"
-<<<<<<< HEAD
-=======
 
 let of_instance env x_opt =
   "instance(" ^ of_mod_opt env x_opt ^ ")"
->>>>>>> 5c7c1d32
 
 let of_wrapper env x_opt name wrap_action wrap_assertion at =
   let x = of_inst_opt env x_opt in
@@ -666,27 +621,12 @@
   | Invoke (x_opt, name, vs) ->
     "call(" ^ of_inst_opt env x_opt ^ ", " ^ of_name name ^ ", " ^
       "[" ^ String.concat ", " (List.map of_value vs) ^ "])",
-<<<<<<< HEAD
-    (match lookup mods x_opt name act.at with
-=======
     (match lookup_export env x_opt name act.at with
->>>>>>> 5c7c1d32
     | ExternFuncT dt ->
       let FuncT (_, out) as ft = as_func_str_type (expand_def_type dt) in
       if is_js_func_type ft then
         None
       else
-<<<<<<< HEAD
-        Some (of_wrapper mods x_opt name (invoke ft vs), out)
-    | _ -> None
-    )
-  | Get (x_opt, name) ->
-    "get(" ^ of_var_opt mods x_opt ^ ", " ^ of_name name ^ ")",
-    (match lookup mods x_opt name act.at with
-    | ExternGlobalT gt when not (is_js_global_type gt) ->
-      let GlobalT (_, t) = gt in
-      Some (of_wrapper mods x_opt name (get gt), [t])
-=======
         Some (of_wrapper env x_opt name (invoke ft vs), out)
     | _ -> None
     )
@@ -696,7 +636,6 @@
     | ExternGlobalT gt when not (is_js_global_type gt) ->
       let GlobalT (_, t) = gt in
       Some (of_wrapper env x_opt name (get gt), [t])
->>>>>>> 5c7c1d32
     | _ -> None
     )
 
@@ -722,34 +661,21 @@
     "assert_invalid(" ^ of_definition def ^ ");"
   | AssertInvalidCustom (def, _) ->
     "assert_invalid_custom(" ^ of_definition def ^ ");"
-<<<<<<< HEAD
-  | AssertUnlinkable (def, _) ->
-    "assert_unlinkable(" ^ of_definition def ^ ");"
-  | AssertUninstantiable (def, _) ->
-    "assert_uninstantiable(" ^ of_definition def ^ ");"
-=======
   | AssertUnlinkable (x_opt, _) ->
     "assert_unlinkable(" ^ of_instance env x_opt ^ ");"
   | AssertUninstantiable (x_opt, _) ->
     "assert_uninstantiable(" ^ of_instance env x_opt ^ ");"
->>>>>>> 5c7c1d32
   | AssertReturn (act, ress) ->
     of_assertion' env act "assert_return" (List.map of_result ress)
       (Some (assert_return ress))
-  | AssertException act ->
-    of_assertion' mods act "assert_exception" [] None
   | AssertTrap (act, _) ->
-<<<<<<< HEAD
-    of_assertion' mods act "assert_trap" [] None
-  | AssertSuspension (act, _) ->
-    of_assertion' mods act "assert_suspension" [] None
-=======
     of_assertion' env act "assert_trap" [] None
->>>>>>> 5c7c1d32
   | AssertExhaustion (act, _) ->
     of_assertion' env act "assert_exhaustion" [] None
   | AssertException act ->
     of_assertion' env act "assert_exception" [] None
+  | AssertSuspension (act, _) ->
+    of_assertion' env act "assert_suspension" [] None
 
 let of_command env cmd =
   "\n// " ^ Filename.basename cmd.at.left.file ^
@@ -762,13 +688,8 @@
       | Encoded (name, bs) -> Decode.decode name bs.it
       | Quoted (_, s) ->
         unquote (snd (Parse.Module.parse_string ~offset:s.at s.it))
-<<<<<<< HEAD
-    in bind mods x_opt (unquote def);
-    "let " ^ current_var mods ^ " = instance(" ^ of_definition def ^ ");\n" ^
-=======
     in bind_mod env x_opt (unquote def);
     "let " ^ current_mod env ^ " = " ^ of_definition def ^ ";\n" ^
->>>>>>> 5c7c1d32
     (if x_opt = None then "" else
     "let " ^ of_mod_opt env x_opt ^ " = " ^ current_mod env ^ ";\n")
   | Instance (x1_opt, x2_opt) ->
