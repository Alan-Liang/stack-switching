--- conflicted
+++ resolved
@@ -139,7 +139,6 @@
   throw new Error("exception expected");
 }
 
-<<<<<<< HEAD
 function assert_suspension(action) {
   try { action() } catch (e) {
     /* TODO: Not clear how to observe form JS */
@@ -148,8 +147,6 @@
   throw new Error("Wasm exception expected");
 }
 
-=======
->>>>>>> 9b20411f
 let StackOverflow;
 try { (function f() { 1 + f() })() } catch (e) { StackOverflow = e.constructor }
 
@@ -650,8 +647,6 @@
     of_assertion' mods act "assert_suspension" [] None
   | AssertExhaustion (act, _) ->
     of_assertion' mods act "assert_exhaustion" [] None
-  | AssertException act ->
-    of_assertion' mods act "assert_exception" [] None
 
 let of_command mods cmd =
   "\n// " ^ Filename.basename cmd.at.left.file ^
