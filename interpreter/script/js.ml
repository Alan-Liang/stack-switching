--- conflicted
+++ resolved
@@ -127,11 +127,8 @@
 }
 
 function assert_exception(action) {
-<<<<<<< HEAD
-  try { action() } catch (e) {
-    if (!(e instanceof WebAssembly.RuntimeError)) return;
-  }
-  throw new Error("Wasm exception expected");
+  try { action() } catch (e) { return; }
+  throw new Error("exception expected");
 }
 
 function assert_suspension(action) {
@@ -140,10 +137,6 @@
     return;
   }
   throw new Error("Wasm exception expected");
-=======
-  try { action() } catch (e) { return; }
-  throw new Error("exception expected");
->>>>>>> 30aebd0f
 }
 
 let StackOverflow;
@@ -608,16 +601,14 @@
   | AssertReturn (act, ress) ->
     of_assertion' mods act "assert_return" (List.map of_result ress)
       (Some (assert_return ress))
+  | AssertException act ->
+    of_assertion' mods act "assert_exception" [] None
   | AssertTrap (act, _) ->
     of_assertion' mods act "assert_trap" [] None
-  | AssertException (act, _) ->
-    of_assertion' mods act "assert_exception" [] None
   | AssertSuspension (act, _) ->
     of_assertion' mods act "assert_suspension" [] None
   | AssertExhaustion (act, _) ->
     of_assertion' mods act "assert_exhaustion" [] None
-  | AssertException act ->
-    of_assertion' mods act "assert_exception" [] None
 
 let of_command mods cmd =
   "\n// " ^ Filename.basename cmd.at.left.file ^
