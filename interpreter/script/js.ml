open Types
open Ast
open Value
open Script
open Source


(* Harness *)

let harness =
{|
'use strict';

let hostrefs = {};
let hostsym = Symbol("hostref");
function hostref(s) {
  if (! (s in hostrefs)) hostrefs[s] = {[hostsym]: s};
  return hostrefs[s];
}
function eq_ref(x, y) {
  return x === y ? 1 : 0;
}

let spectest = {
  hostref: hostref,
  eq_ref: eq_ref,
  print: console.log.bind(console),
  print_i32: console.log.bind(console),
  print_i64: console.log.bind(console),
  print_i32_f32: console.log.bind(console),
  print_f64_f64: console.log.bind(console),
  print_f32: console.log.bind(console),
  print_f64: console.log.bind(console),
  global_i32: 666,
  global_i64: 666n,
  global_f32: 666,
  global_f64: 666,
  table: new WebAssembly.Table({initial: 10, maximum: 20, element: 'anyfunc'}),
  memory: new WebAssembly.Memory({initial: 1, maximum: 2})
};

let handler = {
  get(target, prop) {
    return (prop in target) ?  target[prop] : {};
  }
};
let registry = new Proxy({spectest}, handler);

function register(name, instance) {
  registry[name] = instance.exports;
}

function module(bytes, valid = true) {
  let buffer = new ArrayBuffer(bytes.length);
  let view = new Uint8Array(buffer);
  for (let i = 0; i < bytes.length; ++i) {
    view[i] = bytes.charCodeAt(i);
  }
  let validated;
  try {
    validated = WebAssembly.validate(buffer);
  } catch (e) {
    throw new Error("Wasm validate throws");
  }
  if (validated !== valid) {
    throw new Error("Wasm validate failure" + (valid ? "" : " expected"));
  }
  return new WebAssembly.Module(buffer);
}

function instance(bytes, imports = registry) {
  return new WebAssembly.Instance(module(bytes), imports);
}

function call(instance, name, args) {
  return instance.exports[name](...args);
}

function get(instance, name) {
  let v = instance.exports[name];
  return (v instanceof WebAssembly.Global) ? v.value : v;
}

function exports(instance) {
  return {module: instance.exports, spectest: spectest};
}

function run(action) {
  action();
}

function assert_malformed(bytes) {
  try { module(bytes, false) } catch (e) {
    if (e instanceof WebAssembly.CompileError) return;
  }
  throw new Error("Wasm decoding failure expected");
}

function assert_invalid(bytes) {
  try { module(bytes, false) } catch (e) {
    if (e instanceof WebAssembly.CompileError) return;
  }
  throw new Error("Wasm validation failure expected");
}

function assert_unlinkable(bytes) {
  let mod = module(bytes);
  try { new WebAssembly.Instance(mod, registry) } catch (e) {
    if (e instanceof WebAssembly.LinkError) return;
  }
  throw new Error("Wasm linking failure expected");
}

function assert_uninstantiable(bytes) {
  let mod = module(bytes);
  try { new WebAssembly.Instance(mod, registry) } catch (e) {
    if (e instanceof WebAssembly.RuntimeError) return;
  }
  throw new Error("Wasm trap expected");
}

function assert_trap(action) {
  try { action() } catch (e) {
    if (e instanceof WebAssembly.RuntimeError) return;
  }
  throw new Error("Wasm trap expected");
}

function assert_exception(action) {
  try { action() } catch (e) {
    if (!(e instanceof WebAssembly.RuntimeError)) return;
  }
  throw new Error("Wasm exception expected");
}

function assert_suspension(action) {
  try { action() } catch (e) {
    /* TODO: Not clear how to observe form JS */
    return;
  }
  throw new Error("Wasm exception expected");
}

let StackOverflow;
try { (function f() { 1 + f() })() } catch (e) { StackOverflow = e.constructor }

function assert_exhaustion(action) {
  try { action() } catch (e) {
    if (e instanceof StackOverflow) return;
  }
  throw new Error("Wasm resource exhaustion expected");
}

function assert_return(action, ...expected) {
  let actual = action();
  if (actual === undefined) {
    actual = [];
  } else if (!Array.isArray(actual)) {
    actual = [actual];
  }
  if (actual.length !== expected.length) {
    throw new Error(expected.length + " value(s) expected, got " + actual.length);
  }
  for (let i = 0; i < actual.length; ++i) {
    switch (expected[i]) {
      case "nan:canonical":
      case "nan:arithmetic":
      case "nan:any":
        // Note that JS can't reliably distinguish different NaN values,
        // so there's no good way to test that it's a canonical NaN.
        if (!Number.isNaN(actual[i])) {
          throw new Error("Wasm return value NaN expected, got " + actual[i]);
        };
        return;
      case "ref.i31":
        if (typeof actual[i] !== "number" || (actual[i] & 0x7fffffff) !== actual[i]) {
          throw new Error("Wasm i31 return value expected, got " + actual[i]);
        };
        return;
      case "ref.any":
      case "ref.eq":
      case "ref.struct":
      case "ref.array":
        // For now, JS can't distinguish exported Wasm GC values,
        // so we only test for object.
        if (typeof actual[i] !== "object") {
          throw new Error("Wasm function return value expected, got " + actual[i]);
        };
        return;
      case "ref.func":
        if (typeof actual[i] !== "function") {
          throw new Error("Wasm function return value expected, got " + actual[i]);
        };
        return;
      case "ref.extern":
        if (actual[i] === null) {
          throw new Error("Wasm reference return value expected, got " + actual[i]);
        };
        return;
      case "ref.null":
        if (actual[i] !== null) {
          throw new Error("Wasm null return value expected, got " + actual[i]);
        };
        return;
      default:
        if (!Object.is(actual[i], expected[i])) {
          throw new Error("Wasm return value " + expected[i] + " expected, got " + actual[i]);
        };
    }
  }
}
|}


(* Context *)

module NameMap = Map.Make(struct type t = Ast.name let compare = compare end)
module Map = Map.Make(String)

type exports = extern_type NameMap.t
type modules = {mutable env : exports Map.t; mutable current : int}

let exports m : exports =
  let ModuleT (_, ets) = module_type_of m in
  List.fold_left (fun map (ExportT (et, name)) -> NameMap.add name et map)
    NameMap.empty ets

let modules () : modules = {env = Map.empty; current = 0}

let current_var (mods : modules) = "$" ^ string_of_int mods.current
let of_var_opt (mods : modules) = function
  | None -> current_var mods
  | Some x -> x.it

let bind (mods : modules) x_opt m =
  let exports = exports m in
  mods.current <- mods.current + 1;
  mods.env <- Map.add (of_var_opt mods x_opt) exports mods.env;
  if x_opt <> None then mods.env <- Map.add (current_var mods) exports mods.env

let lookup (mods : modules) x_opt name at =
  let exports =
    try Map.find (of_var_opt mods x_opt) mods.env with Not_found ->
      raise (Eval.Crash (at, 
        if x_opt = None then "no module defined within script"
        else "unknown module " ^ of_var_opt mods x_opt ^ " within script"))
  in try NameMap.find name exports with Not_found ->
    raise (Eval.Crash (at, "unknown export \"" ^
      string_of_name name ^ "\" within module"))


(* Wrappers *)

let subject_idx = 0l
let hostref_idx = 1l
let eq_ref_idx = 2l
let subject_type_idx = 3l

let eq_of = function
  | I32T -> I32 I32Op.Eq
  | I64T -> I64 I64Op.Eq
  | F32T -> F32 F32Op.Eq
  | F64T -> F64 F64Op.Eq

let and_of = function
  | I32T | F32T -> I32 I32Op.And
  | I64T | F64T -> I64 I64Op.And

let reinterpret_of = function
  | I32T -> I32T, Nop
  | I64T -> I64T, Nop
  | F32T -> I32T, Convert (I32 I32Op.ReinterpretFloat)
  | F64T -> I64T, Convert (I64 I64Op.ReinterpretFloat)

let canonical_nan_of = function
  | I32T | F32T -> I32 (F32.to_bits F32.pos_nan)
  | I64T | F64T -> I64 (F64.to_bits F64.pos_nan)

let abs_mask_of = function
  | I32T | F32T -> I32 Int32.max_int
  | I64T | F64T -> I64 Int64.max_int

<<<<<<< HEAD
let null_heap_type_of = function
  | Types.FuncHT -> FuncHT
  | Types.ExternHT -> ExternHT
  | Types.DefHT (Types.DefFuncT _) -> FuncHT
  | Types.DefHT (Types.DefContT _) | Types.VarHT _ | Types.BotHT -> assert false

=======
>>>>>>> dd08eeb3
let value v =
  match v.it with
  | Num n -> [Const (n @@ v.at) @@ v.at]
  | Vec s -> [VecConst (s @@ v.at) @@ v.at]
  | Ref (NullRef ht) -> [RefNull (Match.bot_of_heap_type [] ht) @@ v.at]
  | Ref (Extern.ExternRef (HostRef n)) ->
    [Const (I32 n @@ v.at) @@ v.at; Call (hostref_idx @@ v.at) @@ v.at]
  | Ref _ -> assert false

let invoke ft vs at =
  let dt = RecT [SubT (Final, [], DefFuncT ft)] in
  [dt @@ at], FuncImport (subject_type_idx @@ at) @@ at,
  List.concat (List.map value vs) @ [Call (subject_idx @@ at) @@ at]

let get t at =
  [], GlobalImport t @@ at, [GlobalGet (subject_idx @@ at) @@ at]

let run ts at =
  [], []

let nan_bitmask_of = function
  | CanonicalNan -> abs_mask_of  (* differ from canonical NaN in sign bit *)
  | ArithmeticNan -> canonical_nan_of  (* 1 everywhere canonical NaN is *)

let assert_return ress ts at =
  let test (res, t) =
    match res.it with
    | NumResult (NumPat {it = num; at = at'}) ->
      let t', reinterpret = reinterpret_of (Value.type_of_op num) in
      [ reinterpret @@ at;
        Const (num @@ at')  @@ at;
        reinterpret @@ at;
        Compare (eq_of t') @@ at;
        Test (I32 I32Op.Eqz) @@ at;
        BrIf (0l @@ at) @@ at ]
    | NumResult (NanPat nanop) ->
      let nan =
        match nanop.it with
        | Value.I32 _ | Value.I64 _ -> .
        | Value.F32 n | Value.F64 n -> n
      in
      let t', reinterpret = reinterpret_of (Value.type_of_op nanop.it) in
      [ reinterpret @@ at;
        Const (nan_bitmask_of nan t' @@ at) @@ at;
        Binary (and_of t') @@ at;
        Const (canonical_nan_of t' @@ at) @@ at;
        Compare (eq_of t') @@ at;
        Test (I32 I32Op.Eqz) @@ at;
        BrIf (0l @@ at) @@ at ]
    | VecResult (VecPat (Value.V128 (shape, pats))) ->
      let open Value in
      let mask_and_canonical = function
        | NumPat {it = I32 _ as i; _} -> I32 (Int32.minus_one), i
        | NumPat {it = I64 _ as i; _} -> I64 (Int64.minus_one), i
        | NumPat {it = F32 f; _} ->
          I32 (Int32.minus_one), I32 (I32_convert.reinterpret_f32 f)
        | NumPat {it = F64 f; _} ->
          I64 (Int64.minus_one), I64 (I64_convert.reinterpret_f64 f)
        | NanPat {it = F32 nan; _} ->
          nan_bitmask_of nan I32T, canonical_nan_of I32T
        | NanPat {it = F64 nan; _} ->
          nan_bitmask_of nan I64T, canonical_nan_of I64T
        | _ -> .
      in
      let masks, canons =
        List.split (List.map (fun p -> mask_and_canonical p) pats) in
      let all_ones =
        V128.I32x4.of_lanes (List.init 4 (fun _ -> Int32.minus_one)) in
      let mask, expected = match shape with
        | V128.I8x16 () ->
          all_ones, V128.I8x16.of_lanes (List.map (I32Num.of_num 0) canons)
        | V128.I16x8 () ->
          all_ones, V128.I16x8.of_lanes (List.map (I32Num.of_num 0) canons)
        | V128.I32x4 () ->
          all_ones, V128.I32x4.of_lanes (List.map (I32Num.of_num 0) canons)
        | V128.I64x2 () ->
          all_ones, V128.I64x2.of_lanes (List.map (I64Num.of_num 0) canons)
        | V128.F32x4 () ->
          V128.I32x4.of_lanes (List.map (I32Num.of_num 0) masks),
          V128.I32x4.of_lanes (List.map (I32Num.of_num 0) canons)
        | V128.F64x2 () ->
          V128.I64x2.of_lanes (List.map (I64Num.of_num 0) masks),
          V128.I64x2.of_lanes (List.map (I64Num.of_num 0) canons)
      in
      [ VecConst (V128 mask @@ at) @@ at;
        VecBinaryBits (V128 V128Op.And) @@ at;
        VecConst (V128 expected @@ at) @@ at;
        VecCompare (V128 (V128.I8x16 V128Op.Eq)) @@ at;
        (* If all lanes are non-zero, then they are equal *)
        VecTest (V128 (V128.I8x16 V128Op.AllTrue)) @@ at;
        Test (I32 I32Op.Eqz) @@ at;
        BrIf (0l @@ at) @@ at ]
    | RefResult (RefPat {it = NullRef t; _}) ->
      [ RefIsNull @@ at;
        Test (Value.I32 I32Op.Eqz) @@ at;
        BrIf (0l @@ at) @@ at ]
    | RefResult (RefPat {it = HostRef n; _}) ->
      [ Const (Value.I32 n @@ at) @@ at;
        Call (hostref_idx @@ at) @@ at;
        Call (eq_ref_idx @@ at)  @@ at;
        Test (Value.I32 I32Op.Eqz) @@ at;
        BrIf (0l @@ at) @@ at ]
    | RefResult (RefPat _) ->
      assert false
    | RefResult (RefTypePat t) ->
      [ RefTest (NoNull, t) @@ at;
        Test (I32 I32Op.Eqz) @@ at;
        BrIf (0l @@ at) @@ at ]
    | RefResult NullPat ->
      (match t with
      | RefT _ ->
        [ BrOnNull (0l @@ at) @@ at ]
      | _ ->
        [ Br (0l @@ at) @@ at ]
      )
  in [], List.flatten (List.rev_map test (List.combine ress ts))

let i32 = NumT I32T
let anyref = RefT (Null, AnyHT)
let eqref = RefT (Null, EqHT)
let func_rec_type ts1 ts2 at =
  RecT [SubT (Final, [], DefFuncT (FuncT (ts1, ts2)))] @@ at

let wrap item_name wrap_action wrap_assertion at =
  let itypes, idesc, action = wrap_action at in
  let locals, assertion = wrap_assertion at in
  let types =
    func_rec_type [] [] at ::
    func_rec_type [i32] [anyref] at ::
    func_rec_type [eqref; eqref] [i32] at ::
    itypes
  in
  let imports =
    [ {module_name = Utf8.decode "module"; item_name; idesc} @@ at;
      {module_name = Utf8.decode "spectest"; item_name = Utf8.decode "hostref";
       idesc = FuncImport (1l @@ at) @@ at} @@ at;
      {module_name = Utf8.decode "spectest"; item_name = Utf8.decode "eq_ref";
       idesc = FuncImport (2l @@ at) @@ at} @@ at;
    ]
  in
  let item =
    List.fold_left
      (fun i im ->
        match im.it.idesc.it with FuncImport _ -> Int32.add i 1l | _ -> i
      ) 0l imports @@ at
  in
  let edesc = FuncExport item @@ at in
  let exports = [{name = Utf8.decode "run"; edesc} @@ at] in
  let body =
    [ Block (ValBlockType None, action @ assertion @ [Return @@ at]) @@ at;
      Unreachable @@ at ]
  in
  let funcs = [{ftype = 0l @@ at; locals; body} @@ at] in
  let m = {empty_module with types; funcs; imports; exports} @@ at in
  Encode.encode m


let is_js_num_type = function
  | I32T -> true
  | I64T | F32T | F64T -> false

let is_js_val_type = function
  | NumT t -> is_js_num_type t
  | VecT _ -> false
  | RefT _ -> true
  | BotT -> assert false

let is_js_global_type = function
  | GlobalT (mut, t) -> is_js_val_type t && mut = Cons

let is_js_func_type = function
  | FuncT (ts1, ts2) -> List.for_all is_js_val_type (ts1 @ ts2)


(* Script conversion *)

let add_hex_char buf c = Printf.bprintf buf "\\x%02x" (Char.code c)
let add_char buf c =
  if c < '\x20' || c >= '\x7f' then
    add_hex_char buf c
  else begin
    if c = '\"' || c = '\\' then Buffer.add_char buf '\\';
    Buffer.add_char buf c
  end
let add_unicode_char buf uc =
  if uc < 0x20 || uc >= 0x7f then
    Printf.bprintf buf "\\u{%02x}" uc
  else
    add_char buf (Char.chr uc)

let of_string_with iter add_char s =
  let buf = Buffer.create 256 in
  Buffer.add_char buf '\"';
  iter (add_char buf) s;
  Buffer.add_char buf '\"';
  Buffer.contents buf

let of_bytes = of_string_with String.iter add_hex_char
let of_name = of_string_with List.iter add_unicode_char

let of_float z =
  match string_of_float z with
  | "nan" -> "NaN"
  | "-nan" -> "-NaN"
  | "inf" -> "Infinity"
  | "-inf" -> "-Infinity"
  | s -> s

let of_num n =
  let open Value in
  match n with
  | I32 i -> I32.to_string_s i
  | I64 i -> "int64(\"" ^ I64.to_string_s i ^ "\")"
  | F32 z -> of_float (F32.to_float z)
  | F64 z -> of_float (F64.to_float z)

let of_vec v =
  let open Value in
  match v with
  | V128 v -> "v128(\"" ^ V128.to_string v ^ "\")"

let of_ref r =
  let open Value in
  match r with
  | NullRef _ -> "null"
  | HostRef n | Extern.ExternRef (HostRef n) -> "hostref(" ^ Int32.to_string n ^ ")"
  | _ -> assert false

let of_value v =
  match v.it with
  | Num n -> of_num n
  | Vec v -> of_vec v
  | Ref r -> of_ref r

let of_nan = function
  | CanonicalNan -> "\"nan:canonical\""
  | ArithmeticNan -> "\"nan:arithmetic\""

let of_num_pat = function
  | NumPat num -> of_num num.it
  | NanPat nanop ->
    match nanop.it with
    | Value.I32 _ | Value.I64 _ -> .
    | Value.F32 n | Value.F64 n -> of_nan n

let of_vec_pat = function
  | VecPat (Value.V128 (shape, pats)) ->
    Printf.sprintf "v128(\"%s\")" (String.concat " " (List.map of_num_pat pats))

let of_ref_pat = function
  | RefPat r -> of_ref r.it
  | RefTypePat t -> "\"ref." ^ string_of_heap_type t ^ "\""
  | NullPat -> "\"ref.null\""

let of_result res =
  match res.it with
  | NumResult np -> of_num_pat np
  | VecResult vp -> of_vec_pat vp
  | RefResult rp -> of_ref_pat rp

let rec of_definition def =
  match def.it with
  | Textual m -> of_bytes (Encode.encode m)
  | Encoded (_, bs) -> of_bytes bs
  | Quoted (_, s) ->
    try of_definition (Parse.string_to_definition s) with Parse.Syntax _ ->
      of_bytes "<malformed quote>"

let of_wrapper mods x_opt name wrap_action wrap_assertion at =
  let x = of_var_opt mods x_opt in
  let bs = wrap name wrap_action wrap_assertion at in
  "call(instance(" ^ of_bytes bs ^ ", " ^
    "exports(" ^ x ^ ")), " ^ " \"run\", [])"

let of_action mods act =
  match act.it with
  | Invoke (x_opt, name, vs) ->
    "call(" ^ of_var_opt mods x_opt ^ ", " ^ of_name name ^ ", " ^
      "[" ^ String.concat ", " (List.map of_value vs) ^ "])",
    (match lookup mods x_opt name act.at with
    | ExternFuncT dt ->
      let FuncT (_, out) as ft = as_func_str_type (expand_def_type dt) in
      if is_js_func_type ft then
        None
      else
        Some (of_wrapper mods x_opt name (invoke ft vs), out)
    | _ -> None
    )
  | Get (x_opt, name) ->
    "get(" ^ of_var_opt mods x_opt ^ ", " ^ of_name name ^ ")",
    (match lookup mods x_opt name act.at with
    | ExternGlobalT gt when not (is_js_global_type gt) ->
      let GlobalT (_, t) = gt in
      Some (of_wrapper mods x_opt name (get gt), [t])
    | _ -> None
    )

let of_assertion' mods act name args wrapper_opt =
  let act_js, act_wrapper_opt = of_action mods act in
  let js = name ^ "(() => " ^ act_js ^ String.concat ", " ("" :: args) ^ ")" in
  match act_wrapper_opt with
  | None -> js ^ ";"
  | Some (act_wrapper, out) ->
    let run_name, wrapper =
      match wrapper_opt with
      | None -> name, run
      | Some wrapper -> "run", wrapper
    in run_name ^ "(() => " ^ act_wrapper (wrapper out) act.at ^ ");  // " ^ js

let of_assertion mods ass =
  match ass.it with
  | AssertMalformed (def, _) ->
    "assert_malformed(" ^ of_definition def ^ ");"
  | AssertInvalid (def, _) ->
    "assert_invalid(" ^ of_definition def ^ ");"
  | AssertUnlinkable (def, _) ->
    "assert_unlinkable(" ^ of_definition def ^ ");"
  | AssertUninstantiable (def, _) ->
    "assert_uninstantiable(" ^ of_definition def ^ ");"
  | AssertReturn (act, ress) ->
    of_assertion' mods act "assert_return" (List.map of_result ress)
      (Some (assert_return ress))
  | AssertTrap (act, _) ->
    of_assertion' mods act "assert_trap" [] None
  | AssertException (act, _) ->
    of_assertion' mods act "assert_exception" [] None
  | AssertSuspension (act, _) ->
    of_assertion' mods act "assert_suspension" [] None
  | AssertExhaustion (act, _) ->
    of_assertion' mods act "assert_exhaustion" [] None

let of_command mods cmd =
  "\n// " ^ Filename.basename cmd.at.left.file ^
    ":" ^ string_of_int cmd.at.left.line ^ "\n" ^
  match cmd.it with
  | Module (x_opt, def) ->
    let rec unquote def =
      match def.it with
      | Textual m -> m
      | Encoded (_, bs) -> Decode.decode "binary" bs
      | Quoted (_, s) -> unquote (Parse.string_to_definition s)
    in bind mods x_opt (unquote def);
    "let " ^ current_var mods ^ " = instance(" ^ of_definition def ^ ");\n" ^
    (if x_opt = None then "" else
    "let " ^ of_var_opt mods x_opt ^ " = " ^ current_var mods ^ ";\n")
  | Register (name, x_opt) ->
    "register(" ^ of_name name ^ ", " ^ of_var_opt mods x_opt ^ ")\n"
  | Action act ->
    of_assertion' mods act "run" [] None ^ "\n"
  | Assertion ass ->
    of_assertion mods ass ^ "\n"
  | Meta _ -> assert false

let of_script scr =
  (if !Flags.harness then harness else "") ^
  String.concat "" (List.map (of_command (modules ())) scr)<|MERGE_RESOLUTION|>--- conflicted
+++ resolved
@@ -280,15 +280,6 @@
   | I32T | F32T -> I32 Int32.max_int
   | I64T | F64T -> I64 Int64.max_int
 
-<<<<<<< HEAD
-let null_heap_type_of = function
-  | Types.FuncHT -> FuncHT
-  | Types.ExternHT -> ExternHT
-  | Types.DefHT (Types.DefFuncT _) -> FuncHT
-  | Types.DefHT (Types.DefContT _) | Types.VarHT _ | Types.BotHT -> assert false
-
-=======
->>>>>>> dd08eeb3
 let value v =
   match v.it with
   | Num n -> [Const (n @@ v.at) @@ v.at]
