--- conflicted
+++ resolved
@@ -10,26 +10,6 @@
 let global (GlobalT (_, t) as gt) =
   let v =
     match t with
-<<<<<<< HEAD
-    | NumType I32Type -> Num (I32 666l)
-    | NumType I64Type -> Num (I64 666L)
-    | NumType F32Type -> Num (F32 (F32.of_float 666.6))
-    | NumType F64Type -> Num (F64 (F64.of_float 666.6))
-    | VecType V128Type -> Vec (V128 (V128.I32x4.of_lanes [666l; 666l; 666l; 666l]))
-    | RefType (_, t) -> Ref (NullRef t)
-    | BotType -> assert false
-  in Global.alloc gt v
-
-let table =
-  Table.alloc (TableType ({min = 10l; max = Some 20l}, (Nullable, FuncHeapType)))
-    (NullRef FuncHeapType)
-let memory = Memory.alloc (MemoryType {min = 1l; max = Some 2l})
-let func f ft = Func.alloc_host (Types.alloc (FuncDefType ft)) (f ft)
-
-let print_value v =
-  Printf.printf "%s : %s\n"
-    (string_of_value v) (string_of_value_type (type_of_value v))
-=======
     | NumT I32T -> Num (I32 666l)
     | NumT I64T -> Num (I64 666L)
     | NumT F32T -> Num (F32 (F32.of_float 666.6))
@@ -54,7 +34,6 @@
 let print_value v =
   Printf.printf "%s : %s\n"
     (string_of_value v) (string_of_val_type (type_of_value v))
->>>>>>> 30aebd0f
 
 let print _ vs =
   List.iter print_value vs;
