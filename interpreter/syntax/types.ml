(* Generic Types *)

type type_idx = int32
type local_idx = int32
type name = Utf8.unicode

type null = NoNull | Null
type mut = Cons | Var
type init = Set | Unset
type final = NoFinal | Final
type 'a limits = {min : 'a; max : 'a option}

type var = StatX of type_idx | RecX of int32

type num_type = I32T | I64T | F32T | F64T
type vec_type = V128T
type heap_type =
  | AnyHT | NoneHT | EqHT | I31HT | StructHT | ArrayHT
  | FuncHT | NoFuncHT
  | ExnHT | NoExnHT
  | ExternHT | NoExternHT
<<<<<<< HEAD
  | ContHT | NoContHT
=======
>>>>>>> 9b20411f
  | VarHT of var
  | DefHT of def_type
  | BotHT
and ref_type = null * heap_type
and val_type = NumT of num_type | VecT of vec_type | RefT of ref_type | BotT

and result_type = val_type list
and instr_type = InstrT of result_type * result_type * local_idx list

and storage_type = ValStorageT of val_type | PackStorageT of Pack.pack_size
and field_type = FieldT of mut * storage_type

and struct_type = StructT of field_type list
and array_type = ArrayT of field_type
and func_type = FuncT of result_type * result_type
<<<<<<< HEAD
and cont_type = ContT of heap_type
=======
>>>>>>> 9b20411f

and str_type =
  | DefStructT of struct_type
  | DefArrayT of array_type
  | DefFuncT of func_type
<<<<<<< HEAD
  | DefContT of cont_type
=======
>>>>>>> 9b20411f

and sub_type = SubT of final * heap_type list * str_type
and rec_type = RecT of sub_type list
and def_type = DefT of rec_type * int32

type table_type = TableT of Int32.t limits * ref_type
type memory_type = MemoryT of Int32.t limits
type global_type = GlobalT of mut * val_type
<<<<<<< HEAD
type local_type = LocalT of init * val_type
type tag_type = TagT of heap_type
=======
type tag_type = TagT of def_type
type local_type = LocalT of init * val_type
>>>>>>> 9b20411f
type extern_type =
  | ExternFuncT of def_type
  | ExternTableT of table_type
  | ExternMemoryT of memory_type
  | ExternGlobalT of global_type
  | ExternTagT of tag_type

type export_type = ExportT of extern_type * name
type import_type = ImportT of extern_type * name * name
type module_type = ModuleT of import_type list * export_type list


(* Attributes *)

let num_size = function
  | I32T | F32T -> 4
  | I64T | F64T -> 8

let vec_size = function
  | V128T -> 16

let val_size = function
  | NumT t -> num_size t
  | VecT t -> vec_size t
  | RefT _ | BotT -> failwith "val_size"

let storage_size = function
  | ValStorageT t -> val_size t
  | PackStorageT p -> Pack.packed_size p

let is_stat_var = function StatX _ -> true | _ -> false
let is_rec_var = function RecX _ -> true | _ -> false

let as_stat_var = function StatX x -> x | _ -> assert false
let as_rec_var = function RecX x -> x | _ -> assert false


let is_num_type = function
  | NumT _ | BotT -> true
  | _ -> false

let is_vec_type = function
  | VecT _ | BotT -> true
  | _ -> false

let is_ref_type = function
  | RefT _ | BotT -> true
  | _ -> false

let is_packed_storage_type = function
  | ValStorageT _ -> false
  | PackStorageT _ -> true


let defaultable = function
  | NumT _ -> true
  | VecT _ -> true
  | RefT (nul, _) -> nul = Null
  | BotT -> assert false

<<<<<<< HEAD
=======

(* Projections *)

let unpacked_storage_type = function
  | ValStorageT t -> t
  | PackStorageT _ -> NumT I32T

let unpacked_field_type (FieldT (_mut, t)) = unpacked_storage_type t


let as_func_str_type (st : str_type) : func_type =
  match st with
  | DefFuncT ft -> ft
  | _ -> assert false

let as_struct_str_type (st : str_type) : struct_type =
  match st with
  | DefStructT st -> st
  | _ -> assert false

let as_array_str_type (st : str_type) : array_type =
  match st with
  | DefArrayT at -> at
  | _ -> assert false

let extern_type_of_import_type (ImportT (et, _, _)) = et
let extern_type_of_export_type (ExportT (et, _)) = et

>>>>>>> 9b20411f

(* Filters *)

let funcs = List.filter_map (function ExternFuncT ft -> Some ft | _ -> None)
let tables = List.filter_map (function ExternTableT tt -> Some tt | _ -> None)
let memories = List.filter_map (function ExternMemoryT mt -> Some mt | _ -> None)
let globals = List.filter_map (function ExternGlobalT gt -> Some gt | _ -> None)
let tags = List.filter_map (function ExternTagT tt -> Some tt | _ -> None)


(* Substitution *)

type subst = var -> heap_type

let subst_of dts = function
  | StatX x -> DefHT (Lib.List32.nth dts x)
  | RecX i -> VarHT (RecX i)


let subst_num_type s t = t

let subst_vec_type s t = t

let subst_heap_type s = function
  | AnyHT -> AnyHT
  | NoneHT -> NoneHT
  | EqHT -> EqHT
  | I31HT -> I31HT
  | StructHT -> StructHT
  | ArrayHT -> ArrayHT
  | FuncHT -> FuncHT
  | NoFuncHT -> NoFuncHT
  | ExnHT -> ExnHT
  | NoExnHT -> NoExnHT
  | ExternHT -> ExternHT
  | NoExternHT -> NoExternHT
<<<<<<< HEAD
  | ContHT -> ContHT
  | NoContHT -> NoContHT
=======
>>>>>>> 9b20411f
  | VarHT x -> s x
  | DefHT dt -> DefHT dt  (* assume closed *)
  | BotHT -> BotHT

let subst_ref_type s = function
  | (nul, t) -> (nul, subst_heap_type s t)

let subst_val_type s = function
  | NumT t -> NumT (subst_num_type s t)
  | VecT t -> VecT (subst_vec_type s t)
  | RefT t -> RefT (subst_ref_type s t)
  | BotT -> BotT
<<<<<<< HEAD

let subst_result_type s = function
  | ts -> List.map (subst_val_type s) ts


let subst_storage_type s = function
  | ValStorageT t -> ValStorageT (subst_val_type s t)
  | PackStorageT p -> PackStorageT p

let subst_field_type s = function
  | FieldT (mut, t) -> FieldT (mut, subst_storage_type s t)

let subst_struct_type s = function
  | StructT ts -> StructT (List.map (subst_field_type s) ts)

let subst_array_type s = function
  | ArrayT t -> ArrayT (subst_field_type s t)

let subst_func_type s = function
  | FuncT (ts1, ts2) -> FuncT (subst_result_type s ts1, subst_result_type s ts2)

let subst_cont_type s = function
  | ContT ht -> ContT (subst_heap_type s ht)

let subst_str_type s = function
  | DefStructT st -> DefStructT (subst_struct_type s st)
  | DefArrayT at -> DefArrayT (subst_array_type s at)
  | DefFuncT ft -> DefFuncT (subst_func_type s ft)
  | DefContT ct -> DefContT (subst_cont_type s ct)

let subst_sub_type s = function
  | SubT (fin, hts, st) ->
    SubT (fin, List.map (subst_heap_type s) hts, subst_str_type s st)

let subst_rec_type s = function
  | RecT sts -> RecT (List.map (subst_sub_type s) sts)

let subst_def_type s = function
  | DefT (rt, i) -> DefT (subst_rec_type s rt, i)


let subst_memory_type s = function
  | MemoryT lim -> MemoryT lim

let subst_table_type s = function
  | TableT (lim, t) -> TableT (lim, subst_ref_type s t)

let subst_global_type s = function
  | GlobalT (mut, t) ->  GlobalT (mut, subst_val_type s t)

let subst_tag_type s = function
  | TagT ht -> TagT (subst_heap_type s ht)
=======

let subst_result_type s = function
  | ts -> List.map (subst_val_type s) ts


let subst_storage_type s = function
  | ValStorageT t -> ValStorageT (subst_val_type s t)
  | PackStorageT p -> PackStorageT p

let subst_field_type s = function
  | FieldT (mut, t) -> FieldT (mut, subst_storage_type s t)

let subst_struct_type s = function
  | StructT ts -> StructT (List.map (subst_field_type s) ts)

let subst_array_type s = function
  | ArrayT t -> ArrayT (subst_field_type s t)

let subst_func_type s = function
  | FuncT (ts1, ts2) -> FuncT (subst_result_type s ts1, subst_result_type s ts2)

let subst_str_type s = function
  | DefStructT st -> DefStructT (subst_struct_type s st)
  | DefArrayT at -> DefArrayT (subst_array_type s at)
  | DefFuncT ft -> DefFuncT (subst_func_type s ft)

let subst_sub_type s = function
  | SubT (fin, hts, st) ->
    SubT (fin, List.map (subst_heap_type s) hts, subst_str_type s st)

let subst_rec_type s = function
  | RecT sts -> RecT (List.map (subst_sub_type s) sts)

let subst_def_type s = function
  | DefT (rt, i) -> DefT (subst_rec_type s rt, i)


let subst_memory_type s = function
  | MemoryT lim -> MemoryT lim

let subst_table_type s = function
  | TableT (lim, t) -> TableT (lim, subst_ref_type s t)

let subst_global_type s = function
  | GlobalT (mut, t) ->  GlobalT (mut, subst_val_type s t)

let subst_tag_type s = function
  | TagT dt -> TagT (subst_def_type s dt)
>>>>>>> 9b20411f

let subst_extern_type s = function
  | ExternFuncT dt -> ExternFuncT (subst_def_type s dt)
  | ExternTableT tt -> ExternTableT (subst_table_type s tt)
  | ExternMemoryT mt -> ExternMemoryT (subst_memory_type s mt)
  | ExternGlobalT gt -> ExternGlobalT (subst_global_type s gt)
<<<<<<< HEAD
  | ExternTagT et -> ExternTagT (subst_tag_type s et)
=======
  | ExternTagT tt -> ExternTagT (subst_tag_type s tt)

>>>>>>> 9b20411f

let subst_export_type s = function
  | ExportT (et, name) -> ExportT (subst_extern_type s et, name)

let subst_import_type s = function
  | ImportT (et, module_name, name) ->
    ImportT (subst_extern_type s et, module_name, name)

let subst_module_type s = function
  | ModuleT (its, ets) ->
    ModuleT (
      List.map (subst_import_type s) its,
      List.map (subst_export_type s) ets
    )


(* Recursive types *)

let roll_rec_type x (rt : rec_type) : rec_type =
  let RecT sts = rt in
  let y = Int32.add x (Lib.List32.length sts) in
  let s = function
    | StatX x' when x <= x' && x' < y -> VarHT (RecX (Int32.sub x' x))
    | var -> VarHT var
  in
  subst_rec_type s rt

let roll_def_types x (rt : rec_type) : def_type list =
  let RecT sts as rt' = roll_rec_type x rt in
  Lib.List32.mapi (fun i _ -> DefT (rt', i)) sts


let unroll_rec_type (rt : rec_type) : rec_type =
  let s = function
    | RecX i -> DefHT (DefT (rt, i))
    | var -> VarHT var
  in
  subst_rec_type s rt

let unroll_def_type (dt : def_type) : sub_type =
  let DefT (rt, i) = dt in
  let RecT sts = unroll_rec_type rt in
  Lib.List32.nth sts i

let expand_def_type (dt : def_type) : str_type =
  let SubT (_, _, st) = unroll_def_type dt in
  st
<<<<<<< HEAD

(* Projections *)

let unpacked_storage_type = function
  | ValStorageT t -> t
  | PackStorageT _ -> NumT I32T

let unpacked_field_type (FieldT (_mut, t)) = unpacked_storage_type t

let as_func_str_type (st : str_type) : func_type =
  match st with
  | DefFuncT ft -> ft
  | _ -> assert false

let as_cont_str_type (dt : str_type) : cont_type =
  match dt with
  | DefContT ct -> ct
  | _ -> assert false

let as_struct_str_type (st : str_type) : struct_type =
  match st with
  | DefStructT st -> st
  | _ -> assert false

let as_array_str_type (st : str_type) : array_type =
  match st with
  | DefArrayT at -> at
  | _ -> assert false

let extern_type_of_import_type (ImportT (et, _, _)) = et
let extern_type_of_export_type (ExportT (et, _)) = et
=======
>>>>>>> 9b20411f


(* String conversion *)

let string_of_idx x =
  I32.to_string_u x

let string_of_name n =
  let b = Buffer.create 16 in
  let escape uc =
    if uc < 0x20 || uc >= 0x7f then
      Buffer.add_string b (Printf.sprintf "\\u{%02x}" uc)
    else begin
      let c = Char.chr uc in
      if c = '\"' || c = '\\' then Buffer.add_char b '\\';
      Buffer.add_char b c
    end
  in
  List.iter escape n;
  Buffer.contents b
<<<<<<< HEAD

let string_of_var = function
  | StatX x -> I32.to_string_u x
  | RecX x -> "rec." ^ I32.to_string_u x

let string_of_null = function
  | NoNull -> ""
  | Null -> "null "

let string_of_final = function
  | NoFinal -> ""
  | Final -> " final"

let string_of_mut s = function
  | Cons -> s
  | Var -> "(mut " ^ s ^ ")"

=======

let string_of_var = function
  | StatX x -> I32.to_string_u x
  | RecX x -> "rec." ^ I32.to_string_u x

let string_of_null = function
  | NoNull -> ""
  | Null -> "null "

let string_of_final = function
  | NoFinal -> ""
  | Final -> " final"

let string_of_mut s = function
  | Cons -> s
  | Var -> "(mut " ^ s ^ ")"
>>>>>>> 9b20411f

let string_of_num_type = function
  | I32T -> "i32"
  | I64T -> "i64"
  | F32T -> "f32"
  | F64T -> "f64"

<<<<<<< HEAD
=======
let string_of_num_type = function
  | I32T -> "i32"
  | I64T -> "i64"
  | F32T -> "f32"
  | F64T -> "f64"

>>>>>>> 9b20411f
let string_of_vec_type = function
  | V128T -> "v128"

let rec string_of_heap_type = function
  | AnyHT -> "any"
  | NoneHT -> "none"
  | EqHT -> "eq"
  | I31HT -> "i31"
  | StructHT -> "struct"
  | ArrayHT -> "array"
  | FuncHT -> "func"
  | NoFuncHT -> "nofunc"
  | ExnHT -> "exn"
  | NoExnHT -> "noexn"
  | ExternHT -> "extern"
  | NoExternHT -> "noextern"
<<<<<<< HEAD
  | ContHT -> "cont"
  | NoContHT -> "nocont"
=======
>>>>>>> 9b20411f
  | VarHT x -> string_of_var x
  | DefHT dt -> "(" ^ string_of_def_type dt ^ ")"
  | BotHT -> "something"

and string_of_ref_type = function
  | (nul, t) -> "(ref " ^ string_of_null nul ^ string_of_heap_type t ^ ")"

and string_of_val_type = function
  | NumT t -> string_of_num_type t
  | VecT t -> string_of_vec_type t
  | RefT t -> string_of_ref_type t
  | BotT -> "bot"


and string_of_result_type = function
  | ts -> "[" ^ String.concat " " (List.map string_of_val_type ts) ^ "]"


and string_of_storage_type = function
  | ValStorageT t -> string_of_val_type t
  | PackStorageT p -> "i" ^ string_of_int (8 * Pack.packed_size p)

and string_of_field_type = function
  | FieldT (mut, t) -> string_of_mut (string_of_storage_type t) mut

and string_of_struct_type = function
  | StructT fts ->
    String.concat " " (List.map (fun ft -> "(field " ^ string_of_field_type ft ^ ")") fts)

and string_of_array_type = function
  | ArrayT ft -> string_of_field_type ft

and string_of_func_type = function
  | FuncT (ts1, ts2) ->
    string_of_result_type ts1 ^ " -> " ^ string_of_result_type ts2

<<<<<<< HEAD
and string_of_cont_type = function
  | ContT ht -> string_of_heap_type ht

=======
>>>>>>> 9b20411f
and string_of_str_type = function
  | DefStructT st -> "struct " ^ string_of_struct_type st
  | DefArrayT at -> "array " ^ string_of_array_type at
  | DefFuncT ft -> "func " ^ string_of_func_type ft
<<<<<<< HEAD
  | DefContT ct -> "cont " ^ string_of_cont_type ct


and string_of_tag_type = function
  | TagT ht -> string_of_heap_type ht
=======
>>>>>>> 9b20411f

and string_of_sub_type = function
  | SubT (Final, [], st) -> string_of_str_type st
  | SubT (fin, hts, st) ->
    String.concat " "
      (("sub" ^ string_of_final fin) :: List.map string_of_heap_type hts) ^
    " (" ^ string_of_str_type st ^ ")"

and string_of_rec_type = function
  | RecT [st] -> string_of_sub_type st
  | RecT sts ->
    "rec " ^
    String.concat " " (List.map (fun st -> "(" ^ string_of_sub_type st ^ ")") sts)

and string_of_def_type = function
  | DefT (RecT [st], 0l) -> string_of_sub_type st
  | DefT (rt, i) -> "(" ^ string_of_rec_type rt ^ ")." ^ I32.to_string_u i


let string_of_limits = function
  | {min; max} ->
    I32.to_string_u min ^
    (match max with None -> "" | Some n -> " " ^ I32.to_string_u n)

let string_of_memory_type = function
  | MemoryT lim -> string_of_limits lim

let string_of_table_type = function
  | TableT (lim, t) -> string_of_limits lim ^ " " ^ string_of_ref_type t

let string_of_global_type = function
  | GlobalT (mut, t) -> string_of_mut (string_of_val_type t) mut
<<<<<<< HEAD
=======

let string_of_tag_type = function
  | TagT dt -> string_of_def_type dt
>>>>>>> 9b20411f

let string_of_local_type = function
  | LocalT (Set, t) -> string_of_val_type t
  | LocalT (Unset, t) -> "(unset " ^ string_of_val_type t ^ ")"

let string_of_extern_type = function
  | ExternFuncT dt -> "func " ^ string_of_def_type dt
  | ExternTableT tt -> "table " ^ string_of_table_type tt
  | ExternMemoryT mt -> "memory " ^ string_of_memory_type mt
  | ExternGlobalT gt -> "global " ^ string_of_global_type gt
<<<<<<< HEAD
  | ExternTagT t -> "tag " ^ string_of_tag_type t
=======
  | ExternTagT tt -> "tag " ^ string_of_tag_type tt

>>>>>>> 9b20411f

let string_of_export_type = function
  | ExportT (et, name) ->
    "\"" ^ string_of_name name ^ "\" : " ^ string_of_extern_type et

let string_of_import_type = function
  | ImportT (et, module_name, name) ->
    "\"" ^ string_of_name module_name ^ "\" \"" ^
      string_of_name name ^ "\" : " ^ string_of_extern_type et

let string_of_module_type = function
  | ModuleT (its, ets) ->
    String.concat "" (
      List.map (fun it -> "import " ^ string_of_import_type it ^ "\n") its @
      List.map (fun et -> "export " ^ string_of_export_type et ^ "\n") ets
<<<<<<< HEAD
      )
=======
    )
>>>>>>> 9b20411f
<|MERGE_RESOLUTION|>--- conflicted
+++ resolved
@@ -19,10 +19,7 @@
   | FuncHT | NoFuncHT
   | ExnHT | NoExnHT
   | ExternHT | NoExternHT
-<<<<<<< HEAD
   | ContHT | NoContHT
-=======
->>>>>>> 9b20411f
   | VarHT of var
   | DefHT of def_type
   | BotHT
@@ -38,19 +35,13 @@
 and struct_type = StructT of field_type list
 and array_type = ArrayT of field_type
 and func_type = FuncT of result_type * result_type
-<<<<<<< HEAD
 and cont_type = ContT of heap_type
-=======
->>>>>>> 9b20411f
 
 and str_type =
   | DefStructT of struct_type
   | DefArrayT of array_type
   | DefFuncT of func_type
-<<<<<<< HEAD
   | DefContT of cont_type
-=======
->>>>>>> 9b20411f
 
 and sub_type = SubT of final * heap_type list * str_type
 and rec_type = RecT of sub_type list
@@ -59,13 +50,8 @@
 type table_type = TableT of Int32.t limits * ref_type
 type memory_type = MemoryT of Int32.t limits
 type global_type = GlobalT of mut * val_type
-<<<<<<< HEAD
 type local_type = LocalT of init * val_type
-type tag_type = TagT of heap_type
-=======
 type tag_type = TagT of def_type
-type local_type = LocalT of init * val_type
->>>>>>> 9b20411f
 type extern_type =
   | ExternFuncT of def_type
   | ExternTableT of table_type
@@ -126,37 +112,6 @@
   | RefT (nul, _) -> nul = Null
   | BotT -> assert false
 
-<<<<<<< HEAD
-=======
-
-(* Projections *)
-
-let unpacked_storage_type = function
-  | ValStorageT t -> t
-  | PackStorageT _ -> NumT I32T
-
-let unpacked_field_type (FieldT (_mut, t)) = unpacked_storage_type t
-
-
-let as_func_str_type (st : str_type) : func_type =
-  match st with
-  | DefFuncT ft -> ft
-  | _ -> assert false
-
-let as_struct_str_type (st : str_type) : struct_type =
-  match st with
-  | DefStructT st -> st
-  | _ -> assert false
-
-let as_array_str_type (st : str_type) : array_type =
-  match st with
-  | DefArrayT at -> at
-  | _ -> assert false
-
-let extern_type_of_import_type (ImportT (et, _, _)) = et
-let extern_type_of_export_type (ExportT (et, _)) = et
-
->>>>>>> 9b20411f
 
 (* Filters *)
 
@@ -193,11 +148,8 @@
   | NoExnHT -> NoExnHT
   | ExternHT -> ExternHT
   | NoExternHT -> NoExternHT
-<<<<<<< HEAD
   | ContHT -> ContHT
   | NoContHT -> NoContHT
-=======
->>>>>>> 9b20411f
   | VarHT x -> s x
   | DefHT dt -> DefHT dt  (* assume closed *)
   | BotHT -> BotHT
@@ -210,7 +162,6 @@
   | VecT t -> VecT (subst_vec_type s t)
   | RefT t -> RefT (subst_ref_type s t)
   | BotT -> BotT
-<<<<<<< HEAD
 
 let subst_result_type s = function
   | ts -> List.map (subst_val_type s) ts
@@ -262,69 +213,14 @@
   | GlobalT (mut, t) ->  GlobalT (mut, subst_val_type s t)
 
 let subst_tag_type s = function
-  | TagT ht -> TagT (subst_heap_type s ht)
-=======
-
-let subst_result_type s = function
-  | ts -> List.map (subst_val_type s) ts
-
-
-let subst_storage_type s = function
-  | ValStorageT t -> ValStorageT (subst_val_type s t)
-  | PackStorageT p -> PackStorageT p
-
-let subst_field_type s = function
-  | FieldT (mut, t) -> FieldT (mut, subst_storage_type s t)
-
-let subst_struct_type s = function
-  | StructT ts -> StructT (List.map (subst_field_type s) ts)
-
-let subst_array_type s = function
-  | ArrayT t -> ArrayT (subst_field_type s t)
-
-let subst_func_type s = function
-  | FuncT (ts1, ts2) -> FuncT (subst_result_type s ts1, subst_result_type s ts2)
-
-let subst_str_type s = function
-  | DefStructT st -> DefStructT (subst_struct_type s st)
-  | DefArrayT at -> DefArrayT (subst_array_type s at)
-  | DefFuncT ft -> DefFuncT (subst_func_type s ft)
-
-let subst_sub_type s = function
-  | SubT (fin, hts, st) ->
-    SubT (fin, List.map (subst_heap_type s) hts, subst_str_type s st)
-
-let subst_rec_type s = function
-  | RecT sts -> RecT (List.map (subst_sub_type s) sts)
-
-let subst_def_type s = function
-  | DefT (rt, i) -> DefT (subst_rec_type s rt, i)
-
-
-let subst_memory_type s = function
-  | MemoryT lim -> MemoryT lim
-
-let subst_table_type s = function
-  | TableT (lim, t) -> TableT (lim, subst_ref_type s t)
-
-let subst_global_type s = function
-  | GlobalT (mut, t) ->  GlobalT (mut, subst_val_type s t)
-
-let subst_tag_type s = function
   | TagT dt -> TagT (subst_def_type s dt)
->>>>>>> 9b20411f
 
 let subst_extern_type s = function
   | ExternFuncT dt -> ExternFuncT (subst_def_type s dt)
   | ExternTableT tt -> ExternTableT (subst_table_type s tt)
   | ExternMemoryT mt -> ExternMemoryT (subst_memory_type s mt)
   | ExternGlobalT gt -> ExternGlobalT (subst_global_type s gt)
-<<<<<<< HEAD
   | ExternTagT et -> ExternTagT (subst_tag_type s et)
-=======
-  | ExternTagT tt -> ExternTagT (subst_tag_type s tt)
-
->>>>>>> 9b20411f
 
 let subst_export_type s = function
   | ExportT (et, name) -> ExportT (subst_extern_type s et, name)
@@ -372,7 +268,6 @@
 let expand_def_type (dt : def_type) : str_type =
   let SubT (_, _, st) = unroll_def_type dt in
   st
-<<<<<<< HEAD
 
 (* Projections *)
 
@@ -404,8 +299,6 @@
 
 let extern_type_of_import_type (ImportT (et, _, _)) = et
 let extern_type_of_export_type (ExportT (et, _)) = et
-=======
->>>>>>> 9b20411f
 
 
 (* String conversion *)
@@ -426,7 +319,6 @@
   in
   List.iter escape n;
   Buffer.contents b
-<<<<<<< HEAD
 
 let string_of_var = function
   | StatX x -> I32.to_string_u x
@@ -444,24 +336,6 @@
   | Cons -> s
   | Var -> "(mut " ^ s ^ ")"
 
-=======
-
-let string_of_var = function
-  | StatX x -> I32.to_string_u x
-  | RecX x -> "rec." ^ I32.to_string_u x
-
-let string_of_null = function
-  | NoNull -> ""
-  | Null -> "null "
-
-let string_of_final = function
-  | NoFinal -> ""
-  | Final -> " final"
-
-let string_of_mut s = function
-  | Cons -> s
-  | Var -> "(mut " ^ s ^ ")"
->>>>>>> 9b20411f
 
 let string_of_num_type = function
   | I32T -> "i32"
@@ -469,15 +343,6 @@
   | F32T -> "f32"
   | F64T -> "f64"
 
-<<<<<<< HEAD
-=======
-let string_of_num_type = function
-  | I32T -> "i32"
-  | I64T -> "i64"
-  | F32T -> "f32"
-  | F64T -> "f64"
-
->>>>>>> 9b20411f
 let string_of_vec_type = function
   | V128T -> "v128"
 
@@ -494,11 +359,8 @@
   | NoExnHT -> "noexn"
   | ExternHT -> "extern"
   | NoExternHT -> "noextern"
-<<<<<<< HEAD
   | ContHT -> "cont"
   | NoContHT -> "nocont"
-=======
->>>>>>> 9b20411f
   | VarHT x -> string_of_var x
   | DefHT dt -> "(" ^ string_of_def_type dt ^ ")"
   | BotHT -> "something"
@@ -535,24 +397,18 @@
   | FuncT (ts1, ts2) ->
     string_of_result_type ts1 ^ " -> " ^ string_of_result_type ts2
 
-<<<<<<< HEAD
 and string_of_cont_type = function
   | ContT ht -> string_of_heap_type ht
 
-=======
->>>>>>> 9b20411f
 and string_of_str_type = function
   | DefStructT st -> "struct " ^ string_of_struct_type st
   | DefArrayT at -> "array " ^ string_of_array_type at
   | DefFuncT ft -> "func " ^ string_of_func_type ft
-<<<<<<< HEAD
   | DefContT ct -> "cont " ^ string_of_cont_type ct
 
 
 and string_of_tag_type = function
-  | TagT ht -> string_of_heap_type ht
-=======
->>>>>>> 9b20411f
+  | TagT dt -> string_of_def_type dt
 
 and string_of_sub_type = function
   | SubT (Final, [], st) -> string_of_str_type st
@@ -585,12 +441,6 @@
 
 let string_of_global_type = function
   | GlobalT (mut, t) -> string_of_mut (string_of_val_type t) mut
-<<<<<<< HEAD
-=======
-
-let string_of_tag_type = function
-  | TagT dt -> string_of_def_type dt
->>>>>>> 9b20411f
 
 let string_of_local_type = function
   | LocalT (Set, t) -> string_of_val_type t
@@ -601,12 +451,7 @@
   | ExternTableT tt -> "table " ^ string_of_table_type tt
   | ExternMemoryT mt -> "memory " ^ string_of_memory_type mt
   | ExternGlobalT gt -> "global " ^ string_of_global_type gt
-<<<<<<< HEAD
   | ExternTagT t -> "tag " ^ string_of_tag_type t
-=======
-  | ExternTagT tt -> "tag " ^ string_of_tag_type tt
-
->>>>>>> 9b20411f
 
 let string_of_export_type = function
   | ExportT (et, name) ->
@@ -622,8 +467,4 @@
     String.concat "" (
       List.map (fun it -> "import " ^ string_of_import_type it ^ "\n") its @
       List.map (fun et -> "export " ^ string_of_export_type et ^ "\n") ets
-<<<<<<< HEAD
-      )
-=======
-    )
->>>>>>> 9b20411f
+      )