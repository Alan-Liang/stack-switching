--- conflicted
+++ resolved
@@ -4,230 +4,134 @@
 type local_idx = int32
 type name = Utf8.unicode
 
-<<<<<<< HEAD
-and syn_var = int32
-and sem_var = ctx_type Lib.Promise.t
-and var = SynVar of syn_var | SemVar of sem_var | RecVar of int32
-
-and mutability = Immutable | Mutable
-and nullability = NonNullable | Nullable
-
-and pack_size = Pack8 | Pack16 | Pack32 | Pack64
-
-and num_type = I32Type | I64Type | F32Type | F64Type
-and vec_type = V128Type
-and ref_type = nullability * heap_type
-and heap_type =
-  | AnyHeapType
-  | NoneHeapType
-  | EqHeapType
-  | I31HeapType
-  | DataHeapType
-  | ArrayHeapType
-  | FuncHeapType
-  | NoFuncHeapType
-  | ExternHeapType
-  | NoExternHeapType
-  | DefHeapType of var
-  | BotHeapType
-and value_type =
-  NumType of num_type | VecType of vec_type | RefType of ref_type | BotType
-
-and result_type = value_type list
-
-and storage_type =
-  ValueStorageType of value_type | PackedStorageType of pack_size
-and field_type = FieldType of storage_type * mutability
-
-and struct_type = StructType of field_type list
-and array_type = ArrayType of field_type
-and func_type = FuncType of result_type * result_type
-
-and str_type =
-  | StructDefType of struct_type
-  | ArrayDefType of array_type
-  | FuncDefType of func_type
-
-and sub_type = SubType of var list * str_type
-and def_type = RecDefType of sub_type list
-and ctx_type = RecCtxType of (var * sub_type) list * int32
-
-type 'a limits = {min : 'a; max : 'a option}
-type table_type = TableType of Int32.t limits * ref_type
-type memory_type = MemoryType of Int32.t limits
-type global_type = GlobalType of value_type * mutability
-type extern_type =
-  | ExternFuncType of var
-  | ExternTableType of table_type
-  | ExternMemoryType of memory_type
-  | ExternGlobalType of global_type
-=======
 type null = NoNull | Null
 type mut = Cons | Var
 type init = Set | Unset
 type 'a limits = {min : 'a; max : 'a option}
 
 type type_addr = ..
-type var = Stat of type_idx | Dyn of type_addr
+type var = StatX of type_idx | DynX of type_addr | RecX of int32
 
 type num_type = I32T | I64T | F32T | F64T
 type vec_type = V128T
-type heap_type = FuncHT | ExternHT | DefHT of var | BotHT
+type heap_type =
+  | AnyHT | NoneHT | EqHT | I31HT | AggrHT | ArrayHT
+  | FuncHT | NoFuncHT
+  | ExternHT | NoExternHT
+  | DefHT of var
+  | BotHT
 type ref_type = null * heap_type
 type val_type = NumT of num_type | VecT of vec_type | RefT of ref_type | BotT
 
 type result_type = val_type list
 type instr_type = InstrT of result_type * result_type * local_idx list
+
+type storage_type = ValStorageT of val_type | PackStorageT of Pack.pack_size
+type field_type = FieldT of mut * storage_type
+
+type struct_type = StructT of field_type list
+type array_type = ArrayT of field_type
 type func_type = FuncT of result_type * result_type
-type def_type = DefFuncT of func_type
+
+type str_type =
+  | DefStructT of struct_type
+  | DefArrayT of array_type
+  | DefFuncT of func_type
+
+type sub_type = SubT of var list * str_type
+type def_type = RecT of sub_type list
+type ctx_type = CtxT of (var * sub_type) list * int32
 
 type table_type = TableT of Int32.t limits * ref_type
 type memory_type = MemoryT of Int32.t limits
 type global_type = GlobalT of mut * val_type
 type local_type = LocalT of init * val_type
 type extern_type =
-  | ExternFuncT of func_type
+  | ExternFuncT of var
   | ExternTableT of table_type
   | ExternMemoryT of memory_type
   | ExternGlobalT of global_type
->>>>>>> 571c299a
 
 type export_type = ExportT of extern_type * name
 type import_type = ImportT of extern_type * name * name
 type module_type =
-<<<<<<< HEAD
-  ModuleType of def_type list * import_type list * export_type list
-
-(* TODO: these types should move somewhere else *)
-type extension = SX | ZX
-type pack_shape = Pack8x8 | Pack16x4 | Pack32x2
-type vec_extension =
-  | ExtLane of pack_shape * extension
-  | ExtSplat
-  | ExtZero
-=======
   | ModuleT of def_type list * import_type list * export_type list
->>>>>>> 571c299a
 
 
 (* Attributes *)
 
-<<<<<<< HEAD
 let num_size = function
-  | I32Type | F32Type -> 4
-  | I64Type | F64Type -> 8
-
-let vec_size = function
-  | V128Type -> 16
-
-let value_size = function
-  | NumType t -> num_size t
-  | VecType t -> vec_size t
-  | RefType _ | BotType -> failwith "value_size"
-
-let packed_size = function
-  | Pack8 -> 1
-  | Pack16 -> 2
-  | Pack32 -> 4
-  | Pack64 -> 8
-=======
-let num_size : num_type -> int = function
   | I32T | F32T -> 4
   | I64T | F64T -> 8
->>>>>>> 571c299a
-
-let vec_size : vec_type -> int = function
+
+let vec_size = function
   | V128T -> 16
 
-<<<<<<< HEAD
+let val_size = function
+  | NumT t -> num_size t
+  | VecT t -> vec_size t
+  | RefT _ | BotT -> failwith "val_size"
+
 let storage_size = function
-  | PackedStorageType pt -> packed_size pt
-  | ValueStorageType t -> value_size t
-
-let is_syn_var = function SynVar _ -> true | _ -> false
-let is_sem_var = function SemVar _ -> true | _ -> false
-let is_rec_var = function RecVar _ -> true | _ -> false
-
-let as_syn_var = function SynVar x -> x | _ -> assert false
-let as_sem_var = function SemVar x -> x | _ -> assert false
-let as_rec_var = function RecVar x -> x | _ -> assert false
+  | ValStorageT t -> val_size t
+  | PackStorageT p -> Pack.packed_size p
+
+let is_stat_var = function StatX _ -> true | _ -> false
+let is_dyn_var = function DynX _ -> true | _ -> false
+let is_rec_var = function RecX _ -> true | _ -> false
+
+let as_stat_var = function StatX x -> x | _ -> assert false
+let as_dyn_var = function DynX x -> x | _ -> assert false
+let as_rec_var = function RecX x -> x | _ -> assert false
 
 
 let is_num_type = function
-  | NumType _ | BotType -> true
-=======
-let is_num_type : val_type -> bool = function
   | NumT _ | BotT -> true
->>>>>>> 571c299a
   | _ -> false
 
-let is_vec_type : val_type -> bool = function
+let is_vec_type = function
   | VecT _ | BotT -> true
   | _ -> false
 
-let is_ref_type : val_type -> bool = function
+let is_ref_type = function
   | RefT _ | BotT -> true
   | _ -> false
 
-<<<<<<< HEAD
-
-let defaultable_num_type = function
-  | _ -> true
-
-let defaultable_vec_type = function
-  | _ -> true
-
-let defaultable_ref_type = function
-  | (nul, _) -> nul = Nullable
-
-let defaultable_value_type = function
-  | NumType t -> defaultable_num_type t
-  | VecType t -> defaultable_vec_type t
-  | RefType t -> defaultable_ref_type t
-  | BotType -> assert false
-=======
-let defaultable : val_type -> bool = function
+let is_packed_storage_type = function
+  | ValStorageT _ -> false
+  | PackStorageT _ -> true
+
+
+let defaultable = function
   | NumT _ -> true
   | VecT _ -> true
   | RefT (nul, _) -> nul = Null
   | BotT -> assert false
->>>>>>> 571c299a
-
-
-let is_packed_storage_type = function
-  | ValueStorageType _ -> false
-  | PackedStorageType _ -> true
 
 
 (* Projections *)
 
-<<<<<<< HEAD
 let unpacked_storage_type = function
-  | ValueStorageType t -> t
-  | PackedStorageType _ -> NumType I32Type
-
-let unpacked_field_type (FieldType (t, _)) = unpacked_storage_type t
+  | ValStorageT t -> t
+  | PackStorageT _ -> NumT I32T
+
+let unpacked_field_type (FieldT (_mut, t)) = unpacked_storage_type t
 
 
 let as_func_str_type (st : str_type) : func_type =
   match st with
-  | FuncDefType ft -> ft
+  | DefFuncT ft -> ft
   | _ -> assert false
 
 let as_struct_str_type (st : str_type) : struct_type =
   match st with
-  | StructDefType st -> st
+  | DefStructT st -> st
   | _ -> assert false
 
 let as_array_str_type (st : str_type) : array_type =
   match st with
-  | ArrayDefType at -> at
+  | DefArrayT at -> at
   | _ -> assert false
-=======
-let as_func_def_type (dt : def_type) : func_type =
-  match dt with
-  | DefFuncT ft -> ft
->>>>>>> 571c299a
 
 let extern_type_of_import_type (ImportT (et, _, _)) = et
 let extern_type_of_export_type (ExportT (et, _)) = et
@@ -235,14 +139,10 @@
 
 (* Filters *)
 
-let funcs (ets : extern_type list) : func_type list =
-  Lib.List.map_filter (function ExternFuncT ft -> Some ft | _ -> None) ets
-let tables (ets : extern_type list) : table_type list =
-  Lib.List.map_filter (function ExternTableT tt -> Some tt | _ -> None) ets
-let memories (ets : extern_type list) : memory_type list =
-  Lib.List.map_filter (function ExternMemoryT mt -> Some mt | _ -> None) ets
-let globals (ets : extern_type list) : global_type list =
-  Lib.List.map_filter (function ExternGlobalT gt -> Some gt | _ -> None) ets
+let funcs = List.filter_map (function ExternFuncT ft -> Some ft | _ -> None)
+let tables = List.filter_map (function ExternTableT tt -> Some tt | _ -> None)
+let memories = List.filter_map (function ExternMemoryT mt -> Some mt | _ -> None)
+let globals = List.filter_map (function ExternGlobalT gt -> Some gt | _ -> None)
 
 
 (* String conversion *)
@@ -264,183 +164,238 @@
   List.iter escape n;
   Buffer.contents b
 
-let string_of_null : null -> string = function
+let string_of_addr' = ref (fun (a : type_addr) -> assert false)
+let string_of_addr a = !string_of_addr' a
+
+let string_of_var = function
+  | StatX x -> I32.to_string_u x
+  | DynX a -> string_of_addr a
+  | RecX x -> "rec." ^ I32.to_string_u x
+
+let string_of_null = function
   | NoNull -> ""
   | Null -> "null "
 
-<<<<<<< HEAD
-let alloc_uninit () = Lib.Promise.make ()
-let init p ct = Lib.Promise.fulfill p ct
-let alloc ct = let p = alloc_uninit () in init p ct; p
-=======
-let string_of_addr' = ref (fun (a : type_addr) -> assert false)
-let string_of_addr a = !string_of_addr' a
->>>>>>> 571c299a
-
-let string_of_var : var -> string = function
-  | Stat x -> I32.to_string_u x
-  | Dyn a -> string_of_addr a
-
-let string_of_num_type : num_type -> string = function
+and string_of_mut s = function
+  | Cons -> s
+  | Var -> "(mut " ^ s ^ ")"
+
+
+let string_of_num_type = function
   | I32T -> "i32"
   | I64T -> "i64"
   | F32T -> "f32"
   | F64T -> "f64"
 
-<<<<<<< HEAD
-(* Substitution *)
-
-let subst_num_type s t = t
-
-let subst_vec_type s t = t
-
-let subst_heap_type s = function
-  | AnyHeapType -> AnyHeapType
-  | NoneHeapType -> NoneHeapType
-  | EqHeapType -> EqHeapType
-  | I31HeapType -> I31HeapType
-  | DataHeapType -> DataHeapType
-  | ArrayHeapType -> ArrayHeapType
-  | FuncHeapType -> FuncHeapType
-  | NoFuncHeapType -> NoFuncHeapType
-  | ExternHeapType -> ExternHeapType
-  | NoExternHeapType -> NoExternHeapType
-  | DefHeapType x -> DefHeapType (s x)
-  | BotHeapType -> BotHeapType
-
-let subst_ref_type s = function
-  | (nul, t) -> (nul, subst_heap_type s t)
-
-let subst_value_type s = function
-  | NumType t -> NumType (subst_num_type s t)
-  | VecType t -> VecType (subst_vec_type s t)
-  | RefType t -> RefType (subst_ref_type s t)
-  | BotType -> BotType
-
-let subst_stack_type s ts =
- List.map (subst_value_type s) ts
-
-let subst_storage_type s = function
-  | ValueStorageType t -> ValueStorageType (subst_value_type s t)
-  | PackedStorageType sz -> PackedStorageType sz
-
-let subst_field_type s = function
-  | FieldType (t, mut) -> FieldType (subst_storage_type s t, mut)
-
-let subst_struct_type s = function
-  | StructType ts -> StructType (List.map (subst_field_type s) ts)
-
-let subst_array_type s = function
-  | ArrayType t -> ArrayType (subst_field_type s t)
-
-let subst_func_type s (FuncType (ts1, ts2)) =
-  FuncType (subst_stack_type s ts1, subst_stack_type s ts2)
-
-let subst_str_type s = function
-  | StructDefType st -> StructDefType (subst_struct_type s st)
-  | ArrayDefType at -> ArrayDefType (subst_array_type s at)
-  | FuncDefType ft -> FuncDefType (subst_func_type s ft)
-
-let subst_sub_type s = function
-  | SubType (xs, st) ->
-    SubType (List.map s xs, subst_str_type s st)
-
-let subst_def_type s = function
-  | RecDefType sts -> RecDefType (List.map (subst_sub_type s) sts)
-
-let subst_rec_type s (x, st) = (s x, subst_sub_type s st)
-
-let subst_ctx_type s = function
-  | RecCtxType (rts, i) -> RecCtxType (List.map (subst_rec_type s) rts, i)
-
-
-let subst_memory_type s (MemoryType lim) =
-  MemoryType lim
-
-let subst_table_type s (TableType (lim, t)) =
-  TableType (lim, subst_ref_type s t)
-
-let subst_global_type s (GlobalType (t, mut)) =
-  GlobalType (subst_value_type s t, mut)
-
-let subst_extern_type s = function
-  | ExternFuncType x -> ExternFuncType (s x)
-  | ExternTableType tt -> ExternTableType (subst_table_type s tt)
-  | ExternMemoryType mt -> ExternMemoryType (subst_memory_type s mt)
-  | ExternGlobalType gt -> ExternGlobalType (subst_global_type s gt)
-
-=======
-let string_of_vec_type : vec_type -> string = function
+let string_of_vec_type = function
   | V128T -> "v128"
 
-let string_of_heap_type : heap_type -> string = function
+let string_of_heap_type = function
+  | AnyHT -> "any"
+  | NoneHT -> "none"
+  | EqHT -> "eq"
+  | I31HT -> "i31"
+  | AggrHT -> "data"
+  | ArrayHT -> "array"
   | FuncHT -> "func"
+  | NoFuncHT -> "nofunc"
   | ExternHT -> "extern"
+  | NoExternHT -> "noextern"
   | DefHT x -> string_of_var x
   | BotHT -> "something"
 
-let string_of_ref_type : ref_type -> string = function
-  | (nul, t) ->
-    "(ref " ^ string_of_null nul ^ string_of_heap_type t ^ ")"
-
-let string_of_val_type : val_type -> string = function
+let string_of_ref_type = function
+  | (nul, t) -> "(ref " ^ string_of_null nul ^ string_of_heap_type t ^ ")"
+
+let string_of_val_type = function
   | NumT t -> string_of_num_type t
   | VecT t -> string_of_vec_type t
   | RefT t -> string_of_ref_type t
   | BotT -> "(something)"
 
-let string_of_result_type : result_type -> string = function
+let string_of_result_type = function
   | ts -> "[" ^ String.concat " " (List.map string_of_val_type ts) ^ "]"
 
-let string_of_func_type : func_type -> string = function
+
+let string_of_storage_type = function
+  | ValStorageT t -> string_of_val_type t
+  | PackStorageT p -> "i" ^ string_of_int (8 * Pack.packed_size p)
+
+let string_of_field_type = function
+  | FieldT (mut, t) -> string_of_mut (string_of_storage_type t) mut
+
+let string_of_struct_type = function
+  | StructT fts ->
+    String.concat " " (List.map (fun ft -> "(field " ^ string_of_field_type ft ^ ")") fts)
+
+let string_of_array_type = function
+  | ArrayT ft -> string_of_field_type ft
+
+let string_of_func_type = function
   | FuncT (ts1, ts2) ->
     string_of_result_type ts1 ^ " -> " ^ string_of_result_type ts2
 
-let string_of_def_type : def_type -> string = function
+let string_of_str_type = function
+  | DefStructT st -> "struct " ^ string_of_struct_type st
+  | DefArrayT at -> "array " ^ string_of_array_type at
   | DefFuncT ft -> "func " ^ string_of_func_type ft
 
-
-let string_of_limits : I32.t limits -> string = function
+let string_of_sub_type = function
+  | SubT ([], st) -> string_of_str_type st
+  | SubT (xs, st) ->
+    String.concat " " ("sub" :: List.map string_of_var xs) ^
+    " (" ^ string_of_str_type st ^ ")"
+
+let string_of_def_type = function
+  | RecT [st] -> string_of_sub_type st
+  | RecT sts ->
+    "rec " ^
+    String.concat " " (List.map (fun st -> "(" ^ string_of_sub_type st ^ ")") sts)
+
+let string_of_ctx_type = function
+  | CtxT ([(_, st)], 0l) -> string_of_sub_type st
+  | CtxT (rts, i) ->
+    "(" ^ string_of_def_type (RecT (List.map snd rts)) ^ ")." ^ I32.to_string_u i
+
+let string_of_limits = function
   | {min; max} ->
     I32.to_string_u min ^
     (match max with None -> "" | Some n -> " " ^ I32.to_string_u n)
 
-let string_of_memory_type : memory_type -> string = function
+let string_of_memory_type = function
   | MemoryT lim -> string_of_limits lim
 
-let string_of_table_type : table_type -> string = function
+let string_of_table_type = function
   | TableT (lim, t) -> string_of_limits lim ^ " " ^ string_of_ref_type t
 
-let string_of_global_type : global_type -> string = function
-  | GlobalT (Cons, t) -> string_of_val_type t
-  | GlobalT (Var, t) -> "(mut " ^ string_of_val_type t ^ ")"
-
-let string_of_local_type : local_type -> string = function
+let string_of_global_type = function
+  | GlobalT (mut, t) -> string_of_mut (string_of_val_type t) mut
+
+let string_of_local_type = function
   | LocalT (Set, t) -> string_of_val_type t
   | LocalT (Unset, t) -> "(unset " ^ string_of_val_type t ^ ")"
 
-let string_of_extern_type : extern_type -> string = function
-  | ExternFuncT ft -> "func " ^ string_of_func_type ft
+let string_of_extern_type = function
+  | ExternFuncT x -> "func " ^ string_of_var x
   | ExternTableT tt -> "table " ^ string_of_table_type tt
   | ExternMemoryT mt -> "memory " ^ string_of_memory_type mt
   | ExternGlobalT gt -> "global " ^ string_of_global_type gt
->>>>>>> 571c299a
-
-let subst_export_type s (ExportType (et, name)) =
-  ExportType (subst_extern_type s et, name)
-
-<<<<<<< HEAD
-let subst_import_type s (ImportType (et, module_name, name)) =
-  ImportType (subst_extern_type s et, module_name, name)
+
+
+let string_of_export_type = function
+  | ExportT (et, name) ->
+    "\"" ^ string_of_name name ^ "\" : " ^ string_of_extern_type et
+
+let string_of_import_type = function
+  | ImportT (et, module_name, name) ->
+    "\"" ^ string_of_name module_name ^ "\" \"" ^
+      string_of_name name ^ "\" : " ^ string_of_extern_type et
+
+let string_of_module_type = function
+  | ModuleT (dts, its, ets) ->
+    String.concat "" (
+      List.mapi (fun i dt -> "type " ^ string_of_int i ^ " = " ^ string_of_def_type dt ^ "\n") dts @
+      List.map (fun it -> "import " ^ string_of_import_type it ^ "\n") its @
+      List.map (fun et -> "export " ^ string_of_export_type et ^ "\n") ets
+    )
+
+
+(* Substitution *)
+
+let subst_num_type s t = t
+
+let subst_vec_type s t = t
+
+let subst_heap_type s = function
+  | AnyHT -> AnyHT
+  | NoneHT -> NoneHT
+  | EqHT -> EqHT
+  | I31HT -> I31HT
+  | AggrHT -> AggrHT
+  | ArrayHT -> ArrayHT
+  | FuncHT -> FuncHT
+  | NoFuncHT -> NoFuncHT
+  | ExternHT -> ExternHT
+  | NoExternHT -> NoExternHT
+  | DefHT x -> DefHT (s x)
+  | BotHT -> BotHT
+
+let subst_ref_type s = function
+  | (nul, t) -> (nul, subst_heap_type s t)
+
+let subst_val_type s = function
+  | NumT t -> NumT (subst_num_type s t)
+  | VecT t -> VecT (subst_vec_type s t)
+  | RefT t -> RefT (subst_ref_type s t)
+  | BotT -> BotT
+
+let subst_result_type s ts =
+ List.map (subst_val_type s) ts
+
+
+let subst_storage_type s = function
+  | ValStorageT t -> ValStorageT (subst_val_type s t)
+  | PackStorageT p -> PackStorageT p
+
+let subst_field_type s = function
+  | FieldT (mut, t) -> FieldT (mut, subst_storage_type s t)
+
+let subst_struct_type s = function
+  | StructT ts -> StructT (List.map (subst_field_type s) ts)
+
+let subst_array_type s = function
+  | ArrayT t -> ArrayT (subst_field_type s t)
+
+let subst_func_type s = function
+  | FuncT (ts1, ts2) -> FuncT (subst_result_type s ts1, subst_result_type s ts2)
+
+let subst_str_type s = function
+  | DefStructT st -> DefStructT (subst_struct_type s st)
+  | DefArrayT at -> DefArrayT (subst_array_type s at)
+  | DefFuncT ft -> DefFuncT (subst_func_type s ft)
+
+let subst_sub_type s = function
+  | SubT (xs, st) -> SubT (List.map s xs, subst_str_type s st)
+
+let subst_def_type s = function
+  | RecT sts -> RecT (List.map (subst_sub_type s) sts)
+
+let subst_rec_type s (x, st) = (s x, subst_sub_type s st)
+
+let subst_ctx_type s = function
+  | CtxT (rts, i) -> CtxT (List.map (subst_rec_type s) rts, i)
+
+
+let subst_memory_type s = function
+  | MemoryT lim -> MemoryT lim
+
+let subst_table_type s = function
+  | TableT (lim, t) -> TableT (lim, subst_ref_type s t)
+
+let subst_global_type s = function
+  | GlobalT (mut, t) ->  GlobalT (mut, subst_val_type s t)
+
+let subst_extern_type s = function
+  | ExternFuncT x -> ExternFuncT (s x)
+  | ExternTableT tt -> ExternTableT (subst_table_type s tt)
+  | ExternMemoryT mt -> ExternMemoryT (subst_memory_type s mt)
+  | ExternGlobalT gt -> ExternGlobalT (subst_global_type s gt)
+
+let subst_export_type s = function
+  | ExportT (et, name) -> ExportT (subst_extern_type s et, name)
+
+let subst_import_type s = function
+  | ImportT (et, module_name, name) ->
+    ImportT (subst_extern_type s et, module_name, name)
 
 
 (* Recursive types *)
 
 let ctx_types_of_def_type x (dt : def_type) : ctx_type list =
   match dt with
-  | RecDefType sts ->
-    let rts = Lib.List32.mapi (fun i st -> (SynVar (Int32.add x i), st)) sts in
-    Lib.List32.mapi (fun i _ -> RecCtxType (rts, i)) sts
+  | RecT sts ->
+    let rts = Lib.List32.mapi (fun i st -> (StatX (Int32.add x i), st)) sts in
+    Lib.List32.mapi (fun i _ -> CtxT (rts, i)) sts
 
 let ctx_types_of_def_types (dts : def_type list) : ctx_type list =
   let rec iter x dts =
@@ -454,62 +409,16 @@
 
 let unroll_ctx_type (ct : ctx_type) : sub_type =
   match ct with
-  | RecCtxType (rts, i) -> snd (Lib.List32.nth rts i)
+  | CtxT (rts, i) -> snd (Lib.List32.nth rts i)
 
 let expand_ctx_type (ct : ctx_type) : str_type =
   match unroll_ctx_type ct with
-  | SubType (_, st) -> st
-
-
-(* Conversion *)
-
-let sem_var_type c = function
-  | SynVar x -> SemVar (Lib.List32.nth c x)
-  | SemVar _ -> assert false
-  | RecVar x -> RecVar x
-
-let sem_heap_type c = subst_heap_type (sem_var_type c)
-let sem_value_type c = subst_value_type (sem_var_type c)
-let sem_func_type c = subst_func_type (sem_var_type c)
-let sem_memory_type c = subst_memory_type (sem_var_type c)
-let sem_table_type c = subst_table_type (sem_var_type c)
-let sem_global_type c = subst_global_type (sem_var_type c)
-let sem_extern_type c = subst_extern_type (sem_var_type c)
-
-let sem_sub_type c = subst_sub_type (sem_var_type c)
-let sem_ctx_type c = subst_ctx_type (sem_var_type c)
-
-let sem_module_type (ModuleType (dts, its, ets)) =
-  let cts = ctx_types_of_def_types dts in
-  let c = List.map (fun _ -> alloc_uninit ()) cts in
-  let s = sem_var_type c in
-  List.iter2 (fun x ct -> init x (subst_ctx_type s ct)) c cts;
-  let its = List.map (subst_import_type s) its in
-  let ets = List.map (subst_export_type s) ets in
-  ModuleType ([], its, ets)
-=======
-let string_of_export_type : export_type -> string = function
-  | ExportT (et, name) ->
-    "\"" ^ string_of_name name ^ "\" : " ^ string_of_extern_type et
-
-let string_of_import_type : import_type -> string = function
-  | ImportT (et, module_name, name) ->
-    "\"" ^ string_of_name module_name ^ "\" \"" ^
-      string_of_name name ^ "\" : " ^ string_of_extern_type et
-
-let string_of_module_type : module_type -> string = function
-  | ModuleT (dts, its, ets) ->
-    String.concat "" (
-      List.mapi (fun i dt -> "type " ^ string_of_int i ^ " = " ^ string_of_def_type dt ^ "\n") dts @
-      List.map (fun it -> "import " ^ string_of_import_type it ^ "\n") its @
-      List.map (fun et -> "export " ^ string_of_export_type et ^ "\n") ets
-    )
+  | SubT (_, st) -> st
 
 
 (* Dynamic Types *)
->>>>>>> 571c299a
-
-type type_addr += Addr of def_type Lib.Promise.t
+
+type type_addr += Addr of ctx_type Lib.Promise.t
 
 let unwrap = function
   | Addr p -> p
@@ -520,190 +429,43 @@
 let alloc dt = let x = alloc_uninit () in init x dt; x
 let def_of x = Lib.Promise.value (unwrap x)
 
-<<<<<<< HEAD
-let rec string_of_var =
+let () = string_of_addr' :=
   let inner = ref [] in
-  function
-  | SynVar x -> I32.to_string_u x
-  | SemVar x ->
-    let h = Hashtbl.hash x in
-    string_of_int h ^
+  fun x ->
+    let h = Hashtbl.hash x land 0xffff in
+    Printf.sprintf "@%x" h ^
     if List.mem h !inner then "" else
     ( inner := h :: !inner;
-=======
-let () = string_of_addr' :=
-  let inner = ref false in
-  fun x ->
-    if !inner then "..." else
-    ( inner := true;
->>>>>>> 571c299a
       try
         let s = string_of_ctx_type (def_of x) in
         inner := List.tl !inner; "=(" ^ s ^ ")"
       with exn -> inner := []; raise exn
     )
-  | RecVar x -> "rec." ^ I32.to_string_u x
-
-
-
-<<<<<<< HEAD
-and string_of_mutability s = function
-  | Immutable -> s
-  | Mutable -> "(mut " ^ s ^ ")"
-
-and string_of_num_type = function
-  | I32Type -> "i32"
-  | I64Type -> "i64"
-  | F32Type -> "f32"
-  | F64Type -> "f64"
-=======
+
+
 (* Instantiation *)
->>>>>>> 571c299a
 
 let dyn_var_type c = function
-  | Stat x -> Dyn (Lib.List32.nth c x)
-  | Dyn a -> assert false
-
-<<<<<<< HEAD
-and string_of_heap_type = function
-  | AnyHeapType -> "any"
-  | NoneHeapType -> "none"
-  | EqHeapType -> "eq"
-  | I31HeapType -> "i31"
-  | DataHeapType -> "data"
-  | ArrayHeapType -> "array"
-  | FuncHeapType -> "func"
-  | NoFuncHeapType -> "nofunc"
-  | ExternHeapType -> "extern"
-  | NoExternHeapType -> "noextern"
-  | DefHeapType x -> string_of_var x
-  | BotHeapType -> "something"
-
-and string_of_top_heap_type = function
-  | AnyHeapType -> "internal"
-  | FuncHeapType -> "function"
-  | ExternHeapType -> "external"
-  | _ -> assert false
-
-and string_of_ref_type = function
-  | (nul, t) ->
-    "(ref " ^ string_of_nullability nul ^ string_of_heap_type t ^ ")"
-=======
-let dyn_num_type c = function
-  | t -> t
-
-let dyn_vec_type c = function
-  | t -> t
->>>>>>> 571c299a
-
-let dyn_heap_type c = function
-  | FuncHT -> FuncHT
-  | ExternHT -> ExternHT
-  | DefHT x -> DefHT (dyn_var_type c x)
-  | BotHT -> BotHT
-
-let dyn_ref_type c = function
-  | (nul, t) -> (nul, dyn_heap_type c t)
-
-<<<<<<< HEAD
-and string_of_storage_type = function
-  | ValueStorageType t -> string_of_value_type t
-  | PackedStorageType sz -> "i" ^ string_of_int (8 * packed_size sz)
-
-and string_of_field_type = function
-  | FieldType (t, mut) -> string_of_mutability (string_of_storage_type t) mut
-
-and string_of_struct_type = function
-  | StructType fts ->
-    String.concat " " (List.map (fun ft -> "(field " ^ string_of_field_type ft ^ ")") fts)
-
-and string_of_array_type = function
-  | ArrayType ft -> string_of_field_type ft
-
-and string_of_func_type = function
-  | FuncType (ins, out) ->
-    string_of_result_type ins ^ " -> " ^ string_of_result_type out
-
-and string_of_str_type = function
-  | StructDefType st -> "struct " ^ string_of_struct_type st
-  | ArrayDefType at -> "array " ^ string_of_array_type at
-  | FuncDefType ft -> "func " ^ string_of_func_type ft
-
-and string_of_sub_type = function
-  | SubType ([], st) -> string_of_str_type st
-  | SubType (xs, st) ->
-    String.concat " " ("sub" :: List.map string_of_var xs) ^
-    " (" ^ string_of_str_type st ^ ")"
-
-and string_of_def_type = function
-  | RecDefType [st] -> string_of_sub_type st
-  | RecDefType sts ->
-    "rec " ^
-    String.concat " " (List.map (fun st -> "(" ^ string_of_sub_type st ^ ")") sts)
-
-and string_of_ctx_type = function
-  | RecCtxType ([(_, st)], 0l) -> string_of_sub_type st
-  | RecCtxType (rts, i) ->
-    "(" ^ string_of_def_type (RecDefType (List.map snd rts)) ^ ")." ^
-      I32.to_string_u i
-
-=======
-let dyn_val_type c = function
-  | NumT t -> NumT (dyn_num_type c t)
-  | VecT t -> VecT (dyn_vec_type c t)
-  | RefT t -> RefT (dyn_ref_type c t)
-  | BotT -> BotT
-
-let dyn_result_type c = function
-  | ts -> List.map (dyn_val_type c) ts
-
-let dyn_func_type c = function
-  | FuncT (ts1, ts2) -> FuncT (dyn_result_type c ts1, dyn_result_type c ts2)
->>>>>>> 571c299a
-
-let dyn_def_type c = function
-  | DefFuncT ft -> DefFuncT (dyn_func_type c ft)
-
-let dyn_local_type c = function
-  | LocalT (init, t) -> LocalT (init, dyn_val_type c t)
-
-let dyn_memory_type c = function
-  | MemoryT lim -> MemoryT lim
-
-<<<<<<< HEAD
-let string_of_global_type = function
-  | GlobalType (t, mut) -> string_of_mutability (string_of_value_type t) mut
-
-let string_of_extern_type = function
-  | ExternFuncType x -> "func " ^ string_of_var x
-  | ExternTableType tt -> "table " ^ string_of_table_type tt
-  | ExternMemoryType mt -> "memory " ^ string_of_memory_type mt
-  | ExternGlobalType gt -> "global " ^ string_of_global_type gt
-=======
-let dyn_table_type c = function
-  | TableT (lim, t) -> TableT (lim, dyn_ref_type c t)
-
-let dyn_global_type c = function
-  | GlobalT (mut, t) -> GlobalT (mut, dyn_val_type c t)
->>>>>>> 571c299a
-
-let dyn_extern_type c = function
-  | ExternFuncT ft -> ExternFuncT (dyn_func_type c ft)
-  | ExternTableT tt -> ExternTableT (dyn_table_type c tt)
-  | ExternMemoryT mt -> ExternMemoryT (dyn_memory_type c mt)
-  | ExternGlobalT gt -> ExternGlobalT (dyn_global_type c gt)
-
-let dyn_export_type c = function
-  | ExportT (et, name) -> ExportT (dyn_extern_type c et, name)
-
-let dyn_import_type c = function
-  | ImportT (et, module_name, name) ->
-    ImportT (dyn_extern_type c et, module_name, name)
-
-let dyn_module_type = function
-  | ModuleT (dts, its, ets) ->
-    let c = List.map (fun _ -> alloc_uninit ()) dts in
-    List.iter2 (fun a dt -> init a (dyn_def_type c dt)) c dts;
-    let its = List.map (dyn_import_type c) its in
-    let ets = List.map (dyn_export_type c) ets in
-    ModuleT ([], its, ets)+  | StatX x -> DynX (Lib.List32.nth c x)
+  | DynX _ -> assert false
+  | RecX x -> RecX x
+
+let dyn_heap_type c = subst_heap_type (dyn_var_type c)
+let dyn_val_type c = subst_val_type (dyn_var_type c)
+let dyn_func_type c = subst_func_type (dyn_var_type c)
+let dyn_memory_type c = subst_memory_type (dyn_var_type c)
+let dyn_table_type c = subst_table_type (dyn_var_type c)
+let dyn_global_type c = subst_global_type (dyn_var_type c)
+let dyn_extern_type c = subst_extern_type (dyn_var_type c)
+
+let dyn_sub_type c = subst_sub_type (dyn_var_type c)
+let dyn_ctx_type c = subst_ctx_type (dyn_var_type c)
+
+let dyn_module_type (ModuleT (dts, its, ets)) =
+  let cts = ctx_types_of_def_types dts in
+  let c = List.map (fun _ -> alloc_uninit ()) cts in
+  let s = dyn_var_type c in
+  List.iter2 (fun x ct -> init x (subst_ctx_type s ct)) c cts;
+  let its = List.map (subst_import_type s) its in
+  let ets = List.map (subst_export_type s) ets in
+  ModuleT ([], its, ets)