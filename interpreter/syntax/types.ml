--- conflicted
+++ resolved
@@ -33,20 +33,17 @@
 and struct_type = StructT of field_type list
 and array_type = ArrayT of field_type
 and func_type = FuncT of result_type * result_type
-<<<<<<< HEAD
 and cont_type = ContT of heap_type
-and def_type = DefFuncT of func_type | DefContT of cont_type
-=======
 
 and str_type =
   | DefStructT of struct_type
   | DefArrayT of array_type
   | DefFuncT of func_type
+  | DefContT of cont_type
 
 and sub_type = SubT of final * heap_type list * str_type
 and rec_type = RecT of sub_type list
 and def_type = DefT of rec_type * int32
->>>>>>> dd08eeb3
 
 type table_type = TableT of Int32.t limits * ref_type
 type memory_type = MemoryT of Int32.t limits
@@ -114,56 +111,9 @@
   | BotT -> assert false
 
 
-(* Projections *)
-
-let unpacked_storage_type = function
-  | ValStorageT t -> t
-  | PackStorageT _ -> NumT I32T
-
-let unpacked_field_type (FieldT (_mut, t)) = unpacked_storage_type t
-
-
-let as_func_str_type (st : str_type) : func_type =
-  match st with
-  | DefFuncT ft -> ft
-  | _ -> assert false
-
-<<<<<<< HEAD
-let as_cont_def_type (dt : def_type) : cont_type =
-  match dt with
-  | DefContT ct -> ct
-  | _ -> assert false
-
-let as_func_heap_type (ht : heap_type) : func_type =
-  match ht with
-  | DefHT dt -> as_func_def_type dt
-  | _ -> assert false
-
-let as_func_cont_type (ContT ct) : func_type =
-  as_func_heap_type ct
-
-let as_func_tag_type (TagT et) : func_type =
-  as_func_heap_type et
-=======
-let as_struct_str_type (st : str_type) : struct_type =
-  match st with
-  | DefStructT st -> st
-  | _ -> assert false
-
-let as_array_str_type (st : str_type) : array_type =
-  match st with
-  | DefArrayT at -> at
-  | _ -> assert false
->>>>>>> dd08eeb3
-
-let extern_type_of_import_type (ImportT (et, _, _)) = et
-let extern_type_of_export_type (ExportT (et, _)) = et
-
-
 (* Filters *)
 
-<<<<<<< HEAD
-let funcs (ets : extern_type list) : func_type list =
+let funcs (ets : extern_type list) : def_type list =
   Lib.List.map_filter (function ExternFuncT ft -> Some ft | _ -> None) ets
 let tables (ets : extern_type list) : table_type list =
   Lib.List.map_filter (function ExternTableT tt -> Some tt | _ -> None) ets
@@ -173,11 +123,6 @@
   Lib.List.map_filter (function ExternGlobalT gt -> Some gt | _ -> None) ets
 let tags (ets : extern_type list) : tag_type list =
   Lib.List.map_filter (function ExternTagT t -> Some t | _ -> None) ets
-=======
-let funcs = List.filter_map (function ExternFuncT ft -> Some ft | _ -> None)
-let tables = List.filter_map (function ExternTableT tt -> Some tt | _ -> None)
-let memories = List.filter_map (function ExternMemoryT mt -> Some mt | _ -> None)
-let globals = List.filter_map (function ExternGlobalT gt -> Some gt | _ -> None)
 
 
 (* Substitution *)
@@ -237,10 +182,14 @@
 let subst_func_type s = function
   | FuncT (ts1, ts2) -> FuncT (subst_result_type s ts1, subst_result_type s ts2)
 
+let subst_cont_type s = function
+  | ContT ht -> ContT (subst_heap_type s ht)
+
 let subst_str_type s = function
   | DefStructT st -> DefStructT (subst_struct_type s st)
   | DefArrayT at -> DefArrayT (subst_array_type s at)
   | DefFuncT ft -> DefFuncT (subst_func_type s ft)
+  | DefContT ct -> DefContT (subst_cont_type s ct)
 
 let subst_sub_type s = function
   | SubT (fin, hts, st) ->
@@ -261,12 +210,16 @@
 
 let subst_global_type s = function
   | GlobalT (mut, t) ->  GlobalT (mut, subst_val_type s t)
+
+let subst_tag_type s = function
+  | TagT ht -> TagT (subst_heap_type s ht)
 
 let subst_extern_type s = function
   | ExternFuncT dt -> ExternFuncT (subst_def_type s dt)
   | ExternTableT tt -> ExternTableT (subst_table_type s tt)
   | ExternMemoryT mt -> ExternMemoryT (subst_memory_type s mt)
   | ExternGlobalT gt -> ExternGlobalT (subst_global_type s gt)
+  | ExternTagT et -> ExternTagT (subst_tag_type s et)
 
 
 let subst_export_type s = function
@@ -316,7 +269,52 @@
   let SubT (_, _, st) = unroll_def_type dt in
   st
 
->>>>>>> dd08eeb3
+(* Projections *)
+
+let unpacked_storage_type = function
+  | ValStorageT t -> t
+  | PackStorageT _ -> NumT I32T
+
+let unpacked_field_type (FieldT (_mut, t)) = unpacked_storage_type t
+
+
+let as_func_str_type (st : str_type) : func_type =
+  match st with
+  | DefFuncT ft -> ft
+  | _ -> assert false
+
+let as_cont_str_type (dt : str_type) : cont_type =
+  match dt with
+  | DefContT ct -> ct
+  | _ -> assert false
+
+let as_func_heap_type (ht : heap_type) : func_type =
+  match ht with
+  | DefHT dt -> as_func_str_type (expand_def_type dt)
+  | _ -> assert false
+
+let as_func_cont_type (ContT ct) : func_type =
+  as_func_heap_type ct
+
+let as_func_tag_type (TagT et) : func_type =
+  as_func_heap_type et
+
+let as_struct_str_type (st : str_type) : struct_type =
+  match st with
+  | DefStructT st -> st
+  | _ -> assert false
+
+let as_array_str_type (st : str_type) : array_type =
+  match st with
+  | DefArrayT at -> at
+  | _ -> assert false
+
+let as_heap_str_type (st : str_type) : heap_type =
+  DefHT (DefT (RecT [SubT (Final, [], st)], Int32.of_int 0))
+
+let extern_type_of_import_type (ImportT (et, _, _)) = et
+let extern_type_of_export_type (ExportT (et, _)) = et
+
 
 (* String conversion *)
 
@@ -410,23 +408,19 @@
   | FuncT (ts1, ts2) ->
     string_of_result_type ts1 ^ " -> " ^ string_of_result_type ts2
 
-<<<<<<< HEAD
 and string_of_cont_type = function
   | ContT ht -> string_of_heap_type ht
 
-and string_of_def_type = function
-=======
 and string_of_str_type = function
   | DefStructT st -> "struct " ^ string_of_struct_type st
   | DefArrayT at -> "array " ^ string_of_array_type at
->>>>>>> dd08eeb3
   | DefFuncT ft -> "func " ^ string_of_func_type ft
   | DefContT ct -> "cont " ^ string_of_cont_type ct
 
-<<<<<<< HEAD
-let string_of_tag_type = function
+
+and string_of_tag_type = function
   | TagT ht -> string_of_heap_type ht
-=======
+
 and string_of_sub_type = function
   | SubT (Final, [], st) -> string_of_str_type st
   | SubT (fin, hts, st) ->
@@ -449,7 +443,6 @@
   | {min; max} ->
     I32.to_string_u min ^
     (match max with None -> "" | Some n -> " " ^ I32.to_string_u n)
->>>>>>> dd08eeb3
 
 let string_of_memory_type = function
   | MemoryT lim -> string_of_limits lim
@@ -486,77 +479,4 @@
     String.concat "" (
       List.map (fun it -> "import " ^ string_of_import_type it ^ "\n") its @
       List.map (fun et -> "export " ^ string_of_export_type et ^ "\n") ets
-<<<<<<< HEAD
-    )
-
-(* Substitution *)
-
-type subst = var -> heap_type
-
-let subst_num_type s t = t
-
-let subst_vec_type s t = t
-
-let subst_heap_type s = function
-  | FuncHT -> FuncHT
-  | ExternHT -> ExternHT
-  | VarHT x -> s x
-  | DefHT ht -> DefHT ht  (* assume closed *)
-  | BotHT -> BotHT
-
-let subst_ref_type s = function
-  | (nul, t) -> (nul, subst_heap_type s t)
-
-let subst_val_type s = function
-  | NumT t -> NumT (subst_num_type s t)
-  | VecT t -> VecT (subst_vec_type s t)
-  | RefT t -> RefT (subst_ref_type s t)
-  | BotT -> BotT
-
-let subst_result_type s = function
-  | ts -> List.map (subst_val_type s) ts
-
-let subst_func_type s = function
-  | FuncT (ts1, ts2) -> FuncT (subst_result_type s ts1, subst_result_type s ts2)
-
-let subst_cont_type s = function
-  | ContT ft -> ContT (subst_heap_type s ft)
-
-let subst_def_type s = function
-  | DefFuncT ft -> DefFuncT (subst_func_type s ft)
-  | DefContT ct -> DefContT (subst_cont_type s ct)
-
-let subst_memory_type s = function
-  | MemoryT lim -> MemoryT lim
-
-let subst_table_type s = function
-  | TableT (lim, t) -> TableT (lim, subst_ref_type s t)
-
-let subst_global_type s = function
-  | GlobalT (mut, t) ->  GlobalT (mut, subst_val_type s t)
-
-let subst_tag_type s = function
-  | TagT ht -> TagT (subst_heap_type s ht)
-
-let subst_extern_type s = function
-  | ExternFuncT ft -> ExternFuncT (subst_func_type s ft)
-  | ExternTableT tt -> ExternTableT (subst_table_type s tt)
-  | ExternMemoryT mt -> ExternMemoryT (subst_memory_type s mt)
-  | ExternGlobalT gt -> ExternGlobalT (subst_global_type s gt)
-  | ExternTagT et -> ExternTagT (subst_tag_type s et)
-
-let subst_export_type s = function
-  | ExportT (et, name) -> ExportT (subst_extern_type s et, name)
-
-let subst_import_type s = function
-  | ImportT (et, module_name, name) ->
-    ImportT (subst_extern_type s et, module_name, name)
-
-let subst_module_type s = function
-  | ModuleT (its, ets) ->
-    ModuleT (
-      List.map (subst_import_type s) its,
-      List.map (subst_export_type s) ets
-=======
->>>>>>> dd08eeb3
-    )+      )