open Source
open Types
open Value
open V128
open Ast


let i32_const n = Const (I32 n.it @@ n.at)
let i64_const n = Const (I64 n.it @@ n.at)
let f32_const n = Const (F32 n.it @@ n.at)
let f64_const n = Const (F64 n.it @@ n.at)
let v128_const n = VecConst (V128 n.it @@ n.at)
let ref_null t = RefNull t
let ref_func x = RefFunc x

let unreachable = Unreachable
let nop = Nop
let drop = Drop
let select t = Select t

let block bt es = Block (bt, es)
let loop bt es = Loop (bt, es)
let if_ bt es1 es2 = If (bt, es1, es2)
let let_ bt ts es = Let (bt, ts, es)

let br x = Br x
let br_if x = BrIf x
let br_table xs x = BrTable (xs, x)
let br_on_null x = BrOnNull x
let br_on_non_null x = BrOnNonNull x

let return = Return
let call x = Call x
let call_ref = CallRef
let call_indirect x y = CallIndirect (x, y)
<<<<<<< HEAD
let return_call_ref = ReturnCallRef
let func_bind x = FuncBind x
=======
let return_call x = ReturnCall x
let return_call_indirect x y = ReturnCallIndirect (x, y)
>>>>>>> 23a6198f

let local_get x = LocalGet x
let local_set x = LocalSet x
let local_tee x = LocalTee x
let global_get x = GlobalGet x
let global_set x = GlobalSet x

let table_get x = TableGet x
let table_set x = TableSet x
let table_size x = TableSize x
let table_grow x = TableGrow x
let table_fill x = TableFill x
let table_copy x y = TableCopy (x, y)
let table_init x y = TableInit (x, y)
let elem_drop x = ElemDrop x

let i32_load align offset = Load {ty = I32Type; align; offset; pack = None}
let i64_load align offset = Load {ty = I64Type; align; offset; pack = None}
let f32_load align offset = Load {ty = F32Type; align; offset; pack = None}
let f64_load align offset = Load {ty = F64Type; align; offset; pack = None}
let i32_load8_s align offset =
  Load {ty = I32Type; align; offset; pack = Some (Pack8, SX)}
let i32_load8_u align offset =
  Load {ty = I32Type; align; offset; pack = Some (Pack8, ZX)}
let i32_load16_s align offset =
  Load {ty = I32Type; align; offset; pack = Some (Pack16, SX)}
let i32_load16_u align offset =
  Load {ty = I32Type; align; offset; pack = Some (Pack16, ZX)}
let i64_load8_s align offset =
  Load {ty = I64Type; align; offset; pack = Some (Pack8, SX)}
let i64_load8_u align offset =
  Load {ty = I64Type; align; offset; pack = Some (Pack8, ZX)}
let i64_load16_s align offset =
  Load {ty = I64Type; align; offset; pack = Some (Pack16, SX)}
let i64_load16_u align offset =
  Load {ty = I64Type; align; offset; pack = Some (Pack16, ZX)}
let i64_load32_s align offset =
  Load {ty = I64Type; align; offset; pack = Some (Pack32, SX)}
let i64_load32_u align offset =
  Load {ty = I64Type; align; offset; pack = Some (Pack32, ZX)}

let i32_store align offset = Store {ty = I32Type; align; offset; pack = None}
let i64_store align offset = Store {ty = I64Type; align; offset; pack = None}
let f32_store align offset = Store {ty = F32Type; align; offset; pack = None}
let f64_store align offset = Store {ty = F64Type; align; offset; pack = None}
let i32_store8 align offset =
  Store {ty = I32Type; align; offset; pack = Some Pack8}
let i32_store16 align offset =
  Store {ty = I32Type; align; offset; pack = Some Pack16}
let i64_store8 align offset =
  Store {ty = I64Type; align; offset; pack = Some Pack8}
let i64_store16 align offset =
  Store {ty = I64Type; align; offset; pack = Some Pack16}
let i64_store32 align offset =
  Store {ty = I64Type; align; offset; pack = Some Pack32}

let memory_size = MemorySize
let memory_grow = MemoryGrow
let memory_fill = MemoryFill
let memory_copy = MemoryCopy
let memory_init x = MemoryInit x
let data_drop x = DataDrop x

let ref_is_null = RefIsNull
let ref_as_non_null = RefAsNonNull

let i32_clz = Unary (I32 I32Op.Clz)
let i32_ctz = Unary (I32 I32Op.Ctz)
let i32_popcnt = Unary (I32 I32Op.Popcnt)
let i64_clz = Unary (I64 I64Op.Clz)
let i64_ctz = Unary (I64 I64Op.Ctz)
let i64_popcnt = Unary (I64 I64Op.Popcnt)
let f32_neg = Unary (F32 F32Op.Neg)
let f32_abs = Unary (F32 F32Op.Abs)
let f32_sqrt = Unary (F32 F32Op.Sqrt)
let f32_ceil = Unary (F32 F32Op.Ceil)
let f32_floor = Unary (F32 F32Op.Floor)
let f32_trunc = Unary (F32 F32Op.Trunc)
let f32_nearest = Unary (F32 F32Op.Nearest)
let f64_neg = Unary (F64 F64Op.Neg)
let f64_abs = Unary (F64 F64Op.Abs)
let f64_sqrt = Unary (F64 F64Op.Sqrt)
let f64_ceil = Unary (F64 F64Op.Ceil)
let f64_floor = Unary (F64 F64Op.Floor)
let f64_trunc = Unary (F64 F64Op.Trunc)
let f64_nearest = Unary (F64 F64Op.Nearest)

let i32_add = Binary (I32 I32Op.Add)
let i32_sub = Binary (I32 I32Op.Sub)
let i32_mul = Binary (I32 I32Op.Mul)
let i32_div_s = Binary (I32 I32Op.DivS)
let i32_div_u = Binary (I32 I32Op.DivU)
let i32_rem_s = Binary (I32 I32Op.RemS)
let i32_rem_u = Binary (I32 I32Op.RemU)
let i32_and = Binary (I32 I32Op.And)
let i32_or = Binary (I32 I32Op.Or)
let i32_xor = Binary (I32 I32Op.Xor)
let i32_shl = Binary (I32 I32Op.Shl)
let i32_shr_s = Binary (I32 I32Op.ShrS)
let i32_shr_u = Binary (I32 I32Op.ShrU)
let i32_rotl = Binary (I32 I32Op.Rotl)
let i32_rotr = Binary (I32 I32Op.Rotr)
let i64_add = Binary (I64 I64Op.Add)
let i64_sub = Binary (I64 I64Op.Sub)
let i64_mul = Binary (I64 I64Op.Mul)
let i64_div_s = Binary (I64 I64Op.DivS)
let i64_div_u = Binary (I64 I64Op.DivU)
let i64_rem_s = Binary (I64 I64Op.RemS)
let i64_rem_u = Binary (I64 I64Op.RemU)
let i64_and = Binary (I64 I64Op.And)
let i64_or = Binary (I64 I64Op.Or)
let i64_xor = Binary (I64 I64Op.Xor)
let i64_shl = Binary (I64 I64Op.Shl)
let i64_shr_s = Binary (I64 I64Op.ShrS)
let i64_shr_u = Binary (I64 I64Op.ShrU)
let i64_rotl = Binary (I64 I64Op.Rotl)
let i64_rotr = Binary (I64 I64Op.Rotr)
let f32_add = Binary (F32 F32Op.Add)
let f32_sub = Binary (F32 F32Op.Sub)
let f32_mul = Binary (F32 F32Op.Mul)
let f32_div = Binary (F32 F32Op.Div)
let f32_min = Binary (F32 F32Op.Min)
let f32_max = Binary (F32 F32Op.Max)
let f32_copysign = Binary (F32 F32Op.CopySign)
let f64_add = Binary (F64 F64Op.Add)
let f64_sub = Binary (F64 F64Op.Sub)
let f64_mul = Binary (F64 F64Op.Mul)
let f64_div = Binary (F64 F64Op.Div)
let f64_min = Binary (F64 F64Op.Min)
let f64_max = Binary (F64 F64Op.Max)
let f64_copysign = Binary (F64 F64Op.CopySign)

let i32_eqz = Test (I32 I32Op.Eqz)
let i64_eqz = Test (I64 I64Op.Eqz)

let i32_eq = Compare (I32 I32Op.Eq)
let i32_ne = Compare (I32 I32Op.Ne)
let i32_lt_s = Compare (I32 I32Op.LtS)
let i32_lt_u = Compare (I32 I32Op.LtU)
let i32_le_s = Compare (I32 I32Op.LeS)
let i32_le_u = Compare (I32 I32Op.LeU)
let i32_gt_s = Compare (I32 I32Op.GtS)
let i32_gt_u = Compare (I32 I32Op.GtU)
let i32_ge_s = Compare (I32 I32Op.GeS)
let i32_ge_u = Compare (I32 I32Op.GeU)
let i64_eq = Compare (I64 I64Op.Eq)
let i64_ne = Compare (I64 I64Op.Ne)
let i64_lt_s = Compare (I64 I64Op.LtS)
let i64_lt_u = Compare (I64 I64Op.LtU)
let i64_le_s = Compare (I64 I64Op.LeS)
let i64_le_u = Compare (I64 I64Op.LeU)
let i64_gt_s = Compare (I64 I64Op.GtS)
let i64_gt_u = Compare (I64 I64Op.GtU)
let i64_ge_s = Compare (I64 I64Op.GeS)
let i64_ge_u = Compare (I64 I64Op.GeU)
let f32_eq = Compare (F32 F32Op.Eq)
let f32_ne = Compare (F32 F32Op.Ne)
let f32_lt = Compare (F32 F32Op.Lt)
let f32_le = Compare (F32 F32Op.Le)
let f32_gt = Compare (F32 F32Op.Gt)
let f32_ge = Compare (F32 F32Op.Ge)
let f64_eq = Compare (F64 F64Op.Eq)
let f64_ne = Compare (F64 F64Op.Ne)
let f64_lt = Compare (F64 F64Op.Lt)
let f64_le = Compare (F64 F64Op.Le)
let f64_gt = Compare (F64 F64Op.Gt)
let f64_ge = Compare (F64 F64Op.Ge)

let i32_extend8_s = Unary (I32 (I32Op.ExtendS Pack8))
let i32_extend16_s = Unary (I32 (I32Op.ExtendS Pack16))
let i64_extend8_s = Unary (I64 (I64Op.ExtendS Pack8))
let i64_extend16_s = Unary (I64 (I64Op.ExtendS Pack16))
let i64_extend32_s = Unary (I64 (I64Op.ExtendS Pack32))

let i32_wrap_i64 = Convert (I32 I32Op.WrapI64)
let i32_trunc_f32_s = Convert (I32 I32Op.TruncSF32)
let i32_trunc_f32_u = Convert (I32 I32Op.TruncUF32)
let i32_trunc_f64_s = Convert (I32 I32Op.TruncSF64)
let i32_trunc_f64_u = Convert (I32 I32Op.TruncUF64)
let i32_trunc_sat_f32_s = Convert (I32 I32Op.TruncSatSF32)
let i32_trunc_sat_f32_u = Convert (I32 I32Op.TruncSatUF32)
let i32_trunc_sat_f64_s = Convert (I32 I32Op.TruncSatSF64)
let i32_trunc_sat_f64_u = Convert (I32 I32Op.TruncSatUF64)
let i64_extend_i32_s = Convert (I64 I64Op.ExtendSI32)
let i64_extend_i32_u = Convert (I64 I64Op.ExtendUI32)
let i64_trunc_f32_s = Convert (I64 I64Op.TruncSF32)
let i64_trunc_f32_u = Convert (I64 I64Op.TruncUF32)
let i64_trunc_f64_s = Convert (I64 I64Op.TruncSF64)
let i64_trunc_f64_u = Convert (I64 I64Op.TruncUF64)
let f32_convert_i32_s = Convert (F32 F32Op.ConvertSI32)
let f32_convert_i32_u = Convert (F32 F32Op.ConvertUI32)
let f32_convert_i64_s = Convert (F32 F32Op.ConvertSI64)
let f32_convert_i64_u = Convert (F32 F32Op.ConvertUI64)
let i64_trunc_sat_f32_s = Convert (I64 I64Op.TruncSatSF32)
let i64_trunc_sat_f32_u = Convert (I64 I64Op.TruncSatUF32)
let i64_trunc_sat_f64_s = Convert (I64 I64Op.TruncSatSF64)
let i64_trunc_sat_f64_u = Convert (I64 I64Op.TruncSatUF64)
let f32_demote_f64 = Convert (F32 F32Op.DemoteF64)
let f64_convert_i32_s = Convert (F64 F64Op.ConvertSI32)
let f64_convert_i32_u = Convert (F64 F64Op.ConvertUI32)
let f64_convert_i64_s = Convert (F64 F64Op.ConvertSI64)
let f64_convert_i64_u = Convert (F64 F64Op.ConvertUI64)
let f64_promote_f32 = Convert (F64 F64Op.PromoteF32)
let i32_reinterpret_f32 = Convert (I32 I32Op.ReinterpretFloat)
let i64_reinterpret_f64 = Convert (I64 I64Op.ReinterpretFloat)
let f32_reinterpret_i32 = Convert (F32 F32Op.ReinterpretInt)
let f64_reinterpret_i64 = Convert (F64 F64Op.ReinterpretInt)

let v128_load align offset = VecLoad {ty = V128Type; align; offset; pack = None}
let v128_load8x8_s align offset =
  VecLoad {ty = V128Type; align; offset; pack = Some (Pack64, ExtLane (Pack8x8, SX))}
let v128_load8x8_u align offset =
  VecLoad {ty = V128Type; align; offset; pack = Some (Pack64, ExtLane (Pack8x8, ZX))}
let v128_load16x4_s align offset =
  VecLoad {ty = V128Type; align; offset; pack = Some (Pack64, ExtLane (Pack16x4, SX))}
let v128_load16x4_u align offset =
  VecLoad {ty = V128Type; align; offset; pack = Some (Pack64, ExtLane (Pack16x4, ZX))}
let v128_load32x2_s align offset =
  VecLoad {ty = V128Type; align; offset; pack = Some (Pack64, ExtLane (Pack32x2, SX))}
let v128_load32x2_u align offset =
  VecLoad {ty = V128Type; align; offset; pack = Some (Pack64, ExtLane (Pack32x2, ZX))}
let v128_load8_splat align offset =
  VecLoad {ty = V128Type; align; offset; pack = Some (Pack8, ExtSplat)}
let v128_load16_splat align offset =
  VecLoad {ty = V128Type; align; offset; pack = Some (Pack16, ExtSplat)}
let v128_load32_splat align offset =
  VecLoad {ty = V128Type; align; offset; pack = Some (Pack32, ExtSplat)}
let v128_load64_splat align offset =
  VecLoad {ty = V128Type; align; offset; pack = Some (Pack64, ExtSplat)}
let v128_load32_zero align offset =
  VecLoad {ty = V128Type; align; offset; pack = Some (Pack32, ExtZero)}
let v128_load64_zero align offset =
  VecLoad {ty = V128Type; align; offset; pack = Some (Pack64, ExtZero)}

let v128_store align offset = VecStore {ty = V128Type; align; offset; pack = ()}

let v128_load8_lane align offset i =
  VecLoadLane ({ty = V128Type; align; offset; pack = Pack8}, i)
let v128_load16_lane align offset i =
  VecLoadLane ({ty = V128Type; align; offset; pack = Pack16}, i)
let v128_load32_lane align offset i =
  VecLoadLane ({ty = V128Type; align; offset; pack = Pack32}, i)
let v128_load64_lane align offset i =
  VecLoadLane ({ty = V128Type; align; offset; pack = Pack64}, i)

let v128_store8_lane align offset i =
  VecStoreLane ({ty = V128Type; align; offset; pack = Pack8}, i)
let v128_store16_lane align offset i =
  VecStoreLane ({ty = V128Type; align; offset; pack = Pack16}, i)
let v128_store32_lane align offset i =
  VecStoreLane ({ty = V128Type; align; offset; pack = Pack32}, i)
let v128_store64_lane align offset i =
  VecStoreLane ({ty = V128Type; align; offset; pack = Pack64}, i)

let v128_not = VecUnaryBits (V128 V128Op.Not)
let v128_and = VecBinaryBits (V128 V128Op.And)
let v128_andnot = VecBinaryBits (V128 V128Op.AndNot)
let v128_or = VecBinaryBits (V128 V128Op.Or)
let v128_xor = VecBinaryBits (V128 V128Op.Xor)
let v128_bitselect = VecTernaryBits (V128 V128Op.Bitselect)
let v128_any_true = VecTestBits (V128 V128Op.AnyTrue)

let i8x16_swizzle = VecBinary (V128 (I8x16 V128Op.Swizzle))
let i8x16_shuffle is = VecBinary (V128 (I8x16 (V128Op.Shuffle is)))

let i8x16_splat = VecSplat (V128 (I8x16 V128Op.Splat))
let i8x16_extract_lane_s i = VecExtract (V128 (I8x16 (V128Op.Extract (i, SX))))
let i8x16_extract_lane_u i = VecExtract (V128 (I8x16 (V128Op.Extract (i, ZX))))
let i8x16_replace_lane i = VecReplace (V128 (I8x16 (V128Op.Replace i)))
let i8x16_eq = VecCompare (V128 (I8x16 V128Op.Eq))
let i8x16_ne = VecCompare (V128 (I8x16 V128Op.Ne))
let i8x16_lt_s = VecCompare (V128 (I8x16 V128Op.LtS))
let i8x16_lt_u = VecCompare (V128 (I8x16 V128Op.LtU))
let i8x16_le_s = VecCompare (V128 (I8x16 V128Op.LeS))
let i8x16_le_u = VecCompare (V128 (I8x16 V128Op.LeU))
let i8x16_gt_s = VecCompare (V128 (I8x16 V128Op.GtS))
let i8x16_gt_u = VecCompare (V128 (I8x16 V128Op.GtU))
let i8x16_ge_s = VecCompare (V128 (I8x16 V128Op.GeS))
let i8x16_ge_u = VecCompare (V128 (I8x16 V128Op.GeU))
let i8x16_neg = VecUnary (V128 (I8x16 V128Op.Neg))
let i8x16_bitmask = VecBitmask (V128 (I8x16 V128Op.Bitmask))
let i8x16_all_true = VecTest (V128 (I8x16 V128Op.AllTrue))
let i8x16_narrow_i16x8_s = VecBinary (V128 (I8x16 V128Op.NarrowS))
let i8x16_narrow_i16x8_u = VecBinary (V128 (I8x16 V128Op.NarrowU))
let i16x8_extend_low_i8x16_s = VecConvert (V128 (I16x8 V128Op.ExtendLowS))
let i16x8_extend_high_i8x16_s = VecConvert (V128 (I16x8 V128Op.ExtendHighS))
let i16x8_extend_low_i8x16_u = VecConvert (V128 (I16x8 V128Op.ExtendLowU))
let i16x8_extend_high_i8x16_u = VecConvert (V128 (I16x8 V128Op.ExtendHighU))
let i8x16_shl = VecShift (V128 (I8x16 V128Op.Shl))
let i8x16_shr_s = VecShift (V128 (I8x16 V128Op.ShrS))
let i8x16_shr_u = VecShift (V128 (I8x16 V128Op.ShrU))
let i8x16_add = VecBinary (V128 (I8x16 V128Op.Add))
let i8x16_add_sat_s = VecBinary (V128 (I8x16 V128Op.AddSatS))
let i8x16_add_sat_u = VecBinary (V128 (I8x16 V128Op.AddSatU))
let i8x16_sub = VecBinary (V128 (I8x16 V128Op.Sub))
let i8x16_sub_sat_s = VecBinary (V128 (I8x16 V128Op.SubSatS))
let i8x16_sub_sat_u = VecBinary (V128 (I8x16 V128Op.SubSatU))
let i8x16_abs = VecUnary (V128 (I8x16 V128Op.Abs))
let i8x16_popcnt = VecUnary (V128 (I8x16 V128Op.Popcnt))
let i8x16_min_s = VecBinary (V128 (I8x16 V128Op.MinS))
let i8x16_min_u = VecBinary (V128 (I8x16 V128Op.MinU))
let i8x16_max_s = VecBinary (V128 (I8x16 V128Op.MaxS))
let i8x16_max_u = VecBinary (V128 (I8x16 V128Op.MaxU))
let i8x16_avgr_u = VecBinary (V128 (I8x16 V128Op.AvgrU))

let i16x8_splat = VecSplat (V128 (I16x8 V128Op.Splat))
let i16x8_extract_lane_s i = VecExtract (V128 (I16x8 (V128Op.Extract (i, SX))))
let i16x8_extract_lane_u i = VecExtract (V128 (I16x8 (V128Op.Extract (i, ZX))))
let i16x8_replace_lane i = VecReplace (V128 (I16x8 (V128Op.Replace i)))
let i16x8_eq = VecCompare (V128 (I16x8 V128Op.Eq))
let i16x8_ne = VecCompare (V128 (I16x8 V128Op.Ne))
let i16x8_lt_s = VecCompare (V128 (I16x8 V128Op.LtS))
let i16x8_lt_u = VecCompare (V128 (I16x8 V128Op.LtU))
let i16x8_le_s = VecCompare (V128 (I16x8 V128Op.LeS))
let i16x8_le_u = VecCompare (V128 (I16x8 V128Op.LeU))
let i16x8_gt_s = VecCompare (V128 (I16x8 V128Op.GtS))
let i16x8_gt_u = VecCompare (V128 (I16x8 V128Op.GtU))
let i16x8_ge_s = VecCompare (V128 (I16x8 V128Op.GeS))
let i16x8_ge_u = VecCompare (V128 (I16x8 V128Op.GeU))
let i16x8_neg = VecUnary (V128 (I16x8 V128Op.Neg))
let i16x8_bitmask = VecBitmask (V128 (I16x8 V128Op.Bitmask))
let i16x8_all_true = VecTest (V128 (I16x8 V128Op.AllTrue))
let i16x8_narrow_i32x4_s = VecBinary (V128 (I16x8 V128Op.NarrowS))
let i16x8_narrow_i32x4_u = VecBinary (V128 (I16x8 V128Op.NarrowU))
let i16x8_shl = VecShift (V128 (I16x8 V128Op.Shl))
let i16x8_shr_s = VecShift (V128 (I16x8 V128Op.ShrS))
let i16x8_shr_u = VecShift (V128 (I16x8 V128Op.ShrU))
let i16x8_add = VecBinary (V128 (I16x8 V128Op.Add))
let i16x8_add_sat_s = VecBinary (V128 (I16x8 V128Op.AddSatS))
let i16x8_add_sat_u = VecBinary (V128 (I16x8 V128Op.AddSatU))
let i16x8_sub = VecBinary (V128 (I16x8 V128Op.Sub))
let i16x8_sub_sat_s = VecBinary (V128 (I16x8 V128Op.SubSatS))
let i16x8_sub_sat_u = VecBinary (V128 (I16x8 V128Op.SubSatU))
let i16x8_mul = VecBinary (V128 (I16x8 V128Op.Mul))
let i16x8_abs = VecUnary (V128 (I16x8 V128Op.Abs))
let i16x8_min_s = VecBinary (V128 (I16x8 V128Op.MinS))
let i16x8_min_u = VecBinary (V128 (I16x8 V128Op.MinU))
let i16x8_max_s = VecBinary (V128 (I16x8 V128Op.MaxS))
let i16x8_max_u = VecBinary (V128 (I16x8 V128Op.MaxU))
let i16x8_avgr_u = VecBinary (V128 (I16x8 V128Op.AvgrU))
let i16x8_extmul_low_i8x16_s = VecBinary (V128 (I16x8 V128Op.ExtMulLowS))
let i16x8_extmul_high_i8x16_s = VecBinary (V128 (I16x8 V128Op.ExtMulHighS))
let i16x8_extmul_low_i8x16_u = VecBinary (V128 (I16x8 V128Op.ExtMulLowU))
let i16x8_extmul_high_i8x16_u = VecBinary (V128 (I16x8 V128Op.ExtMulHighU))
let i16x8_q15mulr_sat_s = VecBinary (V128 (I16x8 V128Op.Q15MulRSatS))
let i16x8_extadd_pairwise_i8x16_s = VecConvert (V128 (I16x8 V128Op.ExtAddPairwiseS))
let i16x8_extadd_pairwise_i8x16_u = VecConvert (V128 (I16x8 V128Op.ExtAddPairwiseU))

let i32x4_splat = VecSplat (V128 (I32x4 V128Op.Splat))
let i32x4_extract_lane i = VecExtract (V128 (I32x4 (V128Op.Extract (i, ()))))
let i32x4_replace_lane i = VecReplace (V128 (I32x4 (V128Op.Replace i)))
let i32x4_eq = VecCompare (V128 (I32x4 V128Op.Eq))
let i32x4_ne = VecCompare (V128 (I32x4 V128Op.Ne))
let i32x4_lt_s = VecCompare (V128 (I32x4 V128Op.LtS))
let i32x4_lt_u = VecCompare (V128 (I32x4 V128Op.LtU))
let i32x4_le_s = VecCompare (V128 (I32x4 V128Op.LeS))
let i32x4_le_u = VecCompare (V128 (I32x4 V128Op.LeU))
let i32x4_gt_s = VecCompare (V128 (I32x4 V128Op.GtS))
let i32x4_gt_u = VecCompare (V128 (I32x4 V128Op.GtU))
let i32x4_ge_s = VecCompare (V128 (I32x4 V128Op.GeS))
let i32x4_ge_u = VecCompare (V128 (I32x4 V128Op.GeU))
let i32x4_abs = VecUnary (V128 (I32x4 V128Op.Abs))
let i32x4_neg = VecUnary (V128 (I32x4 V128Op.Neg))
let i32x4_bitmask = VecBitmask (V128 (I32x4 V128Op.Bitmask))
let i32x4_all_true = VecTest (V128 (I32x4 V128Op.AllTrue))
let i32x4_extend_low_i16x8_s = VecConvert (V128 (I32x4 V128Op.ExtendLowS))
let i32x4_extend_high_i16x8_s = VecConvert (V128 (I32x4 V128Op.ExtendHighS))
let i32x4_extend_low_i16x8_u = VecConvert (V128 (I32x4 V128Op.ExtendLowU))
let i32x4_extend_high_i16x8_u = VecConvert (V128 (I32x4 V128Op.ExtendHighU))
let i32x4_shl = VecShift (V128 (I32x4 V128Op.Shl))
let i32x4_shr_s = VecShift (V128 (I32x4 V128Op.ShrS))
let i32x4_shr_u = VecShift (V128 (I32x4 V128Op.ShrU))
let i32x4_add = VecBinary (V128 (I32x4 V128Op.Add))
let i32x4_sub = VecBinary (V128 (I32x4 V128Op.Sub))
let i32x4_min_s = VecBinary (V128 (I32x4 V128Op.MinS))
let i32x4_min_u = VecBinary (V128 (I32x4 V128Op.MinU))
let i32x4_max_s = VecBinary (V128 (I32x4 V128Op.MaxS))
let i32x4_max_u = VecBinary (V128 (I32x4 V128Op.MaxU))
let i32x4_mul = VecBinary (V128 (I32x4 V128Op.Mul))
let i32x4_dot_i16x8_s = VecBinary (V128 (I32x4 V128Op.DotS))
let i32x4_trunc_sat_f32x4_s = VecConvert (V128 (I32x4 V128Op.TruncSatSF32x4))
let i32x4_trunc_sat_f32x4_u = VecConvert (V128 (I32x4 V128Op.TruncSatUF32x4))
let i32x4_trunc_sat_f64x2_s_zero = VecConvert (V128 (I32x4 V128Op.TruncSatSZeroF64x2))
let i32x4_trunc_sat_f64x2_u_zero = VecConvert (V128 (I32x4 V128Op.TruncSatUZeroF64x2))
let i32x4_extmul_low_i16x8_s = VecBinary (V128 (I32x4 V128Op.ExtMulLowS))
let i32x4_extmul_high_i16x8_s = VecBinary (V128 (I32x4 V128Op.ExtMulHighS))
let i32x4_extmul_low_i16x8_u = VecBinary (V128 (I32x4 V128Op.ExtMulLowU))
let i32x4_extmul_high_i16x8_u = VecBinary (V128 (I32x4 V128Op.ExtMulHighU))
let i32x4_extadd_pairwise_i16x8_s = VecConvert (V128 (I32x4 V128Op.ExtAddPairwiseS))
let i32x4_extadd_pairwise_i16x8_u = VecConvert (V128 (I32x4 V128Op.ExtAddPairwiseU))

let i64x2_splat = VecSplat (V128 (I64x2 V128Op.Splat))
let i64x2_extract_lane i = VecExtract (V128 (I64x2 (V128Op.Extract (i, ()))))
let i64x2_replace_lane i = VecReplace (V128 (I64x2 (V128Op.Replace i)))
let i64x2_extend_low_i32x4_s = VecConvert (V128 (I64x2 V128Op.ExtendLowS))
let i64x2_extend_high_i32x4_s = VecConvert (V128 (I64x2 V128Op.ExtendHighS))
let i64x2_extend_low_i32x4_u = VecConvert (V128 (I64x2 V128Op.ExtendLowU))
let i64x2_extend_high_i32x4_u = VecConvert (V128 (I64x2 V128Op.ExtendHighU))
let i64x2_eq = VecCompare (V128 (I64x2 V128Op.Eq))
let i64x2_ne = VecCompare (V128 (I64x2 V128Op.Ne))
let i64x2_lt_s = VecCompare (V128 (I64x2 V128Op.LtS))
let i64x2_le_s = VecCompare (V128 (I64x2 V128Op.LeS))
let i64x2_gt_s = VecCompare (V128 (I64x2 V128Op.GtS))
let i64x2_ge_s = VecCompare (V128 (I64x2 V128Op.GeS))
let i64x2_abs = VecUnary (V128 (I64x2 V128Op.Abs))
let i64x2_neg = VecUnary (V128 (I64x2 V128Op.Neg))
let i64x2_bitmask = VecBitmask (V128 (I64x2 V128Op.Bitmask))
let i64x2_all_true = VecTest (V128 (I64x2 V128Op.AllTrue))
let i64x2_add = VecBinary (V128 (I64x2 V128Op.Add))
let i64x2_sub = VecBinary (V128 (I64x2 V128Op.Sub))
let i64x2_mul = VecBinary (V128 (I64x2 V128Op.Mul))
let i64x2_shl = VecShift (V128 (I64x2 V128Op.Shl))
let i64x2_shr_s = VecShift (V128 (I64x2 V128Op.ShrS))
let i64x2_shr_u = VecShift (V128 (I64x2 V128Op.ShrU))
let i64x2_extmul_low_i32x4_s = VecBinary (V128 (I64x2 V128Op.ExtMulLowS))
let i64x2_extmul_high_i32x4_s = VecBinary (V128 (I64x2 V128Op.ExtMulHighS))
let i64x2_extmul_low_i32x4_u = VecBinary (V128 (I64x2 V128Op.ExtMulLowU))
let i64x2_extmul_high_i32x4_u = VecBinary (V128 (I64x2 V128Op.ExtMulHighU))

let f32x4_splat = VecSplat (V128 (F32x4 V128Op.Splat))
let f32x4_extract_lane i = VecExtract (V128 (F32x4 (V128Op.Extract (i, ()))))
let f32x4_replace_lane i = VecReplace (V128 (F32x4 (V128Op.Replace i)))
let f32x4_eq = VecCompare (V128 (F32x4 V128Op.Eq))
let f32x4_ne = VecCompare (V128 (F32x4 V128Op.Ne))
let f32x4_lt = VecCompare (V128 (F32x4 V128Op.Lt))
let f32x4_le = VecCompare (V128 (F32x4 V128Op.Le))
let f32x4_gt = VecCompare (V128 (F32x4 V128Op.Gt))
let f32x4_ge = VecCompare (V128 (F32x4 V128Op.Ge))
let f32x4_abs = VecUnary (V128 (F32x4 V128Op.Abs))
let f32x4_neg = VecUnary (V128 (F32x4 V128Op.Neg))
let f32x4_sqrt = VecUnary (V128 (F32x4 V128Op.Sqrt))
let f32x4_ceil = VecUnary (V128 (F32x4 V128Op.Ceil))
let f32x4_floor = VecUnary (V128 (F32x4 V128Op.Floor))
let f32x4_trunc = VecUnary (V128 (F32x4 V128Op.Trunc))
let f32x4_nearest = VecUnary (V128 (F32x4 V128Op.Nearest))
let f32x4_add = VecBinary (V128 (F32x4 V128Op.Add))
let f32x4_sub = VecBinary (V128 (F32x4 V128Op.Sub))
let f32x4_mul = VecBinary (V128 (F32x4 V128Op.Mul))
let f32x4_div = VecBinary (V128 (F32x4 V128Op.Div))
let f32x4_min = VecBinary (V128 (F32x4 V128Op.Min))
let f32x4_max = VecBinary (V128 (F32x4 V128Op.Max))
let f32x4_pmin = VecBinary (V128 (F32x4 V128Op.Pmin))
let f32x4_pmax = VecBinary (V128 (F32x4 V128Op.Pmax))
let f32x4_demote_f64x2_zero = VecConvert (V128 (F32x4 V128Op.DemoteZeroF64x2))
let f32x4_convert_i32x4_s = VecConvert (V128 (F32x4 V128Op.ConvertSI32x4))
let f32x4_convert_i32x4_u = VecConvert (V128 (F32x4 V128Op.ConvertUI32x4))

let f64x2_splat = VecSplat (V128 (F64x2 V128Op.Splat))
let f64x2_extract_lane i = VecExtract (V128 (F64x2 (V128Op.Extract (i, ()))))
let f64x2_replace_lane i = VecReplace (V128 (F64x2 (V128Op.Replace i)))
let f64x2_eq = VecCompare (V128 (F64x2 V128Op.Eq))
let f64x2_ne = VecCompare (V128 (F64x2 V128Op.Ne))
let f64x2_lt = VecCompare (V128 (F64x2 V128Op.Lt))
let f64x2_le = VecCompare (V128 (F64x2 V128Op.Le))
let f64x2_gt = VecCompare (V128 (F64x2 V128Op.Gt))
let f64x2_ge = VecCompare (V128 (F64x2 V128Op.Ge))
let f64x2_neg = VecUnary (V128 (F64x2 V128Op.Neg))
let f64x2_sqrt = VecUnary (V128 (F64x2 V128Op.Sqrt))
let f64x2_ceil = VecUnary (V128 (F64x2 V128Op.Ceil))
let f64x2_floor = VecUnary (V128 (F64x2 V128Op.Floor))
let f64x2_trunc = VecUnary (V128 (F64x2 V128Op.Trunc))
let f64x2_nearest = VecUnary (V128 (F64x2 V128Op.Nearest))
let f64x2_add = VecBinary (V128 (F64x2 V128Op.Add))
let f64x2_sub = VecBinary (V128 (F64x2 V128Op.Sub))
let f64x2_mul = VecBinary (V128 (F64x2 V128Op.Mul))
let f64x2_div = VecBinary (V128 (F64x2 V128Op.Div))
let f64x2_min = VecBinary (V128 (F64x2 V128Op.Min))
let f64x2_max = VecBinary (V128 (F64x2 V128Op.Max))
let f64x2_abs = VecUnary (V128 (F64x2 V128Op.Abs))
let f64x2_pmin = VecBinary (V128 (F64x2 V128Op.Pmin))
let f64x2_pmax = VecBinary (V128 (F64x2 V128Op.Pmax))
let f64x2_promote_low_f32x4 = VecConvert (V128 (F64x2 V128Op.PromoteLowF32x4))
let f64x2_convert_low_i32x4_s = VecConvert (V128 (F64x2 V128Op.ConvertSI32x4))
let f64x2_convert_low_i32x4_u = VecConvert (V128 (F64x2 V128Op.ConvertUI32x4))<|MERGE_RESOLUTION|>--- conflicted
+++ resolved
@@ -33,13 +33,10 @@
 let call x = Call x
 let call_ref = CallRef
 let call_indirect x y = CallIndirect (x, y)
-<<<<<<< HEAD
+let return_call x = ReturnCall x
 let return_call_ref = ReturnCallRef
+let return_call_indirect x y = ReturnCallIndirect (x, y)
 let func_bind x = FuncBind x
-=======
-let return_call x = ReturnCall x
-let return_call_indirect x y = ReturnCallIndirect (x, y)
->>>>>>> 23a6198f
 
 let local_get x = LocalGet x
 let local_set x = LocalSet x
