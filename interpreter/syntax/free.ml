--- conflicted
+++ resolved
@@ -94,10 +94,9 @@
   | RefT t -> ref_type t
   | BotT -> empty
 
-<<<<<<< HEAD
-let func_type (FuncT (ins, out)) = list val_type ins ++ list val_type out
+(* let func_type (FuncT (ins, out)) = list val_type ins ++ list val_type out *)
 let cont_type (ContT ht) = heap_type ht
-=======
+
 let pack_type t = empty
 
 let storage_type = function
@@ -114,6 +113,7 @@
   | DefStructT st -> struct_type st
   | DefArrayT at -> array_type at
   | DefFuncT ft -> func_type ft
+  | DefContT ct -> cont_type ct
 
 let sub_type = function
   | SubT (_fin, hts, st) -> list heap_type hts ++ str_type st
@@ -124,23 +124,17 @@
 let def_type = function
   | DefT (rt, _i) -> rec_type rt
 
->>>>>>> dd08eeb3
 let global_type (GlobalT (_mut, t)) = val_type t
 let table_type (TableT (_lim, t)) = ref_type t
 let memory_type (MemoryT (_lim)) = empty
 let tag_type (TagT ht) = heap_type ht
 
-<<<<<<< HEAD
-let def_type = function
-  | DefFuncT ft -> func_type ft
-  | DefContT x -> cont_type x
-=======
 let extern_type = function
   | ExternFuncT dt -> def_type dt
   | ExternTableT tt -> table_type tt
   | ExternMemoryT mt -> memory_type mt
   | ExternGlobalT gt -> global_type gt
->>>>>>> dd08eeb3
+  | ExternTagT et -> tag_type et
 
 let block_type = function
   | VarBlockType x -> types (idx x)
