open Source
open Ast
open Types

module Set = Set.Make(Int32)

type t =
{
  types : Set.t;
  globals : Set.t;
  tables : Set.t;
  memories : Set.t;
  tags : Set.t;
  funcs : Set.t;
  elems : Set.t;
  datas : Set.t;
  locals : Set.t;
  labels : Set.t;
}

let empty : t =
{
  types = Set.empty;
  globals = Set.empty;
  tables = Set.empty;
  memories = Set.empty;
  tags = Set.empty;
  funcs = Set.empty;
  elems = Set.empty;
  datas = Set.empty;
  locals = Set.empty;
  labels = Set.empty;
}

let union (s1 : t) (s2 : t) : t =
{
  types = Set.union s1.types s2.types;
  globals = Set.union s1.globals s2.globals;
  tables = Set.union s1.tables s2.tables;
  memories = Set.union s1.memories s2.memories;
  tags = Set.union s1.tags s2.tags;
  funcs = Set.union s1.funcs s2.funcs;
  elems = Set.union s1.elems s2.elems;
  datas = Set.union s1.datas s2.datas;
  locals = Set.union s1.locals s2.locals;
  labels = Set.union s1.labels s2.labels;
}

let types s = {empty with types = s}
let globals s = {empty with globals = s}
let tables s = {empty with tables = s}
let memories s = {empty with memories = s}
let tags s = {empty with tags = s}
let funcs s = {empty with funcs = s}
let elems s = {empty with elems = s}
let datas s = {empty with datas = s}
let locals s = {empty with locals = s}
let labels s = {empty with labels = s}

let idx' x' = Set.singleton x'
let idx x = Set.singleton x.it
let shift s = Set.map (Int32.add (-1l)) (Set.remove 0l s)

let (++) = union
let opt free xo = Lib.Option.get (Option.map free xo) empty
let list free xs = List.fold_left union empty (List.map free xs)

let var_type = function
  | StatX x -> types (idx' x)
  | RecX _ -> empty

let num_type = function
  | I32T | I64T | F32T | F64T -> empty

let vec_type = function
  | V128T -> empty

let heap_type = function
  | AnyHT | NoneHT | EqHT
  | I31HT | StructHT | ArrayHT -> empty
  | FuncHT | NoFuncHT -> empty
  | ExnHT | NoExnHT -> empty
  | ExternHT | NoExternHT -> empty
<<<<<<< HEAD
  | ContHT | NoContHT -> empty
=======
>>>>>>> 9b20411f
  | VarHT x -> var_type x
  | DefHT _ct -> empty  (* assume closed *)
  | BotHT -> empty

let ref_type = function
  | (_, t) -> heap_type t

let val_type = function
  | NumT t -> num_type t
  | VecT t -> vec_type t
  | RefT t -> ref_type t
  | BotT -> empty

<<<<<<< HEAD
(* let func_type (FuncT (ins, out)) = list val_type ins ++ list val_type out *)
let cont_type (ContT ht) = heap_type ht

=======
>>>>>>> 9b20411f
let pack_type t = empty

let storage_type = function
  | ValStorageT t -> val_type t
  | PackStorageT t -> pack_type t

let field_type (FieldT (_mut, st)) = storage_type st

let struct_type (StructT fts) = list field_type fts
let array_type (ArrayT ft) = field_type ft
let func_type (FuncT (ts1, ts2)) = list val_type ts1 ++ list val_type ts2

let str_type = function
  | DefStructT st -> struct_type st
  | DefArrayT at -> array_type at
  | DefFuncT ft -> func_type ft
<<<<<<< HEAD
  | DefContT ct -> cont_type ct
=======
>>>>>>> 9b20411f

let sub_type = function
  | SubT (_fin, hts, st) -> list heap_type hts ++ str_type st

let rec_type = function
  | RecT sts -> list sub_type sts

let def_type = function
  | DefT (rt, _i) -> rec_type rt

let global_type (GlobalT (_mut, t)) = val_type t
let table_type (TableT (_lim, t)) = ref_type t
let memory_type (MemoryT (_lim)) = empty
<<<<<<< HEAD
let tag_type (TagT ht) = heap_type ht
=======
let tag_type (TagT dt) = def_type dt
>>>>>>> 9b20411f

let extern_type = function
  | ExternFuncT dt -> def_type dt
  | ExternTableT tt -> table_type tt
  | ExternMemoryT mt -> memory_type mt
  | ExternGlobalT gt -> global_type gt
<<<<<<< HEAD
  | ExternTagT et -> tag_type et
=======
  | ExternTagT tt -> tag_type tt
>>>>>>> 9b20411f

let block_type = function
  | VarBlockType x -> types (idx x)
  | ValBlockType t -> opt val_type t

let rec instr (e : instr) =
  match e.it with
  | Unreachable | Nop | Drop -> empty
  | Select tso -> list val_type (Lib.Option.get tso [])
  | RefIsNull | RefAsNonNull -> empty
  | RefTest t | RefCast t -> ref_type t
  | RefEq -> empty
  | RefNull t -> heap_type t
  | RefFunc x -> funcs (idx x)
  | RefI31 | I31Get _ -> empty
  | StructNew (x, _) | ArrayNew (x, _) | ArrayNewFixed (x, _) -> types (idx x)
  | ArrayNewElem (x, y) -> types (idx x) ++ elems (idx y)
  | ArrayNewData (x, y) -> types (idx x) ++ datas (idx y)
  | StructGet (x, _, _) | StructSet (x, _) -> types (idx x)
  | ArrayGet (x, _) | ArraySet x -> types (idx x)
  | ArrayLen -> empty
  | ArrayCopy (x, y) -> types (idx x) ++ types (idx y)
  | ArrayFill x -> types (idx x)
  | ArrayInitData (x, y) -> types (idx x) ++ datas (idx y)
  | ArrayInitElem (x, y) -> types (idx x) ++ elems (idx y)
  | ExternConvert _ -> empty
  | Const _ | Test _ | Compare _ | Unary _ | Binary _ | Convert _ -> empty
  | Block (bt, es) | Loop (bt, es) | Barrier (bt, es) -> block_type bt ++ block es
  | If (bt, es1, es2) -> block_type bt ++ block es1 ++ block es2
  | Br x | BrIf x | BrOnNull x | BrOnNonNull x -> labels (idx x)
  | BrOnCast (x, t1, t2) | BrOnCastFail (x, t1, t2) ->
    labels (idx x) ++ ref_type t1 ++ ref_type t2
  | BrTable (xs, x) -> list (fun x -> labels (idx x)) (x::xs)
  | Return -> empty
  | Call x | ReturnCall x -> funcs (idx x)
  | CallRef x | ReturnCallRef x -> types (idx x)
  | CallIndirect (x, y) | ReturnCallIndirect (x, y) ->
<<<<<<< HEAD
     tables (idx x) ++ types (idx y)
  | ContNew x -> types (idx x)
  | ContBind (x, y) -> types (idx x) ++ types (idx y)
  | ResumeThrow (x, y, xys) -> types (idx x) ++ tags (idx y) ++ list (fun (x, y) -> tags (idx x) ++ labels (idx y)) xys
  | Resume (x, xys) -> types (idx x) ++ list (fun (x, y) -> tags (idx x) ++ labels (idx y)) xys
  | Suspend x -> tags (idx x)
=======
    tables (idx x) ++ types (idx y)
>>>>>>> 9b20411f
  | Throw x -> tags (idx x)
  | ThrowRef -> empty
  | TryTable (bt, cs, es) ->
    block_type bt ++ list catch cs ++ block es
  | LocalGet x | LocalSet x | LocalTee x -> locals (idx x)
  | GlobalGet x | GlobalSet x -> globals (idx x)
  | TableGet x | TableSet x | TableSize x | TableGrow x | TableFill x ->
    tables (idx x)
  | TableCopy (x, y) -> tables (idx x) ++ tables (idx y)
  | TableInit (x, y) -> tables (idx x) ++ elems (idx y)
  | ElemDrop x -> elems (idx x)
  | Load (x, _) | Store (x, _) | VecLoad (x, _) | VecStore (x, _)
  | VecLoadLane (x, _, _) | VecStoreLane (x, _, _)
  | MemorySize x | MemoryGrow x | MemoryFill x ->
    memories (idx x)
  | MemoryCopy (x, y) -> memories (idx x) ++ memories (idx y)
  | MemoryInit (x, y) -> memories (idx x) ++ datas (idx y)
  | DataDrop x -> datas (idx x)
  | VecConst _ | VecTest _ | VecUnary _ | VecBinary _ | VecCompare _
  | VecConvert _ | VecShift _ | VecBitmask _
  | VecTestBits _ | VecUnaryBits _ | VecBinaryBits _ | VecTernaryBits _
  | VecSplat _ | VecExtract _ | VecReplace _ ->
    empty

and block (es : instr list) =
  let free = list instr es in {free with labels = shift free.labels}

and catch (c : catch) =
  match c.it with
  | Catch (x1, x2) | CatchRef (x1, x2) -> tags (idx x1) ++ labels (idx x2)
  | CatchAll x | CatchAllRef x -> labels (idx x)

let const (c : const) = block c.it

let global (g : global) = global_type g.it.gtype ++ const g.it.ginit
let func (f : func) =
  {(types (idx f.it.ftype) ++ block f.it.body) with locals = Set.empty}
let table (t : table) = table_type t.it.ttype ++ const t.it.tinit
let memory (m : memory) = memory_type m.it.mtype
<<<<<<< HEAD
let tag (e : tag) = tag_type e.it.tagtype
=======
let tag (t : tag) = empty
>>>>>>> 9b20411f

let segment_mode f (m : segment_mode) =
  match m.it with
  | Passive | Declarative -> empty
  | Active {index; offset} -> f (idx index) ++ const offset

let elem (s : elem_segment) =
  list const s.it.einit ++ segment_mode tables s.it.emode

let data (s : data_segment) =
  segment_mode memories s.it.dmode

let type_ (t : type_) = rec_type t.it

let export_desc (d : export_desc) =
  match d.it with
  | FuncExport x -> funcs (idx x)
  | TableExport x -> tables (idx x)
  | MemoryExport x -> memories (idx x)
  | GlobalExport x -> globals (idx x)
  | TagExport x -> tags (idx x)

let import_desc (d : import_desc) =
  match d.it with
  | FuncImport x -> types (idx x)
  | TableImport tt -> table_type tt
  | MemoryImport mt -> memory_type mt
  | GlobalImport gt -> global_type gt
<<<<<<< HEAD
  | TagImport et -> types (idx et)
=======
  | TagImport x -> types (idx x)
>>>>>>> 9b20411f

let export (e : export) = export_desc e.it.edesc
let import (i : import) = import_desc i.it.idesc

let start (s : start) = funcs (idx s.it.sfunc)

let module_ (m : module_) =
  list type_ m.it.types ++
  list global m.it.globals ++
  list table m.it.tables ++
  list memory m.it.memories ++
  list tag m.it.tags ++
  list func m.it.funcs ++
  opt start m.it.start ++
  list elem m.it.elems ++
  list data m.it.datas ++
  list import m.it.imports ++
  list export m.it.exports<|MERGE_RESOLUTION|>--- conflicted
+++ resolved
@@ -81,10 +81,7 @@
   | FuncHT | NoFuncHT -> empty
   | ExnHT | NoExnHT -> empty
   | ExternHT | NoExternHT -> empty
-<<<<<<< HEAD
   | ContHT | NoContHT -> empty
-=======
->>>>>>> 9b20411f
   | VarHT x -> var_type x
   | DefHT _ct -> empty  (* assume closed *)
   | BotHT -> empty
@@ -98,12 +95,9 @@
   | RefT t -> ref_type t
   | BotT -> empty
 
-<<<<<<< HEAD
 (* let func_type (FuncT (ins, out)) = list val_type ins ++ list val_type out *)
 let cont_type (ContT ht) = heap_type ht
 
-=======
->>>>>>> 9b20411f
 let pack_type t = empty
 
 let storage_type = function
@@ -120,10 +114,7 @@
   | DefStructT st -> struct_type st
   | DefArrayT at -> array_type at
   | DefFuncT ft -> func_type ft
-<<<<<<< HEAD
   | DefContT ct -> cont_type ct
-=======
->>>>>>> 9b20411f
 
 let sub_type = function
   | SubT (_fin, hts, st) -> list heap_type hts ++ str_type st
@@ -137,22 +128,14 @@
 let global_type (GlobalT (_mut, t)) = val_type t
 let table_type (TableT (_lim, t)) = ref_type t
 let memory_type (MemoryT (_lim)) = empty
-<<<<<<< HEAD
-let tag_type (TagT ht) = heap_type ht
-=======
 let tag_type (TagT dt) = def_type dt
->>>>>>> 9b20411f
 
 let extern_type = function
   | ExternFuncT dt -> def_type dt
   | ExternTableT tt -> table_type tt
   | ExternMemoryT mt -> memory_type mt
   | ExternGlobalT gt -> global_type gt
-<<<<<<< HEAD
   | ExternTagT et -> tag_type et
-=======
-  | ExternTagT tt -> tag_type tt
->>>>>>> 9b20411f
 
 let block_type = function
   | VarBlockType x -> types (idx x)
@@ -190,16 +173,12 @@
   | Call x | ReturnCall x -> funcs (idx x)
   | CallRef x | ReturnCallRef x -> types (idx x)
   | CallIndirect (x, y) | ReturnCallIndirect (x, y) ->
-<<<<<<< HEAD
      tables (idx x) ++ types (idx y)
   | ContNew x -> types (idx x)
   | ContBind (x, y) -> types (idx x) ++ types (idx y)
   | ResumeThrow (x, y, xys) -> types (idx x) ++ tags (idx y) ++ list (fun (x, y) -> tags (idx x) ++ labels (idx y)) xys
   | Resume (x, xys) -> types (idx x) ++ list (fun (x, y) -> tags (idx x) ++ labels (idx y)) xys
   | Suspend x -> tags (idx x)
-=======
-    tables (idx x) ++ types (idx y)
->>>>>>> 9b20411f
   | Throw x -> tags (idx x)
   | ThrowRef -> empty
   | TryTable (bt, cs, es) ->
@@ -239,11 +218,7 @@
   {(types (idx f.it.ftype) ++ block f.it.body) with locals = Set.empty}
 let table (t : table) = table_type t.it.ttype ++ const t.it.tinit
 let memory (m : memory) = memory_type m.it.mtype
-<<<<<<< HEAD
-let tag (e : tag) = tag_type e.it.tagtype
-=======
-let tag (t : tag) = empty
->>>>>>> 9b20411f
+let tag (e : tag) = empty
 
 let segment_mode f (m : segment_mode) =
   match m.it with
@@ -272,11 +247,7 @@
   | TableImport tt -> table_type tt
   | MemoryImport mt -> memory_type mt
   | GlobalImport gt -> global_type gt
-<<<<<<< HEAD
   | TagImport et -> types (idx et)
-=======
-  | TagImport x -> types (idx x)
->>>>>>> 9b20411f
 
 let export (e : export) = export_desc e.it.edesc
 let import (i : import) = import_desc i.it.idesc
