--- conflicted
+++ resolved
@@ -68,16 +68,21 @@
 let num_type = function
   | I32Type | I64Type | F32Type | F64Type -> empty
 
+let refed_type = function
+  | FuncRefType | ExternRefType -> empty
+  | DefRefType x -> var_type x
+
 let ref_type = function
-  | AnyRefType | FuncRefType | NullRefType -> empty
-  | DefRefType (_, x) -> var_type x
+  | (_, t) -> refed_type t
 
 let value_type = function
   | NumType t -> num_type t
   | RefType t -> ref_type t
   | BotType -> empty
 
-let block_type bt = list value_type bt
+let block_type = function
+  | VarBlockType x -> var_type x
+  | ValBlockType _ -> empty
 
 let func_type (FuncType (ins, out)) =
   list value_type ins ++ list value_type out
@@ -90,16 +95,10 @@
 
 let rec instr (e : instr) =
   match e.it with
-<<<<<<< HEAD
   | Unreachable | Nop | Drop -> empty
   | Select tso -> list value_type (Lib.Option.get tso [])
-  | RefNull | RefIsNull | RefAsNonNull -> empty
+  | RefNull t | RefIsNull t | RefAsNonNull t -> refed_type t
   | RefFunc x -> funcs (idx x)
-=======
-  | Unreachable | Nop | Drop | Select _ -> empty
-  | RefNull _ | RefIsNull _ -> empty
-  | RefFunc x -> funcs (var x)
->>>>>>> 5567def1
   | Const _ | Test _ | Compare _ | Unary _ | Binary _ | Convert _ -> empty
   | Block (bt, es) | Loop (bt, es) -> block_type bt ++ block es
   | If (bt, es1, es2) -> block_type bt ++ block es1 ++ block es2
