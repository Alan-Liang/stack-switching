--- conflicted
+++ resolved
@@ -108,28 +108,18 @@
   | Const _ | Test _ | Compare _ | Unary _ | Binary _ | Convert _ -> empty
   | Block (bt, es) | Loop (bt, es) -> block_type bt ++ block es
   | If (bt, es1, es2) -> block_type bt ++ block es1 ++ block es2
-<<<<<<< HEAD
   | Let (bt, ts, es) ->
     let free = block_type bt ++ block es in
     {free with locals = Lib.Fun.repeat (List.length ts) shift free.locals}
   | Br x | BrIf x | BrOnNull x | BrOnNonNull x -> labels (idx x)
   | BrTable (xs, x) -> list (fun x -> labels (idx x)) (x::xs)
   | Return | CallRef | ReturnCallRef -> empty
-  | Call x -> funcs (idx x)
-  | CallIndirect (x, y) -> tables (idx x) ++ types (idx y)
+  | Call x | ReturnCall x -> funcs (idx x)
+  | CallIndirect (x, y) | ReturnCallIndirect (x, y) ->
+    tables (idx x) ++ types (idx y)
   | FuncBind x -> types (idx x)
   | LocalGet x | LocalSet x | LocalTee x -> locals (idx x)
   | GlobalGet x | GlobalSet x -> globals (idx x)
-=======
-  | Br x | BrIf x -> labels (var x)
-  | BrTable (xs, x) -> list (fun x -> labels (var x)) (x::xs)
-  | Return -> empty
-  | Call x | ReturnCall x -> funcs (var x)
-  | CallIndirect (x, y) | ReturnCallIndirect (x, y) ->
-    tables (var x) ++ types (var y)
-  | LocalGet x | LocalSet x | LocalTee x -> locals (var x)
-  | GlobalGet x | GlobalSet x -> globals (var x)
->>>>>>> 23a6198f
   | TableGet x | TableSet x | TableSize x | TableGrow x | TableFill x ->
     tables (idx x)
   | TableCopy (x, y) -> tables (idx x) ++ tables (idx y)
