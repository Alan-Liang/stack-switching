open Source
open Ast
open Types

module Set = Set.Make(Int32)

type t =
{
  types : Set.t;
  globals : Set.t;
  tables : Set.t;
  memories : Set.t;
  tags : Set.t;
  funcs : Set.t;
  elems : Set.t;
  datas : Set.t;
  locals : Set.t;
  labels : Set.t;
}

let empty : t =
{
  types = Set.empty;
  globals = Set.empty;
  tables = Set.empty;
  memories = Set.empty;
  tags = Set.empty;
  funcs = Set.empty;
  elems = Set.empty;
  datas = Set.empty;
  locals = Set.empty;
  labels = Set.empty;
}

let union (s1 : t) (s2 : t) : t =
{
  types = Set.union s1.types s2.types;
  globals = Set.union s1.globals s2.globals;
  tables = Set.union s1.tables s2.tables;
  memories = Set.union s1.memories s2.memories;
  tags = Set.union s1.tags s2.tags;
  funcs = Set.union s1.funcs s2.funcs;
  elems = Set.union s1.elems s2.elems;
  datas = Set.union s1.datas s2.datas;
  locals = Set.union s1.locals s2.locals;
  labels = Set.union s1.labels s2.labels;
}

let types s = {empty with types = s}
let globals s = {empty with globals = s}
let tables s = {empty with tables = s}
let memories s = {empty with memories = s}
let tags s = {empty with tags = s}
let funcs s = {empty with funcs = s}
let elems s = {empty with elems = s}
let datas s = {empty with datas = s}
let locals s = {empty with locals = s}
let labels s = {empty with labels = s}

let idx' x' = Set.singleton x'
let idx x = Set.singleton x.it
<<<<<<< HEAD
let zero = Set.singleton 0l
=======
>>>>>>> 30aebd0f
let shift s = Set.map (Int32.add (-1l)) (Set.remove 0l s)

let (++) = union
let opt free xo = Lib.Option.get (Option.map free xo) empty
let list free xs = List.fold_left union empty (List.map free xs)

let var_type = function
<<<<<<< HEAD
  | SynVar x -> types (idx' x)
  | SemVar _ -> assert false

let num_type = function
  | I32Type | I64Type | F32Type | F64Type -> empty

let vec_type = function
  | V128Type -> empty

let heap_type = function
  | FuncHeapType | ExternHeapType | BotHeapType -> empty
  | DefHeapType x -> var_type x
=======
  | StatX x -> types (idx' x)
  | RecX _ -> empty

let num_type = function
  | I32T | I64T | F32T | F64T -> empty

let vec_type = function
  | V128T -> empty

let heap_type = function
  | AnyHT | NoneHT | EqHT
  | I31HT | StructHT | ArrayHT -> empty
  | FuncHT | NoFuncHT -> empty
  | ExnHT | NoExnHT -> empty
  | ExternHT | NoExternHT -> empty
  | VarHT x -> var_type x
  | DefHT _ct -> empty  (* assume closed *)
  | BotHT -> empty
>>>>>>> 30aebd0f

let ref_type = function
  | (_, t) -> heap_type t

<<<<<<< HEAD
let value_type = function
  | NumType t -> num_type t
  | VecType t -> vec_type t
  | RefType t -> ref_type t
  | BotType -> empty

let func_type (FuncType (ins, out)) =
  list value_type ins ++ list value_type out
let global_type (GlobalType (t, _mut)) = value_type t
let table_type (TableType (_lim, t)) = ref_type t
let memory_type (MemoryType (_lim)) = empty

let def_type = function
  | FuncDefType ft -> func_type ft

let block_type = function
  | VarBlockType x -> var_type x
  | ValBlockType t -> opt value_type t
=======
let val_type = function
  | NumT t -> num_type t
  | VecT t -> vec_type t
  | RefT t -> ref_type t
  | BotT -> empty

let pack_type t = empty

let storage_type = function
  | ValStorageT t -> val_type t
  | PackStorageT t -> pack_type t

let field_type (FieldT (_mut, st)) = storage_type st

let struct_type (StructT fts) = list field_type fts
let array_type (ArrayT ft) = field_type ft
let func_type (FuncT (ts1, ts2)) = list val_type ts1 ++ list val_type ts2

let str_type = function
  | DefStructT st -> struct_type st
  | DefArrayT at -> array_type at
  | DefFuncT ft -> func_type ft

let sub_type = function
  | SubT (_fin, hts, st) -> list heap_type hts ++ str_type st

let rec_type = function
  | RecT sts -> list sub_type sts

let def_type = function
  | DefT (rt, _i) -> rec_type rt

let global_type (GlobalT (_mut, t)) = val_type t
let table_type (TableT (_lim, t)) = ref_type t
let memory_type (MemoryT (_lim)) = empty
let tag_type (TagT dt) = def_type dt

let extern_type = function
  | ExternFuncT dt -> def_type dt
  | ExternTableT tt -> table_type tt
  | ExternMemoryT mt -> memory_type mt
  | ExternGlobalT gt -> global_type gt
  | ExternTagT tt -> tag_type tt

let block_type = function
  | VarBlockType x -> types (idx x)
  | ValBlockType t -> opt val_type t
>>>>>>> 30aebd0f

let rec instr (e : instr) =
  match e.it with
  | Unreachable | Nop | Drop -> empty
<<<<<<< HEAD
  | Select tso -> list value_type (Lib.Option.get tso [])
  | RefIsNull | RefAsNonNull -> empty
  | RefNull t -> heap_type t
  | RefFunc x -> funcs (idx x)
  | Const _ | Test _ | Compare _ | Unary _ | Binary _ | Convert _ -> empty
  | Block (bt, es) | Loop (bt, es) -> block_type bt ++ block es
  | If (bt, es1, es2) -> block_type bt ++ block es1 ++ block es2
  | Let (bt, ts, es) ->
    let free = block_type bt ++ block es in
    {free with locals = Lib.Fun.repeat (List.length ts) shift free.locals}
  | Br x | BrIf x | BrOnNull x | BrOnNonNull x -> labels (idx x)
  | BrTable (xs, x) -> list (fun x -> labels (idx x)) (x::xs)
  | Return | CallRef | ReturnCallRef -> empty
  | Call x | ReturnCall x -> funcs (idx x)
  | CallIndirect (x, y) | ReturnCallIndirect (x, y) ->
    tables (idx x) ++ types (idx y)
  | FuncBind x -> types (idx x)
=======
  | Select tso -> list val_type (Lib.Option.get tso [])
  | RefIsNull | RefAsNonNull -> empty
  | RefTest t | RefCast t -> ref_type t
  | RefEq -> empty
  | RefNull t -> heap_type t
  | RefFunc x -> funcs (idx x)
  | RefI31 | I31Get _ -> empty
  | StructNew (x, _) | ArrayNew (x, _) | ArrayNewFixed (x, _) -> types (idx x)
  | ArrayNewElem (x, y) -> types (idx x) ++ elems (idx y)
  | ArrayNewData (x, y) -> types (idx x) ++ datas (idx y)
  | StructGet (x, _, _) | StructSet (x, _) -> types (idx x)
  | ArrayGet (x, _) | ArraySet x -> types (idx x)
  | ArrayLen -> empty
  | ArrayCopy (x, y) -> types (idx x) ++ types (idx y)
  | ArrayFill x -> types (idx x)
  | ArrayInitData (x, y) -> types (idx x) ++ datas (idx y)
  | ArrayInitElem (x, y) -> types (idx x) ++ elems (idx y)
  | ExternConvert _ -> empty
  | Const _ | Test _ | Compare _ | Unary _ | Binary _ | Convert _ -> empty
  | Block (bt, es) | Loop (bt, es) -> block_type bt ++ block es
  | If (bt, es1, es2) -> block_type bt ++ block es1 ++ block es2
  | Br x | BrIf x | BrOnNull x | BrOnNonNull x -> labels (idx x)
  | BrOnCast (x, t1, t2) | BrOnCastFail (x, t1, t2) ->
    labels (idx x) ++ ref_type t1 ++ ref_type t2
  | BrTable (xs, x) -> list (fun x -> labels (idx x)) (x::xs)
  | Return -> empty
  | Call x | ReturnCall x -> funcs (idx x)
  | CallRef x | ReturnCallRef x -> types (idx x)
  | CallIndirect (x, y) | ReturnCallIndirect (x, y) ->
    tables (idx x) ++ types (idx y)
  | Throw x -> tags (idx x)
  | ThrowRef -> empty
  | TryTable (bt, cs, es) ->
    block_type bt ++ list catch cs ++ block es
>>>>>>> 30aebd0f
  | LocalGet x | LocalSet x | LocalTee x -> locals (idx x)
  | GlobalGet x | GlobalSet x -> globals (idx x)
  | TableGet x | TableSet x | TableSize x | TableGrow x | TableFill x ->
    tables (idx x)
  | TableCopy (x, y) -> tables (idx x) ++ tables (idx y)
  | TableInit (x, y) -> tables (idx x) ++ elems (idx y)
  | ElemDrop x -> elems (idx x)
<<<<<<< HEAD
  | Load _ | Store _
  | VecLoad _ | VecStore _ | VecLoadLane _ | VecStoreLane _
  | MemorySize | MemoryGrow | MemoryCopy | MemoryFill ->
    memories zero
=======
  | Load (x, _) | Store (x, _) | VecLoad (x, _) | VecStore (x, _)
  | VecLoadLane (x, _, _) | VecStoreLane (x, _, _)
  | MemorySize x | MemoryGrow x | MemoryFill x ->
    memories (idx x)
  | MemoryCopy (x, y) -> memories (idx x) ++ memories (idx y)
  | MemoryInit (x, y) -> memories (idx x) ++ datas (idx y)
  | DataDrop x -> datas (idx x)
>>>>>>> 30aebd0f
  | VecConst _ | VecTest _ | VecUnary _ | VecBinary _ | VecCompare _
  | VecConvert _ | VecShift _ | VecBitmask _
  | VecTestBits _ | VecUnaryBits _ | VecBinaryBits _ | VecTernaryBits _
  | VecSplat _ | VecExtract _ | VecReplace _ ->
<<<<<<< HEAD
    memories zero
  | MemoryInit x -> memories zero ++ datas (idx x)
  | DataDrop x -> datas (idx x)
=======
    empty
>>>>>>> 30aebd0f

and block (es : instr list) =
  let free = list instr es in {free with labels = shift free.labels}

and catch (c : catch) =
  match c.it with
  | Catch (x1, x2) | CatchRef (x1, x2) -> tags (idx x1) ++ labels (idx x2)
  | CatchAll x | CatchAllRef x -> labels (idx x)

let const (c : const) = block c.it

let global (g : global) = global_type g.it.gtype ++ const g.it.ginit
let func (f : func) =
  {(types (idx f.it.ftype) ++ block f.it.body) with locals = Set.empty}
<<<<<<< HEAD
let table (t : table) = table_type t.it.ttype
let memory (m : memory) = memory_type m.it.mtype
=======
let table (t : table) = table_type t.it.ttype ++ const t.it.tinit
let memory (m : memory) = memory_type m.it.mtype
let tag (t : tag) = empty
>>>>>>> 30aebd0f

let segment_mode f (m : segment_mode) =
  match m.it with
  | Passive | Declarative -> empty
  | Active {index; offset} -> f (idx index) ++ const offset

let elem (s : elem_segment) =
  list const s.it.einit ++ segment_mode tables s.it.emode

let data (s : data_segment) =
  segment_mode memories s.it.dmode

<<<<<<< HEAD
let type_ (t : type_) = def_type t.it
=======
let type_ (t : type_) = rec_type t.it
>>>>>>> 30aebd0f

let export_desc (d : export_desc) =
  match d.it with
  | FuncExport x -> funcs (idx x)
  | TableExport x -> tables (idx x)
  | MemoryExport x -> memories (idx x)
  | GlobalExport x -> globals (idx x)
<<<<<<< HEAD
=======
  | TagExport x -> tags (idx x)
>>>>>>> 30aebd0f

let import_desc (d : import_desc) =
  match d.it with
  | FuncImport x -> types (idx x)
  | TableImport tt -> table_type tt
  | MemoryImport mt -> memory_type mt
  | GlobalImport gt -> global_type gt
<<<<<<< HEAD
=======
  | TagImport x -> types (idx x)
>>>>>>> 30aebd0f

let export (e : export) = export_desc e.it.edesc
let import (i : import) = import_desc i.it.idesc

<<<<<<< HEAD
let start (s : idx) = funcs (idx s)
=======
let start (s : start) = funcs (idx s.it.sfunc)
>>>>>>> 30aebd0f

let module_ (m : module_) =
  list type_ m.it.types ++
  list global m.it.globals ++
  list table m.it.tables ++
  list memory m.it.memories ++
  list func m.it.funcs ++
  opt start m.it.start ++
  list elem m.it.elems ++
  list data m.it.datas ++
  list import m.it.imports ++
  list export m.it.exports<|MERGE_RESOLUTION|>--- conflicted
+++ resolved
@@ -59,10 +59,6 @@
 
 let idx' x' = Set.singleton x'
 let idx x = Set.singleton x.it
-<<<<<<< HEAD
-let zero = Set.singleton 0l
-=======
->>>>>>> 30aebd0f
 let shift s = Set.map (Int32.add (-1l)) (Set.remove 0l s)
 
 let (++) = union
@@ -70,20 +66,6 @@
 let list free xs = List.fold_left union empty (List.map free xs)
 
 let var_type = function
-<<<<<<< HEAD
-  | SynVar x -> types (idx' x)
-  | SemVar _ -> assert false
-
-let num_type = function
-  | I32Type | I64Type | F32Type | F64Type -> empty
-
-let vec_type = function
-  | V128Type -> empty
-
-let heap_type = function
-  | FuncHeapType | ExternHeapType | BotHeapType -> empty
-  | DefHeapType x -> var_type x
-=======
   | StatX x -> types (idx' x)
   | RecX _ -> empty
 
@@ -102,31 +84,10 @@
   | VarHT x -> var_type x
   | DefHT _ct -> empty  (* assume closed *)
   | BotHT -> empty
->>>>>>> 30aebd0f
 
 let ref_type = function
   | (_, t) -> heap_type t
 
-<<<<<<< HEAD
-let value_type = function
-  | NumType t -> num_type t
-  | VecType t -> vec_type t
-  | RefType t -> ref_type t
-  | BotType -> empty
-
-let func_type (FuncType (ins, out)) =
-  list value_type ins ++ list value_type out
-let global_type (GlobalType (t, _mut)) = value_type t
-let table_type (TableType (_lim, t)) = ref_type t
-let memory_type (MemoryType (_lim)) = empty
-
-let def_type = function
-  | FuncDefType ft -> func_type ft
-
-let block_type = function
-  | VarBlockType x -> var_type x
-  | ValBlockType t -> opt value_type t
-=======
 let val_type = function
   | NumT t -> num_type t
   | VecT t -> vec_type t
@@ -174,30 +135,10 @@
 let block_type = function
   | VarBlockType x -> types (idx x)
   | ValBlockType t -> opt val_type t
->>>>>>> 30aebd0f
 
 let rec instr (e : instr) =
   match e.it with
   | Unreachable | Nop | Drop -> empty
-<<<<<<< HEAD
-  | Select tso -> list value_type (Lib.Option.get tso [])
-  | RefIsNull | RefAsNonNull -> empty
-  | RefNull t -> heap_type t
-  | RefFunc x -> funcs (idx x)
-  | Const _ | Test _ | Compare _ | Unary _ | Binary _ | Convert _ -> empty
-  | Block (bt, es) | Loop (bt, es) -> block_type bt ++ block es
-  | If (bt, es1, es2) -> block_type bt ++ block es1 ++ block es2
-  | Let (bt, ts, es) ->
-    let free = block_type bt ++ block es in
-    {free with locals = Lib.Fun.repeat (List.length ts) shift free.locals}
-  | Br x | BrIf x | BrOnNull x | BrOnNonNull x -> labels (idx x)
-  | BrTable (xs, x) -> list (fun x -> labels (idx x)) (x::xs)
-  | Return | CallRef | ReturnCallRef -> empty
-  | Call x | ReturnCall x -> funcs (idx x)
-  | CallIndirect (x, y) | ReturnCallIndirect (x, y) ->
-    tables (idx x) ++ types (idx y)
-  | FuncBind x -> types (idx x)
-=======
   | Select tso -> list val_type (Lib.Option.get tso [])
   | RefIsNull | RefAsNonNull -> empty
   | RefTest t | RefCast t -> ref_type t
@@ -232,7 +173,6 @@
   | ThrowRef -> empty
   | TryTable (bt, cs, es) ->
     block_type bt ++ list catch cs ++ block es
->>>>>>> 30aebd0f
   | LocalGet x | LocalSet x | LocalTee x -> locals (idx x)
   | GlobalGet x | GlobalSet x -> globals (idx x)
   | TableGet x | TableSet x | TableSize x | TableGrow x | TableFill x ->
@@ -240,12 +180,6 @@
   | TableCopy (x, y) -> tables (idx x) ++ tables (idx y)
   | TableInit (x, y) -> tables (idx x) ++ elems (idx y)
   | ElemDrop x -> elems (idx x)
-<<<<<<< HEAD
-  | Load _ | Store _
-  | VecLoad _ | VecStore _ | VecLoadLane _ | VecStoreLane _
-  | MemorySize | MemoryGrow | MemoryCopy | MemoryFill ->
-    memories zero
-=======
   | Load (x, _) | Store (x, _) | VecLoad (x, _) | VecStore (x, _)
   | VecLoadLane (x, _, _) | VecStoreLane (x, _, _)
   | MemorySize x | MemoryGrow x | MemoryFill x ->
@@ -253,18 +187,11 @@
   | MemoryCopy (x, y) -> memories (idx x) ++ memories (idx y)
   | MemoryInit (x, y) -> memories (idx x) ++ datas (idx y)
   | DataDrop x -> datas (idx x)
->>>>>>> 30aebd0f
   | VecConst _ | VecTest _ | VecUnary _ | VecBinary _ | VecCompare _
   | VecConvert _ | VecShift _ | VecBitmask _
   | VecTestBits _ | VecUnaryBits _ | VecBinaryBits _ | VecTernaryBits _
   | VecSplat _ | VecExtract _ | VecReplace _ ->
-<<<<<<< HEAD
-    memories zero
-  | MemoryInit x -> memories zero ++ datas (idx x)
-  | DataDrop x -> datas (idx x)
-=======
     empty
->>>>>>> 30aebd0f
 
 and block (es : instr list) =
   let free = list instr es in {free with labels = shift free.labels}
@@ -279,14 +206,9 @@
 let global (g : global) = global_type g.it.gtype ++ const g.it.ginit
 let func (f : func) =
   {(types (idx f.it.ftype) ++ block f.it.body) with locals = Set.empty}
-<<<<<<< HEAD
-let table (t : table) = table_type t.it.ttype
-let memory (m : memory) = memory_type m.it.mtype
-=======
 let table (t : table) = table_type t.it.ttype ++ const t.it.tinit
 let memory (m : memory) = memory_type m.it.mtype
 let tag (t : tag) = empty
->>>>>>> 30aebd0f
 
 let segment_mode f (m : segment_mode) =
   match m.it with
@@ -299,11 +221,7 @@
 let data (s : data_segment) =
   segment_mode memories s.it.dmode
 
-<<<<<<< HEAD
-let type_ (t : type_) = def_type t.it
-=======
 let type_ (t : type_) = rec_type t.it
->>>>>>> 30aebd0f
 
 let export_desc (d : export_desc) =
   match d.it with
@@ -311,10 +229,7 @@
   | TableExport x -> tables (idx x)
   | MemoryExport x -> memories (idx x)
   | GlobalExport x -> globals (idx x)
-<<<<<<< HEAD
-=======
   | TagExport x -> tags (idx x)
->>>>>>> 30aebd0f
 
 let import_desc (d : import_desc) =
   match d.it with
@@ -322,19 +237,12 @@
   | TableImport tt -> table_type tt
   | MemoryImport mt -> memory_type mt
   | GlobalImport gt -> global_type gt
-<<<<<<< HEAD
-=======
   | TagImport x -> types (idx x)
->>>>>>> 30aebd0f
 
 let export (e : export) = export_desc e.it.edesc
 let import (i : import) = import_desc i.it.idesc
 
-<<<<<<< HEAD
-let start (s : idx) = funcs (idx s)
-=======
 let start (s : start) = funcs (idx s.it.sfunc)
->>>>>>> 30aebd0f
 
 let module_ (m : module_) =
   list type_ m.it.types ++
