(*
 * Throughout the implementation we use consistent naming conventions for
 * syntactic elements, associated with the types defined here and in a few
 * other places:
 *
 *   x : idx
 *   v : value
 *   e : instr
 *   f : func
 *   m : module_
 *
 *   t : val_type
 *   s : func_type
 *   c : context / config
 *
 * These conventions mostly follow standard practice in language semantics.
 *)

(* Types *)

open Types
open Pack

type void = Lib.void


(* Operators *)

module IntOp =
struct
  type unop = Clz | Ctz | Popcnt | ExtendS of pack_size
  type binop = Add | Sub | Mul | DivS | DivU | RemS | RemU
             | And | Or | Xor | Shl | ShrS | ShrU | Rotl | Rotr
  type testop = Eqz
  type relop = Eq | Ne | LtS | LtU | GtS | GtU | LeS | LeU | GeS | GeU
  type cvtop = ExtendSI32 | ExtendUI32 | WrapI64
             | TruncSF32 | TruncUF32 | TruncSF64 | TruncUF64
             | TruncSatSF32 | TruncSatUF32 | TruncSatSF64 | TruncSatUF64
             | ReinterpretFloat
end

module FloatOp =
struct
  type unop = Neg | Abs | Ceil | Floor | Trunc | Nearest | Sqrt
  type binop = Add | Sub | Mul | Div | Min | Max | CopySign
  type testop = |
  type relop = Eq | Ne | Lt | Gt | Le | Ge
  type cvtop = ConvertSI32 | ConvertUI32 | ConvertSI64 | ConvertUI64
             | PromoteF32 | DemoteF64
             | ReinterpretInt
end

module I32Op = IntOp
module I64Op = IntOp
module F32Op = FloatOp
module F64Op = FloatOp

module V128Op =
struct
  type itestop = AllTrue
  type iunop = Abs | Neg | Popcnt
  type funop = Abs | Neg | Sqrt | Ceil | Floor | Trunc | Nearest
  type ibinop = Add | Sub | Mul | MinS | MinU | MaxS | MaxU | AvgrU
              | AddSatS | AddSatU | SubSatS | SubSatU | DotS | Q15MulRSatS
              | ExtMulLowS | ExtMulHighS | ExtMulLowU | ExtMulHighU
              | Swizzle | Shuffle of int list | NarrowS | NarrowU
  type fbinop = Add | Sub | Mul | Div | Min | Max | Pmin | Pmax
  type irelop = Eq | Ne | LtS | LtU | LeS | LeU | GtS | GtU | GeS | GeU
  type frelop = Eq | Ne | Lt | Le | Gt | Ge
  type icvtop = ExtendLowS | ExtendLowU | ExtendHighS | ExtendHighU
              | ExtAddPairwiseS | ExtAddPairwiseU
              | TruncSatSF32x4 | TruncSatUF32x4
              | TruncSatSZeroF64x2 | TruncSatUZeroF64x2
  type fcvtop = DemoteZeroF64x2 | PromoteLowF32x4
              | ConvertSI32x4 | ConvertUI32x4
  type ishiftop = Shl | ShrS | ShrU
  type ibitmaskop = Bitmask

  type vtestop = AnyTrue
  type vunop = Not
  type vbinop = And | Or | Xor | AndNot
  type vternop = Bitselect

  type testop = (itestop, itestop, itestop, itestop, void, void) V128.laneop
  type unop = (iunop, iunop, iunop, iunop, funop, funop) V128.laneop
  type binop = (ibinop, ibinop, ibinop, ibinop, fbinop, fbinop) V128.laneop
  type relop = (irelop, irelop, irelop, irelop, frelop, frelop) V128.laneop
  type cvtop = (icvtop, icvtop, icvtop, icvtop, fcvtop, fcvtop) V128.laneop
  type shiftop = (ishiftop, ishiftop, ishiftop, ishiftop, void, void) V128.laneop
  type bitmaskop = (ibitmaskop, ibitmaskop, ibitmaskop, ibitmaskop, void, void) V128.laneop

  type nsplatop = Splat
  type 'a nextractop = Extract of int * 'a
  type nreplaceop = Replace of int

  type splatop = (nsplatop, nsplatop, nsplatop, nsplatop, nsplatop, nsplatop) V128.laneop
  type extractop = (extension nextractop, extension nextractop, unit nextractop, unit nextractop, unit nextractop, unit nextractop) V128.laneop
  type replaceop = (nreplaceop, nreplaceop, nreplaceop, nreplaceop, nreplaceop, nreplaceop) V128.laneop
end

type testop = (I32Op.testop, I64Op.testop, F32Op.testop, F64Op.testop) Value.op
type unop = (I32Op.unop, I64Op.unop, F32Op.unop, F64Op.unop) Value.op
type binop = (I32Op.binop, I64Op.binop, F32Op.binop, F64Op.binop) Value.op
type relop = (I32Op.relop, I64Op.relop, F32Op.relop, F64Op.relop) Value.op
type cvtop = (I32Op.cvtop, I64Op.cvtop, F32Op.cvtop, F64Op.cvtop) Value.op

type vec_testop = (V128Op.testop) Value.vecop
type vec_relop = (V128Op.relop) Value.vecop
type vec_unop = (V128Op.unop) Value.vecop
type vec_binop = (V128Op.binop) Value.vecop
type vec_cvtop = (V128Op.cvtop) Value.vecop
type vec_shiftop = (V128Op.shiftop) Value.vecop
type vec_bitmaskop = (V128Op.bitmaskop) Value.vecop
type vec_vtestop = (V128Op.vtestop) Value.vecop
type vec_vunop = (V128Op.vunop) Value.vecop
type vec_vbinop = (V128Op.vbinop) Value.vecop
type vec_vternop = (V128Op.vternop) Value.vecop
type vec_splatop = (V128Op.splatop) Value.vecop
type vec_extractop = (V128Op.extractop) Value.vecop
type vec_replaceop = (V128Op.replaceop) Value.vecop

type ('t, 'p) memop = {ty : 't; align : int; offset : int32; pack : 'p}
type loadop = (num_type, (pack_size * extension) option) memop
type storeop = (num_type, pack_size option) memop

type vec_loadop = (vec_type, (pack_size * vec_extension) option) memop
type vec_storeop = (vec_type, unit) memop
type vec_laneop = (vec_type, pack_size) memop

type initop = Explicit | Implicit
type externop = Internalize | Externalize

type initop = Explicit | Implicit
type externop = Internalize | Externalize


(* Expressions *)

type idx = int32 Source.phrase
type num = Value.num Source.phrase
type vec = Value.vec Source.phrase
type name = Utf8.unicode

type block_type = VarBlockType of idx | ValBlockType of val_type option

type instr = instr' Source.phrase
and instr' =
  | Unreachable                       (* trap unconditionally *)
  | Nop                               (* do nothing *)
  | Drop                              (* forget a value *)
  | Select of val_type list option    (* branchless conditional *)
  | Block of block_type * instr list  (* execute in sequence *)
  | Loop of block_type * instr list   (* loop header *)
  | If of block_type * instr list * instr list   (* conditional *)
<<<<<<< HEAD
  | TryCatch of block_type * instr list * (* try *)
                (idx * instr list) list * (* catch exception with tag *)
                instr list option     (* catch_all *)
  | TryDelegate of block_type * instr list * (* try *)
                   idx                (* delegate to outer handler *)
  | Throw of idx                      (* throw exception *)
  | Rethrow of idx                    (* rethrow exception *)
=======
>>>>>>> 30aebd0f
  | Br of idx                         (* break to n-th surrounding label *)
  | BrIf of idx                       (* conditional break *)
  | BrTable of idx list * idx         (* indexed break *)
  | BrOnNull of idx                   (* break on type *)
  | BrOnNonNull of idx                (* break on type inverted *)
  | BrOnCast of idx * ref_type * ref_type     (* break on type *)
  | BrOnCastFail of idx * ref_type * ref_type (* break on type inverted *)
  | Return                            (* break from function body *)
  | Call of idx                       (* call function *)
  | CallRef of idx                    (* call function through reference *)
  | CallIndirect of idx * idx         (* call function through table *)
  | ReturnCall of idx                 (* tail-call function *)
  | ReturnCallRef of idx              (* tail call through reference *)
  | ReturnCallIndirect of idx * idx   (* tail-call function through table *)
<<<<<<< HEAD
  | ContNew of idx                    (* create continuation *)
  | ContBind of idx * idx             (* bind continuation arguments *)
  | Suspend of idx                    (* suspend continuation *)
  | Resume of idx * (idx * idx) list  (* resume continuation *)
  | ResumeThrow of idx * idx * (idx * idx) list (* abort continuation *)
  | Barrier of block_type * instr list  (* guard against suspension *)
=======
  | Throw of idx                      (* throw exception *)
  | ThrowRef                          (* rethrow exception *)
  | TryTable of block_type * catch list * instr list  (* handle exceptions *)
>>>>>>> 30aebd0f
  | LocalGet of idx                   (* read local idxiable *)
  | LocalSet of idx                   (* write local idxiable *)
  | LocalTee of idx                   (* write local idxiable and keep value *)
  | GlobalGet of idx                  (* read global idxiable *)
  | GlobalSet of idx                  (* write global idxiable *)
  | TableGet of idx                   (* read table element *)
  | TableSet of idx                   (* write table element *)
  | TableSize of idx                  (* size of table *)
  | TableGrow of idx                  (* grow table *)
  | TableFill of idx                  (* fill table with unique value *)
  | TableCopy of idx * idx            (* copy table range *)
  | TableInit of idx * idx            (* initialize table range from segment *)
  | ElemDrop of idx                   (* drop passive element segment *)
<<<<<<< HEAD
  | Load of loadop                    (* read memory at address *)
  | Store of storeop                  (* write memory at address *)
  | VecLoad of vec_loadop             (* read memory at address *)
  | VecStore of vec_storeop           (* write memory at address *)
  | VecLoadLane of vec_laneop         (* read single lane at address *)
  | VecStoreLane of vec_laneop        (* write single lane to address *)
  | MemorySize                        (* size of memory *)
  | MemoryGrow                        (* grow memory *)
  | MemoryFill                        (* fill memory range with value *)
  | MemoryCopy                        (* copy memory ranges *)
  | MemoryInit of idx                 (* initialize memory range from segment *)
=======
  | Load of idx * loadop              (* read memory at address *)
  | Store of idx * storeop            (* write memory at address *)
  | VecLoad of idx * vec_loadop       (* read memory at address *)
  | VecStore of idx * vec_storeop     (* write memory at address *)
  | VecLoadLane of idx * vec_laneop * int  (* read single lane at address *)
  | VecStoreLane of idx * vec_laneop * int (* write single lane to address *)
  | MemorySize of idx                 (* size of memory *)
  | MemoryGrow of idx                 (* grow memory *)
  | MemoryFill of idx                 (* fill memory range with value *)
  | MemoryCopy of idx * idx           (* copy memory ranges *)
  | MemoryInit of idx * idx           (* initialize memory range from segment *)
>>>>>>> 30aebd0f
  | DataDrop of idx                   (* drop passive data segment *)
  | Const of num                      (* constant *)
  | Test of testop                    (* numeric test *)
  | Compare of relop                  (* numeric comparison *)
  | Unary of unop                     (* unary numeric operator *)
  | Binary of binop                   (* binary numeric operator *)
  | Convert of cvtop                  (* conversion *)
  | RefNull of heap_type              (* null reference *)
  | RefFunc of idx                    (* function reference *)
  | RefIsNull                         (* type test *)
  | RefAsNonNull                      (* type cast *)
  | RefTest of ref_type               (* type test *)
  | RefCast of ref_type               (* type cast *)
  | RefEq                             (* reference equality *)
  | RefI31                            (* scalar reference *)
  | I31Get of extension               (* read scalar *)
  | StructNew of idx * initop         (* allocate structure *)
  | StructGet of idx * idx * extension option  (* read structure field *)
  | StructSet of idx * idx            (* write structure field *)
  | ArrayNew of idx * initop          (* allocate array *)
  | ArrayNewFixed of idx * int32      (* allocate fixed array *)
  | ArrayNewElem of idx * idx         (* allocate array from element segment *)
  | ArrayNewData of idx * idx         (* allocate array from data segment *)
  | ArrayGet of idx * extension option  (* read array slot *)
  | ArraySet of idx                   (* write array slot *)
  | ArrayLen                          (* read array length *)
  | ArrayCopy of idx * idx            (* copy between two arrays *)
  | ArrayFill of idx                  (* fill array with value *)
  | ArrayInitData of idx * idx        (* fill array from data segment *)
  | ArrayInitElem of idx * idx        (* fill array from elem segment *)
  | ExternConvert of externop         (* extern conversion *)
  | VecConst of vec                   (* constant *)
  | VecTest of vec_testop             (* vector test *)
  | VecCompare of vec_relop           (* vector comparison *)
  | VecUnary of vec_unop              (* unary vector operator *)
  | VecBinary of vec_binop            (* binary vector operator *)
  | VecConvert of vec_cvtop           (* vector conversion *)
  | VecShift of vec_shiftop           (* vector shifts *)
  | VecBitmask of vec_bitmaskop       (* vector masking *)
  | VecTestBits of vec_vtestop        (* vector bit test *)
  | VecUnaryBits of vec_vunop         (* unary bit vector operator *)
  | VecBinaryBits of vec_vbinop       (* binary bit vector operator *)
  | VecTernaryBits of vec_vternop     (* ternary bit vector operator *)
  | VecSplat of vec_splatop           (* number to vector conversion *)
  | VecExtract of vec_extractop       (* extract lane from vector *)
  | VecReplace of vec_replaceop       (* replace lane in vector *)

and catch = catch' Source.phrase
and catch' =
  | Catch of idx * idx
  | CatchRef of idx * idx
  | CatchAll of idx
  | CatchAllRef of idx


(* Locals, globals & Functions *)

type const = instr list Source.phrase

type local = local' Source.phrase
and local' =
{
  ltype : val_type;
}

type global = global' Source.phrase
and global' =
{
  gtype : global_type;
  ginit : const;
}

type func = func' Source.phrase
and func' =
{
  ftype : idx;
  locals : local list;
  body : instr list;
}


(* Tags *)

type tag = tag' Source.phrase
and tag' =
{
  tagtype : tag_type;
}


(* Tables & Memories *)

type table = table' Source.phrase
and table' =
{
  ttype : table_type;
  tinit : const;
}

type memory = memory' Source.phrase
and memory' =
{
  mtype : memory_type;
}

type tag = tag' Source.phrase
and tag' =
{
  tgtype : idx;
}


type segment_mode = segment_mode' Source.phrase
and segment_mode' =
  | Passive
  | Active of {index : idx; offset : const}
  | Declarative

type elem_segment = elem_segment' Source.phrase
and elem_segment' =
{
  etype : ref_type;
  einit : const list;
  emode : segment_mode;
}

type data_segment = data_segment' Source.phrase
and data_segment' =
{
  dinit : string;
  dmode : segment_mode;
}


(* Modules *)

type type_ = rec_type Source.phrase

type export_desc = export_desc' Source.phrase
and export_desc' =
  | FuncExport of idx
  | TableExport of idx
  | MemoryExport of idx
  | GlobalExport of idx
  | TagExport of idx

type export = export' Source.phrase
and export' =
{
  name : name;
  edesc : export_desc;
}

type import_desc = import_desc' Source.phrase
and import_desc' =
  | FuncImport of idx
  | TableImport of table_type
  | MemoryImport of memory_type
  | GlobalImport of global_type
  | TagImport of idx

type import = import' Source.phrase
and import' =
{
  module_name : name;
  item_name : name;
  idesc : import_desc;
}

type start = start' Source.phrase
and start' =
{
  sfunc : idx;
}

type module_ = module_' Source.phrase
and module_' =
{
  types : type_ list;
  globals : global list;
  tables : table list;
  memories : memory list;
  tags : tag list;
  funcs : func list;
  start : start option;
  elems : elem_segment list;
  datas : data_segment list;
  imports : import list;
  exports : export list;
}


(* Auxiliary functions *)

let empty_module =
{
  types = [];
  globals = [];
  tables = [];
  memories = [];
  tags = [];
  funcs = [];
  start = None;
  elems = [];
  datas = [];
  imports = [];
  exports = [];
}

open Source

let def_types_of (m : module_) : def_type list =
  let rts = List.map Source.it m.it.types in
  List.fold_left (fun dts rt ->
    let x = Lib.List32.length dts in
    dts @ List.map (subst_def_type (subst_of dts)) (roll_def_types x rt)
  ) [] rts

<<<<<<< HEAD
let ht (m : module_) (x : idx) : heap_type =
  VarHT (StatX x.it)

=======
>>>>>>> 30aebd0f
let import_type_of (m : module_) (im : import) : import_type =
  let {idesc; module_name; item_name} = im.it in
  let dts = def_types_of m in
  let et =
    match idesc.it with
    | FuncImport x -> ExternFuncT (Lib.List32.nth dts x.it)
    | TableImport tt -> ExternTableT tt
    | MemoryImport mt -> ExternMemoryT mt
    | GlobalImport gt -> ExternGlobalT gt
<<<<<<< HEAD
    | TagImport et -> ExternTagT (TagT (ht m et))
=======
    | TagImport x -> ExternTagT (TagT (Lib.List32.nth dts x.it))
>>>>>>> 30aebd0f
  in ImportT (subst_extern_type (subst_of dts) et, module_name, item_name)

let export_type_of (m : module_) (ex : export) : export_type =
  let {edesc; name} = ex.it in
  let dts = def_types_of m in
  let its = List.map (import_type_of m) m.it.imports in
  let ets = List.map extern_type_of_import_type its in
  let et =
    match edesc.it with
    | FuncExport x ->
      let dts = funcs ets @ List.map (fun f ->
        Lib.List32.nth dts f.it.ftype.it) m.it.funcs in
      ExternFuncT (Lib.List32.nth dts x.it)
    | TableExport x ->
      let tts = tables ets @ List.map (fun t -> t.it.ttype) m.it.tables in
      ExternTableT (Lib.List32.nth tts x.it)
    | MemoryExport x ->
      let mts = memories ets @ List.map (fun m -> m.it.mtype) m.it.memories in
      ExternMemoryT (Lib.List32.nth mts x.it)
    | GlobalExport x ->
      let gts = globals ets @ List.map (fun g -> g.it.gtype) m.it.globals in
      ExternGlobalT (Lib.List32.nth gts x.it)
    | TagExport x ->
<<<<<<< HEAD
      let tagts = tags ets @ List.map (fun t -> t.it.tagtype) m.it.tags in
      ExternTagT (Lib.List32.nth tagts x.it)
=======
      let tts = tags ets @ List.map (fun t ->
        TagT (Lib.List32.nth dts t.it.tgtype.it)) m.it.tags in
      ExternTagT (Lib.List32.nth tts x.it)
>>>>>>> 30aebd0f
  in ExportT (subst_extern_type (subst_of dts) et, name)

let module_type_of (m : module_) : module_type =
  let its = List.map (import_type_of m) m.it.imports in
  let ets = List.map (export_type_of m) m.it.exports in
  ModuleT (its, ets)<|MERGE_RESOLUTION|>--- conflicted
+++ resolved
@@ -130,9 +130,6 @@
 type initop = Explicit | Implicit
 type externop = Internalize | Externalize
 
-type initop = Explicit | Implicit
-type externop = Internalize | Externalize
-
 
 (* Expressions *)
 
@@ -152,16 +149,6 @@
   | Block of block_type * instr list  (* execute in sequence *)
   | Loop of block_type * instr list   (* loop header *)
   | If of block_type * instr list * instr list   (* conditional *)
-<<<<<<< HEAD
-  | TryCatch of block_type * instr list * (* try *)
-                (idx * instr list) list * (* catch exception with tag *)
-                instr list option     (* catch_all *)
-  | TryDelegate of block_type * instr list * (* try *)
-                   idx                (* delegate to outer handler *)
-  | Throw of idx                      (* throw exception *)
-  | Rethrow of idx                    (* rethrow exception *)
-=======
->>>>>>> 30aebd0f
   | Br of idx                         (* break to n-th surrounding label *)
   | BrIf of idx                       (* conditional break *)
   | BrTable of idx list * idx         (* indexed break *)
@@ -176,18 +163,15 @@
   | ReturnCall of idx                 (* tail-call function *)
   | ReturnCallRef of idx              (* tail call through reference *)
   | ReturnCallIndirect of idx * idx   (* tail-call function through table *)
-<<<<<<< HEAD
   | ContNew of idx                    (* create continuation *)
   | ContBind of idx * idx             (* bind continuation arguments *)
   | Suspend of idx                    (* suspend continuation *)
   | Resume of idx * (idx * idx) list  (* resume continuation *)
   | ResumeThrow of idx * idx * (idx * idx) list (* abort continuation *)
   | Barrier of block_type * instr list  (* guard against suspension *)
-=======
   | Throw of idx                      (* throw exception *)
   | ThrowRef                          (* rethrow exception *)
   | TryTable of block_type * catch list * instr list  (* handle exceptions *)
->>>>>>> 30aebd0f
   | LocalGet of idx                   (* read local idxiable *)
   | LocalSet of idx                   (* write local idxiable *)
   | LocalTee of idx                   (* write local idxiable and keep value *)
@@ -201,19 +185,6 @@
   | TableCopy of idx * idx            (* copy table range *)
   | TableInit of idx * idx            (* initialize table range from segment *)
   | ElemDrop of idx                   (* drop passive element segment *)
-<<<<<<< HEAD
-  | Load of loadop                    (* read memory at address *)
-  | Store of storeop                  (* write memory at address *)
-  | VecLoad of vec_loadop             (* read memory at address *)
-  | VecStore of vec_storeop           (* write memory at address *)
-  | VecLoadLane of vec_laneop         (* read single lane at address *)
-  | VecStoreLane of vec_laneop        (* write single lane to address *)
-  | MemorySize                        (* size of memory *)
-  | MemoryGrow                        (* grow memory *)
-  | MemoryFill                        (* fill memory range with value *)
-  | MemoryCopy                        (* copy memory ranges *)
-  | MemoryInit of idx                 (* initialize memory range from segment *)
-=======
   | Load of idx * loadop              (* read memory at address *)
   | Store of idx * storeop            (* write memory at address *)
   | VecLoad of idx * vec_loadop       (* read memory at address *)
@@ -225,7 +196,6 @@
   | MemoryFill of idx                 (* fill memory range with value *)
   | MemoryCopy of idx * idx           (* copy memory ranges *)
   | MemoryInit of idx * idx           (* initialize memory range from segment *)
->>>>>>> 30aebd0f
   | DataDrop of idx                   (* drop passive data segment *)
   | Const of num                      (* constant *)
   | Test of testop                    (* numeric test *)
@@ -331,13 +301,6 @@
   mtype : memory_type;
 }
 
-type tag = tag' Source.phrase
-and tag' =
-{
-  tgtype : idx;
-}
-
-
 type segment_mode = segment_mode' Source.phrase
 and segment_mode' =
   | Passive
@@ -444,12 +407,9 @@
     dts @ List.map (subst_def_type (subst_of dts)) (roll_def_types x rt)
   ) [] rts
 
-<<<<<<< HEAD
 let ht (m : module_) (x : idx) : heap_type =
   VarHT (StatX x.it)
 
-=======
->>>>>>> 30aebd0f
 let import_type_of (m : module_) (im : import) : import_type =
   let {idesc; module_name; item_name} = im.it in
   let dts = def_types_of m in
@@ -459,11 +419,7 @@
     | TableImport tt -> ExternTableT tt
     | MemoryImport mt -> ExternMemoryT mt
     | GlobalImport gt -> ExternGlobalT gt
-<<<<<<< HEAD
     | TagImport et -> ExternTagT (TagT (ht m et))
-=======
-    | TagImport x -> ExternTagT (TagT (Lib.List32.nth dts x.it))
->>>>>>> 30aebd0f
   in ImportT (subst_extern_type (subst_of dts) et, module_name, item_name)
 
 let export_type_of (m : module_) (ex : export) : export_type =
@@ -487,14 +443,8 @@
       let gts = globals ets @ List.map (fun g -> g.it.gtype) m.it.globals in
       ExternGlobalT (Lib.List32.nth gts x.it)
     | TagExport x ->
-<<<<<<< HEAD
       let tagts = tags ets @ List.map (fun t -> t.it.tagtype) m.it.tags in
       ExternTagT (Lib.List32.nth tagts x.it)
-=======
-      let tts = tags ets @ List.map (fun t ->
-        TagT (Lib.List32.nth dts t.it.tgtype.it)) m.it.tags in
-      ExternTagT (Lib.List32.nth tts x.it)
->>>>>>> 30aebd0f
   in ExportT (subst_extern_type (subst_of dts) et, name)
 
 let module_type_of (m : module_) : module_type =
