--- conflicted
+++ resolved
@@ -183,7 +183,6 @@
   | Unary of unop                     (* unary numeric operator *)
   | Binary of binop                   (* binary numeric operator *)
   | Convert of cvtop                  (* conversion *)
-<<<<<<< HEAD
   | TryCatch of block_type * instr list * (* try *)
                 (var * instr list) list * (* catch exception with tag *)
                 instr list option     (* catch_all *)
@@ -191,7 +190,6 @@
                    var                (* delegate to outer handler *)
   | Throw of var                      (* throw exception *)
   | Rethrow of var                    (* rethrow exception *)
-=======
   | VecConst of vec                   (* constant *)
   | VecTest of vec_testop             (* vector test *)
   | VecCompare of vec_relop           (* vector comparison *)
@@ -207,7 +205,6 @@
   | VecSplat of vec_splatop           (* number to vector conversion *)
   | VecExtract of vec_extractop       (* extract lane from vector *)
   | VecReplace of vec_replaceop       (* replace lane in vector *)
->>>>>>> f2086a49
 
 
 (* Globals & Functions *)
