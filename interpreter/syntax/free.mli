--- conflicted
+++ resolved
@@ -29,11 +29,7 @@
 val data : Ast.data_segment -> t
 val export : Ast.export -> t
 val import : Ast.import -> t
-<<<<<<< HEAD
-val start : Ast.idx -> t
-=======
 val start : Ast.start -> t
->>>>>>> 7991db35
 
 val module_ : Ast.module_ -> t
 
