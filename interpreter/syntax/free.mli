module Set : Set.S with type elt = int32

type t =
{
  types : Set.t;
  globals : Set.t;
  tables : Set.t;
  memories : Set.t;
  tags : Set.t;
  funcs : Set.t;
  elems : Set.t;
  datas : Set.t;
  locals : Set.t;
  labels : Set.t;
}

val empty : t
val union : t -> t -> t

val num_type : Types.num_type -> t
val vec_type : Types.vec_type -> t
val ref_type : Types.ref_type -> t
val val_type : Types.val_type -> t

val func_type : Types.func_type -> t
val global_type : Types.global_type -> t
val table_type : Types.table_type -> t
val memory_type : Types.memory_type -> t
val extern_type : Types.extern_type -> t

val str_type : Types.str_type -> t
val sub_type : Types.sub_type -> t
val rec_type : Types.rec_type -> t
val def_type : Types.def_type -> t

val instr : Ast.instr -> t
val block : Ast.instr list -> t
val const : Ast.const -> t

val type_ : Ast.type_ -> t
val global : Ast.global -> t
val func : Ast.func -> t
val table : Ast.table -> t
val memory : Ast.memory -> t
val tag : Ast.tag -> t
val elem : Ast.elem_segment -> t
val data : Ast.data_segment -> t
val export : Ast.export -> t
val import : Ast.import -> t
<<<<<<< HEAD
val start : Ast.idx -> t
=======
val start : Ast.start -> t
>>>>>>> 30aebd0f

val module_ : Ast.module_ -> t

val opt : ('a -> t) -> 'a option -> t
val list : ('a -> t) -> 'a list -> t<|MERGE_RESOLUTION|>--- conflicted
+++ resolved
@@ -47,11 +47,7 @@
 val data : Ast.data_segment -> t
 val export : Ast.export -> t
 val import : Ast.import -> t
-<<<<<<< HEAD
-val start : Ast.idx -> t
-=======
 val start : Ast.start -> t
->>>>>>> 30aebd0f
 
 val module_ : Ast.module_ -> t
 
