open Types
open Value

type 'inst t = 'inst func
and 'inst func =
<<<<<<< HEAD
  | AstFunc of sem_var * 'inst * Ast.func
  | HostFunc of sem_var * (value list -> value list)
  | ClosureFunc of sem_var * 'inst func * value list

val alloc : sem_var -> 'inst -> Ast.func -> 'inst func
val alloc_host : sem_var -> (value list -> value list) -> 'inst func
val alloc_closure : sem_var -> 'inst func -> value list -> 'inst func

val type_of : 'inst func -> func_type
val type_inst_of : 'inst func -> sem_var
=======
  | AstFunc of def_type * 'inst * Ast.func
  | HostFunc of def_type * (value list -> value list)

val alloc : def_type -> 'inst -> Ast.func -> 'inst func
val alloc_host : def_type -> (value list -> value list) -> 'inst func

val type_of : 'inst func -> def_type
>>>>>>> 30aebd0f
<|MERGE_RESOLUTION|>--- conflicted
+++ resolved
@@ -3,23 +3,10 @@
 
 type 'inst t = 'inst func
 and 'inst func =
-<<<<<<< HEAD
-  | AstFunc of sem_var * 'inst * Ast.func
-  | HostFunc of sem_var * (value list -> value list)
-  | ClosureFunc of sem_var * 'inst func * value list
-
-val alloc : sem_var -> 'inst -> Ast.func -> 'inst func
-val alloc_host : sem_var -> (value list -> value list) -> 'inst func
-val alloc_closure : sem_var -> 'inst func -> value list -> 'inst func
-
-val type_of : 'inst func -> func_type
-val type_inst_of : 'inst func -> sem_var
-=======
   | AstFunc of def_type * 'inst * Ast.func
   | HostFunc of def_type * (value list -> value list)
 
 val alloc : def_type -> 'inst -> Ast.func -> 'inst func
 val alloc_host : def_type -> (value list -> value list) -> 'inst func
 
-val type_of : 'inst func -> def_type
->>>>>>> 30aebd0f
+val type_of : 'inst func -> def_type