open Types
<<<<<<< HEAD
open Value
=======
>>>>>>> 30aebd0f

type memory
type t = memory

type size = int32  (* number of pages *)
type address = int64
type offset = int32
type count = int32

exception Type
exception Bounds
exception SizeOverflow
exception SizeLimit
exception OutOfMemory

val page_size : int64

val alloc : memory_type -> memory (* raises Type, SizeOverflow, OutOfMemory *)
val type_of : memory -> memory_type
val size : memory -> size
val bound : memory -> address
val grow : memory -> size -> unit
  (* raises SizeLimit, SizeOverflow, OutOfMemory *)

val load_byte : memory -> address -> int (* raises Bounds *)
val store_byte : memory -> address -> int -> unit (* raises Bounds *)
val load_bytes : memory -> address -> int -> string (* raises Bounds *)
val store_bytes : memory -> address -> string -> unit (* raises Bounds *)


(* Typed accessors *)

open Value

val load_num :
  memory -> address -> offset -> num_type -> num (* raises Bounds *)
val store_num :
  memory -> address -> offset -> num -> unit (* raises Bounds *)
val load_num_packed :
  Pack.pack_size -> Pack.extension -> memory -> address -> offset -> num_type -> num
    (* raises Type, Bounds *)
val store_num_packed :
  Pack.pack_size -> memory -> address -> offset -> num -> unit
    (* raises Type, Bounds *)

val load_vec :
  memory -> address -> offset -> vec_type -> vec (* raises Bounds *)
val store_vec :
  memory -> address -> offset -> vec -> unit
    (* raises Type, Bounds *)
val load_vec_packed :
  Pack.pack_size -> Pack.vec_extension -> memory -> address -> offset -> vec_type -> vec
    (* raises Type, Bounds *)

val load_val :
  memory -> address -> offset -> val_type -> value (* raises Type, Bounds *)
val store_val :
  memory -> address -> offset -> value -> unit (* raises Type, Bounds *)
val load_val_storage :
  memory -> address -> offset -> storage_type -> value (* raises Type, Bounds *)
val store_val_storage :
  memory -> address -> offset -> storage_type -> value -> unit (* raises Type, Bounds *)<|MERGE_RESOLUTION|>--- conflicted
+++ resolved
@@ -1,8 +1,4 @@
 open Types
-<<<<<<< HEAD
-open Value
-=======
->>>>>>> 30aebd0f
 
 type memory
 type t = memory
