--- conflicted
+++ resolved
@@ -7,14 +7,9 @@
 exception Type
 exception NotMutable
 
-<<<<<<< HEAD
-let alloc (GlobalType (t, _) as ty) v =
-  if not (Match.match_value_type [] [] (type_of_value v) t) then raise Type;
-=======
 let alloc (GlobalT (_mut, t) as ty) v =
   assert Free.((val_type t).types = Set.empty);
   if not (Match.match_val_type [] (type_of_value v) t) then raise Type;
->>>>>>> 30aebd0f
   {ty; content = v}
 
 let type_of glob =
@@ -24,13 +19,7 @@
   glob.content
 
 let store glob v =
-<<<<<<< HEAD
-  let GlobalType (t, mut) = glob.ty in
-  if mut <> Mutable then raise NotMutable;
-  if not (Match.match_value_type [] [] (type_of_value v) t) then raise Type;
-=======
   let GlobalT (mut, t) = glob.ty in
   if mut <> Var then raise NotMutable;
   if not (Match.match_val_type [] (type_of_value v) t) then raise Type;
->>>>>>> 30aebd0f
   glob.content <- v