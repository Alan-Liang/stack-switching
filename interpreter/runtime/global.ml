open Types
open Value

type global = {ty : global_type; mutable content : value}
type t = global

exception Type
exception NotMutable

<<<<<<< HEAD
let alloc (GlobalType (t, _) as ty) v =
  if not (Match.match_value_type [] (type_of_value v) t) then raise Type;
=======
let alloc (GlobalT (_mut, t) as ty) v =
  if not (Match.match_val_type [] (type_of_value v) t) then raise Type;
>>>>>>> 571c299a
  {ty; content = v}

let type_of glob =
  glob.ty

let load glob =
  glob.content

let store glob v =
<<<<<<< HEAD
  let GlobalType (t, mut) = glob.ty in
  if mut <> Mutable then raise NotMutable;
  if not (Match.match_value_type [] (type_of_value v) t) then raise Type;
=======
  let GlobalT (mut, t) = glob.ty in
  if mut <> Var then raise NotMutable;
  if not (Match.match_val_type [] (type_of_value v) t) then raise Type;
>>>>>>> 571c299a
  glob.content <- v<|MERGE_RESOLUTION|>--- conflicted
+++ resolved
@@ -7,13 +7,8 @@
 exception Type
 exception NotMutable
 
-<<<<<<< HEAD
-let alloc (GlobalType (t, _) as ty) v =
-  if not (Match.match_value_type [] (type_of_value v) t) then raise Type;
-=======
 let alloc (GlobalT (_mut, t) as ty) v =
   if not (Match.match_val_type [] (type_of_value v) t) then raise Type;
->>>>>>> 571c299a
   {ty; content = v}
 
 let type_of glob =
@@ -23,13 +18,7 @@
   glob.content
 
 let store glob v =
-<<<<<<< HEAD
-  let GlobalType (t, mut) = glob.ty in
-  if mut <> Mutable then raise NotMutable;
-  if not (Match.match_value_type [] (type_of_value v) t) then raise Type;
-=======
   let GlobalT (mut, t) = glob.ty in
   if mut <> Var then raise NotMutable;
   if not (Match.match_val_type [] (type_of_value v) t) then raise Type;
->>>>>>> 571c299a
   glob.content <- v