--- conflicted
+++ resolved
@@ -54,24 +54,6 @@
     | FuncRef _ -> "func"
     | r -> string_of_ref' r
 
-<<<<<<< HEAD
-let () =
-  let eq_ref' = !Value.eq_ref' in
-  Value.eq_ref' := fun r1 r2 ->
-    match r1, r2 with
-    | FuncRef f1, FuncRef f2 -> f1 == f2
-    | _, _ -> eq_ref' r1 r2
-=======
-
-(* Projections *)
-
-let func_inst_of_extern = function ExternFunc f -> f | _ -> failwith "func_inst_of_extern"
-let table_inst_of_extern = function ExternTable t -> t | _ -> failwith "table_inst_of_extern"
-let memory_inst_of_extern = function ExternMemory m -> m | _ -> failwith "memory_inst_of_extern"
-let global_inst_of_extern = function ExternGlobal g -> g | _ -> failwith "global_inst_of_extern"
-let tag_inst_of_extern = function ExternTag t -> t | _ -> failwith "tag_inst_of_extern"
->>>>>>> 9b20411f
-
 
 (* Projections *)
 
