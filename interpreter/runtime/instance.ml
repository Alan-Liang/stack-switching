open Types

type module_inst =
{
  types : type_inst list;
  funcs : func_inst list;
  tables : table_inst list;
  memories : memory_inst list;
  globals : global_inst list;
  tags : tag_inst list;
  elems : elem_inst list;
  datas : data_inst list;
  exports : export_inst list;
}

and type_inst = def_type
and func_inst = module_inst Lib.Promise.t Func.t
and table_inst = Table.t
and memory_inst = Memory.t
and global_inst = Global.t
and tag_inst = Tag.t
and elem_inst = Elem.t
and data_inst = Data.t
and export_inst = Ast.name * extern

and extern =
  | ExternFunc of func_inst
  | ExternTable of table_inst
  | ExternMemory of memory_inst
  | ExternGlobal of global_inst
  | ExternTag of tag_inst


(* Reference types *)

type Value.ref_ += FuncRef of func_inst

let () =
  let eq_ref' = !Value.eq_ref' in
  Value.eq_ref' := fun r1 r2 ->
    match r1, r2 with
    | FuncRef _, FuncRef _ -> failwith "eq_ref"
    | _, _ -> eq_ref' r1 r2

let () =
  let type_of_ref' = !Value.type_of_ref' in
  Value.type_of_ref' := function
    | FuncRef f -> DefHT (Func.type_of f)
    | r -> type_of_ref' r

let () =
  let string_of_ref' = !Value.string_of_ref' in
  Value.string_of_ref' := function
    | FuncRef _ -> "func"
    | r -> string_of_ref' r

let () =
  let eq_ref' = !Value.eq_ref' in
  Value.eq_ref' := fun r1 r2 ->
    match r1, r2 with
    | FuncRef f1, FuncRef f2 -> f1 == f2
    | _, _ -> eq_ref' r1 r2


(* Projections *)

let func_inst_of_extern = function ExternFunc f -> f | _ -> failwith "func_inst_of_extern"
<<<<<<< HEAD
let table_inst_of_extern = function ExternTable f -> f | _ -> failwith "table_inst_of_extern"
let memory_inst_of_extern = function ExternMemory f -> f | _ -> failwith "memory_inst_of_extern"
let global_inst_of_extern = function ExternGlobal f -> f | _ -> failwith "global_inst_of_extern"
=======
let table_inst_of_extern = function ExternTable t -> t | _ -> failwith "table_inst_of_extern"
let memory_inst_of_extern = function ExternMemory m -> m | _ -> failwith "memory_inst_of_extern"
let global_inst_of_extern = function ExternGlobal g -> g | _ -> failwith "global_inst_of_extern"
let tag_inst_of_extern = function ExternTag t -> t | _ -> failwith "tag_inst_of_extern"
>>>>>>> 30aebd0f


(* Auxiliary functions *)

let empty_module_inst =
<<<<<<< HEAD
  { types = []; funcs = []; tables = []; memories = []; globals = []; tags = [];
    elems = []; datas = []; exports = [] }
=======
  { types = []; funcs = []; tables = []; memories = []; globals = [];
    tags = []; elems = []; datas = []; exports = [] }
>>>>>>> 30aebd0f

let extern_type_of c = function
  | ExternFunc func -> ExternFuncT (Func.type_of func)
  | ExternTable tab -> ExternTableT (Table.type_of tab)
  | ExternMemory mem -> ExternMemoryT (Memory.type_of mem)
  | ExternGlobal glob -> ExternGlobalT (Global.type_of glob)
  | ExternTag tag -> ExternTagT (Tag.type_of tag)

let export inst name =
  try Some (List.assoc name inst.exports) with Not_found -> None<|MERGE_RESOLUTION|>--- conflicted
+++ resolved
@@ -65,28 +65,17 @@
 (* Projections *)
 
 let func_inst_of_extern = function ExternFunc f -> f | _ -> failwith "func_inst_of_extern"
-<<<<<<< HEAD
-let table_inst_of_extern = function ExternTable f -> f | _ -> failwith "table_inst_of_extern"
-let memory_inst_of_extern = function ExternMemory f -> f | _ -> failwith "memory_inst_of_extern"
-let global_inst_of_extern = function ExternGlobal f -> f | _ -> failwith "global_inst_of_extern"
-=======
 let table_inst_of_extern = function ExternTable t -> t | _ -> failwith "table_inst_of_extern"
 let memory_inst_of_extern = function ExternMemory m -> m | _ -> failwith "memory_inst_of_extern"
 let global_inst_of_extern = function ExternGlobal g -> g | _ -> failwith "global_inst_of_extern"
 let tag_inst_of_extern = function ExternTag t -> t | _ -> failwith "tag_inst_of_extern"
->>>>>>> 30aebd0f
 
 
 (* Auxiliary functions *)
 
 let empty_module_inst =
-<<<<<<< HEAD
-  { types = []; funcs = []; tables = []; memories = []; globals = []; tags = [];
-    elems = []; datas = []; exports = [] }
-=======
   { types = []; funcs = []; tables = []; memories = []; globals = [];
     tags = []; elems = []; datas = []; exports = [] }
->>>>>>> 30aebd0f
 
 let extern_type_of c = function
   | ExternFunc func -> ExternFuncT (Func.type_of func)
