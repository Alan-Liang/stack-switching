(* Decoding stream *)

type stream =
{
  name : string;
  bytes : string;
  pos : int ref;
}

exception EOS

let stream name bs = {name; bytes = bs; pos = ref 0}

let len s = String.length s.bytes
let pos s = !(s.pos)
let eos s = (pos s = len s)
let reset s pos = s.pos := pos

let check n s = if pos s + n > len s then raise EOS
let skip n s = if n < 0 then raise EOS else check n s; s.pos := !(s.pos) + n

let read s = Char.code (s.bytes.[!(s.pos)])
let peek s = if eos s then None else Some (read s)
let get s = check 1 s; let b = read s in skip 1 s; b
let get_string n s = let i = pos s in skip n s; String.sub s.bytes i n


(* Errors *)

open Source

module Code = Error.Make ()
exception Code = Code.Error

let string_of_byte b = Printf.sprintf "%02x" b
let string_of_multi n = Printf.sprintf "%02lx" n

let position s pos = {file = s.name; line = -1; column = pos}
let region s left right = {left = position s left; right = position s right}

let error s pos msg = raise (Code (region s pos pos, msg))
let require b s pos msg = if not b then error s pos msg

let guard f s =
  try f s with EOS -> error s (len s) "unexpected end of section or function"

let get = guard get
let get_string n = guard (get_string n)
let skip n = guard (skip n)

let expect b s msg = require (guard get s = b) s (pos s - 1) msg
let illegal s pos b = error s pos ("illegal opcode " ^ string_of_byte b)
let illegal2 s pos b n =
  error s pos ("illegal opcode " ^ string_of_byte b ^ " " ^ string_of_multi n)

let at f s =
  let left = pos s in
  let x = f s in
  let right = pos s in
  x @@ region s left right


(* Generic values *)

let bit i n = n land (1 lsl i) <> 0

let byte s =
  get s

let word16 s =
  let lo = byte s in
  let hi = byte s in
  hi lsl 8 + lo

let word32 s =
  let lo = Int32.of_int (word16 s) in
  let hi = Int32.of_int (word16 s) in
  Int32.(add lo (shift_left hi 16))

let word64 s =
  let lo = I64_convert.extend_i32_u (word32 s) in
  let hi = I64_convert.extend_i32_u (word32 s) in
  Int64.(add lo (shift_left hi 32))

let rec uN n s =
  require (n > 0) s (pos s) "integer representation too long";
  let b = byte s in
  require (n >= 7 || b land 0x7f < 1 lsl n) s (pos s - 1) "integer too large";
  let x = Int64.of_int (b land 0x7f) in
  if b land 0x80 = 0 then x else Int64.(logor x (shift_left (uN (n - 7) s) 7))

let rec sN n s =
  require (n > 0) s (pos s) "integer representation too long";
  let b = byte s in
  let mask = (-1 lsl (n - 1)) land 0x7f in
  require (n >= 7 || b land mask = 0 || b land mask = mask) s (pos s - 1)
    "integer too large";
  let x = Int64.of_int (b land 0x7f) in
  if b land 0x80 = 0
  then (if b land 0x40 = 0 then x else Int64.(logor x (logxor (-1L) 0x7fL)))
  else Int64.(logor x (shift_left (sN (n - 7) s) 7))

let u1 s = Int64.to_int (uN 1 s)
let u32 s = Int64.to_int32 (uN 32 s)
let s7 s = Int64.to_int (sN 7 s)
let s32 s = Int64.to_int32 (sN 32 s)
let s33 s = I32_convert.wrap_i64 (sN 33 s)
let s64 s = sN 64 s
let f32 s = F32.of_bits (word32 s)
let f64 s = F64.of_bits (word64 s)
let v128 s = V128.of_bits (get_string 16 s)

let len32 s =
  let pos = pos s in
  let n = u32 s in
  if I32.le_u n (Int32.of_int (len s - pos)) then Int32.to_int n else
    error s pos "length out of bounds"

let bool s = (u1 s = 1)
let string s = let n = len32 s in get_string n s
let rec list f n s = if n = 0 then [] else let x = f s in x :: list f (n - 1) s
let opt f b s = if b then Some (f s) else None
let vec f s = let n = len32 s in list f n s

let rec either fs s =
  match fs with
  | [] -> assert false
  | [f] -> f s
  | f::fs' ->
    let pos = pos s in try f s with Code _ -> reset s pos; either fs' s

let name s =
  let pos = pos s in
  try Utf8.decode (string s) with Utf8.Utf8 ->
    error s pos "malformed UTF-8 encoding"

let sized f s =
  let size = len32 s in
  let start = pos s in
  let x = f size s in
  require (pos s = start + size) s start "section size mismatch";
  x


(* Types *)

open Types

<<<<<<< HEAD
let zero s = expect 0x00 s "zero byte expected"
=======
let mutability s =
  match byte s with
  | 0 -> Cons
  | 1 -> Var
  | _ -> error s (pos s - 1) "malformed mutability"

let var_type var s =
  let pos = pos s in
  match var s with
  | i when i >= 0l -> StatX i
  | _ -> error s pos "malformed type index"
>>>>>>> dd08eeb3

let num_type s =
  match s7 s with
  | -0x01 -> I32T
  | -0x02 -> I64T
  | -0x03 -> F32T
  | -0x04 -> F64T
  | _ -> error s (pos s - 1) "malformed number type"

let vec_type s =
  match s7 s with
  | -0x05 -> V128T
  | _ -> error s (pos s - 1) "malformed vector type"

let heap_type s =
  let pos = pos s in
  either [
    (fun s -> VarHT (var_type s33 s));
    (fun s ->
      match s7 s with
      | -0x0d -> NoFuncHT
      | -0x0e -> NoExternHT
      | -0x0f -> NoneHT
      | -0x10 -> FuncHT
      | -0x11 -> ExternHT
      | -0x12 -> AnyHT
      | -0x13 -> EqHT
      | -0x14 -> I31HT
      | -0x15 -> StructHT
      | -0x16 -> ArrayHT
      | _ -> error s pos "malformed heap type"
    )
  ] s

let ref_type s =
  let pos = pos s in
  match s7 s with
  | -0x0d -> (Null, NoFuncHT)
  | -0x0e -> (Null, NoExternHT)
  | -0x0f -> (Null, NoneHT)
  | -0x10 -> (Null, FuncHT)
  | -0x11 -> (Null, ExternHT)
  | -0x12 -> (Null, AnyHT)
  | -0x13 -> (Null, EqHT)
  | -0x14 -> (Null, I31HT)
  | -0x15 -> (Null, StructHT)
  | -0x16 -> (Null, ArrayHT)
  | -0x1c -> (NoNull, heap_type s)
  | -0x1d -> (Null, heap_type s)
  | _ -> error s pos "malformed reference type"

let val_type s =
  either [
    (fun s -> NumT (num_type s));
    (fun s -> VecT (vec_type s));
    (fun s -> RefT (ref_type s));
  ] s

let result_type s = vec val_type s

let pack_type s =
  let pos = pos s in
  match s7 s with
  | -0x08 -> Pack.Pack8
  | -0x09 -> Pack.Pack16
  | _ -> error s pos "malformed storage type"

let storage_type s =
  either [
    (fun s -> ValStorageT (val_type s));
    (fun s -> PackStorageT (pack_type s));
  ] s

let field_type s =
  let t = storage_type s in
  let mut = mutability s in
  FieldT (mut, t)

let struct_type s =
  StructT (vec field_type s)

let array_type s =
  ArrayT (field_type s)

let func_type s =
  let ts1 = result_type s in
  let ts2 = result_type s in
  FuncT (ts1, ts2)

<<<<<<< HEAD
let cont_type s =
  ContT (heap_type s)

let def_type s =
  match s7 s with
  | -0x20 -> DefFuncT (func_type s)
  | -0x23 -> DefContT (cont_type s) (* TODO(dhil): See comment in encode.ml *)
=======
let str_type s =
  match s7 s with
  | -0x20 -> DefFuncT (func_type s)
  | -0x21 -> DefStructT (struct_type s)
  | -0x22 -> DefArrayT (array_type s)
>>>>>>> dd08eeb3
  | _ -> error s (pos s - 1) "malformed definition type"

let sub_type s =
  match peek s with
  | Some i when i = -0x30 land 0x7f ->
    skip 1 s;
    let xs = vec (var_type u32) s in
    SubT (NoFinal, List.map (fun x -> VarHT x) xs, str_type s)
  | Some i when i = -0x31 land 0x7f ->
    skip 1 s;
    let xs = vec (var_type u32) s in
    SubT (Final, List.map (fun x -> VarHT x) xs, str_type s)
  | _ -> SubT (Final, [], str_type s)

let rec_type s =
  match peek s with
  | Some i when i = -0x32 land 0x7f -> skip 1 s; RecT (vec sub_type s)
  | _ -> RecT [sub_type s]


let limits uN s =
  let has_max = bool s in
  let min = uN s in
  let max = opt uN has_max s in
  {min; max}

let table_type s =
  let t = ref_type s in
  let lim = limits u32 s in
  TableT (lim, t)

let memory_type s =
  let lim = limits u32 s in
  MemoryT lim

<<<<<<< HEAD
let tag_type s =
  zero s;
  let et = heap_type s in
  TagT et

let mutability s =
  match byte s with
  | 0 -> Cons
  | 1 -> Var
  | _ -> error s (pos s - 1) "malformed mutability"

=======
>>>>>>> dd08eeb3
let global_type s =
  let t = val_type s in
  let mut = mutability s in
  GlobalT (mut, t)


(* Instructions *)

open Ast
open Operators


let var s = u32 s

let op s = byte s
let end_ s = expect 0x0b s "END opcode expected"

let memop s =
  let align = u32 s in
  require (I32.le_u align 32l) s (pos s - 1) "malformed memop flags";
  let offset = u32 s in
  Int32.to_int align, offset

let block_type s =
  either [
    (fun s -> VarBlockType (at (fun s -> as_stat_var (var_type s33 s)) s));
    (fun s -> expect 0x40 s ""; ValBlockType None);
    (fun s -> ValBlockType (Some (val_type s)));
  ] s

let var_pair s =
  let x = at var s in
  let y = at var s in
  x, y

let local s =
  let n = u32 s in
  let t = at val_type s in
  n, {ltype = t.it} @@ t.at

let locals s =
  let pos = pos s in
  let nts = vec local s in
  let ns = List.map (fun (n, _) -> I64_convert.extend_i32_u n) nts in
  require (I64.lt_u (List.fold_left I64.add 0L ns) 0x1_0000_0000L)
    s pos "too many locals";
  List.flatten (List.map (Lib.Fun.uncurry Lib.List32.make) nts)


let rec instr s =
  let pos = pos s in
  match op s with
  | 0x00 -> unreachable
  | 0x01 -> nop

  | 0x02 ->
    let bt = block_type s in
    let es' = instr_block s in
    end_ s;
    block bt es'
  | 0x03 ->
    let bt = block_type s in
    let es' = instr_block s in
    end_ s;
    loop bt es'
  | 0x04 ->
    let bt = block_type s in
    let es1 = instr_block s in
    if peek s = Some 0x05 then begin
      expect 0x05 s "ELSE or END opcode expected";
      let es2 = instr_block s in
      end_ s;
      if_ bt es1 es2
    end else begin
      end_ s;
      if_ bt es1 []
    end

  | 0x05 -> error s pos "misplaced ELSE opcode"

  | 0x06 ->
    let bt = block_type s in
    let es = instr_block s in
    let ct = catch_list s in
    let ca =
      if peek s = Some 0x19 then begin
        ignore (byte s);
        Some (instr_block s)
      end else
        None
    in
    if ct <> [] || ca <> None then begin
      end_ s;
      try_catch bt es ct ca
    end else begin
      match op s with
      | 0x0b -> try_catch bt es [] None
      | 0x18 -> try_delegate bt es (at var s)
      | b -> illegal s pos b
    end
  | 0x07 -> error s pos "misplaced CATCH opcode"
  | 0x08 -> throw (at var s)
  | 0x09 -> rethrow (at var s)

  | 0x0a as b -> illegal s pos b
  | 0x0b -> error s pos "misplaced END opcode"

  | 0x0c -> br (at var s)
  | 0x0d -> br_if (at var s)
  | 0x0e ->
    let xs = vec (at var) s in
    let x = at var s in
    br_table xs x
  | 0x0f -> return

  | 0x10 -> call (at var s)
  | 0x11 ->
    let y = at var s in
    let x = at var s in
    call_indirect x y
  | 0x12 -> return_call (at var s)
  | 0x13 ->
    let y = at var s in
    let x = at var s in
    return_call_indirect x y

  | 0x14 -> call_ref (at var s)
  | 0x15 -> return_call_ref (at var s)

<<<<<<< HEAD
  | (0x16 | 0x17) as b -> illegal s pos b

  | 0x18 -> error s pos "misplaced DELEGATE opcode"
  | 0x19 -> error s pos "misplaced CATCH_ALL opcode"
=======
  | 0x16 | 0x17 | 0x18 | 0x19 as b -> illegal s pos b
>>>>>>> dd08eeb3

  | 0x1a -> drop
  | 0x1b -> select None
  | 0x1c -> select (Some (vec val_type s))

  | 0x1d | 0x1e | 0x1f as b -> illegal s pos b

  | 0x20 -> local_get (at var s)
  | 0x21 -> local_set (at var s)
  | 0x22 -> local_tee (at var s)
  | 0x23 -> global_get (at var s)
  | 0x24 -> global_set (at var s)
  | 0x25 -> table_get (at var s)
  | 0x26 -> table_set (at var s)

  | 0x27 as b -> illegal s pos b

  | 0x28 -> let a, o = memop s in i32_load a o
  | 0x29 -> let a, o = memop s in i64_load a o
  | 0x2a -> let a, o = memop s in f32_load a o
  | 0x2b -> let a, o = memop s in f64_load a o
  | 0x2c -> let a, o = memop s in i32_load8_s a o
  | 0x2d -> let a, o = memop s in i32_load8_u a o
  | 0x2e -> let a, o = memop s in i32_load16_s a o
  | 0x2f -> let a, o = memop s in i32_load16_u a o
  | 0x30 -> let a, o = memop s in i64_load8_s a o
  | 0x31 -> let a, o = memop s in i64_load8_u a o
  | 0x32 -> let a, o = memop s in i64_load16_s a o
  | 0x33 -> let a, o = memop s in i64_load16_u a o
  | 0x34 -> let a, o = memop s in i64_load32_s a o
  | 0x35 -> let a, o = memop s in i64_load32_u a o

  | 0x36 -> let a, o = memop s in i32_store a o
  | 0x37 -> let a, o = memop s in i64_store a o
  | 0x38 -> let a, o = memop s in f32_store a o
  | 0x39 -> let a, o = memop s in f64_store a o
  | 0x3a -> let a, o = memop s in i32_store8 a o
  | 0x3b -> let a, o = memop s in i32_store16 a o
  | 0x3c -> let a, o = memop s in i64_store8 a o
  | 0x3d -> let a, o = memop s in i64_store16 a o
  | 0x3e -> let a, o = memop s in i64_store32 a o

  | 0x3f -> zero s; memory_size
  | 0x40 -> zero s; memory_grow

  | 0x41 -> i32_const (at s32 s)
  | 0x42 -> i64_const (at s64 s)
  | 0x43 -> f32_const (at f32 s)
  | 0x44 -> f64_const (at f64 s)

  | 0x45 -> i32_eqz
  | 0x46 -> i32_eq
  | 0x47 -> i32_ne
  | 0x48 -> i32_lt_s
  | 0x49 -> i32_lt_u
  | 0x4a -> i32_gt_s
  | 0x4b -> i32_gt_u
  | 0x4c -> i32_le_s
  | 0x4d -> i32_le_u
  | 0x4e -> i32_ge_s
  | 0x4f -> i32_ge_u

  | 0x50 -> i64_eqz
  | 0x51 -> i64_eq
  | 0x52 -> i64_ne
  | 0x53 -> i64_lt_s
  | 0x54 -> i64_lt_u
  | 0x55 -> i64_gt_s
  | 0x56 -> i64_gt_u
  | 0x57 -> i64_le_s
  | 0x58 -> i64_le_u
  | 0x59 -> i64_ge_s
  | 0x5a -> i64_ge_u

  | 0x5b -> f32_eq
  | 0x5c -> f32_ne
  | 0x5d -> f32_lt
  | 0x5e -> f32_gt
  | 0x5f -> f32_le
  | 0x60 -> f32_ge

  | 0x61 -> f64_eq
  | 0x62 -> f64_ne
  | 0x63 -> f64_lt
  | 0x64 -> f64_gt
  | 0x65 -> f64_le
  | 0x66 -> f64_ge

  | 0x67 -> i32_clz
  | 0x68 -> i32_ctz
  | 0x69 -> i32_popcnt
  | 0x6a -> i32_add
  | 0x6b -> i32_sub
  | 0x6c -> i32_mul
  | 0x6d -> i32_div_s
  | 0x6e -> i32_div_u
  | 0x6f -> i32_rem_s
  | 0x70 -> i32_rem_u
  | 0x71 -> i32_and
  | 0x72 -> i32_or
  | 0x73 -> i32_xor
  | 0x74 -> i32_shl
  | 0x75 -> i32_shr_s
  | 0x76 -> i32_shr_u
  | 0x77 -> i32_rotl
  | 0x78 -> i32_rotr

  | 0x79 -> i64_clz
  | 0x7a -> i64_ctz
  | 0x7b -> i64_popcnt
  | 0x7c -> i64_add
  | 0x7d -> i64_sub
  | 0x7e -> i64_mul
  | 0x7f -> i64_div_s
  | 0x80 -> i64_div_u
  | 0x81 -> i64_rem_s
  | 0x82 -> i64_rem_u
  | 0x83 -> i64_and
  | 0x84 -> i64_or
  | 0x85 -> i64_xor
  | 0x86 -> i64_shl
  | 0x87 -> i64_shr_s
  | 0x88 -> i64_shr_u
  | 0x89 -> i64_rotl
  | 0x8a -> i64_rotr

  | 0x8b -> f32_abs
  | 0x8c -> f32_neg
  | 0x8d -> f32_ceil
  | 0x8e -> f32_floor
  | 0x8f -> f32_trunc
  | 0x90 -> f32_nearest
  | 0x91 -> f32_sqrt
  | 0x92 -> f32_add
  | 0x93 -> f32_sub
  | 0x94 -> f32_mul
  | 0x95 -> f32_div
  | 0x96 -> f32_min
  | 0x97 -> f32_max
  | 0x98 -> f32_copysign

  | 0x99 -> f64_abs
  | 0x9a -> f64_neg
  | 0x9b -> f64_ceil
  | 0x9c -> f64_floor
  | 0x9d -> f64_trunc
  | 0x9e -> f64_nearest
  | 0x9f -> f64_sqrt
  | 0xa0 -> f64_add
  | 0xa1 -> f64_sub
  | 0xa2 -> f64_mul
  | 0xa3 -> f64_div
  | 0xa4 -> f64_min
  | 0xa5 -> f64_max
  | 0xa6 -> f64_copysign

  | 0xa7 -> i32_wrap_i64
  | 0xa8 -> i32_trunc_f32_s
  | 0xa9 -> i32_trunc_f32_u
  | 0xaa -> i32_trunc_f64_s
  | 0xab -> i32_trunc_f64_u
  | 0xac -> i64_extend_i32_s
  | 0xad -> i64_extend_i32_u
  | 0xae -> i64_trunc_f32_s
  | 0xaf -> i64_trunc_f32_u
  | 0xb0 -> i64_trunc_f64_s
  | 0xb1 -> i64_trunc_f64_u
  | 0xb2 -> f32_convert_i32_s
  | 0xb3 -> f32_convert_i32_u
  | 0xb4 -> f32_convert_i64_s
  | 0xb5 -> f32_convert_i64_u
  | 0xb6 -> f32_demote_f64
  | 0xb7 -> f64_convert_i32_s
  | 0xb8 -> f64_convert_i32_u
  | 0xb9 -> f64_convert_i64_s
  | 0xba -> f64_convert_i64_u
  | 0xbb -> f64_promote_f32

  | 0xbc -> i32_reinterpret_f32
  | 0xbd -> i64_reinterpret_f64
  | 0xbe -> f32_reinterpret_i32
  | 0xbf -> f64_reinterpret_i64

  | 0xc0 -> i32_extend8_s
  | 0xc1 -> i32_extend16_s
  | 0xc2 -> i64_extend8_s
  | 0xc3 -> i64_extend16_s
  | 0xc4 -> i64_extend32_s

  | 0xc5 | 0xc6 | 0xc7 | 0xc8 | 0xc9 | 0xca | 0xcb
  | 0xcc | 0xcd | 0xce | 0xcf as b -> illegal s pos b

  | 0xd0 -> ref_null (heap_type s)
  | 0xd1 -> ref_is_null
  | 0xd2 -> ref_func (at var s)
  | 0xd3 -> ref_eq
  | 0xd4 -> ref_as_non_null
  | 0xd5 -> br_on_null (at var s)
  | 0xd6 -> br_on_non_null (at var s)

<<<<<<< HEAD
  | 0xe0 -> cont_new (at var s)
  | 0xe1 ->
    let x = at var s in
    let y = at var s in
    cont_bind x y
  | 0xe2 -> suspend (at var s)
  | 0xe3 ->
    let x = at var s in
    let xls = vec var_pair s in
    resume x xls
  | 0xe4 ->
    let x   = at var s in
    let tag = at var s in
    let xls = vec var_pair s in
    resume_throw x tag xls
  | 0xe5 ->
    let bt = block_type s in
    let es' = instr_block s in
    end_ s;
    barrier bt es'
=======
  | 0xfb as b ->
    (match u32 s with
    | 0x00l -> struct_new (at var s)
    | 0x01l -> struct_new_default (at var s)
    | 0x02l -> let x = at var s in let y = at var s in struct_get x y
    | 0x03l -> let x = at var s in let y = at var s in struct_get_s x y
    | 0x04l -> let x = at var s in let y = at var s in struct_get_u x y
    | 0x05l -> let x = at var s in let y = at var s in struct_set x y

    | 0x06l -> array_new (at var s)
    | 0x07l -> array_new_default (at var s)
    | 0x08l -> let x = at var s in let n = u32 s in array_new_fixed x n
    | 0x09l -> let x = at var s in let y = at var s in array_new_data x y
    | 0x0al -> let x = at var s in let y = at var s in array_new_elem x y
    | 0x0bl -> array_get (at var s)
    | 0x0cl -> array_get_s (at var s)
    | 0x0dl -> array_get_u (at var s)
    | 0x0el -> array_set (at var s)
    | 0x0fl -> array_len
    | 0x10l -> array_fill (at var s)
    | 0x11l -> let x = at var s in let y = at var s in array_copy x y
    | 0x12l -> let x = at var s in let y = at var s in array_init_data x y
    | 0x13l -> let x = at var s in let y = at var s in array_init_elem x y

    | 0x14l -> ref_test (NoNull, heap_type s)
    | 0x15l -> ref_test (Null, heap_type s)
    | 0x16l -> ref_cast (NoNull, heap_type s)
    | 0x17l -> ref_cast (Null, heap_type s)
    | 0x18l | 0x19l as opcode ->
      let flags = byte s in
      require (flags land 0xfc = 0) s (pos + 2) "malformed br_on_cast flags";
      let x = at var s in
      let rt1 = ((if bit 0 flags then Null else NoNull), heap_type s) in
      let rt2 = ((if bit 1 flags then Null else NoNull), heap_type s) in
      (if opcode = 0x18l then br_on_cast else br_on_cast_fail) x rt1 rt2

    | 0x1al -> extern_internalize
    | 0x1bl -> extern_externalize

    | 0x1cl -> ref_i31
    | 0x1dl -> i31_get_s
    | 0x1el -> i31_get_u

    | n -> illegal2 s pos b n
    )
>>>>>>> dd08eeb3

  | 0xfc as b ->
    (match u32 s with
    | 0x00l -> i32_trunc_sat_f32_s
    | 0x01l -> i32_trunc_sat_f32_u
    | 0x02l -> i32_trunc_sat_f64_s
    | 0x03l -> i32_trunc_sat_f64_u
    | 0x04l -> i64_trunc_sat_f32_s
    | 0x05l -> i64_trunc_sat_f32_u
    | 0x06l -> i64_trunc_sat_f64_s
    | 0x07l -> i64_trunc_sat_f64_u

    | 0x08l ->
      let x = at var s in
      zero s; memory_init x
    | 0x09l -> data_drop (at var s)
    | 0x0al -> zero s; zero s; memory_copy
    | 0x0bl -> zero s; memory_fill

    | 0x0cl ->
      let y = at var s in
      let x = at var s in
      table_init x y
    | 0x0dl -> elem_drop (at var s)
    | 0x0el ->
      let x = at var s in
      let y = at var s in
      table_copy x y
    | 0x0fl -> table_grow (at var s)
    | 0x10l -> table_size (at var s)
    | 0x11l -> table_fill (at var s)

    | n -> illegal2 s pos b n
    )

  | 0xfd ->
    (match u32 s with
    | 0x00l -> let a, o = memop s in v128_load a o
    | 0x01l -> let a, o = memop s in v128_load8x8_s a o
    | 0x02l -> let a, o = memop s in v128_load8x8_u a o
    | 0x03l -> let a, o = memop s in v128_load16x4_s a o
    | 0x04l -> let a, o = memop s in v128_load16x4_u a o
    | 0x05l -> let a, o = memop s in v128_load32x2_s a o
    | 0x06l -> let a, o = memop s in v128_load32x2_u a o
    | 0x07l -> let a, o = memop s in v128_load8_splat a o
    | 0x08l -> let a, o = memop s in v128_load16_splat a o
    | 0x09l -> let a, o = memop s in v128_load32_splat a o
    | 0x0al -> let a, o = memop s in v128_load64_splat a o
    | 0x0bl -> let a, o = memop s in v128_store a o
    | 0x0cl -> v128_const (at v128 s)
    | 0x0dl -> i8x16_shuffle (List.init 16 (fun _ -> byte s))
    | 0x0el -> i8x16_swizzle
    | 0x0fl -> i8x16_splat
    | 0x10l -> i16x8_splat
    | 0x11l -> i32x4_splat
    | 0x12l -> i64x2_splat
    | 0x13l -> f32x4_splat
    | 0x14l -> f64x2_splat
    | 0x15l -> let i = byte s in i8x16_extract_lane_s i
    | 0x16l -> let i = byte s in i8x16_extract_lane_u i
    | 0x17l -> let i = byte s in i8x16_replace_lane i
    | 0x18l -> let i = byte s in i16x8_extract_lane_s i
    | 0x19l -> let i = byte s in i16x8_extract_lane_u i
    | 0x1al -> let i = byte s in i16x8_replace_lane i
    | 0x1bl -> let i = byte s in i32x4_extract_lane i
    | 0x1cl -> let i = byte s in i32x4_replace_lane i
    | 0x1dl -> let i = byte s in i64x2_extract_lane i
    | 0x1el -> let i = byte s in i64x2_replace_lane i
    | 0x1fl -> let i = byte s in f32x4_extract_lane i
    | 0x20l -> let i = byte s in f32x4_replace_lane i
    | 0x21l -> let i = byte s in f64x2_extract_lane i
    | 0x22l -> let i = byte s in f64x2_replace_lane i
    | 0x23l -> i8x16_eq
    | 0x24l -> i8x16_ne
    | 0x25l -> i8x16_lt_s
    | 0x26l -> i8x16_lt_u
    | 0x27l -> i8x16_gt_s
    | 0x28l -> i8x16_gt_u
    | 0x29l -> i8x16_le_s
    | 0x2al -> i8x16_le_u
    | 0x2bl -> i8x16_ge_s
    | 0x2cl -> i8x16_ge_u
    | 0x2dl -> i16x8_eq
    | 0x2el -> i16x8_ne
    | 0x2fl -> i16x8_lt_s
    | 0x30l -> i16x8_lt_u
    | 0x31l -> i16x8_gt_s
    | 0x32l -> i16x8_gt_u
    | 0x33l -> i16x8_le_s
    | 0x34l -> i16x8_le_u
    | 0x35l -> i16x8_ge_s
    | 0x36l -> i16x8_ge_u
    | 0x37l -> i32x4_eq
    | 0x38l -> i32x4_ne
    | 0x39l -> i32x4_lt_s
    | 0x3al -> i32x4_lt_u
    | 0x3bl -> i32x4_gt_s
    | 0x3cl -> i32x4_gt_u
    | 0x3dl -> i32x4_le_s
    | 0x3el -> i32x4_le_u
    | 0x3fl -> i32x4_ge_s
    | 0x40l -> i32x4_ge_u
    | 0x41l -> f32x4_eq
    | 0x42l -> f32x4_ne
    | 0x43l -> f32x4_lt
    | 0x44l -> f32x4_gt
    | 0x45l -> f32x4_le
    | 0x46l -> f32x4_ge
    | 0x47l -> f64x2_eq
    | 0x48l -> f64x2_ne
    | 0x49l -> f64x2_lt
    | 0x4al -> f64x2_gt
    | 0x4bl -> f64x2_le
    | 0x4cl -> f64x2_ge
    | 0x4dl -> v128_not
    | 0x4el -> v128_and
    | 0x4fl -> v128_andnot
    | 0x50l -> v128_or
    | 0x51l -> v128_xor
    | 0x52l -> v128_bitselect
    | 0x53l -> v128_any_true
    | 0x54l ->
      let a, o = memop s in
      let lane = byte s in
      v128_load8_lane a o lane
    | 0x55l ->
      let a, o = memop s in
      let lane = byte s in
      v128_load16_lane a o lane
    | 0x56l ->
      let a, o = memop s in
      let lane = byte s in
      v128_load32_lane a o lane
    | 0x57l ->
      let a, o = memop s in
      let lane = byte s in
      v128_load64_lane a o lane
    | 0x58l ->
      let a, o = memop s in
      let lane = byte s in
      v128_store8_lane a o lane
    | 0x59l ->
      let a, o = memop s in
      let lane = byte s in
      v128_store16_lane a o lane
    | 0x5al ->
      let a, o = memop s in
      let lane = byte s in
      v128_store32_lane a o lane
    | 0x5bl ->
      let a, o = memop s in
      let lane = byte s in
      v128_store64_lane a o lane
    | 0x5cl -> let a, o = memop s in v128_load32_zero a o
    | 0x5dl -> let a, o = memop s in v128_load64_zero a o
    | 0x5el -> f32x4_demote_f64x2_zero
    | 0x5fl -> f64x2_promote_low_f32x4
    | 0x60l -> i8x16_abs
    | 0x61l -> i8x16_neg
    | 0x62l -> i8x16_popcnt
    | 0x63l -> i8x16_all_true
    | 0x64l -> i8x16_bitmask
    | 0x65l -> i8x16_narrow_i16x8_s
    | 0x66l -> i8x16_narrow_i16x8_u
    | 0x67l -> f32x4_ceil
    | 0x68l -> f32x4_floor
    | 0x69l -> f32x4_trunc
    | 0x6al -> f32x4_nearest
    | 0x6bl -> i8x16_shl
    | 0x6cl -> i8x16_shr_s
    | 0x6dl -> i8x16_shr_u
    | 0x6el -> i8x16_add
    | 0x6fl -> i8x16_add_sat_s
    | 0x70l -> i8x16_add_sat_u
    | 0x71l -> i8x16_sub
    | 0x72l -> i8x16_sub_sat_s
    | 0x73l -> i8x16_sub_sat_u
    | 0x74l -> f64x2_ceil
    | 0x75l -> f64x2_floor
    | 0x76l -> i8x16_min_s
    | 0x77l -> i8x16_min_u
    | 0x78l -> i8x16_max_s
    | 0x79l -> i8x16_max_u
    | 0x7al -> f64x2_trunc
    | 0x7bl -> i8x16_avgr_u
    | 0x7cl -> i16x8_extadd_pairwise_i8x16_s
    | 0x7dl -> i16x8_extadd_pairwise_i8x16_u
    | 0x7el -> i32x4_extadd_pairwise_i16x8_s
    | 0x7fl -> i32x4_extadd_pairwise_i16x8_u
    | 0x80l -> i16x8_abs
    | 0x81l -> i16x8_neg
    | 0x82l -> i16x8_q15mulr_sat_s
    | 0x83l -> i16x8_all_true
    | 0x84l -> i16x8_bitmask
    | 0x85l -> i16x8_narrow_i32x4_s
    | 0x86l -> i16x8_narrow_i32x4_u
    | 0x87l -> i16x8_extend_low_i8x16_s
    | 0x88l -> i16x8_extend_high_i8x16_s
    | 0x89l -> i16x8_extend_low_i8x16_u
    | 0x8al -> i16x8_extend_high_i8x16_u
    | 0x8bl -> i16x8_shl
    | 0x8cl -> i16x8_shr_s
    | 0x8dl -> i16x8_shr_u
    | 0x8el -> i16x8_add
    | 0x8fl -> i16x8_add_sat_s
    | 0x90l -> i16x8_add_sat_u
    | 0x91l -> i16x8_sub
    | 0x92l -> i16x8_sub_sat_s
    | 0x93l -> i16x8_sub_sat_u
    | 0x94l -> f64x2_nearest
    | 0x95l -> i16x8_mul
    | 0x96l -> i16x8_min_s
    | 0x97l -> i16x8_min_u
    | 0x98l -> i16x8_max_s
    | 0x99l -> i16x8_max_u
    | 0x9al as n -> illegal s pos (I32.to_int_u n)
    | 0x9bl -> i16x8_avgr_u
    | 0x9cl -> i16x8_extmul_low_i8x16_s
    | 0x9dl -> i16x8_extmul_high_i8x16_s
    | 0x9el -> i16x8_extmul_low_i8x16_u
    | 0x9fl -> i16x8_extmul_high_i8x16_u
    | 0xa0l -> i32x4_abs
    | 0xa1l -> i32x4_neg
    | 0xa2l as n -> illegal s pos (I32.to_int_u n)
    | 0xa3l -> i32x4_all_true
    | 0xa4l -> i32x4_bitmask
    | 0xa5l | 0xa6l as n -> illegal s pos (I32.to_int_u n)
    | 0xa7l -> i32x4_extend_low_i16x8_s
    | 0xa8l -> i32x4_extend_high_i16x8_s
    | 0xa9l -> i32x4_extend_low_i16x8_u
    | 0xaal -> i32x4_extend_high_i16x8_u
    | 0xabl -> i32x4_shl
    | 0xacl -> i32x4_shr_s
    | 0xadl -> i32x4_shr_u
    | 0xael -> i32x4_add
    | 0xafl | 0xb0l as n -> illegal s pos (I32.to_int_u n)
    | 0xb1l -> i32x4_sub
    | 0xb2l | 0xb3l | 0xb4l as n -> illegal s pos (I32.to_int_u n)
    | 0xb5l -> i32x4_mul
    | 0xb6l -> i32x4_min_s
    | 0xb7l -> i32x4_min_u
    | 0xb8l -> i32x4_max_s
    | 0xb9l -> i32x4_max_u
    | 0xbal -> i32x4_dot_i16x8_s
    | 0xbcl -> i32x4_extmul_low_i16x8_s
    | 0xbdl -> i32x4_extmul_high_i16x8_s
    | 0xbel -> i32x4_extmul_low_i16x8_u
    | 0xbfl -> i32x4_extmul_high_i16x8_u
    | 0xc0l -> i64x2_abs
    | 0xc1l -> i64x2_neg
    | 0xc2l as n -> illegal s pos (I32.to_int_u n)
    | 0xc3l -> i64x2_all_true
    | 0xc4l -> i64x2_bitmask
    | 0xc5l | 0xc6l as n -> illegal s pos (I32.to_int_u n)
    | 0xc7l -> i64x2_extend_low_i32x4_s
    | 0xc8l -> i64x2_extend_high_i32x4_s
    | 0xc9l -> i64x2_extend_low_i32x4_u
    | 0xcal -> i64x2_extend_high_i32x4_u
    | 0xcbl -> i64x2_shl
    | 0xccl -> i64x2_shr_s
    | 0xcdl -> i64x2_shr_u
    | 0xcel -> i64x2_add
    | 0xcfl | 0xd0l as n -> illegal s pos (I32.to_int_u n)
    | 0xd1l -> i64x2_sub
    | 0xd2l | 0xd3l | 0xd4l as n -> illegal s pos (I32.to_int_u n)
    | 0xd5l -> i64x2_mul
    | 0xd6l -> i64x2_eq
    | 0xd7l -> i64x2_ne
    | 0xd8l -> i64x2_lt_s
    | 0xd9l -> i64x2_gt_s
    | 0xdal -> i64x2_le_s
    | 0xdbl -> i64x2_ge_s
    | 0xdcl -> i64x2_extmul_low_i32x4_s
    | 0xddl -> i64x2_extmul_high_i32x4_s
    | 0xdel -> i64x2_extmul_low_i32x4_u
    | 0xdfl -> i64x2_extmul_high_i32x4_u
    | 0xe0l -> f32x4_abs
    | 0xe1l -> f32x4_neg
    | 0xe2l as n -> illegal s pos (I32.to_int_u n)
    | 0xe3l -> f32x4_sqrt
    | 0xe4l -> f32x4_add
    | 0xe5l -> f32x4_sub
    | 0xe6l -> f32x4_mul
    | 0xe7l -> f32x4_div
    | 0xe8l -> f32x4_min
    | 0xe9l -> f32x4_max
    | 0xeal -> f32x4_pmin
    | 0xebl -> f32x4_pmax
    | 0xecl -> f64x2_abs
    | 0xedl -> f64x2_neg
    | 0xefl -> f64x2_sqrt
    | 0xf0l -> f64x2_add
    | 0xf1l -> f64x2_sub
    | 0xf2l -> f64x2_mul
    | 0xf3l -> f64x2_div
    | 0xf4l -> f64x2_min
    | 0xf5l -> f64x2_max
    | 0xf6l -> f64x2_pmin
    | 0xf7l -> f64x2_pmax
    | 0xf8l -> i32x4_trunc_sat_f32x4_s
    | 0xf9l -> i32x4_trunc_sat_f32x4_u
    | 0xfal -> f32x4_convert_i32x4_s
    | 0xfbl -> f32x4_convert_i32x4_u
    | 0xfcl -> i32x4_trunc_sat_f64x2_s_zero
    | 0xfdl -> i32x4_trunc_sat_f64x2_u_zero
    | 0xfel -> f64x2_convert_low_i32x4_s
    | 0xffl -> f64x2_convert_low_i32x4_u
    | n -> illegal s pos (I32.to_int_u n)
    )

  | b -> illegal s pos b

and instr_block s = List.rev (instr_block' s [])
and instr_block' s es =
  match peek s with
  | None | Some (0x05 | 0x07 | 0x0b | 0x19) -> es
  | _ ->
    let pos = pos s in
    let e' = instr s in
    instr_block' s (Source.(e' @@ region s pos pos) :: es)
and catch_list s =
  if peek s = Some 0x07 then begin
    ignore (byte s);
    let tag = at var s in
    let instrs = instr_block s in
    (tag, instrs) :: catch_list s
  end else
    []

let const s =
  let c = at instr_block s in
  end_ s;
  c


(* Sections *)

let id s =
  let bo = peek s in
  Lib.Option.map
    (function
    | 0 -> `CustomSection
    | 1 -> `TypeSection
    | 2 -> `ImportSection
    | 3 -> `FuncSection
    | 4 -> `TableSection
    | 5 -> `MemorySection
    | 6 -> `GlobalSection
    | 7 -> `ExportSection
    | 8 -> `StartSection
    | 9 -> `ElemSection
    | 10 -> `CodeSection
    | 11 -> `DataSection
    | 12 -> `DataCountSection
    | 13 -> `TagSection
    | _ -> error s (pos s) "malformed section id"
    ) bo

let section_with_size tag f default s =
  match id s with
  | Some tag' when tag' = tag -> skip 1 s; sized f s
  | _ -> default

let section tag f default s =
  section_with_size tag (fun _ -> f) default s


(* Type section *)

let type_ s = at rec_type s

let type_section s =
  section `TypeSection (vec type_) [] s


(* Import section *)

let import_desc s =
  match byte s with
  | 0x00 -> FuncImport (at var s)
  | 0x01 -> TableImport (table_type s)
  | 0x02 -> MemoryImport (memory_type s)
  | 0x03 -> GlobalImport (global_type s)
  | 0x04 -> TagImport (at var s)
  | _ -> error s (pos s - 1) "malformed import kind"

let import s =
  let module_name = name s in
  let item_name = name s in
  let idesc = at import_desc s in
  {module_name; item_name; idesc}

let import_section s =
  section `ImportSection (vec (at import)) [] s


(* Function section *)

let func_section s =
  section `FuncSection (vec (at var)) [] s


(* Table section *)

let table s =
  either [
    (fun s ->
      expect 0x40 s "";
      zero s;
      let ttype = table_type s in
      let tinit = const s in
      {ttype; tinit}
    );
    (fun s ->
      let at = region s (pos s) (pos s) in
      let TableT (_, (_, ht)) as ttype = table_type s in
      {ttype; tinit = [RefNull ht @@ at] @@ at}
    );
  ] s

let table_section s =
  section `TableSection (vec (at table)) [] s


(* Memory section *)

let memory s =
  let mtype = memory_type s in
  {mtype}

let memory_section s =
  section `MemorySection (vec (at memory)) [] s


(* Tag section *)

let tag s =
  let tagtype = tag_type s in
  {tagtype}

let tag_section s =
  section `TagSection (vec (at tag)) [] s


(* Global section *)

let global s =
  let gtype = global_type s in
  let ginit = const s in
  {gtype; ginit}

let global_section s =
  section `GlobalSection (vec (at global)) [] s


(* Export section *)

let export_desc s =
  match byte s with
  | 0x00 -> FuncExport (at var s)
  | 0x01 -> TableExport (at var s)
  | 0x02 -> MemoryExport (at var s)
  | 0x03 -> GlobalExport (at var s)
  | 0x04 -> TagExport (at var s)
  | _ -> error s (pos s - 1) "malformed export kind"

let export s =
  let name = name s in
  let edesc = at export_desc s in
  {name; edesc}

let export_section s =
  section `ExportSection (vec (at export)) [] s


(* Start section *)

let start s =
  let sfunc = at var s in
  {sfunc}

let start_section s =
  section `StartSection (opt (at start) true) None s


(* Code section *)

let code _ s =
  let locals = locals s in
  let body = instr_block s in
  end_ s;
  {locals; body; ftype = -1l @@ no_region}

let code_section s =
  section `CodeSection (vec (at (sized code))) [] s


(* Element section *)

let passive s =
  Passive

let active s =
  let index = at var s in
  let offset = const s in
  Active {index; offset}

let active_zero s =
  let index = 0l @@ no_region in
  let offset = const s in
  Active {index; offset}

let declarative s =
  Declarative

let elem_index s =
  let x = at var s in
  [ref_func x @@ x.at]

let elem_kind s =
  match byte s with
  | 0x00 -> (NoNull, FuncHT)
  | _ -> error s (pos s - 1) "malformed element kind"

let elem s =
  match u32 s with
  | 0x00l ->
    let emode = at active_zero s in
    let einit = vec (at elem_index) s in
    {etype = (NoNull, FuncHT); einit; emode}
  | 0x01l ->
    let emode = at passive s in
    let etype = elem_kind s in
    let einit = vec (at elem_index) s in
    {etype; einit; emode}
  | 0x02l ->
    let emode = at active s in
    let etype = elem_kind s in
    let einit = vec (at elem_index) s in
    {etype; einit; emode}
  | 0x03l ->
    let emode = at declarative s in
    let etype = elem_kind s in
    let einit = vec (at elem_index) s in
    {etype; einit; emode}
  | 0x04l ->
    let emode = at active_zero s in
    let einit = vec const s in
    {etype = (NoNull, FuncHT); einit; emode}
  | 0x05l ->
    let emode = at passive s in
    let etype = ref_type s in
    let einit = vec const s in
    {etype; einit; emode}
  | 0x06l ->
    let emode = at active s in
    let etype = ref_type s in
    let einit = vec const s in
    {etype; einit; emode}
  | 0x07l ->
    let emode = at declarative s in
    let etype = ref_type s in
    let einit = vec const s in
    {etype; einit; emode}
  | _ -> error s (pos s - 1) "malformed elements segment kind"

let elem_section s =
  section `ElemSection (vec (at elem)) [] s


(* Data section *)

let data s =
  match u32 s with
  | 0x00l ->
    let dmode = at active_zero s in
    let dinit = string s in
    {dinit; dmode}
  | 0x01l ->
    let dmode = at passive s in
    let dinit = string s in
    {dinit; dmode}
  | 0x02l ->
    let dmode = at active s in
    let dinit = string s in
    {dinit; dmode}
  | _ -> error s (pos s - 1) "malformed data segment kind"

let data_section s =
  section `DataSection (vec (at data)) [] s


(* DataCount section *)

let data_count s =
  Some (u32 s)

let data_count_section s =
  section `DataCountSection data_count None s


(* Custom section *)

let custom size s =
  let start = pos s in
  let id = name s in
  let bs = get_string (size - (pos s - start)) s in
  Some (id, bs)

let custom_section s =
  section_with_size `CustomSection custom None s

let non_custom_section s =
  match id s with
  | None | Some `CustomSection -> None
  | _ -> skip 1 s; sized skip s; Some ()


(* Modules *)

let rec iterate f s = if f s <> None then iterate f s

let magic = 0x6d736100l

let module_ s =
  let header = word32 s in
  require (header = magic) s 0 "magic header not detected";
  let version = word32 s in
  require (version = Encode.version) s 4 "unknown binary version";
  iterate custom_section s;
  let types = type_section s in
  iterate custom_section s;
  let imports = import_section s in
  iterate custom_section s;
  let func_types = func_section s in
  iterate custom_section s;
  let tables = table_section s in
  iterate custom_section s;
  let memories = memory_section s in
  iterate custom_section s;
  let tags = tag_section s in
  iterate custom_section s;
  let globals = global_section s in
  iterate custom_section s;
  let exports = export_section s in
  iterate custom_section s;
  let start = start_section s in
  iterate custom_section s;
  let elems = elem_section s in
  iterate custom_section s;
  let data_count = data_count_section s in
  iterate custom_section s;
  let func_bodies = code_section s in
  iterate custom_section s;
  let datas = data_section s in
  iterate custom_section s;
  require (pos s = len s) s (len s) "unexpected content after last section";
  require (List.length func_types = List.length func_bodies)
    s (len s) "function and code section have inconsistent lengths";
  require (data_count = None || data_count = Some (Lib.List32.length datas))
    s (len s) "data count and data section have inconsistent lengths";
  require (data_count <> None ||
    List.for_all Free.(fun f -> (func f).datas = Set.empty) func_bodies)
    s (len s) "data count section required";
  let funcs =
    List.map2 (fun t f -> {f.it with ftype = t} @@ f.at) func_types func_bodies
  in {types; tables; memories; tags; globals; funcs; imports; exports; elems; datas; start}


let decode name bs = at module_ (stream name bs)

let all_custom tag s =
  let header = word32 s in
  require (header = magic) s 0 "magic header not detected";
  let version = word32 s in
  require (version = Encode.version) s 4 "unknown binary version";
  let rec collect () =
    iterate non_custom_section s;
    match custom_section s with
    | None -> []
    | Some (n, s) when n = tag -> s :: collect ()
    | Some _ -> collect ()
  in collect ()

let decode_custom tag name bs = all_custom tag (stream name bs)<|MERGE_RESOLUTION|>--- conflicted
+++ resolved
@@ -146,9 +146,8 @@
 
 open Types
 
-<<<<<<< HEAD
 let zero s = expect 0x00 s "zero byte expected"
-=======
+
 let mutability s =
   match byte s with
   | 0 -> Cons
@@ -160,7 +159,6 @@
   match var s with
   | i when i >= 0l -> StatX i
   | _ -> error s pos "malformed type index"
->>>>>>> dd08eeb3
 
 let num_type s =
   match s7 s with
@@ -250,21 +248,15 @@
   let ts2 = result_type s in
   FuncT (ts1, ts2)
 
-<<<<<<< HEAD
 let cont_type s =
   ContT (heap_type s)
 
-let def_type s =
-  match s7 s with
-  | -0x20 -> DefFuncT (func_type s)
-  | -0x23 -> DefContT (cont_type s) (* TODO(dhil): See comment in encode.ml *)
-=======
 let str_type s =
   match s7 s with
   | -0x20 -> DefFuncT (func_type s)
   | -0x21 -> DefStructT (struct_type s)
   | -0x22 -> DefArrayT (array_type s)
->>>>>>> dd08eeb3
+  | -0x23 -> DefContT (cont_type s) (* TODO(dhil): See comment in encode.ml *)
   | _ -> error s (pos s - 1) "malformed definition type"
 
 let sub_type s =
@@ -300,20 +292,11 @@
   let lim = limits u32 s in
   MemoryT lim
 
-<<<<<<< HEAD
 let tag_type s =
   zero s;
   let et = heap_type s in
   TagT et
 
-let mutability s =
-  match byte s with
-  | 0 -> Cons
-  | 1 -> Var
-  | _ -> error s (pos s - 1) "malformed mutability"
-
-=======
->>>>>>> dd08eeb3
 let global_type s =
   let t = val_type s in
   let mut = mutability s in
@@ -443,14 +426,10 @@
   | 0x14 -> call_ref (at var s)
   | 0x15 -> return_call_ref (at var s)
 
-<<<<<<< HEAD
   | (0x16 | 0x17) as b -> illegal s pos b
 
   | 0x18 -> error s pos "misplaced DELEGATE opcode"
   | 0x19 -> error s pos "misplaced CATCH_ALL opcode"
-=======
-  | 0x16 | 0x17 | 0x18 | 0x19 as b -> illegal s pos b
->>>>>>> dd08eeb3
 
   | 0x1a -> drop
   | 0x1b -> select None
@@ -651,7 +630,6 @@
   | 0xd5 -> br_on_null (at var s)
   | 0xd6 -> br_on_non_null (at var s)
 
-<<<<<<< HEAD
   | 0xe0 -> cont_new (at var s)
   | 0xe1 ->
     let x = at var s in
@@ -672,7 +650,7 @@
     let es' = instr_block s in
     end_ s;
     barrier bt es'
-=======
+
   | 0xfb as b ->
     (match u32 s with
     | 0x00l -> struct_new (at var s)
@@ -718,7 +696,6 @@
 
     | n -> illegal2 s pos b n
     )
->>>>>>> dd08eeb3
 
   | 0xfc as b ->
     (match u32 s with
