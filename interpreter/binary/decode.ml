(* Decoding stream *)

type stream =
{
  name : string;
  bytes : string;
  pos : int ref;
}

exception EOS

let stream name bs = {name; bytes = bs; pos = ref 0}

let len s = String.length s.bytes
let pos s = !(s.pos)
let eos s = (pos s = len s)
let reset s pos = s.pos := pos

let check n s = if pos s + n > len s then raise EOS
let skip n s = if n < 0 then raise EOS else check n s; s.pos := !(s.pos) + n

let read s = Char.code (s.bytes.[!(s.pos)])
let peek s = if eos s then None else Some (read s)
let get s = check 1 s; let b = read s in skip 1 s; b
let get_string n s = let i = pos s in skip n s; String.sub s.bytes i n


(* Errors *)

module Code = Error.Make ()
exception Code = Code.Error

let string_of_byte b = Printf.sprintf "%02x" b
let string_of_multi n = Printf.sprintf "%02lx" n

let position s pos = Source.({file = s.name; line = -1; column = pos})
let region s left right =
  Source.({left = position s left; right = position s right})

let error s pos msg = raise (Code (region s pos pos, msg))
let require b s pos msg = if not b then error s pos msg

let guard f s =
  try f s with EOS -> error s (len s) "unexpected end of section or function"

let get = guard get
let get_string n = guard (get_string n)
let skip n = guard (skip n)

let expect b s msg = require (guard get s = b) s (pos s - 1) msg
let illegal s pos b = error s pos ("illegal opcode " ^ string_of_byte b)
let illegal2 s pos b n =
  error s pos ("illegal opcode " ^ string_of_byte b ^ " " ^ string_of_multi n)

let at f s =
  let left = pos s in
  let x = f s in
  let right = pos s in
  Source.(x @@ region s left right)



(* Generic values *)

let u8 s =
  get s

let u16 s =
  let lo = u8 s in
  let hi = u8 s in
  hi lsl 8 + lo

let u32 s =
  let lo = Int32.of_int (u16 s) in
  let hi = Int32.of_int (u16 s) in
  Int32.(add lo (shift_left hi 16))

let u64 s =
  let lo = I64_convert.extend_i32_u (u32 s) in
  let hi = I64_convert.extend_i32_u (u32 s) in
  Int64.(add lo (shift_left hi 32))

let rec vuN n s =
  require (n > 0) s (pos s) "integer representation too long";
  let b = u8 s in
  require (n >= 7 || b land 0x7f < 1 lsl n) s (pos s - 1) "integer too large";
  let x = Int64.of_int (b land 0x7f) in
  if b land 0x80 = 0 then x else Int64.(logor x (shift_left (vuN (n - 7) s) 7))

let rec vsN n s =
  require (n > 0) s (pos s) "integer representation too long";
  let b = u8 s in
  let mask = (-1 lsl (n - 1)) land 0x7f in
  require (n >= 7 || b land mask = 0 || b land mask = mask) s (pos s - 1)
    "integer too large";
  let x = Int64.of_int (b land 0x7f) in
  if b land 0x80 = 0
  then (if b land 0x40 = 0 then x else Int64.(logor x (logxor (-1L) 0x7fL)))
  else Int64.(logor x (shift_left (vsN (n - 7) s) 7))

let vu1 s = Int64.to_int (vuN 1 s)
let vu32 s = Int64.to_int32 (vuN 32 s)
let vs7 s = Int64.to_int (vsN 7 s)
let vs32 s = Int64.to_int32 (vsN 32 s)
let vs33 s = I32_convert.wrap_i64 (vsN 33 s)
let vs64 s = vsN 64 s
let f32 s = F32.of_bits (u32 s)
let f64 s = F64.of_bits (u64 s)

let len32 s =
  let pos = pos s in
  let n = vu32 s in
  if I32.le_u n (Int32.of_int (len s)) then Int32.to_int n else
    error s pos "length out of bounds"

let bool s = (vu1 s = 1)
let string s = let n = len32 s in get_string n s
let rec list f n s = if n = 0 then [] else let x = f s in x :: list f (n - 1) s
let opt f b s = if b then Some (f s) else None
let vec f s = let n = len32 s in list f n s
let either f1 f2 s =
  let pos = pos s in try f1 s with Code _ -> reset s pos; f2 s

let name s =
  let pos = pos s in
  try Utf8.decode (string s) with Utf8.Utf8 ->
    error s pos "malformed UTF-8 encoding"

let sized f s =
  let size = len32 s in
  let start = pos s in
  let x = f size s in
  require (pos s = start + size) s start "section size mismatch";
  x


(* Types *)

open Types

let var_type s =
  let pos = pos s in
  match vs33 s with
  | i when i >= 0l -> SynVar i
  | _ -> error s pos "malformed type index"

let num_type s =
  match vs7 s with
  | -0x01 -> I32Type
  | -0x02 -> I64Type
  | -0x03 -> F32Type
  | -0x04 -> F64Type
  | _ -> error s (pos s - 1) "malformed number type"

let heap_type s =
  let pos = pos s in
  match vs33 s with
  | -0x10l -> FuncHeapType
  | -0x11l -> ExternHeapType
  | i when i >= 0l -> DefHeapType (SynVar i)
  | _ -> error s pos "malformed heap type"

let ref_type s =
  let pos = pos s in
  match vs33 s with
  | -0x10l -> (Nullable, FuncHeapType)
  | -0x11l -> (Nullable, ExternHeapType)
  | -0x14l -> (Nullable, heap_type s)
  | -0x15l -> (NonNullable, heap_type s)
  | _ -> error s pos "malformed reference type"

let value_type s =
  either (fun s -> NumType (num_type s)) (fun s -> RefType (ref_type s)) s

let result_type s = vec value_type s

let func_type s =
  let ins = result_type s in
  let out = result_type s in
  FuncType (ins, out)

let cont_type s =
  ContType (var_type s)

let def_type s =
  match vs7 s with
  | -0x20 -> FuncDefType (func_type s)
  | -0x21 -> ContDefType (cont_type s)
  | _ -> error s (pos s) "malformed type definition"


let limits vu s =
  let has_max = bool s in
  let min = vu s in
  let max = opt vu has_max s in
  {min; max}

let table_type s =
  let t = ref_type s in
  let lim = limits vu32 s in
  TableType (lim, t)

let memory_type s =
  let lim = limits vu32 s in
  MemoryType lim

let resumability s =
  match u8 s with
  | 0 -> Terminal
  | 1 -> Resumable
  | _ -> error s (pos s - 1) "malformed resumability"

let event_type s =
  let res = resumability s in
  let ft = func_type s in  (* TODO *)
  EventType (ft, res)

let mutability s =
  match u8 s with
  | 0 -> Immutable
  | 1 -> Mutable
  | _ -> error s (pos s - 1) "malformed mutability"

let global_type s =
  let t = value_type s in
  let mut = mutability s in
  GlobalType (t, mut)


(* Decode instructions *)

open Ast
open Operators

let var s = vu32 s

let op s = u8 s
let end_ s = expect 0x0b s "END opcode expected"
let zero s = expect 0x00 s "zero byte expected"

let memop s =
  let align = vu32 s in
  require (I32.le_u align 32l) s (pos s - 1) "malformed memop flags";
  let offset = vu32 s in
  Int32.to_int align, offset

let block_type s =
  match peek s with
  | Some 0x40 -> skip 1 s; ValBlockType None
  | Some b when b land 0xc0 = 0x40 -> ValBlockType (Some (value_type s))
  | _ -> VarBlockType (SynVar (vs33 s))

let var_pair s =
  let x = at var s in
  let y = at var s in
  x, y

let local s =
  let n = vu32 s in
  let t = at value_type s in
  n, t

let locals s =
  let pos = pos s in
  let nts = vec local s in
  let ns = List.map (fun (n, _) -> I64_convert.extend_i32_u n) nts in
  require (I64.lt_u (List.fold_left I64.add 0L ns) 0x1_0000_0000L)
    s pos "too many locals";
  List.flatten (List.map (Lib.Fun.uncurry Lib.List32.make) nts)

let rec instr s =
  let pos = pos s in
  match op s with
  | 0x00 -> unreachable
  | 0x01 -> nop

  | 0x02 ->
    let bt = block_type s in
    let es' = instr_block s in
    end_ s;
    block bt es'
  | 0x03 ->
    let bt = block_type s in
    let es' = instr_block s in
    end_ s;
    loop bt es'
  | 0x04 ->
    let bt = block_type s in
    let es1 = instr_block s in
    if peek s = Some 0x05 then begin
      expect 0x05 s "ELSE or END opcode expected";
      let es2 = instr_block s in
      end_ s;
      if_ bt es1 es2
    end else begin
      end_ s;
      if_ bt es1 []
    end

  | 0x05 -> error s pos "misplaced ELSE opcode"

  | 0x06 ->
    let bt = block_type s in
    let es1 = instr_block s in
    let xo =
      if peek s = Some 0x07 then begin
        expect 0x07 s "CATCH or CATCH_ALL opcode expected";
        Some (at var s)
      end
      else begin
        expect 0x19 s "CATCH or CATCH_ALL opcode expected";
        None
      end
    in
    let es2 = instr_block s in
    end_ s;
    try_ bt es1 xo es2
  | 0x07 -> error s pos "misplaced CATCH opcode"
  | 0x08 -> throw (at var s)

  | 0x09 | 0x0a as b -> illegal s pos b
  | 0x0b -> error s pos "misplaced END opcode"

  | 0x0c -> br (at var s)
  | 0x0d -> br_if (at var s)
  | 0x0e ->
    let xs = vec (at var) s in
    let x = at var s in
    br_table xs x
  | 0x0f -> return

  | 0x10 -> call (at var s)
  | 0x11 ->
    let y = at var s in
    let x = at var s in
    call_indirect x y
  | 0x12 -> return_call (at var s)
  | 0x13 ->
    let y = at var s in
    let x = at var s in
    return_call_indirect x y

<<<<<<< HEAD
  | 0x12 | 0x13 as b -> illegal s pos b  (* return_call, return_call_indirect *)

  | 0x14 -> call_ref
  | 0x15 -> return_call_ref
  | 0x16 -> func_bind (at var s)

  | 0x17 ->
    let bt = block_type s in
    let locs = locals s in
    let es = instr_block s in
    end_ s;
    let_ bt locs es

  | 0x18 as b -> illegal s pos b

  | 0x19 -> error s pos "misplaced CATCH_ALL opcode"
=======
  | 0x14 | 0x15 | 0x16 | 0x17 | 0x18 | 0x19 as b -> illegal s pos b
>>>>>>> 122e4be1

  | 0x1a -> drop
  | 0x1b -> select None
  | 0x1c -> select (Some (vec value_type s))

  | 0x1d | 0x1e | 0x1f as b -> illegal s pos b

  | 0x20 -> local_get (at var s)
  | 0x21 -> local_set (at var s)
  | 0x22 -> local_tee (at var s)
  | 0x23 -> global_get (at var s)
  | 0x24 -> global_set (at var s)
  | 0x25 -> table_get (at var s)
  | 0x26 -> table_set (at var s)

  | 0x27 as b -> illegal s pos b

  | 0x28 -> let a, o = memop s in i32_load a o
  | 0x29 -> let a, o = memop s in i64_load a o
  | 0x2a -> let a, o = memop s in f32_load a o
  | 0x2b -> let a, o = memop s in f64_load a o
  | 0x2c -> let a, o = memop s in i32_load8_s a o
  | 0x2d -> let a, o = memop s in i32_load8_u a o
  | 0x2e -> let a, o = memop s in i32_load16_s a o
  | 0x2f -> let a, o = memop s in i32_load16_u a o
  | 0x30 -> let a, o = memop s in i64_load8_s a o
  | 0x31 -> let a, o = memop s in i64_load8_u a o
  | 0x32 -> let a, o = memop s in i64_load16_s a o
  | 0x33 -> let a, o = memop s in i64_load16_u a o
  | 0x34 -> let a, o = memop s in i64_load32_s a o
  | 0x35 -> let a, o = memop s in i64_load32_u a o

  | 0x36 -> let a, o = memop s in i32_store a o
  | 0x37 -> let a, o = memop s in i64_store a o
  | 0x38 -> let a, o = memop s in f32_store a o
  | 0x39 -> let a, o = memop s in f64_store a o
  | 0x3a -> let a, o = memop s in i32_store8 a o
  | 0x3b -> let a, o = memop s in i32_store16 a o
  | 0x3c -> let a, o = memop s in i64_store8 a o
  | 0x3d -> let a, o = memop s in i64_store16 a o
  | 0x3e -> let a, o = memop s in i64_store32 a o

  | 0x3f -> zero s; memory_size
  | 0x40 -> zero s; memory_grow

  | 0x41 -> i32_const (at vs32 s)
  | 0x42 -> i64_const (at vs64 s)
  | 0x43 -> f32_const (at f32 s)
  | 0x44 -> f64_const (at f64 s)

  | 0x45 -> i32_eqz
  | 0x46 -> i32_eq
  | 0x47 -> i32_ne
  | 0x48 -> i32_lt_s
  | 0x49 -> i32_lt_u
  | 0x4a -> i32_gt_s
  | 0x4b -> i32_gt_u
  | 0x4c -> i32_le_s
  | 0x4d -> i32_le_u
  | 0x4e -> i32_ge_s
  | 0x4f -> i32_ge_u

  | 0x50 -> i64_eqz
  | 0x51 -> i64_eq
  | 0x52 -> i64_ne
  | 0x53 -> i64_lt_s
  | 0x54 -> i64_lt_u
  | 0x55 -> i64_gt_s
  | 0x56 -> i64_gt_u
  | 0x57 -> i64_le_s
  | 0x58 -> i64_le_u
  | 0x59 -> i64_ge_s
  | 0x5a -> i64_ge_u

  | 0x5b -> f32_eq
  | 0x5c -> f32_ne
  | 0x5d -> f32_lt
  | 0x5e -> f32_gt
  | 0x5f -> f32_le
  | 0x60 -> f32_ge

  | 0x61 -> f64_eq
  | 0x62 -> f64_ne
  | 0x63 -> f64_lt
  | 0x64 -> f64_gt
  | 0x65 -> f64_le
  | 0x66 -> f64_ge

  | 0x67 -> i32_clz
  | 0x68 -> i32_ctz
  | 0x69 -> i32_popcnt
  | 0x6a -> i32_add
  | 0x6b -> i32_sub
  | 0x6c -> i32_mul
  | 0x6d -> i32_div_s
  | 0x6e -> i32_div_u
  | 0x6f -> i32_rem_s
  | 0x70 -> i32_rem_u
  | 0x71 -> i32_and
  | 0x72 -> i32_or
  | 0x73 -> i32_xor
  | 0x74 -> i32_shl
  | 0x75 -> i32_shr_s
  | 0x76 -> i32_shr_u
  | 0x77 -> i32_rotl
  | 0x78 -> i32_rotr

  | 0x79 -> i64_clz
  | 0x7a -> i64_ctz
  | 0x7b -> i64_popcnt
  | 0x7c -> i64_add
  | 0x7d -> i64_sub
  | 0x7e -> i64_mul
  | 0x7f -> i64_div_s
  | 0x80 -> i64_div_u
  | 0x81 -> i64_rem_s
  | 0x82 -> i64_rem_u
  | 0x83 -> i64_and
  | 0x84 -> i64_or
  | 0x85 -> i64_xor
  | 0x86 -> i64_shl
  | 0x87 -> i64_shr_s
  | 0x88 -> i64_shr_u
  | 0x89 -> i64_rotl
  | 0x8a -> i64_rotr

  | 0x8b -> f32_abs
  | 0x8c -> f32_neg
  | 0x8d -> f32_ceil
  | 0x8e -> f32_floor
  | 0x8f -> f32_trunc
  | 0x90 -> f32_nearest
  | 0x91 -> f32_sqrt
  | 0x92 -> f32_add
  | 0x93 -> f32_sub
  | 0x94 -> f32_mul
  | 0x95 -> f32_div
  | 0x96 -> f32_min
  | 0x97 -> f32_max
  | 0x98 -> f32_copysign

  | 0x99 -> f64_abs
  | 0x9a -> f64_neg
  | 0x9b -> f64_ceil
  | 0x9c -> f64_floor
  | 0x9d -> f64_trunc
  | 0x9e -> f64_nearest
  | 0x9f -> f64_sqrt
  | 0xa0 -> f64_add
  | 0xa1 -> f64_sub
  | 0xa2 -> f64_mul
  | 0xa3 -> f64_div
  | 0xa4 -> f64_min
  | 0xa5 -> f64_max
  | 0xa6 -> f64_copysign

  | 0xa7 -> i32_wrap_i64
  | 0xa8 -> i32_trunc_f32_s
  | 0xa9 -> i32_trunc_f32_u
  | 0xaa -> i32_trunc_f64_s
  | 0xab -> i32_trunc_f64_u
  | 0xac -> i64_extend_i32_s
  | 0xad -> i64_extend_i32_u
  | 0xae -> i64_trunc_f32_s
  | 0xaf -> i64_trunc_f32_u
  | 0xb0 -> i64_trunc_f64_s
  | 0xb1 -> i64_trunc_f64_u
  | 0xb2 -> f32_convert_i32_s
  | 0xb3 -> f32_convert_i32_u
  | 0xb4 -> f32_convert_i64_s
  | 0xb5 -> f32_convert_i64_u
  | 0xb6 -> f32_demote_f64
  | 0xb7 -> f64_convert_i32_s
  | 0xb8 -> f64_convert_i32_u
  | 0xb9 -> f64_convert_i64_s
  | 0xba -> f64_convert_i64_u
  | 0xbb -> f64_promote_f32

  | 0xbc -> i32_reinterpret_f32
  | 0xbd -> i64_reinterpret_f64
  | 0xbe -> f32_reinterpret_i32
  | 0xbf -> f64_reinterpret_i64

  | 0xc0 -> i32_extend8_s
  | 0xc1 -> i32_extend16_s
  | 0xc2 -> i64_extend8_s
  | 0xc3 -> i64_extend16_s
  | 0xc4 -> i64_extend32_s

  | 0xc5 | 0xc6 | 0xc7 | 0xc8 | 0xc9 | 0xca | 0xcb
  | 0xcc | 0xcd | 0xce | 0xcf as b -> illegal s pos b

  | 0xd0 -> ref_null (heap_type s)
  | 0xd1 -> ref_is_null
  | 0xd2 -> ref_func (at var s)
  | 0xd3 -> ref_as_non_null
  | 0xd4 -> br_on_null (at var s)

  | 0xe0 -> cont_new (at var s)
  | 0xe1 -> suspend (at var s)
  | 0xe2 -> resume (vec var_pair s)
  | 0xe3 -> resume_throw (at var s)
  | 0xe4 ->
    let bt = block_type s in
    let es' = instr_block s in
    end_ s;
    barrier bt es'

  | 0xfc as b ->
    (match vu32 s with
    | 0x00l -> i32_trunc_sat_f32_s
    | 0x01l -> i32_trunc_sat_f32_u
    | 0x02l -> i32_trunc_sat_f64_s
    | 0x03l -> i32_trunc_sat_f64_u
    | 0x04l -> i64_trunc_sat_f32_s
    | 0x05l -> i64_trunc_sat_f32_u
    | 0x06l -> i64_trunc_sat_f64_s
    | 0x07l -> i64_trunc_sat_f64_u

    | 0x08l ->
      let x = at var s in
      zero s; memory_init x
    | 0x09l -> data_drop (at var s)
    | 0x0al -> zero s; zero s; memory_copy
    | 0x0bl -> zero s; memory_fill

    | 0x0cl ->
      let y = at var s in
      let x = at var s in
      table_init x y
    | 0x0dl -> elem_drop (at var s)
    | 0x0el ->
      let x = at var s in
      let y = at var s in
      table_copy x y
    | 0x0fl -> table_grow (at var s)
    | 0x10l -> table_size (at var s)
    | 0x11l -> table_fill (at var s)

    | n -> illegal2 s pos b n
    )

  | b -> illegal s pos b

and instr_block s = List.rev (instr_block' s [])
and instr_block' s es =
  match peek s with
  | None | Some (0x05 | 0x07 | 0x0b | 0x19) -> es
  | _ ->
    let pos = pos s in
    let e' = instr s in
    instr_block' s (Source.(e' @@ region s pos pos) :: es)

let const s =
  let c = at instr_block s in
  end_ s;
  c


(* Sections *)

let id s =
  let bo = peek s in
  Lib.Option.map
    (function
    | 0 -> `CustomSection
    | 1 -> `TypeSection
    | 2 -> `ImportSection
    | 3 -> `FuncSection
    | 4 -> `TableSection
    | 5 -> `MemorySection
    | 6 -> `GlobalSection
    | 7 -> `ExportSection
    | 8 -> `StartSection
    | 9 -> `ElemSection
    | 10 -> `CodeSection
    | 11 -> `DataSection
    | 12 -> `DataCountSection
    | 13 -> `EventSection
    | _ -> error s (pos s) "malformed section id"
    ) bo

let section_with_size tag f default s =
  match id s with
  | Some tag' when tag' = tag -> skip 1 s; sized f s
  | _ -> default

let section tag f default s =
  section_with_size tag (fun _ -> f) default s


(* Type section *)

let type_ s = at def_type s

let type_section s =
  section `TypeSection (vec type_) [] s


(* Import section *)

let import_desc s =
  match u8 s with
  | 0x00 -> FuncImport (at var s)
  | 0x01 -> TableImport (table_type s)
  | 0x02 -> MemoryImport (memory_type s)
  | 0x03 -> GlobalImport (global_type s)
  | 0x04 -> EventImport (event_type s)
  | _ -> error s (pos s - 1) "malformed import kind"

let import s =
  let module_name = name s in
  let item_name = name s in
  let idesc = at import_desc s in
  {module_name; item_name; idesc}

let import_section s =
  section `ImportSection (vec (at import)) [] s


(* Function section *)

let func_section s =
  section `FuncSection (vec (at var)) [] s


(* Table section *)

let table s =
  let ttype = table_type s in
  {ttype}

let table_section s =
  section `TableSection (vec (at table)) [] s


(* Memory section *)

let memory s =
  let mtype = memory_type s in
  {mtype}

let memory_section s =
  section `MemorySection (vec (at memory)) [] s


(* Event section *)

let event s =
  let evtype = event_type s in
  {evtype}

let event_section s =
  section `EventSection (vec (at event)) [] s


(* Global section *)

let global s =
  let gtype = global_type s in
  let ginit = const s in
  {gtype; ginit}

let global_section s =
  section `GlobalSection (vec (at global)) [] s


(* Export section *)

let export_desc s =
  match u8 s with
  | 0x00 -> FuncExport (at var s)
  | 0x01 -> TableExport (at var s)
  | 0x02 -> MemoryExport (at var s)
  | 0x03 -> GlobalExport (at var s)
  | 0x04 -> EventExport (at var s)
  | _ -> error s (pos s - 1) "malformed export kind"

let export s =
  let name = name s in
  let edesc = at export_desc s in
  {name; edesc}

let export_section s =
  section `ExportSection (vec (at export)) [] s


(* Start section *)

let start_section s =
  section `StartSection (opt (at var) true) None s


(* Code section *)

let code _ s =
  let locals = locals s in
  let body = instr_block s in
  end_ s;
  {locals; body; ftype = Source.((-1l) @@ Source.no_region)}

let code_section s =
  section `CodeSection (vec (at (sized code))) [] s


(* Element section *)

let passive s =
  Passive

let active s =
  let index = at var s in
  let offset = const s in
  Active {index; offset}

let active_zero s =
  let index = Source.(0l @@ Source.no_region) in
  let offset = const s in
  Active {index; offset}

let declarative s =
  Declarative

let elem_index s =
  let x = at var s in
  [Source.(ref_func x @@ x.at)]

let elem_kind s =
  match u8 s with
  | 0x00 -> (NonNullable, FuncHeapType)
  | _ -> error s (pos s - 1) "malformed element kind"

let elem s =
  match vu32 s with
  | 0x00l ->
    let emode = at active_zero s in
    let einit = vec (at elem_index) s in
    {etype = (NonNullable, FuncHeapType); einit; emode}
  | 0x01l ->
    let emode = at passive s in
    let etype = elem_kind s in
    let einit = vec (at elem_index) s in
    {etype; einit; emode}
  | 0x02l ->
    let emode = at active s in
    let etype = elem_kind s in
    let einit = vec (at elem_index) s in
    {etype; einit; emode}
  | 0x03l ->
    let emode = at declarative s in
    let etype = elem_kind s in
    let einit = vec (at elem_index) s in
    {etype; einit; emode}
  | 0x04l ->
    let emode = at active_zero s in
    let einit = vec const s in
    {etype = (NonNullable, FuncHeapType); einit; emode}
  | 0x05l ->
    let emode = at passive s in
    let etype = ref_type s in
    let einit = vec const s in
    {etype; einit; emode}
  | 0x06l ->
    let emode = at active s in
    let etype = ref_type s in
    let einit = vec const s in
    {etype; einit; emode}
  | 0x07l ->
    let emode = at declarative s in
    let etype = ref_type s in
    let einit = vec const s in
    {etype; einit; emode}
  | _ -> error s (pos s - 1) "malformed elements segment kind"

let elem_section s =
  section `ElemSection (vec (at elem)) [] s


(* Data section *)

let data s =
  match vu32 s with
  | 0x00l ->
    let dmode = at active_zero s in
    let dinit = string s in
    {dinit; dmode}
  | 0x01l ->
    let dmode = at passive s in
    let dinit = string s in
    {dinit; dmode}
  | 0x02l ->
    let dmode = at active s in
    let dinit = string s in
    {dinit; dmode}
  | _ -> error s (pos s - 1) "malformed data segment kind"

let data_section s =
  section `DataSection (vec (at data)) [] s


(* DataCount section *)

let data_count s =
  Some (vu32 s)

let data_count_section s =
  section `DataCountSection data_count None s


(* Custom section *)

let custom size s =
  let start = pos s in
  let id = name s in
  let bs = get_string (size - (pos s - start)) s in
  Some (id, bs)

let custom_section s =
  section_with_size `CustomSection custom None s

let non_custom_section s =
  match id s with
  | None | Some `CustomSection -> None
  | _ -> skip 1 s; sized skip s; Some ()


(* Modules *)

let rec iterate f s = if f s <> None then iterate f s

let magic = 0x6d736100l

let module_ s =
  let header = u32 s in
  require (header = magic) s 0 "magic header not detected";
  let version = u32 s in
  require (version = Encode.version) s 4 "unknown binary version";
  iterate custom_section s;
  let types = type_section s in
  iterate custom_section s;
  let imports = import_section s in
  iterate custom_section s;
  let func_types = func_section s in
  iterate custom_section s;
  let tables = table_section s in
  iterate custom_section s;
  let memories = memory_section s in
  iterate custom_section s;
  let events = event_section s in
  iterate custom_section s;
  let globals = global_section s in
  iterate custom_section s;
  let exports = export_section s in
  iterate custom_section s;
  let start = start_section s in
  iterate custom_section s;
  let elems = elem_section s in
  iterate custom_section s;
  let data_count = data_count_section s in
  iterate custom_section s;
  let func_bodies = code_section s in
  iterate custom_section s;
  let datas = data_section s in
  iterate custom_section s;
  require (pos s = len s) s (len s) "junk after last section";
  require (List.length func_types = List.length func_bodies)
    s (len s) "function and code section have inconsistent lengths";
  require (data_count = None || data_count = Some (Lib.List32.length datas))
    s (len s) "data count and data section have inconsistent lengths";
  require (data_count <> None ||
    List.for_all Free.(fun f -> (func f).datas = Set.empty) func_bodies)
    s (len s) "data count section required";
  let funcs =
    List.map2 Source.(fun t f -> {f.it with ftype = t} @@ f.at)
      func_types func_bodies
  in {types; tables; memories; events; globals; funcs; imports; exports; elems; datas; start}


let decode name bs = at module_ (stream name bs)

let all_custom tag s =
  let header = u32 s in
  require (header = magic) s 0 "magic header not detected";
  let version = u32 s in
  require (version = Encode.version) s 4 "unknown binary version";
  let rec collect () =
    iterate non_custom_section s;
    match custom_section s with
    | None -> []
    | Some (n, s) when n = tag -> s :: collect ()
    | Some _ -> collect ()
  in collect ()

let decode_custom tag name bs = all_custom tag (stream name bs)<|MERGE_RESOLUTION|>--- conflicted
+++ resolved
@@ -340,9 +340,6 @@
     let x = at var s in
     return_call_indirect x y
 
-<<<<<<< HEAD
-  | 0x12 | 0x13 as b -> illegal s pos b  (* return_call, return_call_indirect *)
-
   | 0x14 -> call_ref
   | 0x15 -> return_call_ref
   | 0x16 -> func_bind (at var s)
@@ -357,9 +354,6 @@
   | 0x18 as b -> illegal s pos b
 
   | 0x19 -> error s pos "misplaced CATCH_ALL opcode"
-=======
-  | 0x14 | 0x15 | 0x16 | 0x17 | 0x18 | 0x19 as b -> illegal s pos b
->>>>>>> 122e4be1
 
   | 0x1a -> drop
   | 0x1b -> select None
