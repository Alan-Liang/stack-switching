(* Decoding stream *)

type stream =
{
  name : string;
  bytes : string;
  pos : int ref;
}

exception EOS

let stream name bs = {name; bytes = bs; pos = ref 0}

let len s = String.length s.bytes
let pos s = !(s.pos)
let eos s = (pos s = len s)
let reset s pos = s.pos := pos

let check n s = if pos s + n > len s then raise EOS
let skip n s = if n < 0 then raise EOS else check n s; s.pos := !(s.pos) + n

let read s = Char.code (s.bytes.[!(s.pos)])
let peek s = if eos s then None else Some (read s)
let get s = check 1 s; let b = read s in skip 1 s; b
let get_string n s = let i = pos s in skip n s; String.sub s.bytes i n


(* Errors *)

open Source

module Code = Error.Make ()
exception Code = Code.Error

let string_of_byte b = Printf.sprintf "%02x" b
let string_of_multi n = Printf.sprintf "%02lx" n

let position s pos = {file = s.name; line = -1; column = pos}
let region s left right = {left = position s left; right = position s right}

let error s pos msg = raise (Code (region s pos pos, msg))
let require b s pos msg = if not b then error s pos msg

let guard f s =
  try f s with EOS -> error s (len s) "unexpected end of section or function"

let get = guard get
let get_string n = guard (get_string n)
let skip n = guard (skip n)

let expect b s msg = require (guard get s = b) s (pos s - 1) msg
let illegal s pos b = error s pos ("illegal opcode " ^ string_of_byte b)
let illegal2 s pos b n =
  error s pos ("illegal opcode " ^ string_of_byte b ^ " " ^ string_of_multi n)

let at f s =
  let left = pos s in
  let x = f s in
  let right = pos s in
  x @@ region s left right


(* Generic values *)

let bit i n = n land (1 lsl i) <> 0

let byte s =
  get s

let word16 s =
  let lo = byte s in
  let hi = byte s in
  hi lsl 8 + lo

let word32 s =
  let lo = Int32.of_int (word16 s) in
  let hi = Int32.of_int (word16 s) in
  Int32.(add lo (shift_left hi 16))

let word64 s =
  let lo = I64_convert.extend_i32_u (word32 s) in
  let hi = I64_convert.extend_i32_u (word32 s) in
  Int64.(add lo (shift_left hi 32))

let rec uN n s =
  require (n > 0) s (pos s) "integer representation too long";
  let b = byte s in
  require (n >= 7 || b land 0x7f < 1 lsl n) s (pos s - 1) "integer too large";
  let x = Int64.of_int (b land 0x7f) in
  if b land 0x80 = 0 then x else Int64.(logor x (shift_left (uN (n - 7) s) 7))

let rec sN n s =
  require (n > 0) s (pos s) "integer representation too long";
  let b = byte s in
  let mask = (-1 lsl (n - 1)) land 0x7f in
  require (n >= 7 || b land mask = 0 || b land mask = mask) s (pos s - 1)
    "integer too large";
  let x = Int64.of_int (b land 0x7f) in
  if b land 0x80 = 0
  then (if b land 0x40 = 0 then x else Int64.(logor x (logxor (-1L) 0x7fL)))
  else Int64.(logor x (shift_left (sN (n - 7) s) 7))

let u1 s = Int64.to_int (uN 1 s)
let u32 s = Int64.to_int32 (uN 32 s)
let s7 s = Int64.to_int (sN 7 s)
let s32 s = Int64.to_int32 (sN 32 s)
let s33 s = I32_convert.wrap_i64 (sN 33 s)
let s64 s = sN 64 s
let f32 s = F32.of_bits (word32 s)
let f64 s = F64.of_bits (word64 s)
let v128 s = V128.of_bits (get_string 16 s)

let len32 s =
  let pos = pos s in
  let n = u32 s in
  if I32.le_u n (Int32.of_int (len s - pos)) then Int32.to_int n else
    error s pos "length out of bounds"

let bool s = (u1 s = 1)
let string s = let n = len32 s in get_string n s
let rec list f n s = if n = 0 then [] else let x = f s in x :: list f (n - 1) s
let opt f b s = if b then Some (f s) else None
let vec f s = let n = len32 s in list f n s

let rec either fs s =
  match fs with
  | [] -> assert false
  | [f] -> f s
  | f::fs' ->
    let pos = pos s in try f s with Code _ -> reset s pos; either fs' s

let name s =
  let pos = pos s in
  try Utf8.decode (string s) with Utf8.Utf8 ->
    error s pos "malformed UTF-8 encoding"

let sized f s =
  let size = len32 s in
  let start = pos s in
  let x = f size s in
  require (pos s = start + size) s start "section size mismatch";
  x


(* Types *)

open Types

let mutability s =
  match byte s with
  | 0 -> Cons
  | 1 -> Var
  | _ -> error s (pos s - 1) "malformed mutability"

let var_type var s =
  let pos = pos s in
  match var s with
  | i when i >= 0l -> StatX i
  | _ -> error s pos "malformed type index"

let num_type s =
  match s7 s with
  | -0x01 -> I32T
  | -0x02 -> I64T
  | -0x03 -> F32T
  | -0x04 -> F64T
  | _ -> error s (pos s - 1) "malformed number type"

let vec_type s =
  match s7 s with
  | -0x05 -> V128T
  | _ -> error s (pos s - 1) "malformed vector type"

let heap_type s =
  let pos = pos s in
  either [
    (fun s -> VarHT (var_type s33 s));
    (fun s ->
      match s7 s with
      | -0x0d -> NoFuncHT
      | -0x0e -> NoExternHT
      | -0x0f -> NoneHT
      | -0x10 -> FuncHT
      | -0x11 -> ExternHT
      | -0x12 -> AnyHT
      | -0x13 -> EqHT
      | -0x14 -> I31HT
      | -0x15 -> StructHT
      | -0x16 -> ArrayHT
      | _ -> error s pos "malformed heap type"
    )
  ] s

let ref_type s =
  let pos = pos s in
  match s7 s with
  | -0x0d -> (Null, NoFuncHT)
  | -0x0e -> (Null, NoExternHT)
  | -0x0f -> (Null, NoneHT)
  | -0x10 -> (Null, FuncHT)
  | -0x11 -> (Null, ExternHT)
  | -0x12 -> (Null, AnyHT)
  | -0x13 -> (Null, EqHT)
  | -0x14 -> (Null, I31HT)
  | -0x15 -> (Null, StructHT)
  | -0x16 -> (Null, ArrayHT)
  | -0x1c -> (NoNull, heap_type s)
  | -0x1d -> (Null, heap_type s)
  | _ -> error s pos "malformed reference type"

let val_type s =
  either [
    (fun s -> NumT (num_type s));
    (fun s -> VecT (vec_type s));
    (fun s -> RefT (ref_type s));
  ] s

let result_type s = vec val_type s

let pack_type s =
  let pos = pos s in
  match s7 s with
  | -0x08 -> Pack.Pack8
  | -0x09 -> Pack.Pack16
  | _ -> error s pos "malformed storage type"

let storage_type s =
  either [
    (fun s -> ValStorageT (val_type s));
    (fun s -> PackStorageT (pack_type s));
  ] s

let field_type s =
  let t = storage_type s in
  let mut = mutability s in
  FieldT (mut, t)

let struct_type s =
  StructT (vec field_type s)

let array_type s =
  ArrayT (field_type s)

let func_type s =
  let ts1 = result_type s in
  let ts2 = result_type s in
  FuncT (ts1, ts2)

let str_type s =
  match s7 s with
  | -0x20 -> DefFuncT (func_type s)
  | -0x21 -> DefStructT (struct_type s)
  | -0x22 -> DefArrayT (array_type s)
  | _ -> error s (pos s - 1) "malformed definition type"

let sub_type s =
  match peek s with
  | Some i when i = -0x30 land 0x7f ->
    skip 1 s;
    let xs = vec (var_type u32) s in
    SubT (NoFinal, List.map (fun x -> VarHT x) xs, str_type s)
  | Some i when i = -0x31 land 0x7f ->
    skip 1 s;
    let xs = vec (var_type u32) s in
    SubT (Final, List.map (fun x -> VarHT x) xs, str_type s)
  | _ -> SubT (Final, [], str_type s)

let rec_type s =
  match peek s with
  | Some i when i = -0x32 land 0x7f -> skip 1 s; RecT (vec sub_type s)
  | _ -> RecT [sub_type s]


let limits uN s =
  let has_max = bool s in
  let min = uN s in
  let max = opt uN has_max s in
  {min; max}

let table_type s =
  let t = ref_type s in
  let lim = limits u32 s in
  TableT (lim, t)

let memory_type s =
  let lim = limits u32 s in
  MemoryT lim

let global_type s =
  let t = val_type s in
  let mut = mutability s in
  GlobalT (mut, t)


(* Instructions *)

open Ast
open Operators

let var s = u32 s

let op s = byte s
let end_ s = expect 0x0b s "END opcode expected"
let zero s = expect 0x00 s "zero byte expected"

let memop s =
<<<<<<< HEAD
  let pos = pos s in
  let flags = u32 s in
  require (I32.lt_u flags 0x80l) s pos "malformed memop flags";
  let has_var = Int32.logand flags 0x40l <> 0l in
  let x = if has_var then at var s else Source.(0l @@ no_region) in
  let align = Int32.(to_int (logand flags 0x3fl)) in
=======
  let align = u32 s in
  require (I32.lt_u align 32l) s (pos s - 1) "malformed memop flags";
>>>>>>> 22854975
  let offset = u32 s in
  x, align, offset

let block_type s =
  either [
    (fun s -> VarBlockType (at (fun s -> as_stat_var (var_type s33 s)) s));
    (fun s -> expect 0x40 s ""; ValBlockType None);
    (fun s -> ValBlockType (Some (val_type s)));
  ] s

let local s =
  let n = u32 s in
  let t = at val_type s in
  n, {ltype = t.it} @@ t.at

let locals s =
  let pos = pos s in
  let nts = vec local s in
  let ns = List.map (fun (n, _) -> I64_convert.extend_i32_u n) nts in
  require (I64.lt_u (List.fold_left I64.add 0L ns) 0x1_0000_0000L)
    s pos "too many locals";
  List.flatten (List.map (Lib.Fun.uncurry Lib.List32.make) nts)


let rec instr s =
  let pos = pos s in
  match op s with
  | 0x00 -> unreachable
  | 0x01 -> nop

  | 0x02 ->
    let bt = block_type s in
    let es' = instr_block s in
    end_ s;
    block bt es'
  | 0x03 ->
    let bt = block_type s in
    let es' = instr_block s in
    end_ s;
    loop bt es'
  | 0x04 ->
    let bt = block_type s in
    let es1 = instr_block s in
    if peek s = Some 0x05 then begin
      expect 0x05 s "ELSE or END opcode expected";
      let es2 = instr_block s in
      end_ s;
      if_ bt es1 es2
    end else begin
      end_ s;
      if_ bt es1 []
    end

  | 0x05 -> error s pos "misplaced ELSE opcode"
  | 0x06| 0x07 | 0x08 | 0x09 | 0x0a as b -> illegal s pos b
  | 0x0b -> error s pos "misplaced END opcode"

  | 0x0c -> br (at var s)
  | 0x0d -> br_if (at var s)
  | 0x0e ->
    let xs = vec (at var) s in
    let x = at var s in
    br_table xs x
  | 0x0f -> return

  | 0x10 -> call (at var s)
  | 0x11 ->
    let y = at var s in
    let x = at var s in
    call_indirect x y
  | 0x12 -> return_call (at var s)
  | 0x13 ->
    let y = at var s in
    let x = at var s in
    return_call_indirect x y

  | 0x14 -> call_ref (at var s)
  | 0x15 -> return_call_ref (at var s)

  | 0x16 | 0x17 | 0x18 | 0x19 as b -> illegal s pos b

  | 0x1a -> drop
  | 0x1b -> select None
  | 0x1c -> select (Some (vec val_type s))

  | 0x1d | 0x1e | 0x1f as b -> illegal s pos b

  | 0x20 -> local_get (at var s)
  | 0x21 -> local_set (at var s)
  | 0x22 -> local_tee (at var s)
  | 0x23 -> global_get (at var s)
  | 0x24 -> global_set (at var s)
  | 0x25 -> table_get (at var s)
  | 0x26 -> table_set (at var s)

  | 0x27 as b -> illegal s pos b

  | 0x28 -> let x, a, o = memop s in i32_load x a o
  | 0x29 -> let x, a, o = memop s in i64_load x a o
  | 0x2a -> let x, a, o = memop s in f32_load x a o
  | 0x2b -> let x, a, o = memop s in f64_load x a o
  | 0x2c -> let x, a, o = memop s in i32_load8_s x a o
  | 0x2d -> let x, a, o = memop s in i32_load8_u x a o
  | 0x2e -> let x, a, o = memop s in i32_load16_s x a o
  | 0x2f -> let x, a, o = memop s in i32_load16_u x a o
  | 0x30 -> let x, a, o = memop s in i64_load8_s x a o
  | 0x31 -> let x, a, o = memop s in i64_load8_u x a o
  | 0x32 -> let x, a, o = memop s in i64_load16_s x a o
  | 0x33 -> let x, a, o = memop s in i64_load16_u x a o
  | 0x34 -> let x, a, o = memop s in i64_load32_s x a o
  | 0x35 -> let x, a, o = memop s in i64_load32_u x a o

  | 0x36 -> let x, a, o = memop s in i32_store x a o
  | 0x37 -> let x, a, o = memop s in i64_store x a o
  | 0x38 -> let x, a, o = memop s in f32_store x a o
  | 0x39 -> let x, a, o = memop s in f64_store x a o
  | 0x3a -> let x, a, o = memop s in i32_store8 x a o
  | 0x3b -> let x, a, o = memop s in i32_store16 x a o
  | 0x3c -> let x, a, o = memop s in i64_store8 x a o
  | 0x3d -> let x, a, o = memop s in i64_store16 x a o
  | 0x3e -> let x, a, o = memop s in i64_store32 x a o

  | 0x3f -> memory_size (at var s)
  | 0x40 -> memory_grow (at var s)

  | 0x41 -> i32_const (at s32 s)
  | 0x42 -> i64_const (at s64 s)
  | 0x43 -> f32_const (at f32 s)
  | 0x44 -> f64_const (at f64 s)

  | 0x45 -> i32_eqz
  | 0x46 -> i32_eq
  | 0x47 -> i32_ne
  | 0x48 -> i32_lt_s
  | 0x49 -> i32_lt_u
  | 0x4a -> i32_gt_s
  | 0x4b -> i32_gt_u
  | 0x4c -> i32_le_s
  | 0x4d -> i32_le_u
  | 0x4e -> i32_ge_s
  | 0x4f -> i32_ge_u

  | 0x50 -> i64_eqz
  | 0x51 -> i64_eq
  | 0x52 -> i64_ne
  | 0x53 -> i64_lt_s
  | 0x54 -> i64_lt_u
  | 0x55 -> i64_gt_s
  | 0x56 -> i64_gt_u
  | 0x57 -> i64_le_s
  | 0x58 -> i64_le_u
  | 0x59 -> i64_ge_s
  | 0x5a -> i64_ge_u

  | 0x5b -> f32_eq
  | 0x5c -> f32_ne
  | 0x5d -> f32_lt
  | 0x5e -> f32_gt
  | 0x5f -> f32_le
  | 0x60 -> f32_ge

  | 0x61 -> f64_eq
  | 0x62 -> f64_ne
  | 0x63 -> f64_lt
  | 0x64 -> f64_gt
  | 0x65 -> f64_le
  | 0x66 -> f64_ge

  | 0x67 -> i32_clz
  | 0x68 -> i32_ctz
  | 0x69 -> i32_popcnt
  | 0x6a -> i32_add
  | 0x6b -> i32_sub
  | 0x6c -> i32_mul
  | 0x6d -> i32_div_s
  | 0x6e -> i32_div_u
  | 0x6f -> i32_rem_s
  | 0x70 -> i32_rem_u
  | 0x71 -> i32_and
  | 0x72 -> i32_or
  | 0x73 -> i32_xor
  | 0x74 -> i32_shl
  | 0x75 -> i32_shr_s
  | 0x76 -> i32_shr_u
  | 0x77 -> i32_rotl
  | 0x78 -> i32_rotr

  | 0x79 -> i64_clz
  | 0x7a -> i64_ctz
  | 0x7b -> i64_popcnt
  | 0x7c -> i64_add
  | 0x7d -> i64_sub
  | 0x7e -> i64_mul
  | 0x7f -> i64_div_s
  | 0x80 -> i64_div_u
  | 0x81 -> i64_rem_s
  | 0x82 -> i64_rem_u
  | 0x83 -> i64_and
  | 0x84 -> i64_or
  | 0x85 -> i64_xor
  | 0x86 -> i64_shl
  | 0x87 -> i64_shr_s
  | 0x88 -> i64_shr_u
  | 0x89 -> i64_rotl
  | 0x8a -> i64_rotr

  | 0x8b -> f32_abs
  | 0x8c -> f32_neg
  | 0x8d -> f32_ceil
  | 0x8e -> f32_floor
  | 0x8f -> f32_trunc
  | 0x90 -> f32_nearest
  | 0x91 -> f32_sqrt
  | 0x92 -> f32_add
  | 0x93 -> f32_sub
  | 0x94 -> f32_mul
  | 0x95 -> f32_div
  | 0x96 -> f32_min
  | 0x97 -> f32_max
  | 0x98 -> f32_copysign

  | 0x99 -> f64_abs
  | 0x9a -> f64_neg
  | 0x9b -> f64_ceil
  | 0x9c -> f64_floor
  | 0x9d -> f64_trunc
  | 0x9e -> f64_nearest
  | 0x9f -> f64_sqrt
  | 0xa0 -> f64_add
  | 0xa1 -> f64_sub
  | 0xa2 -> f64_mul
  | 0xa3 -> f64_div
  | 0xa4 -> f64_min
  | 0xa5 -> f64_max
  | 0xa6 -> f64_copysign

  | 0xa7 -> i32_wrap_i64
  | 0xa8 -> i32_trunc_f32_s
  | 0xa9 -> i32_trunc_f32_u
  | 0xaa -> i32_trunc_f64_s
  | 0xab -> i32_trunc_f64_u
  | 0xac -> i64_extend_i32_s
  | 0xad -> i64_extend_i32_u
  | 0xae -> i64_trunc_f32_s
  | 0xaf -> i64_trunc_f32_u
  | 0xb0 -> i64_trunc_f64_s
  | 0xb1 -> i64_trunc_f64_u
  | 0xb2 -> f32_convert_i32_s
  | 0xb3 -> f32_convert_i32_u
  | 0xb4 -> f32_convert_i64_s
  | 0xb5 -> f32_convert_i64_u
  | 0xb6 -> f32_demote_f64
  | 0xb7 -> f64_convert_i32_s
  | 0xb8 -> f64_convert_i32_u
  | 0xb9 -> f64_convert_i64_s
  | 0xba -> f64_convert_i64_u
  | 0xbb -> f64_promote_f32

  | 0xbc -> i32_reinterpret_f32
  | 0xbd -> i64_reinterpret_f64
  | 0xbe -> f32_reinterpret_i32
  | 0xbf -> f64_reinterpret_i64

  | 0xc0 -> i32_extend8_s
  | 0xc1 -> i32_extend16_s
  | 0xc2 -> i64_extend8_s
  | 0xc3 -> i64_extend16_s
  | 0xc4 -> i64_extend32_s

  | 0xc5 | 0xc6 | 0xc7 | 0xc8 | 0xc9 | 0xca | 0xcb
  | 0xcc | 0xcd | 0xce | 0xcf as b -> illegal s pos b

  | 0xd0 -> ref_null (heap_type s)
  | 0xd1 -> ref_is_null
  | 0xd2 -> ref_func (at var s)
  | 0xd3 -> ref_eq
  | 0xd4 -> ref_as_non_null
  | 0xd5 -> br_on_null (at var s)
  | 0xd6 -> br_on_non_null (at var s)

  | 0xfb as b ->
    (match u32 s with
    | 0x00l -> struct_new (at var s)
    | 0x01l -> struct_new_default (at var s)
    | 0x02l -> let x = at var s in let y = at var s in struct_get x y
    | 0x03l -> let x = at var s in let y = at var s in struct_get_s x y
    | 0x04l -> let x = at var s in let y = at var s in struct_get_u x y
    | 0x05l -> let x = at var s in let y = at var s in struct_set x y

    | 0x06l -> array_new (at var s)
    | 0x07l -> array_new_default (at var s)
    | 0x08l -> let x = at var s in let n = u32 s in array_new_fixed x n
    | 0x09l -> let x = at var s in let y = at var s in array_new_data x y
    | 0x0al -> let x = at var s in let y = at var s in array_new_elem x y
    | 0x0bl -> array_get (at var s)
    | 0x0cl -> array_get_s (at var s)
    | 0x0dl -> array_get_u (at var s)
    | 0x0el -> array_set (at var s)
    | 0x0fl -> array_len
    | 0x10l -> array_fill (at var s)
    | 0x11l -> let x = at var s in let y = at var s in array_copy x y
    | 0x12l -> let x = at var s in let y = at var s in array_init_data x y
    | 0x13l -> let x = at var s in let y = at var s in array_init_elem x y

    | 0x14l -> ref_test (NoNull, heap_type s)
    | 0x15l -> ref_test (Null, heap_type s)
    | 0x16l -> ref_cast (NoNull, heap_type s)
    | 0x17l -> ref_cast (Null, heap_type s)
    | 0x18l | 0x19l as opcode ->
      let flags = byte s in
      require (flags land 0xfc = 0) s (pos + 2) "malformed br_on_cast flags";
      let x = at var s in
      let rt1 = ((if bit 0 flags then Null else NoNull), heap_type s) in
      let rt2 = ((if bit 1 flags then Null else NoNull), heap_type s) in
      (if opcode = 0x18l then br_on_cast else br_on_cast_fail) x rt1 rt2

    | 0x1al -> any_convert_extern
    | 0x1bl -> extern_convert_any

    | 0x1cl -> ref_i31
    | 0x1dl -> i31_get_s
    | 0x1el -> i31_get_u

    | n -> illegal2 s pos b n
    )

  | 0xfc as b ->
    (match u32 s with
    | 0x00l -> i32_trunc_sat_f32_s
    | 0x01l -> i32_trunc_sat_f32_u
    | 0x02l -> i32_trunc_sat_f64_s
    | 0x03l -> i32_trunc_sat_f64_u
    | 0x04l -> i64_trunc_sat_f32_s
    | 0x05l -> i64_trunc_sat_f32_u
    | 0x06l -> i64_trunc_sat_f64_s
    | 0x07l -> i64_trunc_sat_f64_u

    | 0x08l ->
      let y = at var s in
      let x = at var s in
      memory_init x y
    | 0x09l -> data_drop (at var s)
    | 0x0al ->
      let x = at var s in
      let y = at var s in
      memory_copy x y
    | 0x0bl -> memory_fill (at var s)

    | 0x0cl ->
      let y = at var s in
      let x = at var s in
      table_init x y
    | 0x0dl -> elem_drop (at var s)
    | 0x0el ->
      let x = at var s in
      let y = at var s in
      table_copy x y
    | 0x0fl -> table_grow (at var s)
    | 0x10l -> table_size (at var s)
    | 0x11l -> table_fill (at var s)

    | n -> illegal2 s pos b n
    )

  | 0xfd ->
    (match u32 s with
    | 0x00l -> let x, a, o = memop s in v128_load x a o
    | 0x01l -> let x, a, o = memop s in v128_load8x8_s x a o
    | 0x02l -> let x, a, o = memop s in v128_load8x8_u x a o
    | 0x03l -> let x, a, o = memop s in v128_load16x4_s x a o
    | 0x04l -> let x, a, o = memop s in v128_load16x4_u x a o
    | 0x05l -> let x, a, o = memop s in v128_load32x2_s x a o
    | 0x06l -> let x, a, o = memop s in v128_load32x2_u x a o
    | 0x07l -> let x, a, o = memop s in v128_load8_splat x a o
    | 0x08l -> let x, a, o = memop s in v128_load16_splat x a o
    | 0x09l -> let x, a, o = memop s in v128_load32_splat x a o
    | 0x0al -> let x, a, o = memop s in v128_load64_splat x a o
    | 0x0bl -> let x, a, o = memop s in v128_store x a o
    | 0x0cl -> v128_const (at v128 s)
    | 0x0dl -> i8x16_shuffle (List.init 16 (fun _ -> byte s))
    | 0x0el -> i8x16_swizzle
    | 0x0fl -> i8x16_splat
    | 0x10l -> i16x8_splat
    | 0x11l -> i32x4_splat
    | 0x12l -> i64x2_splat
    | 0x13l -> f32x4_splat
    | 0x14l -> f64x2_splat
    | 0x15l -> let i = byte s in i8x16_extract_lane_s i
    | 0x16l -> let i = byte s in i8x16_extract_lane_u i
    | 0x17l -> let i = byte s in i8x16_replace_lane i
    | 0x18l -> let i = byte s in i16x8_extract_lane_s i
    | 0x19l -> let i = byte s in i16x8_extract_lane_u i
    | 0x1al -> let i = byte s in i16x8_replace_lane i
    | 0x1bl -> let i = byte s in i32x4_extract_lane i
    | 0x1cl -> let i = byte s in i32x4_replace_lane i
    | 0x1dl -> let i = byte s in i64x2_extract_lane i
    | 0x1el -> let i = byte s in i64x2_replace_lane i
    | 0x1fl -> let i = byte s in f32x4_extract_lane i
    | 0x20l -> let i = byte s in f32x4_replace_lane i
    | 0x21l -> let i = byte s in f64x2_extract_lane i
    | 0x22l -> let i = byte s in f64x2_replace_lane i
    | 0x23l -> i8x16_eq
    | 0x24l -> i8x16_ne
    | 0x25l -> i8x16_lt_s
    | 0x26l -> i8x16_lt_u
    | 0x27l -> i8x16_gt_s
    | 0x28l -> i8x16_gt_u
    | 0x29l -> i8x16_le_s
    | 0x2al -> i8x16_le_u
    | 0x2bl -> i8x16_ge_s
    | 0x2cl -> i8x16_ge_u
    | 0x2dl -> i16x8_eq
    | 0x2el -> i16x8_ne
    | 0x2fl -> i16x8_lt_s
    | 0x30l -> i16x8_lt_u
    | 0x31l -> i16x8_gt_s
    | 0x32l -> i16x8_gt_u
    | 0x33l -> i16x8_le_s
    | 0x34l -> i16x8_le_u
    | 0x35l -> i16x8_ge_s
    | 0x36l -> i16x8_ge_u
    | 0x37l -> i32x4_eq
    | 0x38l -> i32x4_ne
    | 0x39l -> i32x4_lt_s
    | 0x3al -> i32x4_lt_u
    | 0x3bl -> i32x4_gt_s
    | 0x3cl -> i32x4_gt_u
    | 0x3dl -> i32x4_le_s
    | 0x3el -> i32x4_le_u
    | 0x3fl -> i32x4_ge_s
    | 0x40l -> i32x4_ge_u
    | 0x41l -> f32x4_eq
    | 0x42l -> f32x4_ne
    | 0x43l -> f32x4_lt
    | 0x44l -> f32x4_gt
    | 0x45l -> f32x4_le
    | 0x46l -> f32x4_ge
    | 0x47l -> f64x2_eq
    | 0x48l -> f64x2_ne
    | 0x49l -> f64x2_lt
    | 0x4al -> f64x2_gt
    | 0x4bl -> f64x2_le
    | 0x4cl -> f64x2_ge
    | 0x4dl -> v128_not
    | 0x4el -> v128_and
    | 0x4fl -> v128_andnot
    | 0x50l -> v128_or
    | 0x51l -> v128_xor
    | 0x52l -> v128_bitselect
    | 0x53l -> v128_any_true
    | 0x54l ->
      let x, a, o = memop s in
      let lane = byte s in
      v128_load8_lane x a o lane
    | 0x55l ->
      let x, a, o = memop s in
      let lane = byte s in
      v128_load16_lane x a o lane
    | 0x56l ->
      let x, a, o = memop s in
      let lane = byte s in
      v128_load32_lane x a o lane
    | 0x57l ->
      let x, a, o = memop s in
      let lane = byte s in
      v128_load64_lane x a o lane
    | 0x58l ->
      let x, a, o = memop s in
      let lane = byte s in
      v128_store8_lane x a o lane
    | 0x59l ->
      let x, a, o = memop s in
      let lane = byte s in
      v128_store16_lane x a o lane
    | 0x5al ->
      let x, a, o = memop s in
      let lane = byte s in
      v128_store32_lane x a o lane
    | 0x5bl ->
      let x, a, o = memop s in
      let lane = byte s in
      v128_store64_lane x a o lane
    | 0x5cl -> let x, a, o = memop s in v128_load32_zero x a o
    | 0x5dl -> let x, a, o = memop s in v128_load64_zero x a o
    | 0x5el -> f32x4_demote_f64x2_zero
    | 0x5fl -> f64x2_promote_low_f32x4
    | 0x60l -> i8x16_abs
    | 0x61l -> i8x16_neg
    | 0x62l -> i8x16_popcnt
    | 0x63l -> i8x16_all_true
    | 0x64l -> i8x16_bitmask
    | 0x65l -> i8x16_narrow_i16x8_s
    | 0x66l -> i8x16_narrow_i16x8_u
    | 0x67l -> f32x4_ceil
    | 0x68l -> f32x4_floor
    | 0x69l -> f32x4_trunc
    | 0x6al -> f32x4_nearest
    | 0x6bl -> i8x16_shl
    | 0x6cl -> i8x16_shr_s
    | 0x6dl -> i8x16_shr_u
    | 0x6el -> i8x16_add
    | 0x6fl -> i8x16_add_sat_s
    | 0x70l -> i8x16_add_sat_u
    | 0x71l -> i8x16_sub
    | 0x72l -> i8x16_sub_sat_s
    | 0x73l -> i8x16_sub_sat_u
    | 0x74l -> f64x2_ceil
    | 0x75l -> f64x2_floor
    | 0x76l -> i8x16_min_s
    | 0x77l -> i8x16_min_u
    | 0x78l -> i8x16_max_s
    | 0x79l -> i8x16_max_u
    | 0x7al -> f64x2_trunc
    | 0x7bl -> i8x16_avgr_u
    | 0x7cl -> i16x8_extadd_pairwise_i8x16_s
    | 0x7dl -> i16x8_extadd_pairwise_i8x16_u
    | 0x7el -> i32x4_extadd_pairwise_i16x8_s
    | 0x7fl -> i32x4_extadd_pairwise_i16x8_u
    | 0x80l -> i16x8_abs
    | 0x81l -> i16x8_neg
    | 0x82l -> i16x8_q15mulr_sat_s
    | 0x83l -> i16x8_all_true
    | 0x84l -> i16x8_bitmask
    | 0x85l -> i16x8_narrow_i32x4_s
    | 0x86l -> i16x8_narrow_i32x4_u
    | 0x87l -> i16x8_extend_low_i8x16_s
    | 0x88l -> i16x8_extend_high_i8x16_s
    | 0x89l -> i16x8_extend_low_i8x16_u
    | 0x8al -> i16x8_extend_high_i8x16_u
    | 0x8bl -> i16x8_shl
    | 0x8cl -> i16x8_shr_s
    | 0x8dl -> i16x8_shr_u
    | 0x8el -> i16x8_add
    | 0x8fl -> i16x8_add_sat_s
    | 0x90l -> i16x8_add_sat_u
    | 0x91l -> i16x8_sub
    | 0x92l -> i16x8_sub_sat_s
    | 0x93l -> i16x8_sub_sat_u
    | 0x94l -> f64x2_nearest
    | 0x95l -> i16x8_mul
    | 0x96l -> i16x8_min_s
    | 0x97l -> i16x8_min_u
    | 0x98l -> i16x8_max_s
    | 0x99l -> i16x8_max_u
    | 0x9al as n -> illegal s pos (I32.to_int_u n)
    | 0x9bl -> i16x8_avgr_u
    | 0x9cl -> i16x8_extmul_low_i8x16_s
    | 0x9dl -> i16x8_extmul_high_i8x16_s
    | 0x9el -> i16x8_extmul_low_i8x16_u
    | 0x9fl -> i16x8_extmul_high_i8x16_u
    | 0xa0l -> i32x4_abs
    | 0xa1l -> i32x4_neg
    | 0xa2l as n -> illegal s pos (I32.to_int_u n)
    | 0xa3l -> i32x4_all_true
    | 0xa4l -> i32x4_bitmask
    | 0xa5l | 0xa6l as n -> illegal s pos (I32.to_int_u n)
    | 0xa7l -> i32x4_extend_low_i16x8_s
    | 0xa8l -> i32x4_extend_high_i16x8_s
    | 0xa9l -> i32x4_extend_low_i16x8_u
    | 0xaal -> i32x4_extend_high_i16x8_u
    | 0xabl -> i32x4_shl
    | 0xacl -> i32x4_shr_s
    | 0xadl -> i32x4_shr_u
    | 0xael -> i32x4_add
    | 0xafl | 0xb0l as n -> illegal s pos (I32.to_int_u n)
    | 0xb1l -> i32x4_sub
    | 0xb2l | 0xb3l | 0xb4l as n -> illegal s pos (I32.to_int_u n)
    | 0xb5l -> i32x4_mul
    | 0xb6l -> i32x4_min_s
    | 0xb7l -> i32x4_min_u
    | 0xb8l -> i32x4_max_s
    | 0xb9l -> i32x4_max_u
    | 0xbal -> i32x4_dot_i16x8_s
    | 0xbcl -> i32x4_extmul_low_i16x8_s
    | 0xbdl -> i32x4_extmul_high_i16x8_s
    | 0xbel -> i32x4_extmul_low_i16x8_u
    | 0xbfl -> i32x4_extmul_high_i16x8_u
    | 0xc0l -> i64x2_abs
    | 0xc1l -> i64x2_neg
    | 0xc2l as n -> illegal s pos (I32.to_int_u n)
    | 0xc3l -> i64x2_all_true
    | 0xc4l -> i64x2_bitmask
    | 0xc5l | 0xc6l as n -> illegal s pos (I32.to_int_u n)
    | 0xc7l -> i64x2_extend_low_i32x4_s
    | 0xc8l -> i64x2_extend_high_i32x4_s
    | 0xc9l -> i64x2_extend_low_i32x4_u
    | 0xcal -> i64x2_extend_high_i32x4_u
    | 0xcbl -> i64x2_shl
    | 0xccl -> i64x2_shr_s
    | 0xcdl -> i64x2_shr_u
    | 0xcel -> i64x2_add
    | 0xcfl | 0xd0l as n -> illegal s pos (I32.to_int_u n)
    | 0xd1l -> i64x2_sub
    | 0xd2l | 0xd3l | 0xd4l as n -> illegal s pos (I32.to_int_u n)
    | 0xd5l -> i64x2_mul
    | 0xd6l -> i64x2_eq
    | 0xd7l -> i64x2_ne
    | 0xd8l -> i64x2_lt_s
    | 0xd9l -> i64x2_gt_s
    | 0xdal -> i64x2_le_s
    | 0xdbl -> i64x2_ge_s
    | 0xdcl -> i64x2_extmul_low_i32x4_s
    | 0xddl -> i64x2_extmul_high_i32x4_s
    | 0xdel -> i64x2_extmul_low_i32x4_u
    | 0xdfl -> i64x2_extmul_high_i32x4_u
    | 0xe0l -> f32x4_abs
    | 0xe1l -> f32x4_neg
    | 0xe2l as n -> illegal s pos (I32.to_int_u n)
    | 0xe3l -> f32x4_sqrt
    | 0xe4l -> f32x4_add
    | 0xe5l -> f32x4_sub
    | 0xe6l -> f32x4_mul
    | 0xe7l -> f32x4_div
    | 0xe8l -> f32x4_min
    | 0xe9l -> f32x4_max
    | 0xeal -> f32x4_pmin
    | 0xebl -> f32x4_pmax
    | 0xecl -> f64x2_abs
    | 0xedl -> f64x2_neg
    | 0xefl -> f64x2_sqrt
    | 0xf0l -> f64x2_add
    | 0xf1l -> f64x2_sub
    | 0xf2l -> f64x2_mul
    | 0xf3l -> f64x2_div
    | 0xf4l -> f64x2_min
    | 0xf5l -> f64x2_max
    | 0xf6l -> f64x2_pmin
    | 0xf7l -> f64x2_pmax
    | 0xf8l -> i32x4_trunc_sat_f32x4_s
    | 0xf9l -> i32x4_trunc_sat_f32x4_u
    | 0xfal -> f32x4_convert_i32x4_s
    | 0xfbl -> f32x4_convert_i32x4_u
    | 0xfcl -> i32x4_trunc_sat_f64x2_s_zero
    | 0xfdl -> i32x4_trunc_sat_f64x2_u_zero
    | 0xfel -> f64x2_convert_low_i32x4_s
    | 0xffl -> f64x2_convert_low_i32x4_u
    | n -> illegal s pos (I32.to_int_u n)
    )

  | b -> illegal s pos b

and instr_block s = List.rev (instr_block' s [])
and instr_block' s es =
  match peek s with
  | None | Some (0x05 | 0x0b) -> es
  | _ ->
    let pos = pos s in
    let e' = instr s in
    instr_block' s ((e' @@ region s pos pos) :: es)

let const s =
  let c = at instr_block s in
  end_ s;
  c


(* Sections *)

let id s =
  let bo = peek s in
  Lib.Option.map
    (function
    | 0 -> `CustomSection
    | 1 -> `TypeSection
    | 2 -> `ImportSection
    | 3 -> `FuncSection
    | 4 -> `TableSection
    | 5 -> `MemorySection
    | 6 -> `GlobalSection
    | 7 -> `ExportSection
    | 8 -> `StartSection
    | 9 -> `ElemSection
    | 10 -> `CodeSection
    | 11 -> `DataSection
    | 12 -> `DataCountSection
    | _ -> error s (pos s) "malformed section id"
    ) bo

let section_with_size tag f default s =
  match id s with
  | Some tag' when tag' = tag -> skip 1 s; sized f s
  | _ -> default

let section tag f default s =
  section_with_size tag (fun _ -> f) default s


(* Type section *)

let type_ s = at rec_type s

let type_section s =
  section `TypeSection (vec type_) [] s


(* Import section *)

let import_desc s =
  match byte s with
  | 0x00 -> FuncImport (at var s)
  | 0x01 -> TableImport (table_type s)
  | 0x02 -> MemoryImport (memory_type s)
  | 0x03 -> GlobalImport (global_type s)
  | _ -> error s (pos s - 1) "malformed import kind"

let import s =
  let module_name = name s in
  let item_name = name s in
  let idesc = at import_desc s in
  {module_name; item_name; idesc}

let import_section s =
  section `ImportSection (vec (at import)) [] s


(* Function section *)

let func_section s =
  section `FuncSection (vec (at var)) [] s


(* Table section *)

let table s =
  either [
    (fun s ->
      expect 0x40 s "";
      zero s;
      let ttype = table_type s in
      let tinit = const s in
      {ttype; tinit}
    );
    (fun s ->
      let at = region s (pos s) (pos s) in
      let TableT (_, (_, ht)) as ttype = table_type s in
      {ttype; tinit = [RefNull ht @@ at] @@ at}
    );
  ] s

let table_section s =
  section `TableSection (vec (at table)) [] s


(* Memory section *)

let memory s =
  let mtype = memory_type s in
  {mtype}

let memory_section s =
  section `MemorySection (vec (at memory)) [] s


(* Global section *)

let global s =
  let gtype = global_type s in
  let ginit = const s in
  {gtype; ginit}

let global_section s =
  section `GlobalSection (vec (at global)) [] s


(* Export section *)

let export_desc s =
  match byte s with
  | 0x00 -> FuncExport (at var s)
  | 0x01 -> TableExport (at var s)
  | 0x02 -> MemoryExport (at var s)
  | 0x03 -> GlobalExport (at var s)
  | _ -> error s (pos s - 1) "malformed export kind"

let export s =
  let name = name s in
  let edesc = at export_desc s in
  {name; edesc}

let export_section s =
  section `ExportSection (vec (at export)) [] s


(* Start section *)

let start s =
  let sfunc = at var s in
  {sfunc}

let start_section s =
  section `StartSection (opt (at start) true) None s


(* Code section *)

let code _ s =
  let locals = locals s in
  let body = instr_block s in
  end_ s;
  {locals; body; ftype = -1l @@ no_region}

let code_section s =
  section `CodeSection (vec (at (sized code))) [] s


(* Element section *)

let passive s =
  Passive

let active s =
  let index = at var s in
  let offset = const s in
  Active {index; offset}

let active_zero s =
  let index = 0l @@ no_region in
  let offset = const s in
  Active {index; offset}

let declarative s =
  Declarative

let elem_index s =
  let x = at var s in
  [ref_func x @@ x.at]

let elem_kind s =
  match byte s with
  | 0x00 -> (NoNull, FuncHT)
  | _ -> error s (pos s - 1) "malformed element kind"

let elem s =
  match u32 s with
  | 0x00l ->
    let emode = at active_zero s in
    let einit = vec (at elem_index) s in
    {etype = (NoNull, FuncHT); einit; emode}
  | 0x01l ->
    let emode = at passive s in
    let etype = elem_kind s in
    let einit = vec (at elem_index) s in
    {etype; einit; emode}
  | 0x02l ->
    let emode = at active s in
    let etype = elem_kind s in
    let einit = vec (at elem_index) s in
    {etype; einit; emode}
  | 0x03l ->
    let emode = at declarative s in
    let etype = elem_kind s in
    let einit = vec (at elem_index) s in
    {etype; einit; emode}
  | 0x04l ->
    let emode = at active_zero s in
    let einit = vec const s in
    {etype = (Null, FuncHT); einit; emode}
  | 0x05l ->
    let emode = at passive s in
    let etype = ref_type s in
    let einit = vec const s in
    {etype; einit; emode}
  | 0x06l ->
    let emode = at active s in
    let etype = ref_type s in
    let einit = vec const s in
    {etype; einit; emode}
  | 0x07l ->
    let emode = at declarative s in
    let etype = ref_type s in
    let einit = vec const s in
    {etype; einit; emode}
  | _ -> error s (pos s - 1) "malformed elements segment kind"

let elem_section s =
  section `ElemSection (vec (at elem)) [] s


(* Data section *)

let data s =
  match u32 s with
  | 0x00l ->
    let dmode = at active_zero s in
    let dinit = string s in
    {dinit; dmode}
  | 0x01l ->
    let dmode = at passive s in
    let dinit = string s in
    {dinit; dmode}
  | 0x02l ->
    let dmode = at active s in
    let dinit = string s in
    {dinit; dmode}
  | _ -> error s (pos s - 1) "malformed data segment kind"

let data_section s =
  section `DataSection (vec (at data)) [] s


(* DataCount section *)

let data_count s =
  Some (u32 s)

let data_count_section s =
  section `DataCountSection data_count None s


(* Custom section *)

let custom size s =
  let start = pos s in
  let id = name s in
  let bs = get_string (size - (pos s - start)) s in
  Some (id, bs)

let custom_section s =
  section_with_size `CustomSection custom None s

let non_custom_section s =
  match id s with
  | None | Some `CustomSection -> None
  | _ -> skip 1 s; sized skip s; Some ()


(* Modules *)

let rec iterate f s = if f s <> None then iterate f s

let magic = 0x6d736100l

let module_ s =
  let header = word32 s in
  require (header = magic) s 0 "magic header not detected";
  let version = word32 s in
  require (version = Encode.version) s 4 "unknown binary version";
  iterate custom_section s;
  let types = type_section s in
  iterate custom_section s;
  let imports = import_section s in
  iterate custom_section s;
  let func_types = func_section s in
  iterate custom_section s;
  let tables = table_section s in
  iterate custom_section s;
  let memories = memory_section s in
  iterate custom_section s;
  let globals = global_section s in
  iterate custom_section s;
  let exports = export_section s in
  iterate custom_section s;
  let start = start_section s in
  iterate custom_section s;
  let elems = elem_section s in
  iterate custom_section s;
  let data_count = data_count_section s in
  iterate custom_section s;
  let func_bodies = code_section s in
  iterate custom_section s;
  let datas = data_section s in
  iterate custom_section s;
  require (pos s = len s) s (len s) "unexpected content after last section";
  require (List.length func_types = List.length func_bodies)
    s (len s) "function and code section have inconsistent lengths";
  require (data_count = None || data_count = Some (Lib.List32.length datas))
    s (len s) "data count and data section have inconsistent lengths";
  require (data_count <> None ||
    List.for_all Free.(fun f -> (func f).datas = Set.empty) func_bodies)
    s (len s) "data count section required";
  let funcs =
    List.map2 (fun t f -> {f.it with ftype = t} @@ f.at) func_types func_bodies
  in {types; tables; memories; globals; funcs; imports; exports; elems; datas; start}


let decode name bs = at module_ (stream name bs)

let all_custom tag s =
  let header = word32 s in
  require (header = magic) s 0 "magic header not detected";
  let version = word32 s in
  require (version = Encode.version) s 4 "unknown binary version";
  let rec collect () =
    iterate non_custom_section s;
    match custom_section s with
    | None -> []
    | Some (n, s) when n = tag -> s :: collect ()
    | Some _ -> collect ()
  in collect ()

let decode_custom tag name bs = all_custom tag (stream name bs)<|MERGE_RESOLUTION|>--- conflicted
+++ resolved
@@ -304,17 +304,13 @@
 let zero s = expect 0x00 s "zero byte expected"
 
 let memop s =
-<<<<<<< HEAD
   let pos = pos s in
   let flags = u32 s in
   require (I32.lt_u flags 0x80l) s pos "malformed memop flags";
   let has_var = Int32.logand flags 0x40l <> 0l in
   let x = if has_var then at var s else Source.(0l @@ no_region) in
   let align = Int32.(to_int (logand flags 0x3fl)) in
-=======
-  let align = u32 s in
-  require (I32.lt_u align 32l) s (pos s - 1) "malformed memop flags";
->>>>>>> 22854975
+  require (align < 32) s pos "malformed memop alignment";
   let offset = u32 s in
   x, align, offset
 
