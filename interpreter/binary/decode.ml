--- conflicted
+++ resolved
@@ -192,16 +192,11 @@
 let end_ s = expect 0x0b s "END opcode expected"
 
 let memop s =
-<<<<<<< HEAD
   let pos = pos s in
   let flags = vu32 s in
   let has_var = Int32.logand flags 0x40l <> 0l in
   let align = Int32.(to_int (logand flags 0x3fl)) in
-  require (I32.lt_u flags 0x80l) s pos "invalid memop flags";
-=======
-  let align = vu32 s in
-  require (I32.le_u align 32l) s (pos s - 1) "malformed memop flags";
->>>>>>> 068147e1
+  require (I32.lt_u flags 0x80l) s pos "malformed memop flags";
   let offset = vu32 s in
   let x = if has_var then at var s else Source.(0l @@ no_region) in 
   x, align, offset
