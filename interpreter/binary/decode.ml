--- conflicted
+++ resolved
@@ -146,12 +146,9 @@
 
 open Types
 
-<<<<<<< HEAD
 let zero s = expect 0x00 s "zero byte expected"
 let var s = u32 s
 
-=======
->>>>>>> f4a77ff1
 let mutability s =
   match byte s with
   | 0 -> Cons
@@ -183,11 +180,8 @@
     (fun s -> VarHT (var_type s33 s));
     (fun s ->
       match s7 s with
-<<<<<<< HEAD
       | -0x0b -> NoContHT
       | -0x0c -> NoExnHT
-=======
->>>>>>> f4a77ff1
       | -0x0d -> NoFuncHT
       | -0x0e -> NoExternHT
       | -0x0f -> NoneHT
@@ -198,11 +192,8 @@
       | -0x14 -> I31HT
       | -0x15 -> StructHT
       | -0x16 -> ArrayHT
-<<<<<<< HEAD
       | -0x17 -> ExnHT
       | -0x18 -> ContHT
-=======
->>>>>>> f4a77ff1
       | _ -> error s pos "malformed heap type"
     )
   ] s
@@ -210,11 +201,8 @@
 let ref_type s =
   let pos = pos s in
   match s7 s with
-<<<<<<< HEAD
   | -0x0b -> (Null, NoContHT)
   | -0x0c -> (Null, NoExnHT)
-=======
->>>>>>> f4a77ff1
   | -0x0d -> (Null, NoFuncHT)
   | -0x0e -> (Null, NoExternHT)
   | -0x0f -> (Null, NoneHT)
@@ -225,11 +213,8 @@
   | -0x14 -> (Null, I31HT)
   | -0x15 -> (Null, StructHT)
   | -0x16 -> (Null, ArrayHT)
-<<<<<<< HEAD
   | -0x17 -> (Null, ExnHT)
   | -0x18 -> (Null, ContHT)
-=======
->>>>>>> f4a77ff1
   | -0x1c -> (NoNull, heap_type s)
   | -0x1d -> (Null, heap_type s)
   | _ -> error s pos "malformed reference type"
@@ -272,21 +257,15 @@
   let ts2 = result_type s in
   FuncT (ts1, ts2)
 
-<<<<<<< HEAD
 let cont_type s =
   ContT (heap_type s)
 
-=======
->>>>>>> f4a77ff1
 let str_type s =
   match s7 s with
   | -0x20 -> DefFuncT (func_type s)
   | -0x21 -> DefStructT (struct_type s)
   | -0x22 -> DefArrayT (array_type s)
-<<<<<<< HEAD
   | -0x23 -> DefContT (cont_type s) (* TODO(dhil): See comment in encode.ml *)
-=======
->>>>>>> f4a77ff1
   | _ -> error s (pos s - 1) "malformed definition type"
 
 let sub_type s =
@@ -321,14 +300,11 @@
 let memory_type s =
   let lim = limits u32 s in
   MemoryT lim
-<<<<<<< HEAD
 
 let tag_type s =
   zero s;
   let et = heap_type s in
   TagT et
-=======
->>>>>>> f4a77ff1
 
 let global_type s =
   let t = val_type s in
@@ -351,10 +327,7 @@
   let has_var = Int32.logand flags 0x40l <> 0l in
   let x = if has_var then at var s else Source.(0l @@ no_region) in
   let align = Int32.(to_int (logand flags 0x3fl)) in
-<<<<<<< HEAD
-=======
   require (align < 32) s pos "malformed memop alignment";
->>>>>>> f4a77ff1
   let offset = u32 s in
   x, align, offset
 
@@ -365,14 +338,11 @@
     (fun s -> ValBlockType (Some (val_type s)));
   ] s
 
-<<<<<<< HEAD
 let var_pair s =
   let x = at var s in
   let y = at var s in
   x, y
 
-=======
->>>>>>> f4a77ff1
 let local s =
   let n = u32 s in
   let t = at val_type s in
@@ -445,23 +415,16 @@
   | 0x14 -> call_ref (at var s)
   | 0x15 -> return_call_ref (at var s)
 
-<<<<<<< HEAD
   | (0x16 | 0x17) as b -> illegal s pos b
 
   | 0x18 -> error s pos "misplaced DELEGATE opcode"
   | 0x19 -> error s pos "misplaced CATCH_ALL opcode"
-=======
-  | 0x16 | 0x17 | 0x18 | 0x19 as b -> illegal s pos b
->>>>>>> f4a77ff1
 
   | 0x1a -> drop
   | 0x1b -> select None
   | 0x1c -> select (Some (vec val_type s))
-<<<<<<< HEAD
 
   | 0x1d | 0x1e as b -> illegal s pos b
-=======
->>>>>>> f4a77ff1
 
   | 0x1f ->
     let bt = block_type s in
@@ -663,7 +626,6 @@
   | 0xd5 -> br_on_null (at var s)
   | 0xd6 -> br_on_non_null (at var s)
 
-<<<<<<< HEAD
   | 0xe0 -> cont_new (at var s)
   | 0xe1 ->
     let x = at var s in
@@ -685,8 +647,6 @@
     end_ s;
     barrier bt es'
 
-=======
->>>>>>> f4a77ff1
   | 0xfb as b ->
     (match u32 s with
     | 0x00l -> struct_new (at var s)
