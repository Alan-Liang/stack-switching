--- conflicted
+++ resolved
@@ -176,50 +176,6 @@
 
 let heap_type s =
   let pos = pos s in
-<<<<<<< HEAD
-  match peek s with
-  | Some i when i land 0xc0 = 0x40 ->
-    (match vs7 s with
-    | -0x10 -> FuncHeapType
-    | -0x11 -> ExternHeapType
-    | _ -> error s pos "malformed heap type"
-    )
-  | _ ->
-    match vs33 s with
-    | i when i >= 0l -> DefHeapType (SynVar i)
-    | _ -> error s pos "malformed heap type"
-
-let ref_type s =
-  let pos = pos s in
-  match vs7 s with
-  | -0x10 -> (Nullable, FuncHeapType)
-  | -0x11 -> (Nullable, ExternHeapType)
-  | -0x14 -> (Nullable, heap_type s)
-  | -0x15 -> (NonNullable, heap_type s)
-  | _ -> error s pos "malformed reference type"
-
-let value_type s =
-  either [
-    (fun s -> NumType (num_type s));
-    (fun s -> VecType (vec_type s));
-    (fun s -> RefType (ref_type s));
-  ] s
-
-let result_type s = vec value_type s
-
-let func_type s =
-  let ins = result_type s in
-  let out = result_type s in
-  FuncType (ins, out)
-
-let def_type s =
-  match vs7 s with
-  | -0x20 -> FuncDefType (func_type s)
-  | _ -> error s (pos s - 1) "malformed definition type"
-
-
-let limits vu s =
-=======
   either [
     (fun s -> VarHT (var_type s33 s));
     (fun s ->
@@ -323,7 +279,6 @@
 
 
 let limits uN s =
->>>>>>> 30aebd0f
   let has_max = bool s in
   let min = uN s in
   let max = opt uN has_max s in
@@ -366,17 +321,6 @@
   x, align, offset
 
 let block_type s =
-<<<<<<< HEAD
-  match peek s with
-  | Some 0x40 -> skip 1 s; ValBlockType None
-  | Some b when b land 0xc0 = 0x40 -> ValBlockType (Some (value_type s))
-  | _ -> VarBlockType (SynVar (vs33 s))
-
-let local s =
-  let n = vu32 s in
-  let t = at value_type s in
-  n, t
-=======
   either [
     (fun s -> VarBlockType (at (fun s -> as_stat_var (var_type s33 s)) s));
     (fun s -> expect 0x40 s ""; ValBlockType None);
@@ -387,7 +331,6 @@
   let n = u32 s in
   let t = at val_type s in
   n, {ltype = t.it} @@ t.at
->>>>>>> 30aebd0f
 
 let locals s =
   let pos = pos s in
@@ -396,10 +339,7 @@
   require (I64.lt_u (List.fold_left I64.add 0L ns) 0x1_0000_0000L)
     s pos "too many locals";
   List.flatten (List.map (Lib.Fun.uncurry Lib.List32.make) nts)
-<<<<<<< HEAD
-=======
-
->>>>>>> 30aebd0f
+
 
 let rec instr s =
   let pos = pos s in
@@ -455,25 +395,11 @@
     let y = at var s in
     let x = at var s in
     return_call_indirect x y
-  | 0x14 -> call_ref
-  | 0x15 -> return_call_ref
-  | 0x16 -> func_bind (at var s)
-
-<<<<<<< HEAD
-  | 0x17 ->
-    let bt = block_type s in
-    let locs = locals s in
-    let es = instr_block s in
-    end_ s;
-    let_ bt locs es
-
-  | 0x18 | 0x19 as b -> illegal s pos b
-=======
+
   | 0x14 -> call_ref (at var s)
   | 0x15 -> return_call_ref (at var s)
 
   | 0x16 | 0x17 | 0x18 | 0x19 as b -> illegal s pos b
->>>>>>> 30aebd0f
 
   | 0x1a -> drop
   | 0x1b -> select None
@@ -676,12 +602,6 @@
   | 0xd0 -> ref_null (heap_type s)
   | 0xd1 -> ref_is_null
   | 0xd2 -> ref_func (at var s)
-<<<<<<< HEAD
-  | 0xd3 -> ref_as_non_null
-  | 0xd4 -> br_on_null (at var s)
-  | 0xd5 as b -> illegal s pos b
-  | 0xd6 -> br_on_non_null (at var s)
-=======
   | 0xd3 -> ref_eq
   | 0xd4 -> ref_as_non_null
   | 0xd5 -> br_on_null (at var s)
@@ -732,7 +652,6 @@
 
     | n -> illegal2 s pos b n
     )
->>>>>>> 30aebd0f
 
   | 0xfc as b ->
     (match u32 s with
@@ -1112,11 +1031,7 @@
 
 (* Type section *)
 
-<<<<<<< HEAD
-let type_ s = at def_type s
-=======
 let type_ s = at rec_type s
->>>>>>> 30aebd0f
 
 let type_section s =
   section `TypeSection (vec type_) [] s
@@ -1265,13 +1180,8 @@
   [ref_func x @@ x.at]
 
 let elem_kind s =
-<<<<<<< HEAD
-  match u8 s with
-  | 0x00 -> (NonNullable, FuncHeapType)
-=======
   match byte s with
   | 0x00 -> (NoNull, FuncHT)
->>>>>>> 30aebd0f
   | _ -> error s (pos s - 1) "malformed element kind"
 
 let elem s =
@@ -1279,11 +1189,7 @@
   | 0x00l ->
     let emode = at active_zero s in
     let einit = vec (at elem_index) s in
-<<<<<<< HEAD
-    {etype = (NonNullable, FuncHeapType); einit; emode}
-=======
     {etype = (NoNull, FuncHT); einit; emode}
->>>>>>> 30aebd0f
   | 0x01l ->
     let emode = at passive s in
     let etype = elem_kind s in
@@ -1302,11 +1208,7 @@
   | 0x04l ->
     let emode = at active_zero s in
     let einit = vec const s in
-<<<<<<< HEAD
-    {etype = (NonNullable, FuncHeapType); einit; emode}
-=======
     {etype = (NoNull, FuncHT); einit; emode}
->>>>>>> 30aebd0f
   | 0x05l ->
     let emode = at passive s in
     let etype = ref_type s in
