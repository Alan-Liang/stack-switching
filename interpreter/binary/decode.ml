--- conflicted
+++ resolved
@@ -146,14 +146,14 @@
 
 let mutability s =
   match byte s with
-  | 0 -> Immutable
-  | 1 -> Mutable
+  | 0 -> Cons
+  | 1 -> Var
   | _ -> error s (pos s - 1) "malformed mutability"
 
 let var_type var s =
   let pos = pos s in
   match var s with
-  | i when i >= 0l -> SynVar i
+  | i when i >= 0l -> StatX i
   | _ -> error s pos "malformed type index"
 
 let num_type s =
@@ -172,27 +172,19 @@
 let heap_type s =
   let pos = pos s in
   either [
-<<<<<<< HEAD
-    (fun s -> DefHeapType (var_type s33 s));
-    (fun s ->
-      match s7 s with
-      | -0x10 -> FuncHeapType
-      | -0x11 -> ExternHeapType
-      | -0x12 -> AnyHeapType
-      | -0x13 -> EqHeapType
-      | -0x16 -> I31HeapType
-      | -0x17 -> NoFuncHeapType
-      | -0x18 -> NoExternHeapType
-      | -0x19 -> DataHeapType
-      | -0x1a -> ArrayHeapType
-      | -0x1b -> NoneHeapType
-=======
-    (fun s -> DefHT (Stat (var_type s)));
+    (fun s -> DefHT (var_type s33 s));
     (fun s ->
       match s7 s with
       | -0x10 -> FuncHT
       | -0x11 -> ExternHT
->>>>>>> 571c299a
+      | -0x12 -> AnyHT
+      | -0x13 -> EqHT
+      | -0x16 -> I31HT
+      | -0x17 -> NoFuncHT
+      | -0x18 -> NoExternHT
+      | -0x19 -> AggrHT
+      | -0x1a -> ArrayHT
+      | -0x1b -> NoneHT
       | _ -> error s pos "malformed heap type"
     )
   ] s
@@ -200,25 +192,18 @@
 let ref_type s =
   let pos = pos s in
   match s7 s with
-<<<<<<< HEAD
-  | -0x10 -> (Nullable, FuncHeapType)
-  | -0x11 -> (Nullable, ExternHeapType)
-  | -0x12 -> (Nullable, AnyHeapType)
-  | -0x13 -> (Nullable, EqHeapType)
-  | -0x14 -> (Nullable, heap_type s)
-  | -0x15 -> (NonNullable, heap_type s)
-  | -0x16 -> (Nullable, I31HeapType)
-  | -0x17 -> (Nullable, NoFuncHeapType)
-  | -0x18 -> (Nullable, NoExternHeapType)
-  | -0x19 -> (Nullable, DataHeapType)
-  | -0x1a -> (Nullable, ArrayHeapType)
-  | -0x1b -> (Nullable, NoneHeapType)
-=======
   | -0x10 -> (Null, FuncHT)
   | -0x11 -> (Null, ExternHT)
+  | -0x12 -> (Null, AnyHT)
+  | -0x13 -> (Null, EqHT)
   | -0x14 -> (Null, heap_type s)
   | -0x15 -> (NoNull, heap_type s)
->>>>>>> 571c299a
+  | -0x16 -> (Null, I31HT)
+  | -0x17 -> (Null, NoFuncHT)
+  | -0x18 -> (Null, NoExternHT)
+  | -0x19 -> (Null, AggrHT)
+  | -0x1a -> (Null, ArrayHT)
+  | -0x1b -> (Null, NoneHT)
   | _ -> error s pos "malformed reference type"
 
 let val_type s =
@@ -230,29 +215,29 @@
 
 let result_type s = vec val_type s
 
-let packed_type s =
+let pack_type s =
   let pos = pos s in
   match s7 s with
-  | -0x06 -> Pack8
-  | -0x07 -> Pack16
+  | -0x06 -> Pack.Pack8
+  | -0x07 -> Pack.Pack16
   | _ -> error s pos "malformed storage type"
 
 let storage_type s =
   either [
-    (fun s -> ValueStorageType (value_type s));
-    (fun s -> PackedStorageType (packed_type s));
+    (fun s -> ValStorageT (val_type s));
+    (fun s -> PackStorageT (pack_type s));
   ] s
 
 let field_type s =
   let t = storage_type s in
   let mut = mutability s in
-  FieldType (t, mut)
+  FieldT (mut, t)
 
 let struct_type s =
-  StructType (vec field_type s)
+  StructT (vec field_type s)
 
 let array_type s =
-  ArrayType (field_type s)
+  ArrayT (field_type s)
 
 let func_type s =
   let ts1 = result_type s in
@@ -261,13 +246,9 @@
 
 let str_type s =
   match s7 s with
-<<<<<<< HEAD
-  | -0x20 -> FuncDefType (func_type s)
-  | -0x21 -> StructDefType (struct_type s)
-  | -0x22 -> ArrayDefType (array_type s)
-=======
   | -0x20 -> DefFuncT (func_type s)
->>>>>>> 571c299a
+  | -0x21 -> DefStructT (struct_type s)
+  | -0x22 -> DefArrayT (array_type s)
   | _ -> error s (pos s - 1) "malformed definition type"
 
 let sub_type s =
@@ -275,13 +256,13 @@
   | Some i when i = -0x30 land 0x7f ->
     skip 1 s;
     let xs = vec (var_type u32) s in
-    SubType (xs, str_type s)
-  | _ -> SubType ([], str_type s)
+    SubT (xs, str_type s)
+  | _ -> SubT ([], str_type s)
 
 let def_type s =
   match peek s with
-  | Some i when i = -0x31 land 0x7f -> skip 1 s; RecDefType (vec sub_type s)
-  | _ -> RecDefType [sub_type s]
+  | Some i when i = -0x31 land 0x7f -> skip 1 s; RecT (vec sub_type s)
+  | _ -> RecT [sub_type s]
 
 
 let limits uN s =
@@ -299,15 +280,6 @@
   let lim = limits u32 s in
   MemoryT lim
 
-<<<<<<< HEAD
-=======
-let mutability s =
-  match byte s with
-  | 0 -> Cons
-  | 1 -> Var
-  | _ -> error s (pos s - 1) "malformed mutability"
-
->>>>>>> 571c299a
 let global_type s =
   let t = val_type s in
   let mut = mutability s in
@@ -333,11 +305,7 @@
 
 let block_type s =
   either [
-<<<<<<< HEAD
-    (fun s -> VarBlockType (var_type s33 s));
-=======
-    (fun s -> VarBlockType (at var_type s));
->>>>>>> 571c299a
+    (fun s -> VarBlockType (at (fun s -> as_stat_var (var_type s33 s)) s));
     (fun s -> expect 0x40 s ""; ValBlockType None);
     (fun s -> ValBlockType (Some (val_type s)));
   ] s
