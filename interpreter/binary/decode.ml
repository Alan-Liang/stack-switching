--- conflicted
+++ resolved
@@ -179,16 +179,15 @@
   let out = stack_type s in
   FuncType (ins, out)
 
+let cont_type s =
+  ContType (var_type s)
+
 let def_type s =
   match vs7 s with
   | -0x20 -> FuncDefType (func_type s)
-  | _ -> error s (pos s - 1) "malformed definition type"
-
-
-let cont_type s =
-  match vs7 s with
-  | -0x21 -> ContType (var_type s)
-  | _ -> error s (pos s - 1) "malformed continuation type"
+  | -0x21 -> ContDefType (cont_type s)
+  | _ -> error s (pos s) "malformed type definition"
+
 
 let limits vu s =
   let has_max = bool s in
@@ -227,16 +226,6 @@
   let mut = mutability s in
   GlobalType (t, mut)
 
-<<<<<<< HEAD
-let def_type s =
-  match peek s with
-  | Some 0x60 -> FuncDefType (func_type s)
-  | Some 0x5f -> ContDefType (cont_type s)
-  | None -> ignore (vs7 s); assert false  (* force error *)
-  | _ -> error s (pos s) "malformed type definition"
-
-=======
->>>>>>> e4dd6595
 
 (* Decode instructions *)
 
