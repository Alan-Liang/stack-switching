(* Binary format version *)

let version = 1l


(* Errors *)

module Code = Error.Make ()
exception Code = Code.Error

let error = Code.error


(* Encoding stream *)

type stream =
{
  buf : Buffer.t;
  patches : (int * char) list ref
}

let stream () = {buf = Buffer.create 8192; patches = ref []}
let pos s = Buffer.length s.buf
let put s b = Buffer.add_char s.buf b
let put_string s bs = Buffer.add_string s.buf bs
let patch s pos b = s.patches := (pos, b) :: !(s.patches)

let to_string s =
  let bs = Buffer.to_bytes s.buf in
  List.iter (fun (pos, b) -> Bytes.set bs pos b) !(s.patches);
  Bytes.to_string bs


(* Encoding *)

module E (S : sig val stream : stream end) =
struct
  let s = S.stream


  (* Generic values *)

  let bit i b = (if b then 1 else 0) lsl i

  let byte i = put s (Char.chr (i land 0xff))
  let word16 i = byte (i land 0xff); byte (i lsr 8)
  let word32 i =
    Int32.(word16 (to_int (logand i 0xffffl));
           word16 (to_int (shift_right i 16)))
  let word64 i =
    Int64.(word32 (to_int32 (logand i 0xffffffffL));
           word32 (to_int32 (shift_right i 32)))

  let rec u64 i =
    let b = Int64.(to_int (logand i 0x7fL)) in
    if 0L <= i && i < 128L then byte b
    else (byte (b lor 0x80); u64 (Int64.shift_right_logical i 7))

  let rec s64 i =
    let b = Int64.(to_int (logand i 0x7fL)) in
    if -64L <= i && i < 64L then byte b
    else (byte (b lor 0x80); s64 (Int64.shift_right i 7))

  let u1 i = u64 Int64.(logand (of_int i) 1L)
  let u32 i = u64 Int64.(logand (of_int32 i) 0xffffffffL)
  let s7 i = s64 (Int64.of_int i)
  let s32 i = s64 (Int64.of_int32 i)
  let s33 i = s64 (I64_convert.extend_i32_s i)
  let f32 x = word32 (F32.to_bits x)
  let f64 x = word64 (F64.to_bits x)
  let v128 v = String.iter (put s) (V128.to_bits v)

  let len i =
    if Int32.to_int (Int32.of_int i) <> i then
      Code.error Source.no_region "length out of bounds";
    u32 (Int32.of_int i)

  let bool b = u1 (if b then 1 else 0)
  let string bs = len (String.length bs); put_string s bs
  let name n = string (Utf8.encode n)
  let list f xs = List.iter f xs
  let opt f xo = Lib.Option.app f xo
  let vec f xs = len (List.length xs); list f xs

  let gap32 () = let p = pos s in word32 0l; byte 0; p
  let patch_gap32 p n =
    assert (n <= 0x0fff_ffff); (* Strings cannot excess 2G anyway *)
    let lsb i = Char.chr (i land 0xff) in
    patch s p (lsb (n lor 0x80));
    patch s (p + 1) (lsb ((n lsr 7) lor 0x80));
    patch s (p + 2) (lsb ((n lsr 14) lor 0x80));
    patch s (p + 3) (lsb ((n lsr 21) lor 0x80));
    patch s (p + 4) (lsb (n lsr 28))


  (* Types *)

  open Types

  let mutability = function
    | Cons -> byte 0
    | Var -> byte 1

  let var_type var = function
    | StatX x -> var x
    | RecX _ -> assert false

  let num_type = function
    | I32T -> s7 (-0x01)
    | I64T -> s7 (-0x02)
    | F32T -> s7 (-0x03)
    | F64T -> s7 (-0x04)

  let vec_type = function
    | V128T -> s7 (-0x05)

  let heap_type = function
    | AnyHT -> s7 (-0x12)
    | EqHT -> s7 (-0x13)
    | I31HT -> s7 (-0x14)
    | StructHT -> s7 (-0x15)
    | ArrayHT -> s7 (-0x16)
    | NoneHT -> s7 (-0x0f)
    | FuncHT -> s7 (-0x10)
    | NoFuncHT -> s7 (-0x0d)
    | ExternHT -> s7 (-0x11)
    | NoExternHT -> s7 (-0x0e)
    | VarHT x -> var_type s33 x
    | DefHT _ | BotHT -> assert false

  let var_heap_type = function
    | VarHT x -> var_type u32 x
    | _ -> assert false

  let ref_type = function
    | (Null, AnyHT) -> s7 (-0x12)
    | (Null, EqHT) -> s7 (-0x13)
    | (Null, I31HT) -> s7 (-0x14)
    | (Null, StructHT) -> s7 (-0x15)
    | (Null, ArrayHT) -> s7 (-0x16)
    | (Null, NoneHT) -> s7 (-0x0f)
    | (Null, FuncHT) -> s7 (-0x10)
    | (Null, NoFuncHT) -> s7 (-0x0d)
    | (Null, ExternHT) -> s7 (-0x11)
    | (Null, NoExternHT) -> s7 (-0x0e)
    | (Null, t) -> s7 (-0x1d); heap_type t
    | (NoNull, t) -> s7 (-0x1c); heap_type t

  let val_type = function
    | NumT t -> num_type t
    | VecT t -> vec_type t
    | RefT t -> ref_type t
    | BotT -> assert false

  let pack_type = function
    | Pack.Pack8 -> s7 (-0x08)
    | Pack.Pack16 -> s7 (-0x09)
    | Pack.Pack32 | Pack.Pack64 -> assert false

  let storage_type = function
    | ValStorageT t -> val_type t
    | PackStorageT t -> pack_type t

  let field_type = function
    | FieldT (mut, t) -> storage_type t; mutability mut

  let struct_type = function
    | StructT fts -> vec field_type fts

  let array_type = function
    | ArrayT ft -> field_type ft

  let func_type = function
    | FuncT (ts1, ts2) -> vec val_type ts1; vec val_type ts2

<<<<<<< HEAD
  let cont_type = function
    | ContT ht -> heap_type ht

  let def_type = function
=======
  let str_type = function
    | DefStructT st -> s7 (-0x21); struct_type st
    | DefArrayT at -> s7 (-0x22); array_type at
>>>>>>> dd08eeb3
    | DefFuncT ft -> s7 (-0x20); func_type ft
    | DefContT ct -> s7 (-0x23); cont_type ct
    (* TODO(dhil): This might need to change again in the future as a
       different proposal might claim this opcode! GC proposal claimed
       the previous opcode we were using. *)

  let sub_type = function
    | SubT (Final, [], st) -> str_type st
    | SubT (Final, hts, st) -> s7 (-0x31); vec var_heap_type hts; str_type st
    | SubT (NoFinal, hts, st) -> s7 (-0x30); vec var_heap_type hts; str_type st

  let rec_type = function
    | RecT [st] -> sub_type st
    | RecT sts -> s7 (-0x32); vec sub_type sts

  let limits uN {min; max} =
    bool (max <> None); uN min; opt uN max

  let table_type = function
    | TableT (lim, t) -> ref_type t; limits u32 lim

  let memory_type = function
    | MemoryT lim -> limits u32 lim

  let global_type = function
    | GlobalT (mut, t) -> val_type t; mutability mut

  let tag_type = function
    | TagT ht -> byte 0x00; heap_type ht

  (* Instructions *)

  open Source
  open Ast
  open Value
  open V128
  open Pack

  let op n = byte n
  let vecop n = op 0xfd; u32 n
  let end_ () = op 0x0b

  let memop {align; offset; _} = u32 (Int32.of_int align); u32 offset

  let var x = u32 x.it
  let var_pair (x, y) = var x; var y

  let block_type = function
    | VarBlockType x -> var_type s33 (StatX x.it)
    | ValBlockType None -> s33 (-0x40l)
    | ValBlockType (Some t) -> val_type t

  let local (n, loc) = len n; val_type loc.it.ltype

  let locals locs =
    let combine loc = function
      | (n, loc') :: nlocs' when loc.it.ltype = loc'.it.ltype ->
        (n + 1, loc') :: nlocs'
      | nlocs -> (1, loc) :: nlocs
    in vec local (List.fold_right combine locs [])

  let rec instr e =
    match e.it with
    | Unreachable -> op 0x00
    | Nop -> op 0x01

    | Block (bt, es) -> op 0x02; block_type bt; list instr es; end_ ()
    | Loop (bt, es) -> op 0x03; block_type bt; list instr es; end_ ()
    | If (bt, es1, es2) ->
      op 0x04; block_type bt; list instr es1;
      if es2 <> [] then op 0x05;
      list instr es2; end_ ()

    | TryCatch (bt, es, ct, ca) ->
      op 0x06; block_type bt; list instr es;
      let catch (tag, es) =
        op 0x07; var tag; list instr es
      in
      list catch ct;
      begin match ca with
        | None -> ()
        | Some es -> op 0x19; list instr es
      end;
      end_ ()
    | TryDelegate (bt, es, x) ->
      op 0x06; block_type bt; list instr es;
      op 0x18; var x
    | Throw x -> op 0x08; var x
    | Rethrow x -> op 0x09; var x

    | Br x -> op 0x0c; var x
    | BrIf x -> op 0x0d; var x
    | BrTable (xs, x) -> op 0x0e; vec var xs; var x
    | BrOnNull x -> op 0xd5; var x
    | BrOnNonNull x -> op 0xd6; var x
    | BrOnCast (x, (nul1, t1), (nul2, t2)) ->
      let flags = bit 0 (nul1 = Null) + bit 1 (nul2 = Null) in
      op 0xfb; op 0x18; byte flags; var x; heap_type t1; heap_type t2
    | BrOnCastFail (x, (nul1, t1), (nul2, t2)) ->
      let flags = bit 0 (nul1 = Null) + bit 1 (nul2 = Null) in
      op 0xfb; op 0x19; byte flags; var x; heap_type t1; heap_type t2
    | Return -> op 0x0f
    | Call x -> op 0x10; var x
    | CallRef x -> op 0x14; var x
    | CallIndirect (x, y) -> op 0x11; var y; var x
    | ReturnCall x -> op 0x12; var x
    | ReturnCallRef x -> op 0x15; var x
    | ReturnCallIndirect (x, y) -> op 0x13; var y; var x


    | ContNew x -> op 0xe0; var x
    | ContBind (x, y) -> op 0xe1; var x; var y
    | Suspend x -> op 0xe2; var x
    | Resume (x, xls) -> op 0xe3; var x; vec var_pair xls
    | ResumeThrow (x, y, xls) -> op 0xe4; var x; var y; vec var_pair xls
    | Barrier (bt, es) -> op 0xe5; block_type bt; list instr es; end_ ()

    | Drop -> op 0x1a
    | Select None -> op 0x1b
    | Select (Some ts) -> op 0x1c; vec val_type ts

    | LocalGet x -> op 0x20; var x
    | LocalSet x -> op 0x21; var x
    | LocalTee x -> op 0x22; var x
    | GlobalGet x -> op 0x23; var x
    | GlobalSet x -> op 0x24; var x

    | TableGet x -> op 0x25; var x
    | TableSet x -> op 0x26; var x
    | TableSize x -> op 0xfc; u32 0x10l; var x
    | TableGrow x -> op 0xfc; u32 0x0fl; var x
    | TableFill x -> op 0xfc; u32 0x11l; var x
    | TableCopy (x, y) -> op 0xfc; u32 0x0el; var x; var y
    | TableInit (x, y) -> op 0xfc; u32 0x0cl; var y; var x
    | ElemDrop x -> op 0xfc; u32 0x0dl; var x

    | Load ({ty = I32T; pack = None; _} as mo) -> op 0x28; memop mo
    | Load ({ty = I64T; pack = None; _} as mo) -> op 0x29; memop mo
    | Load ({ty = F32T; pack = None; _} as mo) -> op 0x2a; memop mo
    | Load ({ty = F64T; pack = None; _} as mo) -> op 0x2b; memop mo
    | Load ({ty = I32T; pack = Some (Pack8, SX); _} as mo) -> op 0x2c; memop mo
    | Load ({ty = I32T; pack = Some (Pack8, ZX); _} as mo) -> op 0x2d; memop mo
    | Load ({ty = I32T; pack = Some (Pack16, SX); _} as mo) -> op 0x2e; memop mo
    | Load ({ty = I32T; pack = Some (Pack16, ZX); _} as mo) -> op 0x2f; memop mo
    | Load {ty = I32T; pack = Some (Pack32, _); _} ->
      error e.at "illegal instruction i32.load32"
    | Load ({ty = I64T; pack = Some (Pack8, SX); _} as mo) -> op 0x30; memop mo
    | Load ({ty = I64T; pack = Some (Pack8, ZX); _} as mo) -> op 0x31; memop mo
    | Load ({ty = I64T; pack = Some (Pack16, SX); _} as mo) -> op 0x32; memop mo
    | Load ({ty = I64T; pack = Some (Pack16, ZX); _} as mo) -> op 0x33; memop mo
    | Load ({ty = I64T; pack = Some (Pack32, SX); _} as mo) -> op 0x34; memop mo
    | Load ({ty = I64T; pack = Some (Pack32, ZX); _} as mo) -> op 0x35; memop mo
    | Load {ty = F32T | F64T; pack = Some _; _} ->
      error e.at "illegal instruction fxx.loadN"
    | Load {ty = I32T | I64T; pack = Some (Pack64, _); _} ->
      error e.at "illegal instruction ixx.load64"

    | Store ({ty = I32T; pack = None; _} as mo) -> op 0x36; memop mo
    | Store ({ty = I64T; pack = None; _} as mo) -> op 0x37; memop mo
    | Store ({ty = F32T; pack = None; _} as mo) -> op 0x38; memop mo
    | Store ({ty = F64T; pack = None; _} as mo) -> op 0x39; memop mo
    | Store ({ty = I32T; pack = Some Pack8; _} as mo) -> op 0x3a; memop mo
    | Store ({ty = I32T; pack = Some Pack16; _} as mo) -> op 0x3b; memop mo
    | Store {ty = I32T; pack = Some Pack32; _} ->
      error e.at "illegal instruction i32.store32"
    | Store ({ty = I64T; pack = Some Pack8; _} as mo) -> op 0x3c; memop mo
    | Store ({ty = I64T; pack = Some Pack16; _} as mo) -> op 0x3d; memop mo
    | Store ({ty = I64T; pack = Some Pack32; _} as mo) -> op 0x3e; memop mo
    | Store {ty = F32T | F64T; pack = Some _; _} ->
      error e.at "illegal instruction fxx.storeN"
    | Store {ty = I32T | I64T; pack = Some Pack64; _} ->
      error e.at "illegal instruction ixx.store64"

    | VecLoad ({ty = V128T; pack = None; _} as mo) ->
      vecop 0x00l; memop mo
    | VecLoad ({ty = V128T; pack = Some (Pack64, ExtLane (Pack8x8, SX)); _} as mo) ->
      vecop 0x01l; memop mo
    | VecLoad ({ty = V128T; pack = Some (Pack64, ExtLane (Pack8x8, ZX)); _} as mo) ->
      vecop 0x02l; memop mo
    | VecLoad ({ty = V128T; pack = Some (Pack64, ExtLane (Pack16x4, SX)); _} as mo) ->
      vecop 0x03l; memop mo
    | VecLoad ({ty = V128T; pack = Some (Pack64, ExtLane (Pack16x4, ZX)); _} as mo) ->
      vecop 0x04l; memop mo
    | VecLoad ({ty = V128T; pack = Some (Pack64, ExtLane (Pack32x2, SX)); _} as mo) ->
      vecop 0x05l; memop mo
    | VecLoad ({ty = V128T; pack = Some (Pack64, ExtLane (Pack32x2, ZX)); _} as mo) ->
      vecop 0x06l; memop mo
    | VecLoad ({ty = V128T; pack = Some (Pack8, ExtSplat); _} as mo) ->
      vecop 0x07l; memop mo
    | VecLoad ({ty = V128T; pack = Some (Pack16, ExtSplat); _} as mo) ->
      vecop 0x08l; memop mo
    | VecLoad ({ty = V128T; pack = Some (Pack32, ExtSplat); _} as mo) ->
      vecop 0x09l; memop mo
    | VecLoad ({ty = V128T; pack = Some (Pack64, ExtSplat); _} as mo) ->
      vecop 0x0al; memop mo
    | VecLoad ({ty = V128T; pack = Some (Pack32, ExtZero); _} as mo) ->
      vecop 0x5cl; memop mo
    | VecLoad ({ty = V128T; pack = Some (Pack64, ExtZero); _} as mo) ->
      vecop 0x5dl; memop mo
    | VecLoad _ ->
      error e.at "illegal instruction v128.loadNxM_<ext>"

    | VecLoadLane ({ty = V128T; pack = Pack8; _} as mo, i) ->
      vecop 0x54l; memop mo; byte i
    | VecLoadLane ({ty = V128T; pack = Pack16; _} as mo, i) ->
      vecop 0x55l; memop mo; byte i
    | VecLoadLane ({ty = V128T; pack = Pack32; _} as mo, i) ->
      vecop 0x56l; memop mo; byte i
    | VecLoadLane ({ty = V128T; pack = Pack64; _} as mo, i) ->
      vecop 0x57l; memop mo; byte i

    | VecStore ({ty = V128T; _} as mo) -> vecop 0x0bl; memop mo

    | VecStoreLane ({ty = V128T; pack = Pack8; _} as mo, i) ->
      vecop 0x58l; memop mo; byte i
    | VecStoreLane ({ty = V128T; pack = Pack16; _} as mo, i) ->
      vecop 0x59l; memop mo; byte i
    | VecStoreLane ({ty = V128T; pack = Pack32; _} as mo, i) ->
      vecop 0x5al; memop mo; byte i
    | VecStoreLane ({ty = V128T; pack = Pack64; _} as mo, i) ->
      vecop 0x5bl; memop mo; byte i

    | MemorySize -> op 0x3f; byte 0x00
    | MemoryGrow -> op 0x40; byte 0x00
    | MemoryFill -> op 0xfc; u32 0x0bl; byte 0x00
    | MemoryCopy -> op 0xfc; u32 0x0al; byte 0x00; byte 0x00
    | MemoryInit x -> op 0xfc; u32 0x08l; var x; byte 0x00
    | DataDrop x -> op 0xfc; u32 0x09l; var x

    | RefNull t -> op 0xd0; heap_type t
    | RefFunc x -> op 0xd2; var x

    | RefEq -> op 0xd3

    | RefIsNull -> op 0xd1
    | RefAsNonNull -> op 0xd4
    | RefTest (NoNull, t) -> op 0xfb; op 0x14; heap_type t
    | RefTest (Null, t) -> op 0xfb; op 0x15; heap_type t
    | RefCast (NoNull, t) -> op 0xfb; op 0x16; heap_type t
    | RefCast (Null, t) -> op 0xfb; op 0x17; heap_type t

    | RefI31 -> op 0xfb; op 0x1c
    | I31Get SX -> op 0xfb; op 0x1d
    | I31Get ZX -> op 0xfb; op 0x1e

    | StructNew (x, Explicit) -> op 0xfb; op 0x00; var x
    | StructNew (x, Implicit) -> op 0xfb; op 0x01; var x
    | StructGet (x, y, None) -> op 0xfb; op 0x02; var x; var y
    | StructGet (x, y, Some SX) -> op 0xfb; op 0x03; var x; var y
    | StructGet (x, y, Some ZX) -> op 0xfb; op 0x04; var x; var y
    | StructSet (x, y) -> op 0xfb; op 0x05; var x; var y

    | ArrayNew (x, Explicit) -> op 0xfb; op 0x06; var x
    | ArrayNew (x, Implicit) -> op 0xfb; op 0x07; var x
    | ArrayNewFixed (x, n) -> op 0xfb; op 0x08; var x; u32 n
    | ArrayNewElem (x, y) -> op 0xfb; op 0x0a; var x; var y
    | ArrayNewData (x, y) -> op 0xfb; op 0x09; var x; var y
    | ArrayGet (x, None) -> op 0xfb; op 0x0b; var x
    | ArrayGet (x, Some SX) -> op 0xfb; op 0x0c; var x
    | ArrayGet (x, Some ZX) -> op 0xfb; op 0x0d; var x
    | ArraySet x -> op 0xfb; op 0x0e; var x
    | ArrayLen -> op 0xfb; op 0x0f
    | ArrayFill x -> op 0xfb; op 0x10; var x
    | ArrayCopy (x, y) -> op 0xfb; op 0x11; var x; var y
    | ArrayInitData (x, y) -> op 0xfb; op 0x12; var x; var y
    | ArrayInitElem (x, y) -> op 0xfb; op 0x13; var x; var y

    | ExternConvert Internalize -> op 0xfb; op 0x1a
    | ExternConvert Externalize -> op 0xfb; op 0x1b

    | Const {it = I32 c; _} -> op 0x41; s32 c
    | Const {it = I64 c; _} -> op 0x42; s64 c
    | Const {it = F32 c; _} -> op 0x43; f32 c
    | Const {it = F64 c; _} -> op 0x44; f64 c

    | Test (I32 I32Op.Eqz) -> op 0x45
    | Test (I64 I64Op.Eqz) -> op 0x50
    | Test (F32 _ | F64 _) -> .

    | Compare (I32 I32Op.Eq) -> op 0x46
    | Compare (I32 I32Op.Ne) -> op 0x47
    | Compare (I32 I32Op.LtS) -> op 0x48
    | Compare (I32 I32Op.LtU) -> op 0x49
    | Compare (I32 I32Op.GtS) -> op 0x4a
    | Compare (I32 I32Op.GtU) -> op 0x4b
    | Compare (I32 I32Op.LeS) -> op 0x4c
    | Compare (I32 I32Op.LeU) -> op 0x4d
    | Compare (I32 I32Op.GeS) -> op 0x4e
    | Compare (I32 I32Op.GeU) -> op 0x4f

    | Compare (I64 I64Op.Eq) -> op 0x51
    | Compare (I64 I64Op.Ne) -> op 0x52
    | Compare (I64 I64Op.LtS) -> op 0x53
    | Compare (I64 I64Op.LtU) -> op 0x54
    | Compare (I64 I64Op.GtS) -> op 0x55
    | Compare (I64 I64Op.GtU) -> op 0x56
    | Compare (I64 I64Op.LeS) -> op 0x57
    | Compare (I64 I64Op.LeU) -> op 0x58
    | Compare (I64 I64Op.GeS) -> op 0x59
    | Compare (I64 I64Op.GeU) -> op 0x5a

    | Compare (F32 F32Op.Eq) -> op 0x5b
    | Compare (F32 F32Op.Ne) -> op 0x5c
    | Compare (F32 F32Op.Lt) -> op 0x5d
    | Compare (F32 F32Op.Gt) -> op 0x5e
    | Compare (F32 F32Op.Le) -> op 0x5f
    | Compare (F32 F32Op.Ge) -> op 0x60

    | Compare (F64 F64Op.Eq) -> op 0x61
    | Compare (F64 F64Op.Ne) -> op 0x62
    | Compare (F64 F64Op.Lt) -> op 0x63
    | Compare (F64 F64Op.Gt) -> op 0x64
    | Compare (F64 F64Op.Le) -> op 0x65
    | Compare (F64 F64Op.Ge) -> op 0x66

    | Unary (I32 I32Op.Clz) -> op 0x67
    | Unary (I32 I32Op.Ctz) -> op 0x68
    | Unary (I32 I32Op.Popcnt) -> op 0x69
    | Unary (I32 (I32Op.ExtendS Pack8)) -> op 0xc0
    | Unary (I32 (I32Op.ExtendS Pack16)) -> op 0xc1
    | Unary (I32 (I32Op.ExtendS (Pack32 | Pack64))) ->
      error e.at "illegal instruction i32.extendN_s"

    | Unary (I64 I64Op.Clz) -> op 0x79
    | Unary (I64 I64Op.Ctz) -> op 0x7a
    | Unary (I64 I64Op.Popcnt) -> op 0x7b
    | Unary (I64 (I64Op.ExtendS Pack8)) -> op 0xc2
    | Unary (I64 (I64Op.ExtendS Pack16)) -> op 0xc3
    | Unary (I64 (I64Op.ExtendS Pack32)) -> op 0xc4
    | Unary (I64 (I64Op.ExtendS Pack64)) ->
      error e.at "illegal instruction i64.extend64_s"

    | Unary (F32 F32Op.Abs) -> op 0x8b
    | Unary (F32 F32Op.Neg) -> op 0x8c
    | Unary (F32 F32Op.Ceil) -> op 0x8d
    | Unary (F32 F32Op.Floor) -> op 0x8e
    | Unary (F32 F32Op.Trunc) -> op 0x8f
    | Unary (F32 F32Op.Nearest) -> op 0x90
    | Unary (F32 F32Op.Sqrt) -> op 0x91

    | Unary (F64 F64Op.Abs) -> op 0x99
    | Unary (F64 F64Op.Neg) -> op 0x9a
    | Unary (F64 F64Op.Ceil) -> op 0x9b
    | Unary (F64 F64Op.Floor) -> op 0x9c
    | Unary (F64 F64Op.Trunc) -> op 0x9d
    | Unary (F64 F64Op.Nearest) -> op 0x9e
    | Unary (F64 F64Op.Sqrt) -> op 0x9f

    | Binary (I32 I32Op.Add) -> op 0x6a
    | Binary (I32 I32Op.Sub) -> op 0x6b
    | Binary (I32 I32Op.Mul) -> op 0x6c
    | Binary (I32 I32Op.DivS) -> op 0x6d
    | Binary (I32 I32Op.DivU) -> op 0x6e
    | Binary (I32 I32Op.RemS) -> op 0x6f
    | Binary (I32 I32Op.RemU) -> op 0x70
    | Binary (I32 I32Op.And) -> op 0x71
    | Binary (I32 I32Op.Or) -> op 0x72
    | Binary (I32 I32Op.Xor) -> op 0x73
    | Binary (I32 I32Op.Shl) -> op 0x74
    | Binary (I32 I32Op.ShrS) -> op 0x75
    | Binary (I32 I32Op.ShrU) -> op 0x76
    | Binary (I32 I32Op.Rotl) -> op 0x77
    | Binary (I32 I32Op.Rotr) -> op 0x78

    | Binary (I64 I64Op.Add) -> op 0x7c
    | Binary (I64 I64Op.Sub) -> op 0x7d
    | Binary (I64 I64Op.Mul) -> op 0x7e
    | Binary (I64 I64Op.DivS) -> op 0x7f
    | Binary (I64 I64Op.DivU) -> op 0x80
    | Binary (I64 I64Op.RemS) -> op 0x81
    | Binary (I64 I64Op.RemU) -> op 0x82
    | Binary (I64 I64Op.And) -> op 0x83
    | Binary (I64 I64Op.Or) -> op 0x84
    | Binary (I64 I64Op.Xor) -> op 0x85
    | Binary (I64 I64Op.Shl) -> op 0x86
    | Binary (I64 I64Op.ShrS) -> op 0x87
    | Binary (I64 I64Op.ShrU) -> op 0x88
    | Binary (I64 I64Op.Rotl) -> op 0x89
    | Binary (I64 I64Op.Rotr) -> op 0x8a

    | Binary (F32 F32Op.Add) -> op 0x92
    | Binary (F32 F32Op.Sub) -> op 0x93
    | Binary (F32 F32Op.Mul) -> op 0x94
    | Binary (F32 F32Op.Div) -> op 0x95
    | Binary (F32 F32Op.Min) -> op 0x96
    | Binary (F32 F32Op.Max) -> op 0x97
    | Binary (F32 F32Op.CopySign) -> op 0x98

    | Binary (F64 F64Op.Add) -> op 0xa0
    | Binary (F64 F64Op.Sub) -> op 0xa1
    | Binary (F64 F64Op.Mul) -> op 0xa2
    | Binary (F64 F64Op.Div) -> op 0xa3
    | Binary (F64 F64Op.Min) -> op 0xa4
    | Binary (F64 F64Op.Max) -> op 0xa5
    | Binary (F64 F64Op.CopySign) -> op 0xa6

    | Convert (I32 I32Op.ExtendSI32) ->
      error e.at "illegal instruction i32.extend_i32_s"
    | Convert (I32 I32Op.ExtendUI32) ->
      error e.at "illegal instruction i32.extend_i32_u"
    | Convert (I32 I32Op.WrapI64) -> op 0xa7
    | Convert (I32 I32Op.TruncSF32) -> op 0xa8
    | Convert (I32 I32Op.TruncUF32) -> op 0xa9
    | Convert (I32 I32Op.TruncSF64) -> op 0xaa
    | Convert (I32 I32Op.TruncUF64) -> op 0xab
    | Convert (I32 I32Op.TruncSatSF32) -> op 0xfc; u32 0x00l
    | Convert (I32 I32Op.TruncSatUF32) -> op 0xfc; u32 0x01l
    | Convert (I32 I32Op.TruncSatSF64) -> op 0xfc; u32 0x02l
    | Convert (I32 I32Op.TruncSatUF64) -> op 0xfc; u32 0x03l
    | Convert (I32 I32Op.ReinterpretFloat) -> op 0xbc

    | Convert (I64 I64Op.ExtendSI32) -> op 0xac
    | Convert (I64 I64Op.ExtendUI32) -> op 0xad
    | Convert (I64 I64Op.WrapI64) ->
      error e.at "illegal instruction i64.wrap_i64"
    | Convert (I64 I64Op.TruncSF32) -> op 0xae
    | Convert (I64 I64Op.TruncUF32) -> op 0xaf
    | Convert (I64 I64Op.TruncSF64) -> op 0xb0
    | Convert (I64 I64Op.TruncUF64) -> op 0xb1
    | Convert (I64 I64Op.TruncSatSF32) -> op 0xfc; u32 0x04l
    | Convert (I64 I64Op.TruncSatUF32) -> op 0xfc; u32 0x05l
    | Convert (I64 I64Op.TruncSatSF64) -> op 0xfc; u32 0x06l
    | Convert (I64 I64Op.TruncSatUF64) -> op 0xfc; u32 0x07l
    | Convert (I64 I64Op.ReinterpretFloat) -> op 0xbd

    | Convert (F32 F32Op.ConvertSI32) -> op 0xb2
    | Convert (F32 F32Op.ConvertUI32) -> op 0xb3
    | Convert (F32 F32Op.ConvertSI64) -> op 0xb4
    | Convert (F32 F32Op.ConvertUI64) -> op 0xb5
    | Convert (F32 F32Op.PromoteF32) ->
      error e.at "illegal instruction f32.promote_f32"
    | Convert (F32 F32Op.DemoteF64) -> op 0xb6
    | Convert (F32 F32Op.ReinterpretInt) -> op 0xbe

    | Convert (F64 F64Op.ConvertSI32) -> op 0xb7
    | Convert (F64 F64Op.ConvertUI32) -> op 0xb8
    | Convert (F64 F64Op.ConvertSI64) -> op 0xb9
    | Convert (F64 F64Op.ConvertUI64) -> op 0xba
    | Convert (F64 F64Op.PromoteF32) -> op 0xbb
    | Convert (F64 F64Op.DemoteF64) ->
      error e.at "illegal instruction f64.demote_f64"
    | Convert (F64 F64Op.ReinterpretInt) -> op 0xbf

    | VecConst {it = V128 c; _} -> vecop 0x0cl; v128 c

    | VecTest (V128 (I8x16 V128Op.AllTrue)) -> vecop 0x63l
    | VecTest (V128 (I16x8 V128Op.AllTrue)) -> vecop 0x83l
    | VecTest (V128 (I32x4 V128Op.AllTrue)) -> vecop 0xa3l
    | VecTest (V128 (I64x2 V128Op.AllTrue)) -> vecop 0xc3l
    | VecTest (V128 _) -> .

    | VecUnary (V128 (I8x16 V128Op.Abs)) -> vecop 0x60l
    | VecUnary (V128 (I8x16 V128Op.Neg)) -> vecop 0x61l
    | VecUnary (V128 (I8x16 V128Op.Popcnt)) -> vecop 0x62l
    | VecUnary (V128 (I16x8 V128Op.Abs)) -> vecop 0x80l
    | VecUnary (V128 (I16x8 V128Op.Neg)) -> vecop 0x81l
    | VecUnary (V128 (I16x8 V128Op.Popcnt)) ->
      error e.at "illegal instruction i16x8.popcnt"
    | VecUnary (V128 (I32x4 V128Op.Abs)) -> vecop 0xa0l
    | VecUnary (V128 (I32x4 V128Op.Neg)) -> vecop 0xa1l
    | VecUnary (V128 (I32x4 V128Op.Popcnt)) ->
      error e.at "illegal instruction i32x4.popcnt"
    | VecUnary (V128 (I64x2 V128Op.Abs)) -> vecop 0xc0l
    | VecUnary (V128 (I64x2 V128Op.Neg)) -> vecop 0xc1l
    | VecUnary (V128 (I64x2 V128Op.Popcnt)) ->
      error e.at "illegal instruction i64x2.popcnt"
    | VecUnary (V128 (F32x4 V128Op.Ceil)) -> vecop 0x67l
    | VecUnary (V128 (F32x4 V128Op.Floor)) -> vecop 0x68l
    | VecUnary (V128 (F32x4 V128Op.Trunc)) -> vecop 0x69l
    | VecUnary (V128 (F32x4 V128Op.Nearest)) -> vecop 0x6al
    | VecUnary (V128 (F64x2 V128Op.Ceil)) -> vecop 0x74l
    | VecUnary (V128 (F64x2 V128Op.Floor)) -> vecop 0x75l
    | VecUnary (V128 (F64x2 V128Op.Trunc)) -> vecop 0x7al
    | VecUnary (V128 (F64x2 V128Op.Nearest)) -> vecop 0x94l
    | VecUnary (V128 (F32x4 V128Op.Abs)) -> vecop 0xe0l
    | VecUnary (V128 (F32x4 V128Op.Neg)) -> vecop 0xe1l
    | VecUnary (V128 (F32x4 V128Op.Sqrt)) -> vecop 0xe3l
    | VecUnary (V128 (F64x2 V128Op.Abs)) -> vecop 0xecl
    | VecUnary (V128 (F64x2 V128Op.Neg)) -> vecop 0xedl
    | VecUnary (V128 (F64x2 V128Op.Sqrt)) -> vecop 0xefl

    | VecCompare (V128 (I8x16 V128Op.Eq)) -> vecop 0x23l
    | VecCompare (V128 (I8x16 V128Op.Ne)) -> vecop 0x24l
    | VecCompare (V128 (I8x16 V128Op.LtS)) -> vecop 0x25l
    | VecCompare (V128 (I8x16 V128Op.LtU)) -> vecop 0x26l
    | VecCompare (V128 (I8x16 V128Op.GtS)) -> vecop 0x27l
    | VecCompare (V128 (I8x16 V128Op.GtU)) -> vecop 0x28l
    | VecCompare (V128 (I8x16 V128Op.LeS)) -> vecop 0x29l
    | VecCompare (V128 (I8x16 V128Op.LeU)) -> vecop 0x2al
    | VecCompare (V128 (I8x16 V128Op.GeS)) -> vecop 0x2bl
    | VecCompare (V128 (I8x16 V128Op.GeU)) -> vecop 0x2cl
    | VecCompare (V128 (I16x8 V128Op.Eq)) -> vecop 0x2dl
    | VecCompare (V128 (I16x8 V128Op.Ne)) -> vecop 0x2el
    | VecCompare (V128 (I16x8 V128Op.LtS)) -> vecop 0x2fl
    | VecCompare (V128 (I16x8 V128Op.LtU)) -> vecop 0x30l
    | VecCompare (V128 (I16x8 V128Op.GtS)) -> vecop 0x31l
    | VecCompare (V128 (I16x8 V128Op.GtU)) -> vecop 0x32l
    | VecCompare (V128 (I16x8 V128Op.LeS)) -> vecop 0x33l
    | VecCompare (V128 (I16x8 V128Op.LeU)) -> vecop 0x34l
    | VecCompare (V128 (I16x8 V128Op.GeS)) -> vecop 0x35l
    | VecCompare (V128 (I16x8 V128Op.GeU)) -> vecop 0x36l
    | VecCompare (V128 (I32x4 V128Op.Eq)) -> vecop 0x37l
    | VecCompare (V128 (I32x4 V128Op.Ne)) -> vecop 0x38l
    | VecCompare (V128 (I32x4 V128Op.LtS)) -> vecop 0x39l
    | VecCompare (V128 (I32x4 V128Op.LtU)) -> vecop 0x3al
    | VecCompare (V128 (I32x4 V128Op.GtS)) -> vecop 0x3bl
    | VecCompare (V128 (I32x4 V128Op.GtU)) -> vecop 0x3cl
    | VecCompare (V128 (I32x4 V128Op.LeS)) -> vecop 0x3dl
    | VecCompare (V128 (I32x4 V128Op.LeU)) -> vecop 0x3el
    | VecCompare (V128 (I32x4 V128Op.GeS)) -> vecop 0x3fl
    | VecCompare (V128 (I32x4 V128Op.GeU)) -> vecop 0x40l
    | VecCompare (V128 (I64x2 V128Op.Eq)) -> vecop 0xd6l
    | VecCompare (V128 (I64x2 V128Op.Ne)) -> vecop 0xd7l
    | VecCompare (V128 (I64x2 V128Op.LtS)) -> vecop 0xd8l
    | VecCompare (V128 (I64x2 V128Op.LtU)) ->
      error e.at "illegal instruction i64x2.lt_u"
    | VecCompare (V128 (I64x2 V128Op.GtS)) -> vecop 0xd9l
    | VecCompare (V128 (I64x2 V128Op.GtU)) ->
      error e.at "illegal instruction i64x2.gt_u"
    | VecCompare (V128 (I64x2 V128Op.LeS)) -> vecop 0xdal
    | VecCompare (V128 (I64x2 V128Op.LeU)) ->
      error e.at "illegal instruction i64x2.le_u"
    | VecCompare (V128 (I64x2 V128Op.GeS)) -> vecop 0xdbl
    | VecCompare (V128 (I64x2 V128Op.GeU)) ->
      error e.at "illegal instruction i64x2.ge_u"
    | VecCompare (V128 (F32x4 V128Op.Eq)) -> vecop 0x41l
    | VecCompare (V128 (F32x4 V128Op.Ne)) -> vecop 0x42l
    | VecCompare (V128 (F32x4 V128Op.Lt)) -> vecop 0x43l
    | VecCompare (V128 (F32x4 V128Op.Gt)) -> vecop 0x44l
    | VecCompare (V128 (F32x4 V128Op.Le)) -> vecop 0x45l
    | VecCompare (V128 (F32x4 V128Op.Ge)) -> vecop 0x46l
    | VecCompare (V128 (F64x2 V128Op.Eq)) -> vecop 0x47l
    | VecCompare (V128 (F64x2 V128Op.Ne)) -> vecop 0x48l
    | VecCompare (V128 (F64x2 V128Op.Lt)) -> vecop 0x49l
    | VecCompare (V128 (F64x2 V128Op.Gt)) -> vecop 0x4al
    | VecCompare (V128 (F64x2 V128Op.Le)) -> vecop 0x4bl
    | VecCompare (V128 (F64x2 V128Op.Ge)) -> vecop 0x4cl

    | VecBinary (V128 (I8x16 (V128Op.Shuffle is))) -> vecop 0x0dl; List.iter byte is
    | VecBinary (V128 (I8x16 V128Op.Swizzle)) -> vecop 0x0el
    | VecBinary (V128 (I8x16 V128Op.NarrowS)) -> vecop 0x65l
    | VecBinary (V128 (I8x16 V128Op.NarrowU)) -> vecop 0x66l
    | VecBinary (V128 (I8x16 V128Op.Add)) -> vecop 0x6el
    | VecBinary (V128 (I8x16 V128Op.AddSatS)) -> vecop 0x6fl
    | VecBinary (V128 (I8x16 V128Op.AddSatU)) -> vecop 0x70l
    | VecBinary (V128 (I8x16 V128Op.Sub)) -> vecop 0x71l
    | VecBinary (V128 (I8x16 V128Op.SubSatS)) -> vecop 0x72l
    | VecBinary (V128 (I8x16 V128Op.SubSatU)) -> vecop 0x73l
    | VecBinary (V128 (I8x16 V128Op.MinS)) -> vecop 0x76l
    | VecBinary (V128 (I8x16 V128Op.MinU)) -> vecop 0x77l
    | VecBinary (V128 (I8x16 V128Op.MaxS)) -> vecop 0x78l
    | VecBinary (V128 (I8x16 V128Op.MaxU)) -> vecop 0x79l
    | VecBinary (V128 (I8x16 V128Op.AvgrU)) -> vecop 0x7bl
    | VecBinary (V128 (I16x8 V128Op.NarrowS)) -> vecop 0x85l
    | VecBinary (V128 (I16x8 V128Op.NarrowU)) -> vecop 0x86l
    | VecBinary (V128 (I16x8 V128Op.Add)) -> vecop 0x8el
    | VecBinary (V128 (I16x8 V128Op.AddSatS)) -> vecop 0x8fl
    | VecBinary (V128 (I16x8 V128Op.AddSatU)) -> vecop 0x90l
    | VecBinary (V128 (I16x8 V128Op.Sub)) -> vecop 0x91l
    | VecBinary (V128 (I16x8 V128Op.SubSatS)) -> vecop 0x92l
    | VecBinary (V128 (I16x8 V128Op.SubSatU)) -> vecop 0x93l
    | VecBinary (V128 (I16x8 V128Op.Mul)) -> vecop 0x95l
    | VecBinary (V128 (I16x8 V128Op.MinS)) -> vecop 0x96l
    | VecBinary (V128 (I16x8 V128Op.MinU)) -> vecop 0x97l
    | VecBinary (V128 (I16x8 V128Op.MaxS)) -> vecop 0x98l
    | VecBinary (V128 (I16x8 V128Op.MaxU)) -> vecop 0x99l
    | VecBinary (V128 (I16x8 V128Op.AvgrU)) -> vecop 0x9bl
    | VecBinary (V128 (I16x8 V128Op.ExtMulLowS)) -> vecop 0x9cl
    | VecBinary (V128 (I16x8 V128Op.ExtMulHighS)) -> vecop 0x9dl
    | VecBinary (V128 (I16x8 V128Op.ExtMulLowU)) -> vecop 0x9el
    | VecBinary (V128 (I16x8 V128Op.ExtMulHighU)) -> vecop 0x9fl
    | VecBinary (V128 (I16x8 V128Op.Q15MulRSatS)) -> vecop 0x82l
    | VecBinary (V128 (I32x4 V128Op.Add)) -> vecop 0xael
    | VecBinary (V128 (I32x4 V128Op.Sub)) -> vecop 0xb1l
    | VecBinary (V128 (I32x4 V128Op.MinS)) -> vecop 0xb6l
    | VecBinary (V128 (I32x4 V128Op.MinU)) -> vecop 0xb7l
    | VecBinary (V128 (I32x4 V128Op.MaxS)) -> vecop 0xb8l
    | VecBinary (V128 (I32x4 V128Op.MaxU)) -> vecop 0xb9l
    | VecBinary (V128 (I32x4 V128Op.DotS)) -> vecop 0xbal
    | VecBinary (V128 (I32x4 V128Op.Mul)) -> vecop 0xb5l
    | VecBinary (V128 (I32x4 V128Op.ExtMulLowS)) -> vecop 0xbcl
    | VecBinary (V128 (I32x4 V128Op.ExtMulHighS)) -> vecop 0xbdl
    | VecBinary (V128 (I32x4 V128Op.ExtMulLowU)) -> vecop 0xbel
    | VecBinary (V128 (I32x4 V128Op.ExtMulHighU)) -> vecop 0xbfl
    | VecBinary (V128 (I64x2 V128Op.Add)) -> vecop 0xcel
    | VecBinary (V128 (I64x2 V128Op.Sub)) -> vecop 0xd1l
    | VecBinary (V128 (I64x2 V128Op.Mul)) -> vecop 0xd5l
    | VecBinary (V128 (I64x2 V128Op.ExtMulLowS)) -> vecop 0xdcl
    | VecBinary (V128 (I64x2 V128Op.ExtMulHighS)) -> vecop 0xddl
    | VecBinary (V128 (I64x2 V128Op.ExtMulLowU)) -> vecop 0xdel
    | VecBinary (V128 (I64x2 V128Op.ExtMulHighU)) -> vecop 0xdfl
    | VecBinary (V128 (F32x4 V128Op.Add)) -> vecop 0xe4l
    | VecBinary (V128 (F32x4 V128Op.Sub)) -> vecop 0xe5l
    | VecBinary (V128 (F32x4 V128Op.Mul)) -> vecop 0xe6l
    | VecBinary (V128 (F32x4 V128Op.Div)) -> vecop 0xe7l
    | VecBinary (V128 (F32x4 V128Op.Min)) -> vecop 0xe8l
    | VecBinary (V128 (F32x4 V128Op.Max)) -> vecop 0xe9l
    | VecBinary (V128 (F32x4 V128Op.Pmin)) -> vecop 0xeal
    | VecBinary (V128 (F32x4 V128Op.Pmax)) -> vecop 0xebl
    | VecBinary (V128 (F64x2 V128Op.Add)) -> vecop 0xf0l
    | VecBinary (V128 (F64x2 V128Op.Sub)) -> vecop 0xf1l
    | VecBinary (V128 (F64x2 V128Op.Mul)) -> vecop 0xf2l
    | VecBinary (V128 (F64x2 V128Op.Div)) -> vecop 0xf3l
    | VecBinary (V128 (F64x2 V128Op.Min)) -> vecop 0xf4l
    | VecBinary (V128 (F64x2 V128Op.Max)) -> vecop 0xf5l
    | VecBinary (V128 (F64x2 V128Op.Pmin)) -> vecop 0xf6l
    | VecBinary (V128 (F64x2 V128Op.Pmax)) -> vecop 0xf7l
    | VecBinary (V128 _) ->
      error e.at "illegal binary vector instruction"

    | VecConvert (V128 (I8x16 _)) ->
      error e.at "illegal i8x16 conversion instruction"
    | VecConvert (V128 (I16x8 V128Op.ExtendLowS)) -> vecop 0x87l
    | VecConvert (V128 (I16x8 V128Op.ExtendHighS)) -> vecop 0x88l
    | VecConvert (V128 (I16x8 V128Op.ExtendLowU)) -> vecop 0x89l
    | VecConvert (V128 (I16x8 V128Op.ExtendHighU)) -> vecop 0x8al
    | VecConvert (V128 (I16x8 V128Op.ExtAddPairwiseS)) -> vecop 0x7cl
    | VecConvert (V128 (I16x8 V128Op.ExtAddPairwiseU)) -> vecop 0x7dl
    | VecConvert (V128 (I16x8 _)) ->
      error e.at "illegal i16x8 conversion instruction"
    | VecConvert (V128 (I32x4 V128Op.ExtendLowS)) -> vecop 0xa7l
    | VecConvert (V128 (I32x4 V128Op.ExtendHighS)) -> vecop 0xa8l
    | VecConvert (V128 (I32x4 V128Op.ExtendLowU)) -> vecop 0xa9l
    | VecConvert (V128 (I32x4 V128Op.ExtendHighU)) -> vecop 0xaal
    | VecConvert (V128 (I32x4 V128Op.ExtAddPairwiseS)) -> vecop 0x7el
    | VecConvert (V128 (I32x4 V128Op.ExtAddPairwiseU)) -> vecop 0x7fl
    | VecConvert (V128 (I32x4 V128Op.TruncSatSF32x4)) -> vecop 0xf8l
    | VecConvert (V128 (I32x4 V128Op.TruncSatUF32x4)) -> vecop 0xf9l
    | VecConvert (V128 (I32x4 V128Op.TruncSatSZeroF64x2)) -> vecop 0xfcl
    | VecConvert (V128 (I32x4 V128Op.TruncSatUZeroF64x2)) -> vecop 0xfdl
    | VecConvert (V128 (I64x2 V128Op.ExtendLowS)) -> vecop 0xc7l
    | VecConvert (V128 (I64x2 V128Op.ExtendHighS)) -> vecop 0xc8l
    | VecConvert (V128 (I64x2 V128Op.ExtendLowU)) -> vecop 0xc9l
    | VecConvert (V128 (I64x2 V128Op.ExtendHighU)) -> vecop 0xcal
    | VecConvert (V128 (I64x2 _)) ->
      error e.at "illegal i64x2 conversion instruction"
    | VecConvert (V128 (F32x4 V128Op.DemoteZeroF64x2)) -> vecop 0x5el
    | VecConvert (V128 (F32x4 V128Op.PromoteLowF32x4)) ->
      error e.at "illegal instruction f32x4.promote_low_f32x4"
    | VecConvert (V128 (F32x4 V128Op.ConvertSI32x4)) -> vecop 0xfal
    | VecConvert (V128 (F32x4 V128Op.ConvertUI32x4)) -> vecop 0xfbl
    | VecConvert (V128 (F64x2 V128Op.DemoteZeroF64x2)) ->
      error e.at "illegal instruction f64x2.demote_zero_f64x2"
    | VecConvert (V128 (F64x2 V128Op.PromoteLowF32x4)) -> vecop 0x5fl
    | VecConvert (V128 (F64x2 V128Op.ConvertSI32x4)) -> vecop 0xfel
    | VecConvert (V128 (F64x2 V128Op.ConvertUI32x4)) -> vecop 0xffl

    | VecShift (V128 (I8x16 V128Op.Shl)) -> vecop 0x6bl
    | VecShift (V128 (I8x16 V128Op.ShrS)) -> vecop 0x6cl
    | VecShift (V128 (I8x16 V128Op.ShrU)) -> vecop 0x6dl
    | VecShift (V128 (I16x8 V128Op.Shl)) -> vecop 0x8bl
    | VecShift (V128 (I16x8 V128Op.ShrS)) -> vecop 0x8cl
    | VecShift (V128 (I16x8 V128Op.ShrU)) -> vecop 0x8dl
    | VecShift (V128 (I32x4 V128Op.Shl)) -> vecop 0xabl
    | VecShift (V128 (I32x4 V128Op.ShrS)) -> vecop 0xacl
    | VecShift (V128 (I32x4 V128Op.ShrU)) -> vecop 0xadl
    | VecShift (V128 (I64x2 V128Op.Shl)) -> vecop 0xcbl
    | VecShift (V128 (I64x2 V128Op.ShrS)) -> vecop 0xccl
    | VecShift (V128 (I64x2 V128Op.ShrU)) -> vecop 0xcdl
    | VecShift (V128 _) -> .

    | VecBitmask (V128 (I8x16 V128Op.Bitmask)) -> vecop 0x64l
    | VecBitmask (V128 (I16x8 V128Op.Bitmask)) -> vecop 0x84l
    | VecBitmask (V128 (I32x4 V128Op.Bitmask)) -> vecop 0xa4l
    | VecBitmask (V128 (I64x2 V128Op.Bitmask)) -> vecop 0xc4l
    | VecBitmask (V128 _) -> .

    | VecTestBits (V128 V128Op.AnyTrue) -> vecop 0x53l
    | VecUnaryBits (V128 V128Op.Not) -> vecop 0x4dl
    | VecBinaryBits (V128 V128Op.And) -> vecop 0x4el
    | VecBinaryBits (V128 V128Op.AndNot) -> vecop 0x4fl
    | VecBinaryBits (V128 V128Op.Or) -> vecop 0x50l
    | VecBinaryBits (V128 V128Op.Xor) -> vecop 0x51l
    | VecTernaryBits (V128 V128Op.Bitselect) -> vecop 0x52l

    | VecSplat (V128 ((I8x16 V128Op.Splat))) -> vecop 0x0fl
    | VecSplat (V128 ((I16x8 V128Op.Splat))) -> vecop 0x10l
    | VecSplat (V128 ((I32x4 V128Op.Splat))) -> vecop 0x11l
    | VecSplat (V128 ((I64x2 V128Op.Splat))) -> vecop 0x12l
    | VecSplat (V128 ((F32x4 V128Op.Splat))) -> vecop 0x13l
    | VecSplat (V128 ((F64x2 V128Op.Splat))) -> vecop 0x14l

    | VecExtract (V128 (I8x16 (V128Op.Extract (i, SX)))) -> vecop 0x15l; byte i
    | VecExtract (V128 (I8x16 (V128Op.Extract (i, ZX)))) -> vecop 0x16l; byte i
    | VecExtract (V128 (I16x8 (V128Op.Extract (i, SX)))) -> vecop 0x18l; byte i
    | VecExtract (V128 (I16x8 (V128Op.Extract (i, ZX)))) -> vecop 0x19l; byte i
    | VecExtract (V128 (I32x4 (V128Op.Extract (i, ())))) -> vecop 0x1bl; byte i
    | VecExtract (V128 (I64x2 (V128Op.Extract (i, ())))) -> vecop 0x1dl; byte i
    | VecExtract (V128 (F32x4 (V128Op.Extract (i, ())))) -> vecop 0x1fl; byte i
    | VecExtract (V128 (F64x2 (V128Op.Extract (i, ())))) -> vecop 0x21l; byte i

    | VecReplace (V128 (I8x16 (V128Op.Replace i))) -> vecop 0x17l; byte i
    | VecReplace (V128 (I16x8 (V128Op.Replace i))) -> vecop 0x1al; byte i
    | VecReplace (V128 (I32x4 (V128Op.Replace i))) -> vecop 0x1cl; byte i
    | VecReplace (V128 (I64x2 (V128Op.Replace i))) -> vecop 0x1el; byte i
    | VecReplace (V128 (F32x4 (V128Op.Replace i))) -> vecop 0x20l; byte i
    | VecReplace (V128 (F64x2 (V128Op.Replace i))) -> vecop 0x22l; byte i

  let const c =
    list instr c.it; end_ ()


  (* Sections *)

  let section id f x needed =
    if needed then begin
      byte id;
      let g = gap32 () in
      let p = pos s in
      f x;
      patch_gap32 g (pos s - p)
    end


  (* Type section *)

  let type_ t = rec_type t.it

  let type_section ts =
    section 1 (vec type_) ts (ts <> [])


  (* Import section *)

  let import_desc d =
    match d.it with
    | FuncImport x -> byte 0x00; var x
    | TableImport t -> byte 0x01; table_type t
    | MemoryImport t -> byte 0x02; memory_type t
    | GlobalImport t -> byte 0x03; global_type t
    | TagImport t -> byte 0x04; var t

  let import im =
    let {module_name; item_name; idesc} = im.it in
    name module_name; name item_name; import_desc idesc

  let import_section ims =
    section 2 (vec import) ims (ims <> [])


  (* Function section *)

  let func f = var f.it.ftype

  let func_section fs =
    section 3 (vec func) fs (fs <> [])


  (* Table section *)

  let table tab =
    let {ttype; tinit} = tab.it in
    match ttype, tinit.it with
    | TableT (_, (_, ht1)), [{it = RefNull ht2; _}] when ht1 = ht2 ->
      table_type ttype
    | _ -> op 0x40; op 0x00; table_type ttype; const tinit

  let table_section tabs =
    section 4 (vec table) tabs (tabs <> [])


  (* Memory section *)

  let memory mem =
    let {mtype} = mem.it in
    memory_type mtype

  let memory_section mems =
    section 5 (vec memory) mems (mems <> [])


  (* Global section *)

  let global g =
    let {gtype; ginit} = g.it in
    global_type gtype; const ginit

  let global_section gs =
    section 6 (vec global) gs (gs <> [])

  (* Tag section *)
  let tag tag =
    tag_type tag.it.tagtype

  let tag_section ts =
    section 13 (vec tag) ts (ts <> [])

  (* Export section *)

  let export_desc d =
    match d.it with
    | FuncExport x -> byte 0; var x
    | TableExport x -> byte 1; var x
    | MemoryExport x -> byte 2; var x
    | GlobalExport x -> byte 3; var x
    | TagExport x -> byte 4; var x

  let export ex =
    let {name = n; edesc} = ex.it in
    name n; export_desc edesc

  let export_section exs =
    section 7 (vec export) exs (exs <> [])


  (* Start section *)

  let start st =
    let {sfunc} = st.it in
    var sfunc

  let start_section xo =
    section 8 (opt start) xo (xo <> None)


  (* Code section *)

  let code f =
    let {locals = locs; body; _} = f.it in
    let g = gap32 () in
    let p = pos s in
    locals locs;
    list instr body;
    end_ ();
    patch_gap32 g (pos s - p)

  let code_section fs =
    section 10 (vec code) fs (fs <> [])


  (* Element section *)

  let is_elem_kind = function
    | (NoNull, FuncHT) -> true
    | _ -> false

  let elem_kind = function
    | (NoNull, FuncHT) -> byte 0x00
    | _ -> assert false

  let is_elem_index e =
    match e.it with
    | [{it = RefFunc _; _}] -> true
    | _ -> false

  let elem_index e =
    match e.it with
    | [{it = RefFunc x; _}] -> var x
    | _ -> assert false

  let elem seg =
    let {etype; einit; emode} = seg.it in
    if is_elem_kind etype && List.for_all is_elem_index einit then
      match emode.it with
      | Passive ->
        u32 0x01l; elem_kind etype; vec elem_index einit
      | Active {index; offset} when index.it = 0l && is_elem_kind etype ->
        u32 0x00l; const offset; vec elem_index einit
      | Active {index; offset} ->
        u32 0x02l;
        var index; const offset; elem_kind etype; vec elem_index einit
      | Declarative ->
        u32 0x03l; elem_kind etype; vec elem_index einit
    else
      match emode.it with
      | Passive ->
        u32 0x05l; ref_type etype; vec const einit
      | Active {index; offset} when index.it = 0l && is_elem_kind etype ->
        u32 0x04l; const offset; vec const einit
      | Active {index; offset} ->
        u32 0x06l; var index; const offset; ref_type etype; vec const einit
      | Declarative ->
        u32 0x07l; ref_type etype; vec const einit

  let elem_section elems =
    section 9 (vec elem) elems (elems <> [])


  (* Data section *)

  let data seg =
    let {dinit; dmode} = seg.it in
    match dmode.it with
    | Passive ->
      u32 0x01l; string dinit
    | Active {index; offset} when index.it = 0l ->
      u32 0x00l; const offset; string dinit
    | Active {index; offset} ->
      u32 0x02l; var index; const offset; string dinit
    | Declarative ->
      error dmode.at "illegal declarative data segment"

  let data_section datas =
    section 11 (vec data) datas (datas <> [])


  (* Data count section *)

  let data_count_section datas m =
    section 12 len (List.length datas) Free.((module_ m).datas <> Set.empty)


  (* Custom section *)

  let custom (n, bs) =
    name n;
    put_string s bs

  let custom_section n bs =
    section 0 custom (n, bs) true


  (* Module *)

  let module_ m =
    word32 0x6d736100l;
    word32 version;
    type_section m.it.types;
    import_section m.it.imports;
    func_section m.it.funcs;
    table_section m.it.tables;
    memory_section m.it.memories;
    tag_section m.it.tags;
    global_section m.it.globals;
    export_section m.it.exports;
    start_section m.it.start;
    elem_section m.it.elems;
    data_count_section m.it.datas m;
    code_section m.it.funcs;
    data_section m.it.datas
end


let encode m =
  let module E = E (struct let stream = stream () end) in
  E.module_ m; to_string E.s

let encode_custom name content =
  let module E = E (struct let stream = stream () end) in
  E.custom_section name content; to_string E.s<|MERGE_RESOLUTION|>--- conflicted
+++ resolved
@@ -173,16 +173,12 @@
   let func_type = function
     | FuncT (ts1, ts2) -> vec val_type ts1; vec val_type ts2
 
-<<<<<<< HEAD
   let cont_type = function
     | ContT ht -> heap_type ht
 
-  let def_type = function
-=======
   let str_type = function
     | DefStructT st -> s7 (-0x21); struct_type st
     | DefArrayT at -> s7 (-0x22); array_type at
->>>>>>> dd08eeb3
     | DefFuncT ft -> s7 (-0x20); func_type ft
     | DefContT ct -> s7 (-0x23); cont_type ct
     (* TODO(dhil): This might need to change again in the future as a
