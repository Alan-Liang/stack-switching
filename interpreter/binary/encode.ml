(* Binary format version *)

let version = 1l


(* Errors *)

module Code = Error.Make ()
exception Code = Code.Error

let error = Code.error


(* Encoding stream *)

type stream =
{
  buf : Buffer.t;
  patches : (int * char) list ref
}

let stream () = {buf = Buffer.create 8192; patches = ref []}
let pos s = Buffer.length s.buf
let put s b = Buffer.add_char s.buf b
let put_string s bs = Buffer.add_string s.buf bs
let patch s pos b = s.patches := (pos, b) :: !(s.patches)

let to_string s =
  let bs = Buffer.to_bytes s.buf in
  List.iter (fun (pos, b) -> Bytes.set bs pos b) !(s.patches);
  Bytes.to_string bs


(* Encoding *)

module E (S : sig val stream : stream end) =
struct
  let s = S.stream


  (* Generic values *)

  let bit i b = (if b then 1 else 0) lsl i

  let byte i = put s (Char.chr (i land 0xff))
  let word16 i = byte (i land 0xff); byte (i lsr 8)
  let word32 i =
    Int32.(word16 (to_int (logand i 0xffffl));
           word16 (to_int (shift_right i 16)))
  let word64 i =
    Int64.(word32 (to_int32 (logand i 0xffffffffL));
           word32 (to_int32 (shift_right i 32)))

  let rec u64 i =
    let b = Int64.(to_int (logand i 0x7fL)) in
    if 0L <= i && i < 128L then byte b
    else (byte (b lor 0x80); u64 (Int64.shift_right_logical i 7))

  let rec s64 i =
    let b = Int64.(to_int (logand i 0x7fL)) in
    if -64L <= i && i < 64L then byte b
    else (byte (b lor 0x80); s64 (Int64.shift_right i 7))

  let u1 i = u64 Int64.(logand (of_int i) 1L)
  let u32 i = u64 Int64.(logand (of_int32 i) 0xffffffffL)
  let s7 i = s64 (Int64.of_int i)
  let s32 i = s64 (Int64.of_int32 i)
  let s33 i = s64 (I64_convert.extend_i32_s i)
  let f32 x = word32 (F32.to_bits x)
  let f64 x = word64 (F64.to_bits x)
  let v128 v = String.iter (put s) (V128.to_bits v)

  let len i =
    if Int32.to_int (Int32.of_int i) <> i then
      Code.error Source.no_region "length out of bounds";
    u32 (Int32.of_int i)

  let bool b = u1 (if b then 1 else 0)
  let string bs = len (String.length bs); put_string s bs
  let name n = string (Utf8.encode n)
  let list f xs = List.iter f xs
  let opt f xo = Option.iter f xo
  let vec f xs = len (List.length xs); list f xs

  let gap32 () = let p = pos s in word32 0l; byte 0; p
  let patch_gap32 p n =
    assert (n <= 0x0fff_ffff); (* Strings cannot excess 2G anyway *)
    let lsb i = Char.chr (i land 0xff) in
    patch s p (lsb (n lor 0x80));
    patch s (p + 1) (lsb ((n lsr 7) lor 0x80));
    patch s (p + 2) (lsb ((n lsr 14) lor 0x80));
    patch s (p + 3) (lsb ((n lsr 21) lor 0x80));
    patch s (p + 4) (lsb (n lsr 28))


  (* Types *)

  open Types
  open Source

<<<<<<< HEAD
=======
  let var x = u32 x.it

>>>>>>> b16745e4
  let mutability = function
    | Cons -> byte 0
    | Var -> byte 1

  let var_type var = function
    | StatX x -> var x
    | RecX _ -> assert false

  let num_type = function
    | I32T -> s7 (-0x01)
    | I64T -> s7 (-0x02)
    | F32T -> s7 (-0x03)
    | F64T -> s7 (-0x04)

  let vec_type = function
    | V128T -> s7 (-0x05)

  let heap_type = function
    | AnyHT -> s7 (-0x12)
    | EqHT -> s7 (-0x13)
    | I31HT -> s7 (-0x14)
    | StructHT -> s7 (-0x15)
    | ArrayHT -> s7 (-0x16)
    | NoneHT -> s7 (-0x0f)
    | FuncHT -> s7 (-0x10)
    | NoFuncHT -> s7 (-0x0d)
    | ExnHT -> s7 (-0x17)
    | NoExnHT -> s7 (-0x0c)
    | ExternHT -> s7 (-0x11)
    | NoExternHT -> s7 (-0x0e)
<<<<<<< HEAD
    | ContHT -> s7 (-0x18)
    | NoContHT -> s7 (-0x0b)
=======
>>>>>>> b16745e4
    | VarHT x -> var_type s33 x
    | DefHT _ | BotHT -> assert false

  let var_heap_type = function
    | VarHT x -> var_type u32 x
    | _ -> assert false

  let ref_type = function
    | (Null, AnyHT) -> s7 (-0x12)
    | (Null, EqHT) -> s7 (-0x13)
    | (Null, I31HT) -> s7 (-0x14)
    | (Null, StructHT) -> s7 (-0x15)
    | (Null, ArrayHT) -> s7 (-0x16)
    | (Null, NoneHT) -> s7 (-0x0f)
    | (Null, FuncHT) -> s7 (-0x10)
    | (Null, NoFuncHT) -> s7 (-0x0d)
    | (Null, ExnHT) -> s7 (-0x17)
    | (Null, NoExnHT) -> s7 (-0x0c)
    | (Null, ExternHT) -> s7 (-0x11)
    | (Null, NoExternHT) -> s7 (-0x0e)
<<<<<<< HEAD
    | (Null, ContHT) -> s7 (-0x18)
    | (Null, NoContHT) -> s7 (-0x0b)
=======
>>>>>>> b16745e4
    | (Null, t) -> s7 (-0x1d); heap_type t
    | (NoNull, t) -> s7 (-0x1c); heap_type t

  let val_type = function
    | NumT t -> num_type t
    | VecT t -> vec_type t
    | RefT t -> ref_type t
    | BotT -> assert false

  let pack_type = function
    | Pack.Pack8 -> s7 (-0x08)
    | Pack.Pack16 -> s7 (-0x09)
    | Pack.Pack32 | Pack.Pack64 -> assert false

  let storage_type = function
    | ValStorageT t -> val_type t
    | PackStorageT t -> pack_type t

  let field_type = function
    | FieldT (mut, t) -> storage_type t; mutability mut

  let struct_type = function
    | StructT fts -> vec field_type fts

  let array_type = function
    | ArrayT ft -> field_type ft

  let func_type = function
    | FuncT (ts1, ts2) -> vec val_type ts1; vec val_type ts2

<<<<<<< HEAD
  let cont_type = function
    | ContT ht -> heap_type ht

=======
>>>>>>> b16745e4
  let str_type = function
    | DefStructT st -> s7 (-0x21); struct_type st
    | DefArrayT at -> s7 (-0x22); array_type at
    | DefFuncT ft -> s7 (-0x20); func_type ft
<<<<<<< HEAD
    | DefContT ct -> s7 (-0x23); cont_type ct
    (* TODO(dhil): This might need to change again in the future as a
       different proposal might claim this opcode! GC proposal claimed
       the previous opcode we were using. *)
=======
>>>>>>> b16745e4

  let sub_type = function
    | SubT (Final, [], st) -> str_type st
    | SubT (Final, hts, st) -> s7 (-0x31); vec var_heap_type hts; str_type st
    | SubT (NoFinal, hts, st) -> s7 (-0x30); vec var_heap_type hts; str_type st

  let rec_type = function
    | RecT [st] -> sub_type st
    | RecT sts -> s7 (-0x32); vec sub_type sts

  let limits uN {min; max} =
    bool (max <> None); uN min; opt uN max

  let table_type = function
    | TableT (lim, t) -> ref_type t; limits u32 lim

  let memory_type = function
    | MemoryT lim -> limits u32 lim

  let global_type = function
    | GlobalT (mut, t) -> val_type t; mutability mut

<<<<<<< HEAD
  let tag_type = function
    | TagT ht -> byte 0x00; heap_type ht

  (* Expressions *)

=======
  let tag_type x =
    u32 0x00l; var x


  (* Expressions *)

>>>>>>> b16745e4
  open Ast
  open Value
  open V128
  open Pack

  let op n = byte n
  let vecop n = op 0xfd; u32 n
  let end_ () = op 0x0b

  let var x = u32 x.it
  let var_pair (x, y) = var x; var y

  let memop x {align; offset; _} =
    let has_var = x.it <> 0l in
    let flags =
      Int32.(logor (of_int align) (if has_var then 0x40l else 0x00l)) in
    u32 flags;
    if has_var then var x;
    u32 offset

  let memop x {align; offset; _} =
    let has_var = x.it <> 0l in
    let flags =
      Int32.(logor (of_int align) (if has_var then 0x40l else 0x00l)) in
    u32 flags;
    if has_var then var x;
    u32 offset

  let block_type = function
    | VarBlockType x -> var_type s33 (StatX x.it)
    | ValBlockType None -> s33 (-0x40l)
    | ValBlockType (Some t) -> val_type t

  let local (n, loc) = len n; val_type loc.it.ltype

  let locals locs =
    let combine loc = function
      | (n, loc') :: nlocs' when loc.it.ltype = loc'.it.ltype ->
        (n + 1, loc') :: nlocs'
      | nlocs -> (1, loc) :: nlocs
    in vec local (List.fold_right combine locs [])

  let rec instr e =
    match e.it with
    | Unreachable -> op 0x00
    | Nop -> op 0x01

    | Block (bt, es) -> op 0x02; block_type bt; list instr es; end_ ()
    | Loop (bt, es) -> op 0x03; block_type bt; list instr es; end_ ()
    | If (bt, es1, es2) ->
      op 0x04; block_type bt; list instr es1;
      if es2 <> [] then op 0x05;
      list instr es2; end_ ()
    | TryTable (bt, cs, es) ->
      op 0x1f; block_type bt; vec catch cs; list instr es; end_ ()

    | Br x -> op 0x0c; var x
    | BrIf x -> op 0x0d; var x
    | BrTable (xs, x) -> op 0x0e; vec var xs; var x
    | BrOnNull x -> op 0xd5; var x
    | BrOnNonNull x -> op 0xd6; var x
    | BrOnCast (x, (nul1, t1), (nul2, t2)) ->
      let flags = bit 0 (nul1 = Null) + bit 1 (nul2 = Null) in
      op 0xfb; op 0x18; byte flags; var x; heap_type t1; heap_type t2
    | BrOnCastFail (x, (nul1, t1), (nul2, t2)) ->
      let flags = bit 0 (nul1 = Null) + bit 1 (nul2 = Null) in
      op 0xfb; op 0x19; byte flags; var x; heap_type t1; heap_type t2
    | Return -> op 0x0f
    | Call x -> op 0x10; var x
    | CallRef x -> op 0x14; var x
    | CallIndirect (x, y) -> op 0x11; var y; var x
    | ReturnCall x -> op 0x12; var x
    | ReturnCallRef x -> op 0x15; var x
    | ReturnCallIndirect (x, y) -> op 0x13; var y; var x

<<<<<<< HEAD
    | ContNew x -> op 0xe0; var x
    | ContBind (x, y) -> op 0xe1; var x; var y
    | Suspend x -> op 0xe2; var x
    | Resume (x, xls) -> op 0xe3; var x; vec var_pair xls
    | ResumeThrow (x, y, xls) -> op 0xe4; var x; var y; vec var_pair xls
    | Barrier (bt, es) -> op 0xe5; block_type bt; list instr es; end_ ()

=======
>>>>>>> b16745e4
    | Throw x -> op 0x08; var x
    | ThrowRef -> op 0x0a

    | Drop -> op 0x1a
    | Select None -> op 0x1b
    | Select (Some ts) -> op 0x1c; vec val_type ts

    | LocalGet x -> op 0x20; var x
    | LocalSet x -> op 0x21; var x
    | LocalTee x -> op 0x22; var x
    | GlobalGet x -> op 0x23; var x
    | GlobalSet x -> op 0x24; var x

    | TableGet x -> op 0x25; var x
    | TableSet x -> op 0x26; var x
    | TableSize x -> op 0xfc; u32 0x10l; var x
    | TableGrow x -> op 0xfc; u32 0x0fl; var x
    | TableFill x -> op 0xfc; u32 0x11l; var x
    | TableCopy (x, y) -> op 0xfc; u32 0x0el; var x; var y
    | TableInit (x, y) -> op 0xfc; u32 0x0cl; var y; var x
    | ElemDrop x -> op 0xfc; u32 0x0dl; var x

    | Load (x, ({ty = I32T; pack = None; _} as mo)) ->
      op 0x28; memop x mo
    | Load (x, ({ty = I64T; pack = None; _} as mo)) ->
      op 0x29; memop x mo
    | Load (x, ({ty = F32T; pack = None; _} as mo)) ->
      op 0x2a; memop x mo
    | Load (x, ({ty = F64T; pack = None; _} as mo)) ->
      op 0x2b; memop x mo
    | Load (x, ({ty = I32T; pack = Some (Pack8, SX); _} as mo)) ->
      op 0x2c; memop x mo
    | Load (x, ({ty = I32T; pack = Some (Pack8, ZX); _} as mo)) ->
      op 0x2d; memop x mo
    | Load (x, ({ty = I32T; pack = Some (Pack16, SX); _} as mo)) ->
      op 0x2e; memop x mo
    | Load (x, ({ty = I32T; pack = Some (Pack16, ZX); _} as mo)) ->
      op 0x2f; memop x mo
    | Load (x, ({ty = I32T; pack = Some (Pack32, _); _})) ->
      error e.at "illegal instruction i32.load32"
    | Load (x, ({ty = I64T; pack = Some (Pack8, SX); _} as mo)) ->
      op 0x30; memop x mo
    | Load (x, ({ty = I64T; pack = Some (Pack8, ZX); _} as mo)) ->
      op 0x31; memop x mo
    | Load (x, ({ty = I64T; pack = Some (Pack16, SX); _} as mo)) ->
      op 0x32; memop x mo
    | Load (x, ({ty = I64T; pack = Some (Pack16, ZX); _} as mo)) ->
      op 0x33; memop x mo
    | Load (x, ({ty = I64T; pack = Some (Pack32, SX); _} as mo)) ->
      op 0x34; memop x mo
    | Load (x, ({ty = I64T; pack = Some (Pack32, ZX); _} as mo)) ->
      op 0x35; memop x mo
    | Load (x, ({ty = I32T | I64T; pack = Some (Pack64, _); _})) ->
      error e.at "illegal instruction ixx.load64"
    | Load (x, ({ty = F32T | F64T; pack = Some _; _})) ->
      error e.at "illegal instruction fxx.loadN"

    | Store (x, ({ty = I32T; pack = None; _} as mo)) ->
      op 0x36; memop x mo
    | Store (x, ({ty = I64T; pack = None; _} as mo)) ->
      op 0x37; memop x mo
    | Store (x, ({ty = F32T; pack = None; _} as mo)) ->
      op 0x38; memop x mo
    | Store (x, ({ty = F64T; pack = None; _} as mo)) ->
      op 0x39; memop x mo
    | Store (x, ({ty = I32T; pack = Some Pack8; _} as mo)) ->
      op 0x3a; memop x mo
    | Store (x, ({ty = I32T; pack = Some Pack16; _} as mo)) ->
      op 0x3b; memop x mo
    | Store (x, {ty = I32T; pack = Some Pack32; _}) ->
      error e.at "illegal instruction i32.store32"
    | Store (x, ({ty = I64T; pack = Some Pack8; _} as mo)) ->
      op 0x3c; memop x mo
    | Store (x, ({ty = I64T; pack = Some Pack16; _} as mo)) ->
      op 0x3d; memop x mo
    | Store (x, ({ty = I64T; pack = Some Pack32; _} as mo)) ->
      op 0x3e; memop x mo
    | Store (x, ({ty = I32T | I64T; pack = Some Pack64; _})) ->
      error e.at "illegal instruction ixx.store64"
    | Store (x, ({ty = F32T | F64T; pack = Some _; _})) ->
      error e.at "illegal instruction fxx.storeN"

    | VecLoad (x, ({ty = V128T; pack = None; _} as mo)) ->
      vecop 0x00l; memop x mo
    | VecLoad (x, ({ty = V128T; pack = Some (Pack64, ExtLane (Pack8x8, SX)); _} as mo)) ->
      vecop 0x01l; memop x mo
    | VecLoad (x, ({ty = V128T; pack = Some (Pack64, ExtLane (Pack8x8, ZX)); _} as mo)) ->
      vecop 0x02l; memop x mo
    | VecLoad (x, ({ty = V128T; pack = Some (Pack64, ExtLane (Pack16x4, SX)); _} as mo)) ->
      vecop 0x03l; memop x mo
    | VecLoad (x, ({ty = V128T; pack = Some (Pack64, ExtLane (Pack16x4, ZX)); _} as mo)) ->
      vecop 0x04l; memop x mo
    | VecLoad (x, ({ty = V128T; pack = Some (Pack64, ExtLane (Pack32x2, SX)); _} as mo)) ->
      vecop 0x05l; memop x mo
    | VecLoad (x, ({ty = V128T; pack = Some (Pack64, ExtLane (Pack32x2, ZX)); _} as mo)) ->
      vecop 0x06l; memop x mo
    | VecLoad (x, ({ty = V128T; pack = Some (Pack8, ExtSplat); _} as mo)) ->
      vecop 0x07l; memop x mo
    | VecLoad (x, ({ty = V128T; pack = Some (Pack16, ExtSplat); _} as mo)) ->
      vecop 0x08l; memop x mo
    | VecLoad (x, ({ty = V128T; pack = Some (Pack32, ExtSplat); _} as mo)) ->
      vecop 0x09l; memop x mo
    | VecLoad (x, ({ty = V128T; pack = Some (Pack64, ExtSplat); _} as mo)) ->
      vecop 0x0al; memop x mo
    | VecLoad (x, ({ty = V128T; pack = Some (Pack32, ExtZero); _} as mo)) ->
      vecop 0x5cl; memop x mo
    | VecLoad (x, ({ty = V128T; pack = Some (Pack64, ExtZero); _} as mo)) ->
      vecop 0x5dl; memop x mo
    | VecLoad _ ->
      error e.at "illegal instruction v128.loadNxM_x"

    | VecLoadLane (x, ({ty = V128T; pack = Pack8; _} as mo), i) ->
      vecop 0x54l; memop x mo; byte i;
    | VecLoadLane (x, ({ty = V128T; pack = Pack16; _} as mo), i) ->
      vecop 0x55l; memop x mo; byte i;
    | VecLoadLane (x, ({ty = V128T; pack = Pack32; _} as mo), i) ->
      vecop 0x56l; memop x mo; byte i;
    | VecLoadLane (x, ({ty = V128T; pack = Pack64; _} as mo), i) ->
      vecop 0x57l; memop x mo; byte i;

    | VecStore (x, ({ty = V128T; _} as mo)) ->
      vecop 0x0bl; memop x mo

    | VecStoreLane (x, ({ty = V128T; pack = Pack8; _} as mo), i) ->
      vecop 0x58l; memop x mo; byte i;
    | VecStoreLane (x, ({ty = V128T; pack = Pack16; _} as mo), i) ->
      vecop 0x59l; memop x mo; byte i;
    | VecStoreLane (x, ({ty = V128T; pack = Pack32; _} as mo), i) ->
      vecop 0x5al; memop x mo; byte i;
    | VecStoreLane (x, ({ty = V128T; pack = Pack64; _} as mo), i) ->
      vecop 0x5bl; memop x mo; byte i;

    | MemorySize x -> op 0x3f; var x
    | MemoryGrow x -> op 0x40; var x
    | MemoryFill x -> op 0xfc; u32 0x0bl; var x
    | MemoryCopy (x, y) -> op 0xfc; u32 0x0al; var x; var y
    | MemoryInit (x, y) -> op 0xfc; u32 0x08l; var y; var x
    | DataDrop x -> op 0xfc; u32 0x09l; var x

    | RefNull t -> op 0xd0; heap_type t
    | RefFunc x -> op 0xd2; var x

    | RefEq -> op 0xd3

    | RefIsNull -> op 0xd1
    | RefAsNonNull -> op 0xd4
    | RefTest (NoNull, t) -> op 0xfb; op 0x14; heap_type t
    | RefTest (Null, t) -> op 0xfb; op 0x15; heap_type t
    | RefCast (NoNull, t) -> op 0xfb; op 0x16; heap_type t
    | RefCast (Null, t) -> op 0xfb; op 0x17; heap_type t

    | RefI31 -> op 0xfb; op 0x1c
    | I31Get SX -> op 0xfb; op 0x1d
    | I31Get ZX -> op 0xfb; op 0x1e

    | StructNew (x, Explicit) -> op 0xfb; op 0x00; var x
    | StructNew (x, Implicit) -> op 0xfb; op 0x01; var x
    | StructGet (x, y, None) -> op 0xfb; op 0x02; var x; var y
    | StructGet (x, y, Some SX) -> op 0xfb; op 0x03; var x; var y
    | StructGet (x, y, Some ZX) -> op 0xfb; op 0x04; var x; var y
    | StructSet (x, y) -> op 0xfb; op 0x05; var x; var y

    | ArrayNew (x, Explicit) -> op 0xfb; op 0x06; var x
    | ArrayNew (x, Implicit) -> op 0xfb; op 0x07; var x
    | ArrayNewFixed (x, n) -> op 0xfb; op 0x08; var x; u32 n
    | ArrayNewElem (x, y) -> op 0xfb; op 0x0a; var x; var y
    | ArrayNewData (x, y) -> op 0xfb; op 0x09; var x; var y
    | ArrayGet (x, None) -> op 0xfb; op 0x0b; var x
    | ArrayGet (x, Some SX) -> op 0xfb; op 0x0c; var x
    | ArrayGet (x, Some ZX) -> op 0xfb; op 0x0d; var x
    | ArraySet x -> op 0xfb; op 0x0e; var x
    | ArrayLen -> op 0xfb; op 0x0f
    | ArrayFill x -> op 0xfb; op 0x10; var x
    | ArrayCopy (x, y) -> op 0xfb; op 0x11; var x; var y
    | ArrayInitData (x, y) -> op 0xfb; op 0x12; var x; var y
    | ArrayInitElem (x, y) -> op 0xfb; op 0x13; var x; var y

    | ExternConvert Internalize -> op 0xfb; op 0x1a
    | ExternConvert Externalize -> op 0xfb; op 0x1b

    | Const {it = I32 c; _} -> op 0x41; s32 c
    | Const {it = I64 c; _} -> op 0x42; s64 c
    | Const {it = F32 c; _} -> op 0x43; f32 c
    | Const {it = F64 c; _} -> op 0x44; f64 c

    | Test (I32 I32Op.Eqz) -> op 0x45
    | Test (I64 I64Op.Eqz) -> op 0x50
    | Test (F32 _ | F64 _) -> .

    | Compare (I32 I32Op.Eq) -> op 0x46
    | Compare (I32 I32Op.Ne) -> op 0x47
    | Compare (I32 I32Op.LtS) -> op 0x48
    | Compare (I32 I32Op.LtU) -> op 0x49
    | Compare (I32 I32Op.GtS) -> op 0x4a
    | Compare (I32 I32Op.GtU) -> op 0x4b
    | Compare (I32 I32Op.LeS) -> op 0x4c
    | Compare (I32 I32Op.LeU) -> op 0x4d
    | Compare (I32 I32Op.GeS) -> op 0x4e
    | Compare (I32 I32Op.GeU) -> op 0x4f

    | Compare (I64 I64Op.Eq) -> op 0x51
    | Compare (I64 I64Op.Ne) -> op 0x52
    | Compare (I64 I64Op.LtS) -> op 0x53
    | Compare (I64 I64Op.LtU) -> op 0x54
    | Compare (I64 I64Op.GtS) -> op 0x55
    | Compare (I64 I64Op.GtU) -> op 0x56
    | Compare (I64 I64Op.LeS) -> op 0x57
    | Compare (I64 I64Op.LeU) -> op 0x58
    | Compare (I64 I64Op.GeS) -> op 0x59
    | Compare (I64 I64Op.GeU) -> op 0x5a

    | Compare (F32 F32Op.Eq) -> op 0x5b
    | Compare (F32 F32Op.Ne) -> op 0x5c
    | Compare (F32 F32Op.Lt) -> op 0x5d
    | Compare (F32 F32Op.Gt) -> op 0x5e
    | Compare (F32 F32Op.Le) -> op 0x5f
    | Compare (F32 F32Op.Ge) -> op 0x60

    | Compare (F64 F64Op.Eq) -> op 0x61
    | Compare (F64 F64Op.Ne) -> op 0x62
    | Compare (F64 F64Op.Lt) -> op 0x63
    | Compare (F64 F64Op.Gt) -> op 0x64
    | Compare (F64 F64Op.Le) -> op 0x65
    | Compare (F64 F64Op.Ge) -> op 0x66

    | Unary (I32 I32Op.Clz) -> op 0x67
    | Unary (I32 I32Op.Ctz) -> op 0x68
    | Unary (I32 I32Op.Popcnt) -> op 0x69
    | Unary (I32 (I32Op.ExtendS Pack8)) -> op 0xc0
    | Unary (I32 (I32Op.ExtendS Pack16)) -> op 0xc1
    | Unary (I32 (I32Op.ExtendS (Pack32 | Pack64))) ->
      error e.at "illegal instruction i32.extendN_s"

    | Unary (I64 I64Op.Clz) -> op 0x79
    | Unary (I64 I64Op.Ctz) -> op 0x7a
    | Unary (I64 I64Op.Popcnt) -> op 0x7b
    | Unary (I64 (I64Op.ExtendS Pack8)) -> op 0xc2
    | Unary (I64 (I64Op.ExtendS Pack16)) -> op 0xc3
    | Unary (I64 (I64Op.ExtendS Pack32)) -> op 0xc4
    | Unary (I64 (I64Op.ExtendS Pack64)) ->
      error e.at "illegal instruction i64.extend64_s"

    | Unary (F32 F32Op.Abs) -> op 0x8b
    | Unary (F32 F32Op.Neg) -> op 0x8c
    | Unary (F32 F32Op.Ceil) -> op 0x8d
    | Unary (F32 F32Op.Floor) -> op 0x8e
    | Unary (F32 F32Op.Trunc) -> op 0x8f
    | Unary (F32 F32Op.Nearest) -> op 0x90
    | Unary (F32 F32Op.Sqrt) -> op 0x91

    | Unary (F64 F64Op.Abs) -> op 0x99
    | Unary (F64 F64Op.Neg) -> op 0x9a
    | Unary (F64 F64Op.Ceil) -> op 0x9b
    | Unary (F64 F64Op.Floor) -> op 0x9c
    | Unary (F64 F64Op.Trunc) -> op 0x9d
    | Unary (F64 F64Op.Nearest) -> op 0x9e
    | Unary (F64 F64Op.Sqrt) -> op 0x9f

    | Binary (I32 I32Op.Add) -> op 0x6a
    | Binary (I32 I32Op.Sub) -> op 0x6b
    | Binary (I32 I32Op.Mul) -> op 0x6c
    | Binary (I32 I32Op.DivS) -> op 0x6d
    | Binary (I32 I32Op.DivU) -> op 0x6e
    | Binary (I32 I32Op.RemS) -> op 0x6f
    | Binary (I32 I32Op.RemU) -> op 0x70
    | Binary (I32 I32Op.And) -> op 0x71
    | Binary (I32 I32Op.Or) -> op 0x72
    | Binary (I32 I32Op.Xor) -> op 0x73
    | Binary (I32 I32Op.Shl) -> op 0x74
    | Binary (I32 I32Op.ShrS) -> op 0x75
    | Binary (I32 I32Op.ShrU) -> op 0x76
    | Binary (I32 I32Op.Rotl) -> op 0x77
    | Binary (I32 I32Op.Rotr) -> op 0x78

    | Binary (I64 I64Op.Add) -> op 0x7c
    | Binary (I64 I64Op.Sub) -> op 0x7d
    | Binary (I64 I64Op.Mul) -> op 0x7e
    | Binary (I64 I64Op.DivS) -> op 0x7f
    | Binary (I64 I64Op.DivU) -> op 0x80
    | Binary (I64 I64Op.RemS) -> op 0x81
    | Binary (I64 I64Op.RemU) -> op 0x82
    | Binary (I64 I64Op.And) -> op 0x83
    | Binary (I64 I64Op.Or) -> op 0x84
    | Binary (I64 I64Op.Xor) -> op 0x85
    | Binary (I64 I64Op.Shl) -> op 0x86
    | Binary (I64 I64Op.ShrS) -> op 0x87
    | Binary (I64 I64Op.ShrU) -> op 0x88
    | Binary (I64 I64Op.Rotl) -> op 0x89
    | Binary (I64 I64Op.Rotr) -> op 0x8a

    | Binary (F32 F32Op.Add) -> op 0x92
    | Binary (F32 F32Op.Sub) -> op 0x93
    | Binary (F32 F32Op.Mul) -> op 0x94
    | Binary (F32 F32Op.Div) -> op 0x95
    | Binary (F32 F32Op.Min) -> op 0x96
    | Binary (F32 F32Op.Max) -> op 0x97
    | Binary (F32 F32Op.CopySign) -> op 0x98

    | Binary (F64 F64Op.Add) -> op 0xa0
    | Binary (F64 F64Op.Sub) -> op 0xa1
    | Binary (F64 F64Op.Mul) -> op 0xa2
    | Binary (F64 F64Op.Div) -> op 0xa3
    | Binary (F64 F64Op.Min) -> op 0xa4
    | Binary (F64 F64Op.Max) -> op 0xa5
    | Binary (F64 F64Op.CopySign) -> op 0xa6

    | Convert (I32 I32Op.ExtendSI32) ->
      error e.at "illegal instruction i32.extend_i32_s"
    | Convert (I32 I32Op.ExtendUI32) ->
      error e.at "illegal instruction i32.extend_i32_u"
    | Convert (I32 I32Op.WrapI64) -> op 0xa7
    | Convert (I32 I32Op.TruncSF32) -> op 0xa8
    | Convert (I32 I32Op.TruncUF32) -> op 0xa9
    | Convert (I32 I32Op.TruncSF64) -> op 0xaa
    | Convert (I32 I32Op.TruncUF64) -> op 0xab
    | Convert (I32 I32Op.TruncSatSF32) -> op 0xfc; u32 0x00l
    | Convert (I32 I32Op.TruncSatUF32) -> op 0xfc; u32 0x01l
    | Convert (I32 I32Op.TruncSatSF64) -> op 0xfc; u32 0x02l
    | Convert (I32 I32Op.TruncSatUF64) -> op 0xfc; u32 0x03l
    | Convert (I32 I32Op.ReinterpretFloat) -> op 0xbc

    | Convert (I64 I64Op.ExtendSI32) -> op 0xac
    | Convert (I64 I64Op.ExtendUI32) -> op 0xad
    | Convert (I64 I64Op.WrapI64) ->
      error e.at "illegal instruction i64.wrap_i64"
    | Convert (I64 I64Op.TruncSF32) -> op 0xae
    | Convert (I64 I64Op.TruncUF32) -> op 0xaf
    | Convert (I64 I64Op.TruncSF64) -> op 0xb0
    | Convert (I64 I64Op.TruncUF64) -> op 0xb1
    | Convert (I64 I64Op.TruncSatSF32) -> op 0xfc; u32 0x04l
    | Convert (I64 I64Op.TruncSatUF32) -> op 0xfc; u32 0x05l
    | Convert (I64 I64Op.TruncSatSF64) -> op 0xfc; u32 0x06l
    | Convert (I64 I64Op.TruncSatUF64) -> op 0xfc; u32 0x07l
    | Convert (I64 I64Op.ReinterpretFloat) -> op 0xbd

    | Convert (F32 F32Op.ConvertSI32) -> op 0xb2
    | Convert (F32 F32Op.ConvertUI32) -> op 0xb3
    | Convert (F32 F32Op.ConvertSI64) -> op 0xb4
    | Convert (F32 F32Op.ConvertUI64) -> op 0xb5
    | Convert (F32 F32Op.PromoteF32) ->
      error e.at "illegal instruction f32.promote_f32"
    | Convert (F32 F32Op.DemoteF64) -> op 0xb6
    | Convert (F32 F32Op.ReinterpretInt) -> op 0xbe

    | Convert (F64 F64Op.ConvertSI32) -> op 0xb7
    | Convert (F64 F64Op.ConvertUI32) -> op 0xb8
    | Convert (F64 F64Op.ConvertSI64) -> op 0xb9
    | Convert (F64 F64Op.ConvertUI64) -> op 0xba
    | Convert (F64 F64Op.PromoteF32) -> op 0xbb
    | Convert (F64 F64Op.DemoteF64) ->
      error e.at "illegal instruction f64.demote_f64"
    | Convert (F64 F64Op.ReinterpretInt) -> op 0xbf

    | VecConst {it = V128 c; _} -> vecop 0x0cl; v128 c

    | VecTest (V128 (I8x16 V128Op.AllTrue)) -> vecop 0x63l
    | VecTest (V128 (I16x8 V128Op.AllTrue)) -> vecop 0x83l
    | VecTest (V128 (I32x4 V128Op.AllTrue)) -> vecop 0xa3l
    | VecTest (V128 (I64x2 V128Op.AllTrue)) -> vecop 0xc3l
    | VecTest (V128 _) -> .

    | VecUnary (V128 (I8x16 V128Op.Abs)) -> vecop 0x60l
    | VecUnary (V128 (I8x16 V128Op.Neg)) -> vecop 0x61l
    | VecUnary (V128 (I8x16 V128Op.Popcnt)) -> vecop 0x62l
    | VecUnary (V128 (I16x8 V128Op.Abs)) -> vecop 0x80l
    | VecUnary (V128 (I16x8 V128Op.Neg)) -> vecop 0x81l
    | VecUnary (V128 (I16x8 V128Op.Popcnt)) ->
      error e.at "illegal instruction i16x8.popcnt"
    | VecUnary (V128 (I32x4 V128Op.Abs)) -> vecop 0xa0l
    | VecUnary (V128 (I32x4 V128Op.Neg)) -> vecop 0xa1l
    | VecUnary (V128 (I32x4 V128Op.Popcnt)) ->
      error e.at "illegal instruction i32x4.popcnt"
    | VecUnary (V128 (I64x2 V128Op.Abs)) -> vecop 0xc0l
    | VecUnary (V128 (I64x2 V128Op.Neg)) -> vecop 0xc1l
    | VecUnary (V128 (I64x2 V128Op.Popcnt)) ->
      error e.at "illegal instruction i64x2.popcnt"
    | VecUnary (V128 (F32x4 V128Op.Ceil)) -> vecop 0x67l
    | VecUnary (V128 (F32x4 V128Op.Floor)) -> vecop 0x68l
    | VecUnary (V128 (F32x4 V128Op.Trunc)) -> vecop 0x69l
    | VecUnary (V128 (F32x4 V128Op.Nearest)) -> vecop 0x6al
    | VecUnary (V128 (F64x2 V128Op.Ceil)) -> vecop 0x74l
    | VecUnary (V128 (F64x2 V128Op.Floor)) -> vecop 0x75l
    | VecUnary (V128 (F64x2 V128Op.Trunc)) -> vecop 0x7al
    | VecUnary (V128 (F64x2 V128Op.Nearest)) -> vecop 0x94l
    | VecUnary (V128 (F32x4 V128Op.Abs)) -> vecop 0xe0l
    | VecUnary (V128 (F32x4 V128Op.Neg)) -> vecop 0xe1l
    | VecUnary (V128 (F32x4 V128Op.Sqrt)) -> vecop 0xe3l
    | VecUnary (V128 (F64x2 V128Op.Abs)) -> vecop 0xecl
    | VecUnary (V128 (F64x2 V128Op.Neg)) -> vecop 0xedl
    | VecUnary (V128 (F64x2 V128Op.Sqrt)) -> vecop 0xefl

    | VecCompare (V128 (I8x16 V128Op.Eq)) -> vecop 0x23l
    | VecCompare (V128 (I8x16 V128Op.Ne)) -> vecop 0x24l
    | VecCompare (V128 (I8x16 V128Op.LtS)) -> vecop 0x25l
    | VecCompare (V128 (I8x16 V128Op.LtU)) -> vecop 0x26l
    | VecCompare (V128 (I8x16 V128Op.GtS)) -> vecop 0x27l
    | VecCompare (V128 (I8x16 V128Op.GtU)) -> vecop 0x28l
    | VecCompare (V128 (I8x16 V128Op.LeS)) -> vecop 0x29l
    | VecCompare (V128 (I8x16 V128Op.LeU)) -> vecop 0x2al
    | VecCompare (V128 (I8x16 V128Op.GeS)) -> vecop 0x2bl
    | VecCompare (V128 (I8x16 V128Op.GeU)) -> vecop 0x2cl
    | VecCompare (V128 (I16x8 V128Op.Eq)) -> vecop 0x2dl
    | VecCompare (V128 (I16x8 V128Op.Ne)) -> vecop 0x2el
    | VecCompare (V128 (I16x8 V128Op.LtS)) -> vecop 0x2fl
    | VecCompare (V128 (I16x8 V128Op.LtU)) -> vecop 0x30l
    | VecCompare (V128 (I16x8 V128Op.GtS)) -> vecop 0x31l
    | VecCompare (V128 (I16x8 V128Op.GtU)) -> vecop 0x32l
    | VecCompare (V128 (I16x8 V128Op.LeS)) -> vecop 0x33l
    | VecCompare (V128 (I16x8 V128Op.LeU)) -> vecop 0x34l
    | VecCompare (V128 (I16x8 V128Op.GeS)) -> vecop 0x35l
    | VecCompare (V128 (I16x8 V128Op.GeU)) -> vecop 0x36l
    | VecCompare (V128 (I32x4 V128Op.Eq)) -> vecop 0x37l
    | VecCompare (V128 (I32x4 V128Op.Ne)) -> vecop 0x38l
    | VecCompare (V128 (I32x4 V128Op.LtS)) -> vecop 0x39l
    | VecCompare (V128 (I32x4 V128Op.LtU)) -> vecop 0x3al
    | VecCompare (V128 (I32x4 V128Op.GtS)) -> vecop 0x3bl
    | VecCompare (V128 (I32x4 V128Op.GtU)) -> vecop 0x3cl
    | VecCompare (V128 (I32x4 V128Op.LeS)) -> vecop 0x3dl
    | VecCompare (V128 (I32x4 V128Op.LeU)) -> vecop 0x3el
    | VecCompare (V128 (I32x4 V128Op.GeS)) -> vecop 0x3fl
    | VecCompare (V128 (I32x4 V128Op.GeU)) -> vecop 0x40l
    | VecCompare (V128 (I64x2 V128Op.Eq)) -> vecop 0xd6l
    | VecCompare (V128 (I64x2 V128Op.Ne)) -> vecop 0xd7l
    | VecCompare (V128 (I64x2 V128Op.LtS)) -> vecop 0xd8l
    | VecCompare (V128 (I64x2 V128Op.LtU)) ->
      error e.at "illegal instruction i64x2.lt_u"
    | VecCompare (V128 (I64x2 V128Op.GtS)) -> vecop 0xd9l
    | VecCompare (V128 (I64x2 V128Op.GtU)) ->
      error e.at "illegal instruction i64x2.gt_u"
    | VecCompare (V128 (I64x2 V128Op.LeS)) -> vecop 0xdal
    | VecCompare (V128 (I64x2 V128Op.LeU)) ->
      error e.at "illegal instruction i64x2.le_u"
    | VecCompare (V128 (I64x2 V128Op.GeS)) -> vecop 0xdbl
    | VecCompare (V128 (I64x2 V128Op.GeU)) ->
      error e.at "illegal instruction i64x2.ge_u"
    | VecCompare (V128 (F32x4 V128Op.Eq)) -> vecop 0x41l
    | VecCompare (V128 (F32x4 V128Op.Ne)) -> vecop 0x42l
    | VecCompare (V128 (F32x4 V128Op.Lt)) -> vecop 0x43l
    | VecCompare (V128 (F32x4 V128Op.Gt)) -> vecop 0x44l
    | VecCompare (V128 (F32x4 V128Op.Le)) -> vecop 0x45l
    | VecCompare (V128 (F32x4 V128Op.Ge)) -> vecop 0x46l
    | VecCompare (V128 (F64x2 V128Op.Eq)) -> vecop 0x47l
    | VecCompare (V128 (F64x2 V128Op.Ne)) -> vecop 0x48l
    | VecCompare (V128 (F64x2 V128Op.Lt)) -> vecop 0x49l
    | VecCompare (V128 (F64x2 V128Op.Gt)) -> vecop 0x4al
    | VecCompare (V128 (F64x2 V128Op.Le)) -> vecop 0x4bl
    | VecCompare (V128 (F64x2 V128Op.Ge)) -> vecop 0x4cl

    | VecBinary (V128 (I8x16 (V128Op.Shuffle is))) -> vecop 0x0dl; List.iter byte is
    | VecBinary (V128 (I8x16 V128Op.Swizzle)) -> vecop 0x0el
    | VecBinary (V128 (I8x16 V128Op.NarrowS)) -> vecop 0x65l
    | VecBinary (V128 (I8x16 V128Op.NarrowU)) -> vecop 0x66l
    | VecBinary (V128 (I8x16 V128Op.Add)) -> vecop 0x6el
    | VecBinary (V128 (I8x16 V128Op.AddSatS)) -> vecop 0x6fl
    | VecBinary (V128 (I8x16 V128Op.AddSatU)) -> vecop 0x70l
    | VecBinary (V128 (I8x16 V128Op.Sub)) -> vecop 0x71l
    | VecBinary (V128 (I8x16 V128Op.SubSatS)) -> vecop 0x72l
    | VecBinary (V128 (I8x16 V128Op.SubSatU)) -> vecop 0x73l
    | VecBinary (V128 (I8x16 V128Op.MinS)) -> vecop 0x76l
    | VecBinary (V128 (I8x16 V128Op.MinU)) -> vecop 0x77l
    | VecBinary (V128 (I8x16 V128Op.MaxS)) -> vecop 0x78l
    | VecBinary (V128 (I8x16 V128Op.MaxU)) -> vecop 0x79l
    | VecBinary (V128 (I8x16 V128Op.AvgrU)) -> vecop 0x7bl
    | VecBinary (V128 (I16x8 V128Op.NarrowS)) -> vecop 0x85l
    | VecBinary (V128 (I16x8 V128Op.NarrowU)) -> vecop 0x86l
    | VecBinary (V128 (I16x8 V128Op.Add)) -> vecop 0x8el
    | VecBinary (V128 (I16x8 V128Op.AddSatS)) -> vecop 0x8fl
    | VecBinary (V128 (I16x8 V128Op.AddSatU)) -> vecop 0x90l
    | VecBinary (V128 (I16x8 V128Op.Sub)) -> vecop 0x91l
    | VecBinary (V128 (I16x8 V128Op.SubSatS)) -> vecop 0x92l
    | VecBinary (V128 (I16x8 V128Op.SubSatU)) -> vecop 0x93l
    | VecBinary (V128 (I16x8 V128Op.Mul)) -> vecop 0x95l
    | VecBinary (V128 (I16x8 V128Op.MinS)) -> vecop 0x96l
    | VecBinary (V128 (I16x8 V128Op.MinU)) -> vecop 0x97l
    | VecBinary (V128 (I16x8 V128Op.MaxS)) -> vecop 0x98l
    | VecBinary (V128 (I16x8 V128Op.MaxU)) -> vecop 0x99l
    | VecBinary (V128 (I16x8 V128Op.AvgrU)) -> vecop 0x9bl
    | VecBinary (V128 (I16x8 V128Op.ExtMulLowS)) -> vecop 0x9cl
    | VecBinary (V128 (I16x8 V128Op.ExtMulHighS)) -> vecop 0x9dl
    | VecBinary (V128 (I16x8 V128Op.ExtMulLowU)) -> vecop 0x9el
    | VecBinary (V128 (I16x8 V128Op.ExtMulHighU)) -> vecop 0x9fl
    | VecBinary (V128 (I16x8 V128Op.Q15MulRSatS)) -> vecop 0x82l
    | VecBinary (V128 (I32x4 V128Op.Add)) -> vecop 0xael
    | VecBinary (V128 (I32x4 V128Op.Sub)) -> vecop 0xb1l
    | VecBinary (V128 (I32x4 V128Op.MinS)) -> vecop 0xb6l
    | VecBinary (V128 (I32x4 V128Op.MinU)) -> vecop 0xb7l
    | VecBinary (V128 (I32x4 V128Op.MaxS)) -> vecop 0xb8l
    | VecBinary (V128 (I32x4 V128Op.MaxU)) -> vecop 0xb9l
    | VecBinary (V128 (I32x4 V128Op.DotS)) -> vecop 0xbal
    | VecBinary (V128 (I32x4 V128Op.Mul)) -> vecop 0xb5l
    | VecBinary (V128 (I32x4 V128Op.ExtMulLowS)) -> vecop 0xbcl
    | VecBinary (V128 (I32x4 V128Op.ExtMulHighS)) -> vecop 0xbdl
    | VecBinary (V128 (I32x4 V128Op.ExtMulLowU)) -> vecop 0xbel
    | VecBinary (V128 (I32x4 V128Op.ExtMulHighU)) -> vecop 0xbfl
    | VecBinary (V128 (I64x2 V128Op.Add)) -> vecop 0xcel
    | VecBinary (V128 (I64x2 V128Op.Sub)) -> vecop 0xd1l
    | VecBinary (V128 (I64x2 V128Op.Mul)) -> vecop 0xd5l
    | VecBinary (V128 (I64x2 V128Op.ExtMulLowS)) -> vecop 0xdcl
    | VecBinary (V128 (I64x2 V128Op.ExtMulHighS)) -> vecop 0xddl
    | VecBinary (V128 (I64x2 V128Op.ExtMulLowU)) -> vecop 0xdel
    | VecBinary (V128 (I64x2 V128Op.ExtMulHighU)) -> vecop 0xdfl
    | VecBinary (V128 (F32x4 V128Op.Add)) -> vecop 0xe4l
    | VecBinary (V128 (F32x4 V128Op.Sub)) -> vecop 0xe5l
    | VecBinary (V128 (F32x4 V128Op.Mul)) -> vecop 0xe6l
    | VecBinary (V128 (F32x4 V128Op.Div)) -> vecop 0xe7l
    | VecBinary (V128 (F32x4 V128Op.Min)) -> vecop 0xe8l
    | VecBinary (V128 (F32x4 V128Op.Max)) -> vecop 0xe9l
    | VecBinary (V128 (F32x4 V128Op.Pmin)) -> vecop 0xeal
    | VecBinary (V128 (F32x4 V128Op.Pmax)) -> vecop 0xebl
    | VecBinary (V128 (F64x2 V128Op.Add)) -> vecop 0xf0l
    | VecBinary (V128 (F64x2 V128Op.Sub)) -> vecop 0xf1l
    | VecBinary (V128 (F64x2 V128Op.Mul)) -> vecop 0xf2l
    | VecBinary (V128 (F64x2 V128Op.Div)) -> vecop 0xf3l
    | VecBinary (V128 (F64x2 V128Op.Min)) -> vecop 0xf4l
    | VecBinary (V128 (F64x2 V128Op.Max)) -> vecop 0xf5l
    | VecBinary (V128 (F64x2 V128Op.Pmin)) -> vecop 0xf6l
    | VecBinary (V128 (F64x2 V128Op.Pmax)) -> vecop 0xf7l
    | VecBinary (V128 _) ->
      error e.at "illegal binary vector instruction"

    | VecConvert (V128 (I8x16 _)) ->
      error e.at "illegal i8x16 conversion instruction"
    | VecConvert (V128 (I16x8 V128Op.ExtendLowS)) -> vecop 0x87l
    | VecConvert (V128 (I16x8 V128Op.ExtendHighS)) -> vecop 0x88l
    | VecConvert (V128 (I16x8 V128Op.ExtendLowU)) -> vecop 0x89l
    | VecConvert (V128 (I16x8 V128Op.ExtendHighU)) -> vecop 0x8al
    | VecConvert (V128 (I16x8 V128Op.ExtAddPairwiseS)) -> vecop 0x7cl
    | VecConvert (V128 (I16x8 V128Op.ExtAddPairwiseU)) -> vecop 0x7dl
    | VecConvert (V128 (I16x8 _)) ->
      error e.at "illegal i16x8 conversion instruction"
    | VecConvert (V128 (I32x4 V128Op.ExtendLowS)) -> vecop 0xa7l
    | VecConvert (V128 (I32x4 V128Op.ExtendHighS)) -> vecop 0xa8l
    | VecConvert (V128 (I32x4 V128Op.ExtendLowU)) -> vecop 0xa9l
    | VecConvert (V128 (I32x4 V128Op.ExtendHighU)) -> vecop 0xaal
    | VecConvert (V128 (I32x4 V128Op.ExtAddPairwiseS)) -> vecop 0x7el
    | VecConvert (V128 (I32x4 V128Op.ExtAddPairwiseU)) -> vecop 0x7fl
    | VecConvert (V128 (I32x4 V128Op.TruncSatSF32x4)) -> vecop 0xf8l
    | VecConvert (V128 (I32x4 V128Op.TruncSatUF32x4)) -> vecop 0xf9l
    | VecConvert (V128 (I32x4 V128Op.TruncSatSZeroF64x2)) -> vecop 0xfcl
    | VecConvert (V128 (I32x4 V128Op.TruncSatUZeroF64x2)) -> vecop 0xfdl
    | VecConvert (V128 (I64x2 V128Op.ExtendLowS)) -> vecop 0xc7l
    | VecConvert (V128 (I64x2 V128Op.ExtendHighS)) -> vecop 0xc8l
    | VecConvert (V128 (I64x2 V128Op.ExtendLowU)) -> vecop 0xc9l
    | VecConvert (V128 (I64x2 V128Op.ExtendHighU)) -> vecop 0xcal
    | VecConvert (V128 (I64x2 _)) ->
      error e.at "illegal i64x2 conversion instruction"
    | VecConvert (V128 (F32x4 V128Op.DemoteZeroF64x2)) -> vecop 0x5el
    | VecConvert (V128 (F32x4 V128Op.PromoteLowF32x4)) ->
      error e.at "illegal instruction f32x4.promote_low_f32x4"
    | VecConvert (V128 (F32x4 V128Op.ConvertSI32x4)) -> vecop 0xfal
    | VecConvert (V128 (F32x4 V128Op.ConvertUI32x4)) -> vecop 0xfbl
    | VecConvert (V128 (F64x2 V128Op.DemoteZeroF64x2)) ->
      error e.at "illegal instruction f64x2.demote_zero_f64x2"
    | VecConvert (V128 (F64x2 V128Op.PromoteLowF32x4)) -> vecop 0x5fl
    | VecConvert (V128 (F64x2 V128Op.ConvertSI32x4)) -> vecop 0xfel
    | VecConvert (V128 (F64x2 V128Op.ConvertUI32x4)) -> vecop 0xffl

    | VecShift (V128 (I8x16 V128Op.Shl)) -> vecop 0x6bl
    | VecShift (V128 (I8x16 V128Op.ShrS)) -> vecop 0x6cl
    | VecShift (V128 (I8x16 V128Op.ShrU)) -> vecop 0x6dl
    | VecShift (V128 (I16x8 V128Op.Shl)) -> vecop 0x8bl
    | VecShift (V128 (I16x8 V128Op.ShrS)) -> vecop 0x8cl
    | VecShift (V128 (I16x8 V128Op.ShrU)) -> vecop 0x8dl
    | VecShift (V128 (I32x4 V128Op.Shl)) -> vecop 0xabl
    | VecShift (V128 (I32x4 V128Op.ShrS)) -> vecop 0xacl
    | VecShift (V128 (I32x4 V128Op.ShrU)) -> vecop 0xadl
    | VecShift (V128 (I64x2 V128Op.Shl)) -> vecop 0xcbl
    | VecShift (V128 (I64x2 V128Op.ShrS)) -> vecop 0xccl
    | VecShift (V128 (I64x2 V128Op.ShrU)) -> vecop 0xcdl
    | VecShift (V128 _) -> .

    | VecBitmask (V128 (I8x16 V128Op.Bitmask)) -> vecop 0x64l
    | VecBitmask (V128 (I16x8 V128Op.Bitmask)) -> vecop 0x84l
    | VecBitmask (V128 (I32x4 V128Op.Bitmask)) -> vecop 0xa4l
    | VecBitmask (V128 (I64x2 V128Op.Bitmask)) -> vecop 0xc4l
    | VecBitmask (V128 _) -> .

    | VecTestBits (V128 V128Op.AnyTrue) -> vecop 0x53l
    | VecUnaryBits (V128 V128Op.Not) -> vecop 0x4dl
    | VecBinaryBits (V128 V128Op.And) -> vecop 0x4el
    | VecBinaryBits (V128 V128Op.AndNot) -> vecop 0x4fl
    | VecBinaryBits (V128 V128Op.Or) -> vecop 0x50l
    | VecBinaryBits (V128 V128Op.Xor) -> vecop 0x51l
    | VecTernaryBits (V128 V128Op.Bitselect) -> vecop 0x52l

    | VecSplat (V128 ((I8x16 V128Op.Splat))) -> vecop 0x0fl
    | VecSplat (V128 ((I16x8 V128Op.Splat))) -> vecop 0x10l
    | VecSplat (V128 ((I32x4 V128Op.Splat))) -> vecop 0x11l
    | VecSplat (V128 ((I64x2 V128Op.Splat))) -> vecop 0x12l
    | VecSplat (V128 ((F32x4 V128Op.Splat))) -> vecop 0x13l
    | VecSplat (V128 ((F64x2 V128Op.Splat))) -> vecop 0x14l

    | VecExtract (V128 (I8x16 (V128Op.Extract (i, SX)))) -> vecop 0x15l; byte i
    | VecExtract (V128 (I8x16 (V128Op.Extract (i, ZX)))) -> vecop 0x16l; byte i
    | VecExtract (V128 (I16x8 (V128Op.Extract (i, SX)))) -> vecop 0x18l; byte i
    | VecExtract (V128 (I16x8 (V128Op.Extract (i, ZX)))) -> vecop 0x19l; byte i
    | VecExtract (V128 (I32x4 (V128Op.Extract (i, ())))) -> vecop 0x1bl; byte i
    | VecExtract (V128 (I64x2 (V128Op.Extract (i, ())))) -> vecop 0x1dl; byte i
    | VecExtract (V128 (F32x4 (V128Op.Extract (i, ())))) -> vecop 0x1fl; byte i
    | VecExtract (V128 (F64x2 (V128Op.Extract (i, ())))) -> vecop 0x21l; byte i

    | VecReplace (V128 (I8x16 (V128Op.Replace i))) -> vecop 0x17l; byte i
    | VecReplace (V128 (I16x8 (V128Op.Replace i))) -> vecop 0x1al; byte i
    | VecReplace (V128 (I32x4 (V128Op.Replace i))) -> vecop 0x1cl; byte i
    | VecReplace (V128 (I64x2 (V128Op.Replace i))) -> vecop 0x1el; byte i
    | VecReplace (V128 (F32x4 (V128Op.Replace i))) -> vecop 0x20l; byte i
    | VecReplace (V128 (F64x2 (V128Op.Replace i))) -> vecop 0x22l; byte i

  and catch c =
    match c.it with
    | Catch (x1, x2) -> byte 0x00; var x1; var x2
    | CatchRef (x1, x2) -> byte 0x01; var x1; var x2
    | CatchAll x -> byte 0x02; var x
    | CatchAllRef x -> byte 0x03; var x

  let const c =
    list instr c.it; end_ ()


  (* Sections *)

  let section id f x needed =
    if needed then begin
      byte id;
      let g = gap32 () in
      let p = pos s in
      f x;
      patch_gap32 g (pos s - p)
    end


  (* Type section *)

  let type_ t = rec_type t.it

  let type_section ts =
    section 1 (vec type_) ts (ts <> [])


  (* Import section *)

  let import_desc d =
    match d.it with
    | FuncImport x -> byte 0x00; var x
    | TableImport t -> byte 0x01; table_type t
    | MemoryImport t -> byte 0x02; memory_type t
    | GlobalImport t -> byte 0x03; global_type t
<<<<<<< HEAD
    | TagImport t -> byte 0x04; var t
=======
    | TagImport t -> byte 0x04; tag_type t
>>>>>>> b16745e4

  let import im =
    let {module_name; item_name; idesc} = im.it in
    name module_name; name item_name; import_desc idesc

  let import_section ims =
    section 2 (vec import) ims (ims <> [])


  (* Function section *)

  let func f = var f.it.ftype

  let func_section fs =
    section 3 (vec func) fs (fs <> [])


  (* Table section *)

  let table tab =
    let {ttype; tinit} = tab.it in
    match ttype, tinit.it with
    | TableT (_, (_, ht1)), [{it = RefNull ht2; _}] when ht1 = ht2 ->
      table_type ttype
    | _ -> op 0x40; op 0x00; table_type ttype; const tinit

  let table_section tabs =
    section 4 (vec table) tabs (tabs <> [])


  (* Memory section *)

  let memory mem =
    let {mtype} = mem.it in
    memory_type mtype

  let memory_section mems =
    section 5 (vec memory) mems (mems <> [])


  (* Tag section *)

  let tag (t : tag) = byte 0x00; var t.it.tgtype

  let tag_section ts =
    section 13 (vec tag) ts (ts <> [])


  (* Global section *)

  let global g =
    let {gtype; ginit} = g.it in
    global_type gtype; const ginit

  let global_section gs =
    section 6 (vec global) gs (gs <> [])

  (* Tag section *)
  let tag tag =
    tag_type tag.it.tagtype

  let tag_section ts =
    section 13 (vec tag) ts (ts <> [])

  (* Export section *)

  let export_desc d =
    match d.it with
    | FuncExport x -> byte 0; var x
    | TableExport x -> byte 1; var x
    | MemoryExport x -> byte 2; var x
    | GlobalExport x -> byte 3; var x
    | TagExport x -> byte 4; var x

  let export ex =
    let {name = n; edesc} = ex.it in
    name n; export_desc edesc

  let export_section exs =
    section 7 (vec export) exs (exs <> [])


  (* Start section *)

  let start st =
    let {sfunc} = st.it in
    var sfunc

  let start_section xo =
    section 8 (opt start) xo (xo <> None)


  (* Code section *)

  let code f =
    let {locals = locs; body; _} = f.it in
    let g = gap32 () in
    let p = pos s in
    locals locs;
    list instr body;
    end_ ();
    patch_gap32 g (pos s - p)

  let code_section fs =
    section 10 (vec code) fs (fs <> [])


  (* Element section *)

  let is_elem_kind = function
    | (NoNull, FuncHT) -> true
    | _ -> false

  let elem_kind = function
    | (NoNull, FuncHT) -> byte 0x00
    | _ -> assert false

  let is_elem_index e =
    match e.it with
    | [{it = RefFunc _; _}] -> true
    | _ -> false

  let elem_index e =
    match e.it with
    | [{it = RefFunc x; _}] -> var x
    | _ -> assert false

  let elem seg =
    let {etype; einit; emode} = seg.it in
    if is_elem_kind etype && List.for_all is_elem_index einit then
      match emode.it with
      | Passive ->
        u32 0x01l; elem_kind etype; vec elem_index einit
      | Active {index; offset} when index.it = 0l ->
        u32 0x00l; const offset; vec elem_index einit
      | Active {index; offset} ->
        u32 0x02l;
        var index; const offset; elem_kind etype; vec elem_index einit
      | Declarative ->
        u32 0x03l; elem_kind etype; vec elem_index einit
    else
      match emode.it with
      | Passive ->
        u32 0x05l; ref_type etype; vec const einit
      | Active {index; offset} when index.it = 0l && etype = (Null, FuncHT) ->
        u32 0x04l; const offset; vec const einit
      | Active {index; offset} ->
        u32 0x06l; var index; const offset; ref_type etype; vec const einit
      | Declarative ->
        u32 0x07l; ref_type etype; vec const einit

  let elem_section elems =
    section 9 (vec elem) elems (elems <> [])


  (* Data section *)

  let data seg =
    let {dinit; dmode} = seg.it in
    match dmode.it with
    | Passive ->
      u32 0x01l; string dinit
    | Active {index; offset} when index.it = 0l ->
      u32 0x00l; const offset; string dinit
    | Active {index; offset} ->
      u32 0x02l; var index; const offset; string dinit
    | Declarative ->
      error dmode.at "illegal declarative data segment"

  let data_section datas =
    section 11 (vec data) datas (datas <> [])


  (* Data count section *)

  let data_count_section datas m =
    section 12 len (List.length datas) Free.((module_ m).datas <> Set.empty)


  (* Custom section *)

  let custom (n, bs) =
    name n;
    put_string s bs

  let custom_section n bs =
    section 0 custom (n, bs) true


  (* Module *)

  let module_ m =
    word32 0x6d736100l;
    word32 version;
    type_section m.it.types;
    import_section m.it.imports;
    func_section m.it.funcs;
    table_section m.it.tables;
    memory_section m.it.memories;
    tag_section m.it.tags;
    global_section m.it.globals;
    export_section m.it.exports;
    start_section m.it.start;
    elem_section m.it.elems;
    data_count_section m.it.datas m;
    code_section m.it.funcs;
    data_section m.it.datas
end


let encode m =
  let module E = E (struct let stream = stream () end) in
  E.module_ m; to_string E.s

let encode_custom name content =
  let module E = E (struct let stream = stream () end) in
  E.custom_section name content; to_string E.s<|MERGE_RESOLUTION|>--- conflicted
+++ resolved
@@ -98,11 +98,6 @@
   open Types
   open Source
 
-<<<<<<< HEAD
-=======
-  let var x = u32 x.it
-
->>>>>>> b16745e4
   let mutability = function
     | Cons -> byte 0
     | Var -> byte 1
@@ -133,11 +128,8 @@
     | NoExnHT -> s7 (-0x0c)
     | ExternHT -> s7 (-0x11)
     | NoExternHT -> s7 (-0x0e)
-<<<<<<< HEAD
     | ContHT -> s7 (-0x18)
     | NoContHT -> s7 (-0x0b)
-=======
->>>>>>> b16745e4
     | VarHT x -> var_type s33 x
     | DefHT _ | BotHT -> assert false
 
@@ -158,11 +150,8 @@
     | (Null, NoExnHT) -> s7 (-0x0c)
     | (Null, ExternHT) -> s7 (-0x11)
     | (Null, NoExternHT) -> s7 (-0x0e)
-<<<<<<< HEAD
     | (Null, ContHT) -> s7 (-0x18)
     | (Null, NoContHT) -> s7 (-0x0b)
-=======
->>>>>>> b16745e4
     | (Null, t) -> s7 (-0x1d); heap_type t
     | (NoNull, t) -> s7 (-0x1c); heap_type t
 
@@ -193,23 +182,17 @@
   let func_type = function
     | FuncT (ts1, ts2) -> vec val_type ts1; vec val_type ts2
 
-<<<<<<< HEAD
   let cont_type = function
     | ContT ht -> heap_type ht
 
-=======
->>>>>>> b16745e4
   let str_type = function
     | DefStructT st -> s7 (-0x21); struct_type st
     | DefArrayT at -> s7 (-0x22); array_type at
     | DefFuncT ft -> s7 (-0x20); func_type ft
-<<<<<<< HEAD
     | DefContT ct -> s7 (-0x23); cont_type ct
     (* TODO(dhil): This might need to change again in the future as a
        different proposal might claim this opcode! GC proposal claimed
        the previous opcode we were using. *)
-=======
->>>>>>> b16745e4
 
   let sub_type = function
     | SubT (Final, [], st) -> str_type st
@@ -232,20 +215,11 @@
   let global_type = function
     | GlobalT (mut, t) -> val_type t; mutability mut
 
-<<<<<<< HEAD
   let tag_type = function
     | TagT ht -> byte 0x00; heap_type ht
 
   (* Expressions *)
 
-=======
-  let tag_type x =
-    u32 0x00l; var x
-
-
-  (* Expressions *)
-
->>>>>>> b16745e4
   open Ast
   open Value
   open V128
@@ -257,14 +231,6 @@
 
   let var x = u32 x.it
   let var_pair (x, y) = var x; var y
-
-  let memop x {align; offset; _} =
-    let has_var = x.it <> 0l in
-    let flags =
-      Int32.(logor (of_int align) (if has_var then 0x40l else 0x00l)) in
-    u32 flags;
-    if has_var then var x;
-    u32 offset
 
   let memop x {align; offset; _} =
     let has_var = x.it <> 0l in
@@ -321,7 +287,6 @@
     | ReturnCallRef x -> op 0x15; var x
     | ReturnCallIndirect (x, y) -> op 0x13; var y; var x
 
-<<<<<<< HEAD
     | ContNew x -> op 0xe0; var x
     | ContBind (x, y) -> op 0xe1; var x; var y
     | Suspend x -> op 0xe2; var x
@@ -329,8 +294,6 @@
     | ResumeThrow (x, y, xls) -> op 0xe4; var x; var y; vec var_pair xls
     | Barrier (bt, es) -> op 0xe5; block_type bt; list instr es; end_ ()
 
-=======
->>>>>>> b16745e4
     | Throw x -> op 0x08; var x
     | ThrowRef -> op 0x0a
 
@@ -978,11 +941,7 @@
     | TableImport t -> byte 0x01; table_type t
     | MemoryImport t -> byte 0x02; memory_type t
     | GlobalImport t -> byte 0x03; global_type t
-<<<<<<< HEAD
     | TagImport t -> byte 0x04; var t
-=======
-    | TagImport t -> byte 0x04; tag_type t
->>>>>>> b16745e4
 
   let import im =
     let {module_name; item_name; idesc} = im.it in
@@ -1021,14 +980,6 @@
 
   let memory_section mems =
     section 5 (vec memory) mems (mems <> [])
-
-
-  (* Tag section *)
-
-  let tag (t : tag) = byte 0x00; var t.it.tgtype
-
-  let tag_section ts =
-    section 13 (vec tag) ts (ts <> [])
 
 
   (* Global section *)
