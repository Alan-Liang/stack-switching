(* Binary format version *)

let version = 1l


(* Errors *)

module Code = Error.Make ()
exception Code = Code.Error

let error = Code.error


(* Encoding stream *)

type stream =
{
  buf : Buffer.t;
  patches : (int * char) list ref
}

let stream () = {buf = Buffer.create 8192; patches = ref []}
let pos s = Buffer.length s.buf
let put s b = Buffer.add_char s.buf b
let put_string s bs = Buffer.add_string s.buf bs
let patch s pos b = s.patches := (pos, b) :: !(s.patches)

let to_string s =
  let bs = Buffer.to_bytes s.buf in
  List.iter (fun (pos, b) -> Bytes.set bs pos b) !(s.patches);
  Bytes.to_string bs


(* Encoding *)

module E (S : sig val stream : stream end) =
struct
  let s = S.stream


  (* Generic values *)

  let bit i b = (if b then 1 else 0) lsl i

  let byte i = put s (Char.chr (i land 0xff))
  let word16 i = byte (i land 0xff); byte (i lsr 8)
  let word32 i =
    Int32.(word16 (to_int (logand i 0xffffl));
           word16 (to_int (shift_right i 16)))
  let word64 i =
    Int64.(word32 (to_int32 (logand i 0xffffffffL));
           word32 (to_int32 (shift_right i 32)))

  let rec u64 i =
    let b = Int64.(to_int (logand i 0x7fL)) in
    if 0L <= i && i < 128L then byte b
    else (byte (b lor 0x80); u64 (Int64.shift_right_logical i 7))

  let rec s64 i =
    let b = Int64.(to_int (logand i 0x7fL)) in
    if -64L <= i && i < 64L then byte b
    else (byte (b lor 0x80); s64 (Int64.shift_right i 7))

  let u1 i = u64 Int64.(logand (of_int i) 1L)
  let u32 i = u64 Int64.(logand (of_int32 i) 0xffffffffL)
  let s7 i = s64 (Int64.of_int i)
  let s32 i = s64 (Int64.of_int32 i)
  let s33 i = s64 (I64_convert.extend_i32_s i)
  let f32 x = word32 (F32.to_bits x)
  let f64 x = word64 (F64.to_bits x)
  let v128 v = String.iter (put s) (V128.to_bits v)

  let len i =
    if Int32.to_int (Int32.of_int i) <> i then
      Code.error Source.no_region "length out of bounds";
    u32 (Int32.of_int i)

  let bool b = u1 (if b then 1 else 0)
  let string bs = len (String.length bs); put_string s bs
  let name n = string (Utf8.encode n)
  let list f xs = List.iter f xs
  let opt f xo = Option.iter f xo
  let vec f xs = len (List.length xs); list f xs

  let gap32 () = let p = pos s in word32 0l; byte 0; p
  let patch_gap32 p n =
    assert (n <= 0x0fff_ffff); (* Strings cannot excess 2G anyway *)
    let lsb i = Char.chr (i land 0xff) in
    patch s p (lsb (n lor 0x80));
    patch s (p + 1) (lsb ((n lsr 7) lor 0x80));
    patch s (p + 2) (lsb ((n lsr 14) lor 0x80));
    patch s (p + 3) (lsb ((n lsr 21) lor 0x80));
    patch s (p + 4) (lsb (n lsr 28))


  (* Types *)

  open Types
  open Source

  let var x = u32 x.it

  let mutability = function
    | Cons -> byte 0
    | Var -> byte 1

  let var_type var = function
    | StatX x -> var x
    | RecX _ -> assert false

  let mutability = function
    | Cons -> byte 0
    | Var -> byte 1

  let var_type var = function
    | StatX x -> var x
    | RecX _ -> assert false

  let num_type = function
    | I32T -> s7 (-0x01)
    | I64T -> s7 (-0x02)
    | F32T -> s7 (-0x03)
    | F64T -> s7 (-0x04)

  let vec_type = function
    | V128T -> s7 (-0x05)

  let heap_type = function
    | AnyHT -> s7 (-0x12)
    | EqHT -> s7 (-0x13)
    | I31HT -> s7 (-0x14)
    | StructHT -> s7 (-0x15)
    | ArrayHT -> s7 (-0x16)
    | NoneHT -> s7 (-0x0f)
    | FuncHT -> s7 (-0x10)
    | NoFuncHT -> s7 (-0x0d)
<<<<<<< HEAD
    | ExternHT -> s7 (-0x11)
    | NoExternHT -> s7 (-0x0e)
    | ContHT -> s7 (-0x18)
    | NoContHT -> s7 (-0x0b)
=======
    | ExnHT -> s7 (-0x17)
    | NoExnHT -> s7 (-0x0c)
    | ExternHT -> s7 (-0x11)
    | NoExternHT -> s7 (-0x0e)
>>>>>>> 30aebd0f
    | VarHT x -> var_type s33 x
    | DefHT _ | BotHT -> assert false

  let var_heap_type = function
    | VarHT x -> var_type u32 x
    | _ -> assert false

  let ref_type = function
    | (Null, AnyHT) -> s7 (-0x12)
    | (Null, EqHT) -> s7 (-0x13)
    | (Null, I31HT) -> s7 (-0x14)
    | (Null, StructHT) -> s7 (-0x15)
    | (Null, ArrayHT) -> s7 (-0x16)
    | (Null, NoneHT) -> s7 (-0x0f)
    | (Null, FuncHT) -> s7 (-0x10)
    | (Null, NoFuncHT) -> s7 (-0x0d)
<<<<<<< HEAD
    | (Null, ExternHT) -> s7 (-0x11)
    | (Null, NoExternHT) -> s7 (-0x0e)
    | (Null, ContHT) -> s7 (-0x18)
    | (Null, NoContHT) -> s7 (-0x0b)
=======
    | (Null, ExnHT) -> s7 (-0x17)
    | (Null, NoExnHT) -> s7 (-0x0c)
    | (Null, ExternHT) -> s7 (-0x11)
    | (Null, NoExternHT) -> s7 (-0x0e)
>>>>>>> 30aebd0f
    | (Null, t) -> s7 (-0x1d); heap_type t
    | (NoNull, t) -> s7 (-0x1c); heap_type t

  let val_type = function
    | NumT t -> num_type t
    | VecT t -> vec_type t
    | RefT t -> ref_type t
    | BotT -> assert false

  let pack_type = function
    | Pack.Pack8 -> s7 (-0x08)
    | Pack.Pack16 -> s7 (-0x09)
    | Pack.Pack32 | Pack.Pack64 -> assert false

  let storage_type = function
    | ValStorageT t -> val_type t
    | PackStorageT t -> pack_type t

  let field_type = function
    | FieldT (mut, t) -> storage_type t; mutability mut

  let struct_type = function
    | StructT fts -> vec field_type fts

  let array_type = function
    | ArrayT ft -> field_type ft

  let func_type = function
    | FuncT (ts1, ts2) -> vec val_type ts1; vec val_type ts2

<<<<<<< HEAD
  let cont_type = function
    | ContT ht -> heap_type ht

  let str_type = function
    | DefStructT st -> s7 (-0x21); struct_type st
    | DefArrayT at -> s7 (-0x22); array_type at
    | DefFuncT ft -> s7 (-0x20); func_type ft
    | DefContT ct -> s7 (-0x23); cont_type ct
    (* TODO(dhil): This might need to change again in the future as a
       different proposal might claim this opcode! GC proposal claimed
       the previous opcode we were using. *)

  let sub_type = function
    | SubT (Final, [], st) -> str_type st
    | SubT (Final, hts, st) -> s7 (-0x31); vec var_heap_type hts; str_type st
    | SubT (NoFinal, hts, st) -> s7 (-0x30); vec var_heap_type hts; str_type st

=======
  let str_type = function
    | DefStructT st -> s7 (-0x21); struct_type st
    | DefArrayT at -> s7 (-0x22); array_type at
    | DefFuncT ft -> s7 (-0x20); func_type ft

  let sub_type = function
    | SubT (Final, [], st) -> str_type st
    | SubT (Final, hts, st) -> s7 (-0x31); vec var_heap_type hts; str_type st
    | SubT (NoFinal, hts, st) -> s7 (-0x30); vec var_heap_type hts; str_type st

>>>>>>> 30aebd0f
  let rec_type = function
    | RecT [st] -> sub_type st
    | RecT sts -> s7 (-0x32); vec sub_type sts

  let limits uN {min; max} =
    bool (max <> None); uN min; opt uN max

  let table_type = function
    | TableT (lim, t) -> ref_type t; limits u32 lim

  let memory_type = function
    | MemoryT lim -> limits u32 lim

  let global_type = function
    | GlobalT (mut, t) -> val_type t; mutability mut

<<<<<<< HEAD
  let tag_type = function
    | TagT ht -> byte 0x00; heap_type ht
=======
  let tag_type x =
    u32 0x00l; var x
>>>>>>> 30aebd0f


  (* Expressions *)

  open Ast
  open Value
  open V128
  open Pack

  let op n = byte n
  let vecop n = op 0xfd; u32 n
  let end_ () = op 0x0b

  let var x = u32 x.it
  let var_pair (x, y) = var x; var y

  let memop x {align; offset; _} =
    let has_var = x.it <> 0l in
    let flags =
      Int32.(logor (of_int align) (if has_var then 0x40l else 0x00l)) in
    u32 flags;
    if has_var then var x;
    u32 offset

  let block_type = function
    | VarBlockType x -> var_type s33 (StatX x.it)
    | ValBlockType None -> s33 (-0x40l)
    | ValBlockType (Some t) -> val_type t

  let local (n, loc) = len n; val_type loc.it.ltype

  let locals locs =
    let combine loc = function
      | (n, loc') :: nlocs' when loc.it.ltype = loc'.it.ltype ->
        (n + 1, loc') :: nlocs'
      | nlocs -> (1, loc) :: nlocs
    in vec local (List.fold_right combine locs [])

  let rec instr e =
    match e.it with
    | Unreachable -> op 0x00
    | Nop -> op 0x01

    | Block (bt, es) -> op 0x02; block_type bt; list instr es; end_ ()
    | Loop (bt, es) -> op 0x03; block_type bt; list instr es; end_ ()
    | If (bt, es1, es2) ->
      op 0x04; block_type bt; list instr es1;
      if es2 <> [] then op 0x05;
      list instr es2; end_ ()
    | TryTable (bt, cs, es) ->
      op 0x1f; block_type bt; vec catch cs; list instr es; end_ ()

    | TryCatch (bt, es, ct, ca) ->
      op 0x06; block_type bt; list instr es;
      let catch (tag, es) =
        op 0x07; var tag; list instr es
      in
      list catch ct;
      begin match ca with
        | None -> ()
        | Some es -> op 0x19; list instr es
      end;
      end_ ()
    | TryDelegate (bt, es, x) ->
      op 0x06; block_type bt; list instr es;
      op 0x18; var x
    | Throw x -> op 0x08; var x
    | Rethrow x -> op 0x09; var x

    | Br x -> op 0x0c; var x
    | BrIf x -> op 0x0d; var x
    | BrTable (xs, x) -> op 0x0e; vec var xs; var x
    | BrOnNull x -> op 0xd5; var x
    | BrOnNonNull x -> op 0xd6; var x
    | BrOnCast (x, (nul1, t1), (nul2, t2)) ->
      let flags = bit 0 (nul1 = Null) + bit 1 (nul2 = Null) in
      op 0xfb; op 0x18; byte flags; var x; heap_type t1; heap_type t2
    | BrOnCastFail (x, (nul1, t1), (nul2, t2)) ->
      let flags = bit 0 (nul1 = Null) + bit 1 (nul2 = Null) in
      op 0xfb; op 0x19; byte flags; var x; heap_type t1; heap_type t2
    | Return -> op 0x0f
    | Call x -> op 0x10; var x
    | CallRef x -> op 0x14; var x
    | CallIndirect (x, y) -> op 0x11; var y; var x
    | ReturnCall x -> op 0x12; var x
    | ReturnCallRef x -> op 0x15; var x
    | ReturnCallIndirect (x, y) -> op 0x13; var y; var x

<<<<<<< HEAD

    | ContNew x -> op 0xe0; var x
    | ContBind (x, y) -> op 0xe1; var x; var y
    | Suspend x -> op 0xe2; var x
    | Resume (x, xls) -> op 0xe3; var x; vec var_pair xls
    | ResumeThrow (x, y, xls) -> op 0xe4; var x; var y; vec var_pair xls
    | Barrier (bt, es) -> op 0xe5; block_type bt; list instr es; end_ ()
=======
    | Throw x -> op 0x08; var x
    | ThrowRef -> op 0x0a
>>>>>>> 30aebd0f

    | Drop -> op 0x1a
    | Select None -> op 0x1b
    | Select (Some ts) -> op 0x1c; vec val_type ts

    | LocalGet x -> op 0x20; var x
    | LocalSet x -> op 0x21; var x
    | LocalTee x -> op 0x22; var x
    | GlobalGet x -> op 0x23; var x
    | GlobalSet x -> op 0x24; var x

    | TableGet x -> op 0x25; var x
    | TableSet x -> op 0x26; var x
    | TableSize x -> op 0xfc; u32 0x10l; var x
    | TableGrow x -> op 0xfc; u32 0x0fl; var x
    | TableFill x -> op 0xfc; u32 0x11l; var x
    | TableCopy (x, y) -> op 0xfc; u32 0x0el; var x; var y
    | TableInit (x, y) -> op 0xfc; u32 0x0cl; var y; var x
    | ElemDrop x -> op 0xfc; u32 0x0dl; var x

<<<<<<< HEAD
    | Load ({ty = I32T; pack = None; _} as mo) -> op 0x28; memop mo
    | Load ({ty = I64T; pack = None; _} as mo) -> op 0x29; memop mo
    | Load ({ty = F32T; pack = None; _} as mo) -> op 0x2a; memop mo
    | Load ({ty = F64T; pack = None; _} as mo) -> op 0x2b; memop mo
    | Load ({ty = I32T; pack = Some (Pack8, SX); _} as mo) -> op 0x2c; memop mo
    | Load ({ty = I32T; pack = Some (Pack8, ZX); _} as mo) -> op 0x2d; memop mo
    | Load ({ty = I32T; pack = Some (Pack16, SX); _} as mo) -> op 0x2e; memop mo
    | Load ({ty = I32T; pack = Some (Pack16, ZX); _} as mo) -> op 0x2f; memop mo
    | Load {ty = I32T; pack = Some (Pack32, _); _} ->
      error e.at "illegal instruction i32.load32"
    | Load ({ty = I64T; pack = Some (Pack8, SX); _} as mo) -> op 0x30; memop mo
    | Load ({ty = I64T; pack = Some (Pack8, ZX); _} as mo) -> op 0x31; memop mo
    | Load ({ty = I64T; pack = Some (Pack16, SX); _} as mo) -> op 0x32; memop mo
    | Load ({ty = I64T; pack = Some (Pack16, ZX); _} as mo) -> op 0x33; memop mo
    | Load ({ty = I64T; pack = Some (Pack32, SX); _} as mo) -> op 0x34; memop mo
    | Load ({ty = I64T; pack = Some (Pack32, ZX); _} as mo) -> op 0x35; memop mo
    | Load {ty = F32T | F64T; pack = Some _; _} ->
      error e.at "illegal instruction fxx.loadN"
    | Load {ty = I32T | I64T; pack = Some (Pack64, _); _} ->
=======
    | Load (x, ({ty = I32T; pack = None; _} as mo)) ->
      op 0x28; memop x mo
    | Load (x, ({ty = I64T; pack = None; _} as mo)) ->
      op 0x29; memop x mo
    | Load (x, ({ty = F32T; pack = None; _} as mo)) ->
      op 0x2a; memop x mo
    | Load (x, ({ty = F64T; pack = None; _} as mo)) ->
      op 0x2b; memop x mo
    | Load (x, ({ty = I32T; pack = Some (Pack8, SX); _} as mo)) ->
      op 0x2c; memop x mo
    | Load (x, ({ty = I32T; pack = Some (Pack8, ZX); _} as mo)) ->
      op 0x2d; memop x mo
    | Load (x, ({ty = I32T; pack = Some (Pack16, SX); _} as mo)) ->
      op 0x2e; memop x mo
    | Load (x, ({ty = I32T; pack = Some (Pack16, ZX); _} as mo)) ->
      op 0x2f; memop x mo
    | Load (x, ({ty = I32T; pack = Some (Pack32, _); _})) ->
      error e.at "illegal instruction i32.load32"
    | Load (x, ({ty = I64T; pack = Some (Pack8, SX); _} as mo)) ->
      op 0x30; memop x mo
    | Load (x, ({ty = I64T; pack = Some (Pack8, ZX); _} as mo)) ->
      op 0x31; memop x mo
    | Load (x, ({ty = I64T; pack = Some (Pack16, SX); _} as mo)) ->
      op 0x32; memop x mo
    | Load (x, ({ty = I64T; pack = Some (Pack16, ZX); _} as mo)) ->
      op 0x33; memop x mo
    | Load (x, ({ty = I64T; pack = Some (Pack32, SX); _} as mo)) ->
      op 0x34; memop x mo
    | Load (x, ({ty = I64T; pack = Some (Pack32, ZX); _} as mo)) ->
      op 0x35; memop x mo
    | Load (x, ({ty = I32T | I64T; pack = Some (Pack64, _); _})) ->
>>>>>>> 30aebd0f
      error e.at "illegal instruction ixx.load64"
    | Load (x, ({ty = F32T | F64T; pack = Some _; _})) ->
      error e.at "illegal instruction fxx.loadN"

<<<<<<< HEAD
    | Store ({ty = I32T; pack = None; _} as mo) -> op 0x36; memop mo
    | Store ({ty = I64T; pack = None; _} as mo) -> op 0x37; memop mo
    | Store ({ty = F32T; pack = None; _} as mo) -> op 0x38; memop mo
    | Store ({ty = F64T; pack = None; _} as mo) -> op 0x39; memop mo
    | Store ({ty = I32T; pack = Some Pack8; _} as mo) -> op 0x3a; memop mo
    | Store ({ty = I32T; pack = Some Pack16; _} as mo) -> op 0x3b; memop mo
    | Store {ty = I32T; pack = Some Pack32; _} ->
      error e.at "illegal instruction i32.store32"
    | Store ({ty = I64T; pack = Some Pack8; _} as mo) -> op 0x3c; memop mo
    | Store ({ty = I64T; pack = Some Pack16; _} as mo) -> op 0x3d; memop mo
    | Store ({ty = I64T; pack = Some Pack32; _} as mo) -> op 0x3e; memop mo
    | Store {ty = F32T | F64T; pack = Some _; _} ->
      error e.at "illegal instruction fxx.storeN"
    | Store {ty = I32T | I64T; pack = Some Pack64; _} ->
=======
    | Store (x, ({ty = I32T; pack = None; _} as mo)) ->
      op 0x36; memop x mo
    | Store (x, ({ty = I64T; pack = None; _} as mo)) ->
      op 0x37; memop x mo
    | Store (x, ({ty = F32T; pack = None; _} as mo)) ->
      op 0x38; memop x mo
    | Store (x, ({ty = F64T; pack = None; _} as mo)) ->
      op 0x39; memop x mo
    | Store (x, ({ty = I32T; pack = Some Pack8; _} as mo)) ->
      op 0x3a; memop x mo
    | Store (x, ({ty = I32T; pack = Some Pack16; _} as mo)) ->
      op 0x3b; memop x mo
    | Store (x, {ty = I32T; pack = Some Pack32; _}) ->
      error e.at "illegal instruction i32.store32"
    | Store (x, ({ty = I64T; pack = Some Pack8; _} as mo)) ->
      op 0x3c; memop x mo
    | Store (x, ({ty = I64T; pack = Some Pack16; _} as mo)) ->
      op 0x3d; memop x mo
    | Store (x, ({ty = I64T; pack = Some Pack32; _} as mo)) ->
      op 0x3e; memop x mo
    | Store (x, ({ty = I32T | I64T; pack = Some Pack64; _})) ->
>>>>>>> 30aebd0f
      error e.at "illegal instruction ixx.store64"
    | Store (x, ({ty = F32T | F64T; pack = Some _; _})) ->
      error e.at "illegal instruction fxx.storeN"

<<<<<<< HEAD
    | VecLoad ({ty = V128T; pack = None; _} as mo) ->
      vecop 0x00l; memop mo
    | VecLoad ({ty = V128T; pack = Some (Pack64, ExtLane (Pack8x8, SX)); _} as mo) ->
      vecop 0x01l; memop mo
    | VecLoad ({ty = V128T; pack = Some (Pack64, ExtLane (Pack8x8, ZX)); _} as mo) ->
      vecop 0x02l; memop mo
    | VecLoad ({ty = V128T; pack = Some (Pack64, ExtLane (Pack16x4, SX)); _} as mo) ->
      vecop 0x03l; memop mo
    | VecLoad ({ty = V128T; pack = Some (Pack64, ExtLane (Pack16x4, ZX)); _} as mo) ->
      vecop 0x04l; memop mo
    | VecLoad ({ty = V128T; pack = Some (Pack64, ExtLane (Pack32x2, SX)); _} as mo) ->
      vecop 0x05l; memop mo
    | VecLoad ({ty = V128T; pack = Some (Pack64, ExtLane (Pack32x2, ZX)); _} as mo) ->
      vecop 0x06l; memop mo
    | VecLoad ({ty = V128T; pack = Some (Pack8, ExtSplat); _} as mo) ->
      vecop 0x07l; memop mo
    | VecLoad ({ty = V128T; pack = Some (Pack16, ExtSplat); _} as mo) ->
      vecop 0x08l; memop mo
    | VecLoad ({ty = V128T; pack = Some (Pack32, ExtSplat); _} as mo) ->
      vecop 0x09l; memop mo
    | VecLoad ({ty = V128T; pack = Some (Pack64, ExtSplat); _} as mo) ->
      vecop 0x0al; memop mo
    | VecLoad ({ty = V128T; pack = Some (Pack32, ExtZero); _} as mo) ->
      vecop 0x5cl; memop mo
    | VecLoad ({ty = V128T; pack = Some (Pack64, ExtZero); _} as mo) ->
      vecop 0x5dl; memop mo
    | VecLoad _ ->
      error e.at "illegal instruction v128.loadNxM_<ext>"

    | VecLoadLane ({ty = V128T; pack = Pack8; _} as mo, i) ->
      vecop 0x54l; memop mo; byte i
    | VecLoadLane ({ty = V128T; pack = Pack16; _} as mo, i) ->
      vecop 0x55l; memop mo; byte i
    | VecLoadLane ({ty = V128T; pack = Pack32; _} as mo, i) ->
      vecop 0x56l; memop mo; byte i
    | VecLoadLane ({ty = V128T; pack = Pack64; _} as mo, i) ->
      vecop 0x57l; memop mo; byte i

    | VecStore ({ty = V128T; _} as mo) -> vecop 0x0bl; memop mo

    | VecStoreLane ({ty = V128T; pack = Pack8; _} as mo, i) ->
      vecop 0x58l; memop mo; byte i
    | VecStoreLane ({ty = V128T; pack = Pack16; _} as mo, i) ->
      vecop 0x59l; memop mo; byte i
    | VecStoreLane ({ty = V128T; pack = Pack32; _} as mo, i) ->
      vecop 0x5al; memop mo; byte i
    | VecStoreLane ({ty = V128T; pack = Pack64; _} as mo, i) ->
      vecop 0x5bl; memop mo; byte i

    | MemorySize -> op 0x3f; byte 0x00
    | MemoryGrow -> op 0x40; byte 0x00
    | MemoryFill -> op 0xfc; u32 0x0bl; byte 0x00
    | MemoryCopy -> op 0xfc; u32 0x0al; byte 0x00; byte 0x00
    | MemoryInit x -> op 0xfc; u32 0x08l; var x; byte 0x00
=======
    | VecLoad (x, ({ty = V128T; pack = None; _} as mo)) ->
      vecop 0x00l; memop x mo
    | VecLoad (x, ({ty = V128T; pack = Some (Pack64, ExtLane (Pack8x8, SX)); _} as mo)) ->
      vecop 0x01l; memop x mo
    | VecLoad (x, ({ty = V128T; pack = Some (Pack64, ExtLane (Pack8x8, ZX)); _} as mo)) ->
      vecop 0x02l; memop x mo
    | VecLoad (x, ({ty = V128T; pack = Some (Pack64, ExtLane (Pack16x4, SX)); _} as mo)) ->
      vecop 0x03l; memop x mo
    | VecLoad (x, ({ty = V128T; pack = Some (Pack64, ExtLane (Pack16x4, ZX)); _} as mo)) ->
      vecop 0x04l; memop x mo
    | VecLoad (x, ({ty = V128T; pack = Some (Pack64, ExtLane (Pack32x2, SX)); _} as mo)) ->
      vecop 0x05l; memop x mo
    | VecLoad (x, ({ty = V128T; pack = Some (Pack64, ExtLane (Pack32x2, ZX)); _} as mo)) ->
      vecop 0x06l; memop x mo
    | VecLoad (x, ({ty = V128T; pack = Some (Pack8, ExtSplat); _} as mo)) ->
      vecop 0x07l; memop x mo
    | VecLoad (x, ({ty = V128T; pack = Some (Pack16, ExtSplat); _} as mo)) ->
      vecop 0x08l; memop x mo
    | VecLoad (x, ({ty = V128T; pack = Some (Pack32, ExtSplat); _} as mo)) ->
      vecop 0x09l; memop x mo
    | VecLoad (x, ({ty = V128T; pack = Some (Pack64, ExtSplat); _} as mo)) ->
      vecop 0x0al; memop x mo
    | VecLoad (x, ({ty = V128T; pack = Some (Pack32, ExtZero); _} as mo)) ->
      vecop 0x5cl; memop x mo
    | VecLoad (x, ({ty = V128T; pack = Some (Pack64, ExtZero); _} as mo)) ->
      vecop 0x5dl; memop x mo
    | VecLoad _ ->
      error e.at "illegal instruction v128.loadNxM_x"

    | VecLoadLane (x, ({ty = V128T; pack = Pack8; _} as mo), i) ->
      vecop 0x54l; memop x mo; byte i;
    | VecLoadLane (x, ({ty = V128T; pack = Pack16; _} as mo), i) ->
      vecop 0x55l; memop x mo; byte i;
    | VecLoadLane (x, ({ty = V128T; pack = Pack32; _} as mo), i) ->
      vecop 0x56l; memop x mo; byte i;
    | VecLoadLane (x, ({ty = V128T; pack = Pack64; _} as mo), i) ->
      vecop 0x57l; memop x mo; byte i;

    | VecStore (x, ({ty = V128T; _} as mo)) ->
      vecop 0x0bl; memop x mo

    | VecStoreLane (x, ({ty = V128T; pack = Pack8; _} as mo), i) ->
      vecop 0x58l; memop x mo; byte i;
    | VecStoreLane (x, ({ty = V128T; pack = Pack16; _} as mo), i) ->
      vecop 0x59l; memop x mo; byte i;
    | VecStoreLane (x, ({ty = V128T; pack = Pack32; _} as mo), i) ->
      vecop 0x5al; memop x mo; byte i;
    | VecStoreLane (x, ({ty = V128T; pack = Pack64; _} as mo), i) ->
      vecop 0x5bl; memop x mo; byte i;

    | MemorySize x -> op 0x3f; var x
    | MemoryGrow x -> op 0x40; var x
    | MemoryFill x -> op 0xfc; u32 0x0bl; var x
    | MemoryCopy (x, y) -> op 0xfc; u32 0x0al; var x; var y
    | MemoryInit (x, y) -> op 0xfc; u32 0x08l; var y; var x
>>>>>>> 30aebd0f
    | DataDrop x -> op 0xfc; u32 0x09l; var x

    | RefNull t -> op 0xd0; heap_type t
    | RefFunc x -> op 0xd2; var x

    | RefEq -> op 0xd3

    | RefIsNull -> op 0xd1
    | RefAsNonNull -> op 0xd4
    | RefTest (NoNull, t) -> op 0xfb; op 0x14; heap_type t
    | RefTest (Null, t) -> op 0xfb; op 0x15; heap_type t
    | RefCast (NoNull, t) -> op 0xfb; op 0x16; heap_type t
    | RefCast (Null, t) -> op 0xfb; op 0x17; heap_type t

    | RefI31 -> op 0xfb; op 0x1c
    | I31Get SX -> op 0xfb; op 0x1d
    | I31Get ZX -> op 0xfb; op 0x1e

    | StructNew (x, Explicit) -> op 0xfb; op 0x00; var x
    | StructNew (x, Implicit) -> op 0xfb; op 0x01; var x
    | StructGet (x, y, None) -> op 0xfb; op 0x02; var x; var y
    | StructGet (x, y, Some SX) -> op 0xfb; op 0x03; var x; var y
    | StructGet (x, y, Some ZX) -> op 0xfb; op 0x04; var x; var y
    | StructSet (x, y) -> op 0xfb; op 0x05; var x; var y

    | ArrayNew (x, Explicit) -> op 0xfb; op 0x06; var x
    | ArrayNew (x, Implicit) -> op 0xfb; op 0x07; var x
    | ArrayNewFixed (x, n) -> op 0xfb; op 0x08; var x; u32 n
    | ArrayNewElem (x, y) -> op 0xfb; op 0x0a; var x; var y
    | ArrayNewData (x, y) -> op 0xfb; op 0x09; var x; var y
    | ArrayGet (x, None) -> op 0xfb; op 0x0b; var x
    | ArrayGet (x, Some SX) -> op 0xfb; op 0x0c; var x
    | ArrayGet (x, Some ZX) -> op 0xfb; op 0x0d; var x
    | ArraySet x -> op 0xfb; op 0x0e; var x
    | ArrayLen -> op 0xfb; op 0x0f
    | ArrayFill x -> op 0xfb; op 0x10; var x
    | ArrayCopy (x, y) -> op 0xfb; op 0x11; var x; var y
    | ArrayInitData (x, y) -> op 0xfb; op 0x12; var x; var y
    | ArrayInitElem (x, y) -> op 0xfb; op 0x13; var x; var y

    | ExternConvert Internalize -> op 0xfb; op 0x1a
    | ExternConvert Externalize -> op 0xfb; op 0x1b

    | Const {it = I32 c; _} -> op 0x41; s32 c
    | Const {it = I64 c; _} -> op 0x42; s64 c
    | Const {it = F32 c; _} -> op 0x43; f32 c
    | Const {it = F64 c; _} -> op 0x44; f64 c

    | Test (I32 I32Op.Eqz) -> op 0x45
    | Test (I64 I64Op.Eqz) -> op 0x50
    | Test (F32 _ | F64 _) -> .

    | Compare (I32 I32Op.Eq) -> op 0x46
    | Compare (I32 I32Op.Ne) -> op 0x47
    | Compare (I32 I32Op.LtS) -> op 0x48
    | Compare (I32 I32Op.LtU) -> op 0x49
    | Compare (I32 I32Op.GtS) -> op 0x4a
    | Compare (I32 I32Op.GtU) -> op 0x4b
    | Compare (I32 I32Op.LeS) -> op 0x4c
    | Compare (I32 I32Op.LeU) -> op 0x4d
    | Compare (I32 I32Op.GeS) -> op 0x4e
    | Compare (I32 I32Op.GeU) -> op 0x4f

    | Compare (I64 I64Op.Eq) -> op 0x51
    | Compare (I64 I64Op.Ne) -> op 0x52
    | Compare (I64 I64Op.LtS) -> op 0x53
    | Compare (I64 I64Op.LtU) -> op 0x54
    | Compare (I64 I64Op.GtS) -> op 0x55
    | Compare (I64 I64Op.GtU) -> op 0x56
    | Compare (I64 I64Op.LeS) -> op 0x57
    | Compare (I64 I64Op.LeU) -> op 0x58
    | Compare (I64 I64Op.GeS) -> op 0x59
    | Compare (I64 I64Op.GeU) -> op 0x5a

    | Compare (F32 F32Op.Eq) -> op 0x5b
    | Compare (F32 F32Op.Ne) -> op 0x5c
    | Compare (F32 F32Op.Lt) -> op 0x5d
    | Compare (F32 F32Op.Gt) -> op 0x5e
    | Compare (F32 F32Op.Le) -> op 0x5f
    | Compare (F32 F32Op.Ge) -> op 0x60

    | Compare (F64 F64Op.Eq) -> op 0x61
    | Compare (F64 F64Op.Ne) -> op 0x62
    | Compare (F64 F64Op.Lt) -> op 0x63
    | Compare (F64 F64Op.Gt) -> op 0x64
    | Compare (F64 F64Op.Le) -> op 0x65
    | Compare (F64 F64Op.Ge) -> op 0x66

    | Unary (I32 I32Op.Clz) -> op 0x67
    | Unary (I32 I32Op.Ctz) -> op 0x68
    | Unary (I32 I32Op.Popcnt) -> op 0x69
    | Unary (I32 (I32Op.ExtendS Pack8)) -> op 0xc0
    | Unary (I32 (I32Op.ExtendS Pack16)) -> op 0xc1
    | Unary (I32 (I32Op.ExtendS (Pack32 | Pack64))) ->
      error e.at "illegal instruction i32.extendN_s"

    | Unary (I64 I64Op.Clz) -> op 0x79
    | Unary (I64 I64Op.Ctz) -> op 0x7a
    | Unary (I64 I64Op.Popcnt) -> op 0x7b
    | Unary (I64 (I64Op.ExtendS Pack8)) -> op 0xc2
    | Unary (I64 (I64Op.ExtendS Pack16)) -> op 0xc3
    | Unary (I64 (I64Op.ExtendS Pack32)) -> op 0xc4
    | Unary (I64 (I64Op.ExtendS Pack64)) ->
      error e.at "illegal instruction i64.extend64_s"

    | Unary (F32 F32Op.Abs) -> op 0x8b
    | Unary (F32 F32Op.Neg) -> op 0x8c
    | Unary (F32 F32Op.Ceil) -> op 0x8d
    | Unary (F32 F32Op.Floor) -> op 0x8e
    | Unary (F32 F32Op.Trunc) -> op 0x8f
    | Unary (F32 F32Op.Nearest) -> op 0x90
    | Unary (F32 F32Op.Sqrt) -> op 0x91

    | Unary (F64 F64Op.Abs) -> op 0x99
    | Unary (F64 F64Op.Neg) -> op 0x9a
    | Unary (F64 F64Op.Ceil) -> op 0x9b
    | Unary (F64 F64Op.Floor) -> op 0x9c
    | Unary (F64 F64Op.Trunc) -> op 0x9d
    | Unary (F64 F64Op.Nearest) -> op 0x9e
    | Unary (F64 F64Op.Sqrt) -> op 0x9f

    | Binary (I32 I32Op.Add) -> op 0x6a
    | Binary (I32 I32Op.Sub) -> op 0x6b
    | Binary (I32 I32Op.Mul) -> op 0x6c
    | Binary (I32 I32Op.DivS) -> op 0x6d
    | Binary (I32 I32Op.DivU) -> op 0x6e
    | Binary (I32 I32Op.RemS) -> op 0x6f
    | Binary (I32 I32Op.RemU) -> op 0x70
    | Binary (I32 I32Op.And) -> op 0x71
    | Binary (I32 I32Op.Or) -> op 0x72
    | Binary (I32 I32Op.Xor) -> op 0x73
    | Binary (I32 I32Op.Shl) -> op 0x74
    | Binary (I32 I32Op.ShrS) -> op 0x75
    | Binary (I32 I32Op.ShrU) -> op 0x76
    | Binary (I32 I32Op.Rotl) -> op 0x77
    | Binary (I32 I32Op.Rotr) -> op 0x78

    | Binary (I64 I64Op.Add) -> op 0x7c
    | Binary (I64 I64Op.Sub) -> op 0x7d
    | Binary (I64 I64Op.Mul) -> op 0x7e
    | Binary (I64 I64Op.DivS) -> op 0x7f
    | Binary (I64 I64Op.DivU) -> op 0x80
    | Binary (I64 I64Op.RemS) -> op 0x81
    | Binary (I64 I64Op.RemU) -> op 0x82
    | Binary (I64 I64Op.And) -> op 0x83
    | Binary (I64 I64Op.Or) -> op 0x84
    | Binary (I64 I64Op.Xor) -> op 0x85
    | Binary (I64 I64Op.Shl) -> op 0x86
    | Binary (I64 I64Op.ShrS) -> op 0x87
    | Binary (I64 I64Op.ShrU) -> op 0x88
    | Binary (I64 I64Op.Rotl) -> op 0x89
    | Binary (I64 I64Op.Rotr) -> op 0x8a

    | Binary (F32 F32Op.Add) -> op 0x92
    | Binary (F32 F32Op.Sub) -> op 0x93
    | Binary (F32 F32Op.Mul) -> op 0x94
    | Binary (F32 F32Op.Div) -> op 0x95
    | Binary (F32 F32Op.Min) -> op 0x96
    | Binary (F32 F32Op.Max) -> op 0x97
    | Binary (F32 F32Op.CopySign) -> op 0x98

    | Binary (F64 F64Op.Add) -> op 0xa0
    | Binary (F64 F64Op.Sub) -> op 0xa1
    | Binary (F64 F64Op.Mul) -> op 0xa2
    | Binary (F64 F64Op.Div) -> op 0xa3
    | Binary (F64 F64Op.Min) -> op 0xa4
    | Binary (F64 F64Op.Max) -> op 0xa5
    | Binary (F64 F64Op.CopySign) -> op 0xa6

    | Convert (I32 I32Op.ExtendSI32) ->
      error e.at "illegal instruction i32.extend_i32_s"
    | Convert (I32 I32Op.ExtendUI32) ->
      error e.at "illegal instruction i32.extend_i32_u"
    | Convert (I32 I32Op.WrapI64) -> op 0xa7
    | Convert (I32 I32Op.TruncSF32) -> op 0xa8
    | Convert (I32 I32Op.TruncUF32) -> op 0xa9
    | Convert (I32 I32Op.TruncSF64) -> op 0xaa
    | Convert (I32 I32Op.TruncUF64) -> op 0xab
    | Convert (I32 I32Op.TruncSatSF32) -> op 0xfc; u32 0x00l
    | Convert (I32 I32Op.TruncSatUF32) -> op 0xfc; u32 0x01l
    | Convert (I32 I32Op.TruncSatSF64) -> op 0xfc; u32 0x02l
    | Convert (I32 I32Op.TruncSatUF64) -> op 0xfc; u32 0x03l
    | Convert (I32 I32Op.ReinterpretFloat) -> op 0xbc

    | Convert (I64 I64Op.ExtendSI32) -> op 0xac
    | Convert (I64 I64Op.ExtendUI32) -> op 0xad
    | Convert (I64 I64Op.WrapI64) ->
      error e.at "illegal instruction i64.wrap_i64"
    | Convert (I64 I64Op.TruncSF32) -> op 0xae
    | Convert (I64 I64Op.TruncUF32) -> op 0xaf
    | Convert (I64 I64Op.TruncSF64) -> op 0xb0
    | Convert (I64 I64Op.TruncUF64) -> op 0xb1
    | Convert (I64 I64Op.TruncSatSF32) -> op 0xfc; u32 0x04l
    | Convert (I64 I64Op.TruncSatUF32) -> op 0xfc; u32 0x05l
    | Convert (I64 I64Op.TruncSatSF64) -> op 0xfc; u32 0x06l
    | Convert (I64 I64Op.TruncSatUF64) -> op 0xfc; u32 0x07l
    | Convert (I64 I64Op.ReinterpretFloat) -> op 0xbd

    | Convert (F32 F32Op.ConvertSI32) -> op 0xb2
    | Convert (F32 F32Op.ConvertUI32) -> op 0xb3
    | Convert (F32 F32Op.ConvertSI64) -> op 0xb4
    | Convert (F32 F32Op.ConvertUI64) -> op 0xb5
    | Convert (F32 F32Op.PromoteF32) ->
      error e.at "illegal instruction f32.promote_f32"
    | Convert (F32 F32Op.DemoteF64) -> op 0xb6
    | Convert (F32 F32Op.ReinterpretInt) -> op 0xbe

    | Convert (F64 F64Op.ConvertSI32) -> op 0xb7
    | Convert (F64 F64Op.ConvertUI32) -> op 0xb8
    | Convert (F64 F64Op.ConvertSI64) -> op 0xb9
    | Convert (F64 F64Op.ConvertUI64) -> op 0xba
    | Convert (F64 F64Op.PromoteF32) -> op 0xbb
    | Convert (F64 F64Op.DemoteF64) ->
      error e.at "illegal instruction f64.demote_f64"
    | Convert (F64 F64Op.ReinterpretInt) -> op 0xbf

    | VecConst {it = V128 c; _} -> vecop 0x0cl; v128 c

    | VecTest (V128 (I8x16 V128Op.AllTrue)) -> vecop 0x63l
    | VecTest (V128 (I16x8 V128Op.AllTrue)) -> vecop 0x83l
    | VecTest (V128 (I32x4 V128Op.AllTrue)) -> vecop 0xa3l
    | VecTest (V128 (I64x2 V128Op.AllTrue)) -> vecop 0xc3l
    | VecTest (V128 _) -> .

    | VecUnary (V128 (I8x16 V128Op.Abs)) -> vecop 0x60l
    | VecUnary (V128 (I8x16 V128Op.Neg)) -> vecop 0x61l
    | VecUnary (V128 (I8x16 V128Op.Popcnt)) -> vecop 0x62l
    | VecUnary (V128 (I16x8 V128Op.Abs)) -> vecop 0x80l
    | VecUnary (V128 (I16x8 V128Op.Neg)) -> vecop 0x81l
    | VecUnary (V128 (I16x8 V128Op.Popcnt)) ->
      error e.at "illegal instruction i16x8.popcnt"
    | VecUnary (V128 (I32x4 V128Op.Abs)) -> vecop 0xa0l
    | VecUnary (V128 (I32x4 V128Op.Neg)) -> vecop 0xa1l
    | VecUnary (V128 (I32x4 V128Op.Popcnt)) ->
      error e.at "illegal instruction i32x4.popcnt"
    | VecUnary (V128 (I64x2 V128Op.Abs)) -> vecop 0xc0l
    | VecUnary (V128 (I64x2 V128Op.Neg)) -> vecop 0xc1l
    | VecUnary (V128 (I64x2 V128Op.Popcnt)) ->
      error e.at "illegal instruction i64x2.popcnt"
    | VecUnary (V128 (F32x4 V128Op.Ceil)) -> vecop 0x67l
    | VecUnary (V128 (F32x4 V128Op.Floor)) -> vecop 0x68l
    | VecUnary (V128 (F32x4 V128Op.Trunc)) -> vecop 0x69l
    | VecUnary (V128 (F32x4 V128Op.Nearest)) -> vecop 0x6al
    | VecUnary (V128 (F64x2 V128Op.Ceil)) -> vecop 0x74l
    | VecUnary (V128 (F64x2 V128Op.Floor)) -> vecop 0x75l
    | VecUnary (V128 (F64x2 V128Op.Trunc)) -> vecop 0x7al
    | VecUnary (V128 (F64x2 V128Op.Nearest)) -> vecop 0x94l
    | VecUnary (V128 (F32x4 V128Op.Abs)) -> vecop 0xe0l
    | VecUnary (V128 (F32x4 V128Op.Neg)) -> vecop 0xe1l
    | VecUnary (V128 (F32x4 V128Op.Sqrt)) -> vecop 0xe3l
    | VecUnary (V128 (F64x2 V128Op.Abs)) -> vecop 0xecl
    | VecUnary (V128 (F64x2 V128Op.Neg)) -> vecop 0xedl
    | VecUnary (V128 (F64x2 V128Op.Sqrt)) -> vecop 0xefl

    | VecCompare (V128 (I8x16 V128Op.Eq)) -> vecop 0x23l
    | VecCompare (V128 (I8x16 V128Op.Ne)) -> vecop 0x24l
    | VecCompare (V128 (I8x16 V128Op.LtS)) -> vecop 0x25l
    | VecCompare (V128 (I8x16 V128Op.LtU)) -> vecop 0x26l
    | VecCompare (V128 (I8x16 V128Op.GtS)) -> vecop 0x27l
    | VecCompare (V128 (I8x16 V128Op.GtU)) -> vecop 0x28l
    | VecCompare (V128 (I8x16 V128Op.LeS)) -> vecop 0x29l
    | VecCompare (V128 (I8x16 V128Op.LeU)) -> vecop 0x2al
    | VecCompare (V128 (I8x16 V128Op.GeS)) -> vecop 0x2bl
    | VecCompare (V128 (I8x16 V128Op.GeU)) -> vecop 0x2cl
    | VecCompare (V128 (I16x8 V128Op.Eq)) -> vecop 0x2dl
    | VecCompare (V128 (I16x8 V128Op.Ne)) -> vecop 0x2el
    | VecCompare (V128 (I16x8 V128Op.LtS)) -> vecop 0x2fl
    | VecCompare (V128 (I16x8 V128Op.LtU)) -> vecop 0x30l
    | VecCompare (V128 (I16x8 V128Op.GtS)) -> vecop 0x31l
    | VecCompare (V128 (I16x8 V128Op.GtU)) -> vecop 0x32l
    | VecCompare (V128 (I16x8 V128Op.LeS)) -> vecop 0x33l
    | VecCompare (V128 (I16x8 V128Op.LeU)) -> vecop 0x34l
    | VecCompare (V128 (I16x8 V128Op.GeS)) -> vecop 0x35l
    | VecCompare (V128 (I16x8 V128Op.GeU)) -> vecop 0x36l
    | VecCompare (V128 (I32x4 V128Op.Eq)) -> vecop 0x37l
    | VecCompare (V128 (I32x4 V128Op.Ne)) -> vecop 0x38l
    | VecCompare (V128 (I32x4 V128Op.LtS)) -> vecop 0x39l
    | VecCompare (V128 (I32x4 V128Op.LtU)) -> vecop 0x3al
    | VecCompare (V128 (I32x4 V128Op.GtS)) -> vecop 0x3bl
    | VecCompare (V128 (I32x4 V128Op.GtU)) -> vecop 0x3cl
    | VecCompare (V128 (I32x4 V128Op.LeS)) -> vecop 0x3dl
    | VecCompare (V128 (I32x4 V128Op.LeU)) -> vecop 0x3el
    | VecCompare (V128 (I32x4 V128Op.GeS)) -> vecop 0x3fl
    | VecCompare (V128 (I32x4 V128Op.GeU)) -> vecop 0x40l
    | VecCompare (V128 (I64x2 V128Op.Eq)) -> vecop 0xd6l
    | VecCompare (V128 (I64x2 V128Op.Ne)) -> vecop 0xd7l
    | VecCompare (V128 (I64x2 V128Op.LtS)) -> vecop 0xd8l
    | VecCompare (V128 (I64x2 V128Op.LtU)) ->
      error e.at "illegal instruction i64x2.lt_u"
    | VecCompare (V128 (I64x2 V128Op.GtS)) -> vecop 0xd9l
    | VecCompare (V128 (I64x2 V128Op.GtU)) ->
      error e.at "illegal instruction i64x2.gt_u"
    | VecCompare (V128 (I64x2 V128Op.LeS)) -> vecop 0xdal
    | VecCompare (V128 (I64x2 V128Op.LeU)) ->
      error e.at "illegal instruction i64x2.le_u"
    | VecCompare (V128 (I64x2 V128Op.GeS)) -> vecop 0xdbl
    | VecCompare (V128 (I64x2 V128Op.GeU)) ->
      error e.at "illegal instruction i64x2.ge_u"
    | VecCompare (V128 (F32x4 V128Op.Eq)) -> vecop 0x41l
    | VecCompare (V128 (F32x4 V128Op.Ne)) -> vecop 0x42l
    | VecCompare (V128 (F32x4 V128Op.Lt)) -> vecop 0x43l
    | VecCompare (V128 (F32x4 V128Op.Gt)) -> vecop 0x44l
    | VecCompare (V128 (F32x4 V128Op.Le)) -> vecop 0x45l
    | VecCompare (V128 (F32x4 V128Op.Ge)) -> vecop 0x46l
    | VecCompare (V128 (F64x2 V128Op.Eq)) -> vecop 0x47l
    | VecCompare (V128 (F64x2 V128Op.Ne)) -> vecop 0x48l
    | VecCompare (V128 (F64x2 V128Op.Lt)) -> vecop 0x49l
    | VecCompare (V128 (F64x2 V128Op.Gt)) -> vecop 0x4al
    | VecCompare (V128 (F64x2 V128Op.Le)) -> vecop 0x4bl
    | VecCompare (V128 (F64x2 V128Op.Ge)) -> vecop 0x4cl

    | VecBinary (V128 (I8x16 (V128Op.Shuffle is))) -> vecop 0x0dl; List.iter byte is
    | VecBinary (V128 (I8x16 V128Op.Swizzle)) -> vecop 0x0el
    | VecBinary (V128 (I8x16 V128Op.NarrowS)) -> vecop 0x65l
    | VecBinary (V128 (I8x16 V128Op.NarrowU)) -> vecop 0x66l
    | VecBinary (V128 (I8x16 V128Op.Add)) -> vecop 0x6el
    | VecBinary (V128 (I8x16 V128Op.AddSatS)) -> vecop 0x6fl
    | VecBinary (V128 (I8x16 V128Op.AddSatU)) -> vecop 0x70l
    | VecBinary (V128 (I8x16 V128Op.Sub)) -> vecop 0x71l
    | VecBinary (V128 (I8x16 V128Op.SubSatS)) -> vecop 0x72l
    | VecBinary (V128 (I8x16 V128Op.SubSatU)) -> vecop 0x73l
    | VecBinary (V128 (I8x16 V128Op.MinS)) -> vecop 0x76l
    | VecBinary (V128 (I8x16 V128Op.MinU)) -> vecop 0x77l
    | VecBinary (V128 (I8x16 V128Op.MaxS)) -> vecop 0x78l
    | VecBinary (V128 (I8x16 V128Op.MaxU)) -> vecop 0x79l
    | VecBinary (V128 (I8x16 V128Op.AvgrU)) -> vecop 0x7bl
    | VecBinary (V128 (I16x8 V128Op.NarrowS)) -> vecop 0x85l
    | VecBinary (V128 (I16x8 V128Op.NarrowU)) -> vecop 0x86l
    | VecBinary (V128 (I16x8 V128Op.Add)) -> vecop 0x8el
    | VecBinary (V128 (I16x8 V128Op.AddSatS)) -> vecop 0x8fl
    | VecBinary (V128 (I16x8 V128Op.AddSatU)) -> vecop 0x90l
    | VecBinary (V128 (I16x8 V128Op.Sub)) -> vecop 0x91l
    | VecBinary (V128 (I16x8 V128Op.SubSatS)) -> vecop 0x92l
    | VecBinary (V128 (I16x8 V128Op.SubSatU)) -> vecop 0x93l
    | VecBinary (V128 (I16x8 V128Op.Mul)) -> vecop 0x95l
    | VecBinary (V128 (I16x8 V128Op.MinS)) -> vecop 0x96l
    | VecBinary (V128 (I16x8 V128Op.MinU)) -> vecop 0x97l
    | VecBinary (V128 (I16x8 V128Op.MaxS)) -> vecop 0x98l
    | VecBinary (V128 (I16x8 V128Op.MaxU)) -> vecop 0x99l
    | VecBinary (V128 (I16x8 V128Op.AvgrU)) -> vecop 0x9bl
    | VecBinary (V128 (I16x8 V128Op.ExtMulLowS)) -> vecop 0x9cl
    | VecBinary (V128 (I16x8 V128Op.ExtMulHighS)) -> vecop 0x9dl
    | VecBinary (V128 (I16x8 V128Op.ExtMulLowU)) -> vecop 0x9el
    | VecBinary (V128 (I16x8 V128Op.ExtMulHighU)) -> vecop 0x9fl
    | VecBinary (V128 (I16x8 V128Op.Q15MulRSatS)) -> vecop 0x82l
    | VecBinary (V128 (I32x4 V128Op.Add)) -> vecop 0xael
    | VecBinary (V128 (I32x4 V128Op.Sub)) -> vecop 0xb1l
    | VecBinary (V128 (I32x4 V128Op.MinS)) -> vecop 0xb6l
    | VecBinary (V128 (I32x4 V128Op.MinU)) -> vecop 0xb7l
    | VecBinary (V128 (I32x4 V128Op.MaxS)) -> vecop 0xb8l
    | VecBinary (V128 (I32x4 V128Op.MaxU)) -> vecop 0xb9l
    | VecBinary (V128 (I32x4 V128Op.DotS)) -> vecop 0xbal
    | VecBinary (V128 (I32x4 V128Op.Mul)) -> vecop 0xb5l
    | VecBinary (V128 (I32x4 V128Op.ExtMulLowS)) -> vecop 0xbcl
    | VecBinary (V128 (I32x4 V128Op.ExtMulHighS)) -> vecop 0xbdl
    | VecBinary (V128 (I32x4 V128Op.ExtMulLowU)) -> vecop 0xbel
    | VecBinary (V128 (I32x4 V128Op.ExtMulHighU)) -> vecop 0xbfl
    | VecBinary (V128 (I64x2 V128Op.Add)) -> vecop 0xcel
    | VecBinary (V128 (I64x2 V128Op.Sub)) -> vecop 0xd1l
    | VecBinary (V128 (I64x2 V128Op.Mul)) -> vecop 0xd5l
    | VecBinary (V128 (I64x2 V128Op.ExtMulLowS)) -> vecop 0xdcl
    | VecBinary (V128 (I64x2 V128Op.ExtMulHighS)) -> vecop 0xddl
    | VecBinary (V128 (I64x2 V128Op.ExtMulLowU)) -> vecop 0xdel
    | VecBinary (V128 (I64x2 V128Op.ExtMulHighU)) -> vecop 0xdfl
    | VecBinary (V128 (F32x4 V128Op.Add)) -> vecop 0xe4l
    | VecBinary (V128 (F32x4 V128Op.Sub)) -> vecop 0xe5l
    | VecBinary (V128 (F32x4 V128Op.Mul)) -> vecop 0xe6l
    | VecBinary (V128 (F32x4 V128Op.Div)) -> vecop 0xe7l
    | VecBinary (V128 (F32x4 V128Op.Min)) -> vecop 0xe8l
    | VecBinary (V128 (F32x4 V128Op.Max)) -> vecop 0xe9l
    | VecBinary (V128 (F32x4 V128Op.Pmin)) -> vecop 0xeal
    | VecBinary (V128 (F32x4 V128Op.Pmax)) -> vecop 0xebl
    | VecBinary (V128 (F64x2 V128Op.Add)) -> vecop 0xf0l
    | VecBinary (V128 (F64x2 V128Op.Sub)) -> vecop 0xf1l
    | VecBinary (V128 (F64x2 V128Op.Mul)) -> vecop 0xf2l
    | VecBinary (V128 (F64x2 V128Op.Div)) -> vecop 0xf3l
    | VecBinary (V128 (F64x2 V128Op.Min)) -> vecop 0xf4l
    | VecBinary (V128 (F64x2 V128Op.Max)) -> vecop 0xf5l
    | VecBinary (V128 (F64x2 V128Op.Pmin)) -> vecop 0xf6l
    | VecBinary (V128 (F64x2 V128Op.Pmax)) -> vecop 0xf7l
    | VecBinary (V128 _) ->
      error e.at "illegal binary vector instruction"

    | VecConvert (V128 (I8x16 _)) ->
      error e.at "illegal i8x16 conversion instruction"
    | VecConvert (V128 (I16x8 V128Op.ExtendLowS)) -> vecop 0x87l
    | VecConvert (V128 (I16x8 V128Op.ExtendHighS)) -> vecop 0x88l
    | VecConvert (V128 (I16x8 V128Op.ExtendLowU)) -> vecop 0x89l
    | VecConvert (V128 (I16x8 V128Op.ExtendHighU)) -> vecop 0x8al
    | VecConvert (V128 (I16x8 V128Op.ExtAddPairwiseS)) -> vecop 0x7cl
    | VecConvert (V128 (I16x8 V128Op.ExtAddPairwiseU)) -> vecop 0x7dl
    | VecConvert (V128 (I16x8 _)) ->
      error e.at "illegal i16x8 conversion instruction"
    | VecConvert (V128 (I32x4 V128Op.ExtendLowS)) -> vecop 0xa7l
    | VecConvert (V128 (I32x4 V128Op.ExtendHighS)) -> vecop 0xa8l
    | VecConvert (V128 (I32x4 V128Op.ExtendLowU)) -> vecop 0xa9l
    | VecConvert (V128 (I32x4 V128Op.ExtendHighU)) -> vecop 0xaal
    | VecConvert (V128 (I32x4 V128Op.ExtAddPairwiseS)) -> vecop 0x7el
    | VecConvert (V128 (I32x4 V128Op.ExtAddPairwiseU)) -> vecop 0x7fl
    | VecConvert (V128 (I32x4 V128Op.TruncSatSF32x4)) -> vecop 0xf8l
    | VecConvert (V128 (I32x4 V128Op.TruncSatUF32x4)) -> vecop 0xf9l
    | VecConvert (V128 (I32x4 V128Op.TruncSatSZeroF64x2)) -> vecop 0xfcl
    | VecConvert (V128 (I32x4 V128Op.TruncSatUZeroF64x2)) -> vecop 0xfdl
    | VecConvert (V128 (I64x2 V128Op.ExtendLowS)) -> vecop 0xc7l
    | VecConvert (V128 (I64x2 V128Op.ExtendHighS)) -> vecop 0xc8l
    | VecConvert (V128 (I64x2 V128Op.ExtendLowU)) -> vecop 0xc9l
    | VecConvert (V128 (I64x2 V128Op.ExtendHighU)) -> vecop 0xcal
    | VecConvert (V128 (I64x2 _)) ->
      error e.at "illegal i64x2 conversion instruction"
    | VecConvert (V128 (F32x4 V128Op.DemoteZeroF64x2)) -> vecop 0x5el
    | VecConvert (V128 (F32x4 V128Op.PromoteLowF32x4)) ->
      error e.at "illegal instruction f32x4.promote_low_f32x4"
    | VecConvert (V128 (F32x4 V128Op.ConvertSI32x4)) -> vecop 0xfal
    | VecConvert (V128 (F32x4 V128Op.ConvertUI32x4)) -> vecop 0xfbl
    | VecConvert (V128 (F64x2 V128Op.DemoteZeroF64x2)) ->
      error e.at "illegal instruction f64x2.demote_zero_f64x2"
    | VecConvert (V128 (F64x2 V128Op.PromoteLowF32x4)) -> vecop 0x5fl
    | VecConvert (V128 (F64x2 V128Op.ConvertSI32x4)) -> vecop 0xfel
    | VecConvert (V128 (F64x2 V128Op.ConvertUI32x4)) -> vecop 0xffl

    | VecShift (V128 (I8x16 V128Op.Shl)) -> vecop 0x6bl
    | VecShift (V128 (I8x16 V128Op.ShrS)) -> vecop 0x6cl
    | VecShift (V128 (I8x16 V128Op.ShrU)) -> vecop 0x6dl
    | VecShift (V128 (I16x8 V128Op.Shl)) -> vecop 0x8bl
    | VecShift (V128 (I16x8 V128Op.ShrS)) -> vecop 0x8cl
    | VecShift (V128 (I16x8 V128Op.ShrU)) -> vecop 0x8dl
    | VecShift (V128 (I32x4 V128Op.Shl)) -> vecop 0xabl
    | VecShift (V128 (I32x4 V128Op.ShrS)) -> vecop 0xacl
    | VecShift (V128 (I32x4 V128Op.ShrU)) -> vecop 0xadl
    | VecShift (V128 (I64x2 V128Op.Shl)) -> vecop 0xcbl
    | VecShift (V128 (I64x2 V128Op.ShrS)) -> vecop 0xccl
    | VecShift (V128 (I64x2 V128Op.ShrU)) -> vecop 0xcdl
    | VecShift (V128 _) -> .

    | VecBitmask (V128 (I8x16 V128Op.Bitmask)) -> vecop 0x64l
    | VecBitmask (V128 (I16x8 V128Op.Bitmask)) -> vecop 0x84l
    | VecBitmask (V128 (I32x4 V128Op.Bitmask)) -> vecop 0xa4l
    | VecBitmask (V128 (I64x2 V128Op.Bitmask)) -> vecop 0xc4l
    | VecBitmask (V128 _) -> .

    | VecTestBits (V128 V128Op.AnyTrue) -> vecop 0x53l
    | VecUnaryBits (V128 V128Op.Not) -> vecop 0x4dl
    | VecBinaryBits (V128 V128Op.And) -> vecop 0x4el
    | VecBinaryBits (V128 V128Op.AndNot) -> vecop 0x4fl
    | VecBinaryBits (V128 V128Op.Or) -> vecop 0x50l
    | VecBinaryBits (V128 V128Op.Xor) -> vecop 0x51l
    | VecTernaryBits (V128 V128Op.Bitselect) -> vecop 0x52l

    | VecSplat (V128 ((I8x16 V128Op.Splat))) -> vecop 0x0fl
    | VecSplat (V128 ((I16x8 V128Op.Splat))) -> vecop 0x10l
    | VecSplat (V128 ((I32x4 V128Op.Splat))) -> vecop 0x11l
    | VecSplat (V128 ((I64x2 V128Op.Splat))) -> vecop 0x12l
    | VecSplat (V128 ((F32x4 V128Op.Splat))) -> vecop 0x13l
    | VecSplat (V128 ((F64x2 V128Op.Splat))) -> vecop 0x14l

    | VecExtract (V128 (I8x16 (V128Op.Extract (i, SX)))) -> vecop 0x15l; byte i
    | VecExtract (V128 (I8x16 (V128Op.Extract (i, ZX)))) -> vecop 0x16l; byte i
    | VecExtract (V128 (I16x8 (V128Op.Extract (i, SX)))) -> vecop 0x18l; byte i
    | VecExtract (V128 (I16x8 (V128Op.Extract (i, ZX)))) -> vecop 0x19l; byte i
    | VecExtract (V128 (I32x4 (V128Op.Extract (i, ())))) -> vecop 0x1bl; byte i
    | VecExtract (V128 (I64x2 (V128Op.Extract (i, ())))) -> vecop 0x1dl; byte i
    | VecExtract (V128 (F32x4 (V128Op.Extract (i, ())))) -> vecop 0x1fl; byte i
    | VecExtract (V128 (F64x2 (V128Op.Extract (i, ())))) -> vecop 0x21l; byte i

    | VecReplace (V128 (I8x16 (V128Op.Replace i))) -> vecop 0x17l; byte i
    | VecReplace (V128 (I16x8 (V128Op.Replace i))) -> vecop 0x1al; byte i
    | VecReplace (V128 (I32x4 (V128Op.Replace i))) -> vecop 0x1cl; byte i
    | VecReplace (V128 (I64x2 (V128Op.Replace i))) -> vecop 0x1el; byte i
    | VecReplace (V128 (F32x4 (V128Op.Replace i))) -> vecop 0x20l; byte i
    | VecReplace (V128 (F64x2 (V128Op.Replace i))) -> vecop 0x22l; byte i

  and catch c =
    match c.it with
    | Catch (x1, x2) -> byte 0x00; var x1; var x2
    | CatchRef (x1, x2) -> byte 0x01; var x1; var x2
    | CatchAll x -> byte 0x02; var x
    | CatchAllRef x -> byte 0x03; var x

  let const c =
    list instr c.it; end_ ()


  (* Sections *)

  let section id f x needed =
    if needed then begin
      byte id;
      let g = gap32 () in
      let p = pos s in
      f x;
      patch_gap32 g (pos s - p)
    end


  (* Type section *)

  let type_ t = rec_type t.it

  let type_section ts =
    section 1 (vec type_) ts (ts <> [])


  (* Import section *)

  let import_desc d =
    match d.it with
    | FuncImport x -> byte 0x00; var x
    | TableImport t -> byte 0x01; table_type t
    | MemoryImport t -> byte 0x02; memory_type t
    | GlobalImport t -> byte 0x03; global_type t
<<<<<<< HEAD
    | TagImport t -> byte 0x04; var t
=======
    | TagImport t -> byte 0x04; tag_type t
>>>>>>> 30aebd0f

  let import im =
    let {module_name; item_name; idesc} = im.it in
    name module_name; name item_name; import_desc idesc

  let import_section ims =
    section 2 (vec import) ims (ims <> [])


  (* Function section *)

  let func f = var f.it.ftype

  let func_section fs =
    section 3 (vec func) fs (fs <> [])


  (* Table section *)

  let table tab =
    let {ttype; tinit} = tab.it in
    match ttype, tinit.it with
    | TableT (_, (_, ht1)), [{it = RefNull ht2; _}] when ht1 = ht2 ->
      table_type ttype
    | _ -> op 0x40; op 0x00; table_type ttype; const tinit

  let table_section tabs =
    section 4 (vec table) tabs (tabs <> [])


  (* Memory section *)

  let memory mem =
    let {mtype} = mem.it in
    memory_type mtype

  let memory_section mems =
    section 5 (vec memory) mems (mems <> [])


  (* Tag section *)

  let tag (t : tag) = byte 0x00; var t.it.tgtype

  let tag_section ts =
    section 13 (vec tag) ts (ts <> [])


  (* Global section *)

  let global g =
    let {gtype; ginit} = g.it in
    global_type gtype; const ginit

  let global_section gs =
    section 6 (vec global) gs (gs <> [])

  (* Tag section *)
  let tag tag =
    tag_type tag.it.tagtype

  let tag_section ts =
    section 13 (vec tag) ts (ts <> [])

  (* Export section *)

  let export_desc d =
    match d.it with
    | FuncExport x -> byte 0; var x
    | TableExport x -> byte 1; var x
    | MemoryExport x -> byte 2; var x
    | GlobalExport x -> byte 3; var x
    | TagExport x -> byte 4; var x

  let export ex =
    let {name = n; edesc} = ex.it in
    name n; export_desc edesc

  let export_section exs =
    section 7 (vec export) exs (exs <> [])


  (* Start section *)

  let start st =
    let {sfunc} = st.it in
    var sfunc

  let start_section xo =
    section 8 (opt start) xo (xo <> None)


  (* Code section *)

  let code f =
    let {locals = locs; body; _} = f.it in
    let g = gap32 () in
    let p = pos s in
    locals locs;
    list instr body;
    end_ ();
    patch_gap32 g (pos s - p)

  let code_section fs =
    section 10 (vec code) fs (fs <> [])


  (* Element section *)

  let is_elem_kind = function
    | (NoNull, FuncHT) -> true
    | _ -> false

  let elem_kind = function
    | (NoNull, FuncHT) -> byte 0x00
    | _ -> assert false

  let is_elem_index e =
    match e.it with
    | [{it = RefFunc _; _}] -> true
    | _ -> false

  let elem_index e =
    match e.it with
    | [{it = RefFunc x; _}] -> var x
    | _ -> assert false

  let elem seg =
    let {etype; einit; emode} = seg.it in
    if is_elem_kind etype && List.for_all is_elem_index einit then
      match emode.it with
      | Passive ->
        u32 0x01l; elem_kind etype; vec elem_index einit
      | Active {index; offset} when index.it = 0l && is_elem_kind etype ->
        u32 0x00l; const offset; vec elem_index einit
      | Active {index; offset} ->
        u32 0x02l;
        var index; const offset; elem_kind etype; vec elem_index einit
      | Declarative ->
        u32 0x03l; elem_kind etype; vec elem_index einit
    else
      match emode.it with
      | Passive ->
        u32 0x05l; ref_type etype; vec const einit
      | Active {index; offset} when index.it = 0l && is_elem_kind etype ->
        u32 0x04l; const offset; vec const einit
      | Active {index; offset} ->
        u32 0x06l; var index; const offset; ref_type etype; vec const einit
      | Declarative ->
        u32 0x07l; ref_type etype; vec const einit

  let elem_section elems =
    section 9 (vec elem) elems (elems <> [])


  (* Data section *)

  let data seg =
    let {dinit; dmode} = seg.it in
    match dmode.it with
    | Passive ->
      u32 0x01l; string dinit
    | Active {index; offset} when index.it = 0l ->
      u32 0x00l; const offset; string dinit
    | Active {index; offset} ->
      u32 0x02l; var index; const offset; string dinit
    | Declarative ->
      error dmode.at "illegal declarative data segment"

  let data_section datas =
    section 11 (vec data) datas (datas <> [])


  (* Data count section *)

  let data_count_section datas m =
    section 12 len (List.length datas) Free.((module_ m).datas <> Set.empty)


  (* Custom section *)

  let custom (n, bs) =
    name n;
    put_string s bs

  let custom_section n bs =
    section 0 custom (n, bs) true


  (* Module *)

  let module_ m =
    word32 0x6d736100l;
    word32 version;
    type_section m.it.types;
    import_section m.it.imports;
    func_section m.it.funcs;
    table_section m.it.tables;
    memory_section m.it.memories;
    tag_section m.it.tags;
    global_section m.it.globals;
    export_section m.it.exports;
    start_section m.it.start;
    elem_section m.it.elems;
    data_count_section m.it.datas m;
    code_section m.it.funcs;
    data_section m.it.datas
end


let encode m =
  let module E = E (struct let stream = stream () end) in
  E.module_ m; to_string E.s

let encode_custom name content =
  let module E = E (struct let stream = stream () end) in
  E.custom_section name content; to_string E.s<|MERGE_RESOLUTION|>--- conflicted
+++ resolved
@@ -98,16 +98,6 @@
   open Types
   open Source
 
-  let var x = u32 x.it
-
-  let mutability = function
-    | Cons -> byte 0
-    | Var -> byte 1
-
-  let var_type var = function
-    | StatX x -> var x
-    | RecX _ -> assert false
-
   let mutability = function
     | Cons -> byte 0
     | Var -> byte 1
@@ -134,17 +124,12 @@
     | NoneHT -> s7 (-0x0f)
     | FuncHT -> s7 (-0x10)
     | NoFuncHT -> s7 (-0x0d)
-<<<<<<< HEAD
+    | ExnHT -> s7 (-0x17)
+    | NoExnHT -> s7 (-0x0c)
     | ExternHT -> s7 (-0x11)
     | NoExternHT -> s7 (-0x0e)
     | ContHT -> s7 (-0x18)
     | NoContHT -> s7 (-0x0b)
-=======
-    | ExnHT -> s7 (-0x17)
-    | NoExnHT -> s7 (-0x0c)
-    | ExternHT -> s7 (-0x11)
-    | NoExternHT -> s7 (-0x0e)
->>>>>>> 30aebd0f
     | VarHT x -> var_type s33 x
     | DefHT _ | BotHT -> assert false
 
@@ -161,17 +146,12 @@
     | (Null, NoneHT) -> s7 (-0x0f)
     | (Null, FuncHT) -> s7 (-0x10)
     | (Null, NoFuncHT) -> s7 (-0x0d)
-<<<<<<< HEAD
+    | (Null, ExnHT) -> s7 (-0x17)
+    | (Null, NoExnHT) -> s7 (-0x0c)
     | (Null, ExternHT) -> s7 (-0x11)
     | (Null, NoExternHT) -> s7 (-0x0e)
     | (Null, ContHT) -> s7 (-0x18)
     | (Null, NoContHT) -> s7 (-0x0b)
-=======
-    | (Null, ExnHT) -> s7 (-0x17)
-    | (Null, NoExnHT) -> s7 (-0x0c)
-    | (Null, ExternHT) -> s7 (-0x11)
-    | (Null, NoExternHT) -> s7 (-0x0e)
->>>>>>> 30aebd0f
     | (Null, t) -> s7 (-0x1d); heap_type t
     | (NoNull, t) -> s7 (-0x1c); heap_type t
 
@@ -202,7 +182,6 @@
   let func_type = function
     | FuncT (ts1, ts2) -> vec val_type ts1; vec val_type ts2
 
-<<<<<<< HEAD
   let cont_type = function
     | ContT ht -> heap_type ht
 
@@ -220,18 +199,6 @@
     | SubT (Final, hts, st) -> s7 (-0x31); vec var_heap_type hts; str_type st
     | SubT (NoFinal, hts, st) -> s7 (-0x30); vec var_heap_type hts; str_type st
 
-=======
-  let str_type = function
-    | DefStructT st -> s7 (-0x21); struct_type st
-    | DefArrayT at -> s7 (-0x22); array_type at
-    | DefFuncT ft -> s7 (-0x20); func_type ft
-
-  let sub_type = function
-    | SubT (Final, [], st) -> str_type st
-    | SubT (Final, hts, st) -> s7 (-0x31); vec var_heap_type hts; str_type st
-    | SubT (NoFinal, hts, st) -> s7 (-0x30); vec var_heap_type hts; str_type st
-
->>>>>>> 30aebd0f
   let rec_type = function
     | RecT [st] -> sub_type st
     | RecT sts -> s7 (-0x32); vec sub_type sts
@@ -248,14 +215,8 @@
   let global_type = function
     | GlobalT (mut, t) -> val_type t; mutability mut
 
-<<<<<<< HEAD
   let tag_type = function
     | TagT ht -> byte 0x00; heap_type ht
-=======
-  let tag_type x =
-    u32 0x00l; var x
->>>>>>> 30aebd0f
-
 
   (* Expressions *)
 
@@ -306,23 +267,6 @@
       list instr es2; end_ ()
     | TryTable (bt, cs, es) ->
       op 0x1f; block_type bt; vec catch cs; list instr es; end_ ()
-
-    | TryCatch (bt, es, ct, ca) ->
-      op 0x06; block_type bt; list instr es;
-      let catch (tag, es) =
-        op 0x07; var tag; list instr es
-      in
-      list catch ct;
-      begin match ca with
-        | None -> ()
-        | Some es -> op 0x19; list instr es
-      end;
-      end_ ()
-    | TryDelegate (bt, es, x) ->
-      op 0x06; block_type bt; list instr es;
-      op 0x18; var x
-    | Throw x -> op 0x08; var x
-    | Rethrow x -> op 0x09; var x
 
     | Br x -> op 0x0c; var x
     | BrIf x -> op 0x0d; var x
@@ -343,18 +287,15 @@
     | ReturnCallRef x -> op 0x15; var x
     | ReturnCallIndirect (x, y) -> op 0x13; var y; var x
 
-<<<<<<< HEAD
-
     | ContNew x -> op 0xe0; var x
     | ContBind (x, y) -> op 0xe1; var x; var y
     | Suspend x -> op 0xe2; var x
     | Resume (x, xls) -> op 0xe3; var x; vec var_pair xls
     | ResumeThrow (x, y, xls) -> op 0xe4; var x; var y; vec var_pair xls
     | Barrier (bt, es) -> op 0xe5; block_type bt; list instr es; end_ ()
-=======
+
     | Throw x -> op 0x08; var x
     | ThrowRef -> op 0x0a
->>>>>>> 30aebd0f
 
     | Drop -> op 0x1a
     | Select None -> op 0x1b
@@ -375,27 +316,6 @@
     | TableInit (x, y) -> op 0xfc; u32 0x0cl; var y; var x
     | ElemDrop x -> op 0xfc; u32 0x0dl; var x
 
-<<<<<<< HEAD
-    | Load ({ty = I32T; pack = None; _} as mo) -> op 0x28; memop mo
-    | Load ({ty = I64T; pack = None; _} as mo) -> op 0x29; memop mo
-    | Load ({ty = F32T; pack = None; _} as mo) -> op 0x2a; memop mo
-    | Load ({ty = F64T; pack = None; _} as mo) -> op 0x2b; memop mo
-    | Load ({ty = I32T; pack = Some (Pack8, SX); _} as mo) -> op 0x2c; memop mo
-    | Load ({ty = I32T; pack = Some (Pack8, ZX); _} as mo) -> op 0x2d; memop mo
-    | Load ({ty = I32T; pack = Some (Pack16, SX); _} as mo) -> op 0x2e; memop mo
-    | Load ({ty = I32T; pack = Some (Pack16, ZX); _} as mo) -> op 0x2f; memop mo
-    | Load {ty = I32T; pack = Some (Pack32, _); _} ->
-      error e.at "illegal instruction i32.load32"
-    | Load ({ty = I64T; pack = Some (Pack8, SX); _} as mo) -> op 0x30; memop mo
-    | Load ({ty = I64T; pack = Some (Pack8, ZX); _} as mo) -> op 0x31; memop mo
-    | Load ({ty = I64T; pack = Some (Pack16, SX); _} as mo) -> op 0x32; memop mo
-    | Load ({ty = I64T; pack = Some (Pack16, ZX); _} as mo) -> op 0x33; memop mo
-    | Load ({ty = I64T; pack = Some (Pack32, SX); _} as mo) -> op 0x34; memop mo
-    | Load ({ty = I64T; pack = Some (Pack32, ZX); _} as mo) -> op 0x35; memop mo
-    | Load {ty = F32T | F64T; pack = Some _; _} ->
-      error e.at "illegal instruction fxx.loadN"
-    | Load {ty = I32T | I64T; pack = Some (Pack64, _); _} ->
-=======
     | Load (x, ({ty = I32T; pack = None; _} as mo)) ->
       op 0x28; memop x mo
     | Load (x, ({ty = I64T; pack = None; _} as mo)) ->
@@ -427,27 +347,10 @@
     | Load (x, ({ty = I64T; pack = Some (Pack32, ZX); _} as mo)) ->
       op 0x35; memop x mo
     | Load (x, ({ty = I32T | I64T; pack = Some (Pack64, _); _})) ->
->>>>>>> 30aebd0f
       error e.at "illegal instruction ixx.load64"
     | Load (x, ({ty = F32T | F64T; pack = Some _; _})) ->
       error e.at "illegal instruction fxx.loadN"
 
-<<<<<<< HEAD
-    | Store ({ty = I32T; pack = None; _} as mo) -> op 0x36; memop mo
-    | Store ({ty = I64T; pack = None; _} as mo) -> op 0x37; memop mo
-    | Store ({ty = F32T; pack = None; _} as mo) -> op 0x38; memop mo
-    | Store ({ty = F64T; pack = None; _} as mo) -> op 0x39; memop mo
-    | Store ({ty = I32T; pack = Some Pack8; _} as mo) -> op 0x3a; memop mo
-    | Store ({ty = I32T; pack = Some Pack16; _} as mo) -> op 0x3b; memop mo
-    | Store {ty = I32T; pack = Some Pack32; _} ->
-      error e.at "illegal instruction i32.store32"
-    | Store ({ty = I64T; pack = Some Pack8; _} as mo) -> op 0x3c; memop mo
-    | Store ({ty = I64T; pack = Some Pack16; _} as mo) -> op 0x3d; memop mo
-    | Store ({ty = I64T; pack = Some Pack32; _} as mo) -> op 0x3e; memop mo
-    | Store {ty = F32T | F64T; pack = Some _; _} ->
-      error e.at "illegal instruction fxx.storeN"
-    | Store {ty = I32T | I64T; pack = Some Pack64; _} ->
-=======
     | Store (x, ({ty = I32T; pack = None; _} as mo)) ->
       op 0x36; memop x mo
     | Store (x, ({ty = I64T; pack = None; _} as mo)) ->
@@ -469,67 +372,10 @@
     | Store (x, ({ty = I64T; pack = Some Pack32; _} as mo)) ->
       op 0x3e; memop x mo
     | Store (x, ({ty = I32T | I64T; pack = Some Pack64; _})) ->
->>>>>>> 30aebd0f
       error e.at "illegal instruction ixx.store64"
     | Store (x, ({ty = F32T | F64T; pack = Some _; _})) ->
       error e.at "illegal instruction fxx.storeN"
 
-<<<<<<< HEAD
-    | VecLoad ({ty = V128T; pack = None; _} as mo) ->
-      vecop 0x00l; memop mo
-    | VecLoad ({ty = V128T; pack = Some (Pack64, ExtLane (Pack8x8, SX)); _} as mo) ->
-      vecop 0x01l; memop mo
-    | VecLoad ({ty = V128T; pack = Some (Pack64, ExtLane (Pack8x8, ZX)); _} as mo) ->
-      vecop 0x02l; memop mo
-    | VecLoad ({ty = V128T; pack = Some (Pack64, ExtLane (Pack16x4, SX)); _} as mo) ->
-      vecop 0x03l; memop mo
-    | VecLoad ({ty = V128T; pack = Some (Pack64, ExtLane (Pack16x4, ZX)); _} as mo) ->
-      vecop 0x04l; memop mo
-    | VecLoad ({ty = V128T; pack = Some (Pack64, ExtLane (Pack32x2, SX)); _} as mo) ->
-      vecop 0x05l; memop mo
-    | VecLoad ({ty = V128T; pack = Some (Pack64, ExtLane (Pack32x2, ZX)); _} as mo) ->
-      vecop 0x06l; memop mo
-    | VecLoad ({ty = V128T; pack = Some (Pack8, ExtSplat); _} as mo) ->
-      vecop 0x07l; memop mo
-    | VecLoad ({ty = V128T; pack = Some (Pack16, ExtSplat); _} as mo) ->
-      vecop 0x08l; memop mo
-    | VecLoad ({ty = V128T; pack = Some (Pack32, ExtSplat); _} as mo) ->
-      vecop 0x09l; memop mo
-    | VecLoad ({ty = V128T; pack = Some (Pack64, ExtSplat); _} as mo) ->
-      vecop 0x0al; memop mo
-    | VecLoad ({ty = V128T; pack = Some (Pack32, ExtZero); _} as mo) ->
-      vecop 0x5cl; memop mo
-    | VecLoad ({ty = V128T; pack = Some (Pack64, ExtZero); _} as mo) ->
-      vecop 0x5dl; memop mo
-    | VecLoad _ ->
-      error e.at "illegal instruction v128.loadNxM_<ext>"
-
-    | VecLoadLane ({ty = V128T; pack = Pack8; _} as mo, i) ->
-      vecop 0x54l; memop mo; byte i
-    | VecLoadLane ({ty = V128T; pack = Pack16; _} as mo, i) ->
-      vecop 0x55l; memop mo; byte i
-    | VecLoadLane ({ty = V128T; pack = Pack32; _} as mo, i) ->
-      vecop 0x56l; memop mo; byte i
-    | VecLoadLane ({ty = V128T; pack = Pack64; _} as mo, i) ->
-      vecop 0x57l; memop mo; byte i
-
-    | VecStore ({ty = V128T; _} as mo) -> vecop 0x0bl; memop mo
-
-    | VecStoreLane ({ty = V128T; pack = Pack8; _} as mo, i) ->
-      vecop 0x58l; memop mo; byte i
-    | VecStoreLane ({ty = V128T; pack = Pack16; _} as mo, i) ->
-      vecop 0x59l; memop mo; byte i
-    | VecStoreLane ({ty = V128T; pack = Pack32; _} as mo, i) ->
-      vecop 0x5al; memop mo; byte i
-    | VecStoreLane ({ty = V128T; pack = Pack64; _} as mo, i) ->
-      vecop 0x5bl; memop mo; byte i
-
-    | MemorySize -> op 0x3f; byte 0x00
-    | MemoryGrow -> op 0x40; byte 0x00
-    | MemoryFill -> op 0xfc; u32 0x0bl; byte 0x00
-    | MemoryCopy -> op 0xfc; u32 0x0al; byte 0x00; byte 0x00
-    | MemoryInit x -> op 0xfc; u32 0x08l; var x; byte 0x00
-=======
     | VecLoad (x, ({ty = V128T; pack = None; _} as mo)) ->
       vecop 0x00l; memop x mo
     | VecLoad (x, ({ty = V128T; pack = Some (Pack64, ExtLane (Pack8x8, SX)); _} as mo)) ->
@@ -585,7 +431,6 @@
     | MemoryFill x -> op 0xfc; u32 0x0bl; var x
     | MemoryCopy (x, y) -> op 0xfc; u32 0x0al; var x; var y
     | MemoryInit (x, y) -> op 0xfc; u32 0x08l; var y; var x
->>>>>>> 30aebd0f
     | DataDrop x -> op 0xfc; u32 0x09l; var x
 
     | RefNull t -> op 0xd0; heap_type t
@@ -1096,11 +941,7 @@
     | TableImport t -> byte 0x01; table_type t
     | MemoryImport t -> byte 0x02; memory_type t
     | GlobalImport t -> byte 0x03; global_type t
-<<<<<<< HEAD
     | TagImport t -> byte 0x04; var t
-=======
-    | TagImport t -> byte 0x04; tag_type t
->>>>>>> 30aebd0f
 
   let import im =
     let {module_name; item_name; idesc} = im.it in
@@ -1139,14 +980,6 @@
 
   let memory_section mems =
     section 5 (vec memory) mems (mems <> [])
-
-
-  (* Tag section *)
-
-  let tag (t : tag) = byte 0x00; var t.it.tgtype
-
-  let tag_section ts =
-    section 13 (vec tag) ts (ts <> [])
 
 
   (* Global section *)
