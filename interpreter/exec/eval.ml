--- conflicted
+++ resolved
@@ -480,20 +480,10 @@
             Plain (TableCopy (x, y));
           ]
         else (* d > s *)
-<<<<<<< HEAD
+          let n' = I32.sub n 1l in
           vs', List.map (Lib.Fun.flip (@@) e.at) [
-            Plain (Const (I32 (I32.add d 1l) @@ e.at));
-            Plain (Const (I32 (I32.add s 1l) @@ e.at));
-            Plain (Const (I32 (I32.sub n 1l) @@ e.at));
-            Plain (TableCopy (x, y));
-            Plain (Const (I32 d @@ e.at));
-            Plain (Const (I32 s @@ e.at));
-=======
-          let n' = I32.sub n 1l in
-          vs', List.map (at e.at) [
             Plain (Const (I32 (I32.add d n') @@ e.at));
             Plain (Const (I32 (I32.add s n') @@ e.at));
->>>>>>> 45c71475
             Plain (TableGet y);
             Plain (TableSet x);
             Plain (Const (I32 d @@ e.at));
@@ -653,32 +643,18 @@
             Plain (MemoryCopy);
           ]
         else (* d > s *)
-<<<<<<< HEAD
+          let n' = I32.sub n 1l in
           vs', List.map (Lib.Fun.flip (@@) e.at) [
-            Plain (Const (I32 (I32.add d 1l) @@ e.at));
-            Plain (Const (I32 (I32.add s 1l) @@ e.at));
-            Plain (Const (I32 (I32.sub n 1l) @@ e.at));
-            Plain (MemoryCopy);
-            Plain (Const (I32 d @@ e.at));
-            Plain (Const (I32 s @@ e.at));
-=======
-          let n' = I32.sub n 1l in
-          vs', List.map (at e.at) [
             Plain (Const (I32 (I32.add d n') @@ e.at));
             Plain (Const (I32 (I32.add s n') @@ e.at));
->>>>>>> 45c71475
             Plain (Load
               {ty = Types.I32T; align = 0; offset = 0l; pack = Some (Pack8, ZX)});
             Plain (Store
-<<<<<<< HEAD
               {ty = Types.I32T; align = 0; offset = 0l; pack = Some Pack8});
-=======
-              {ty = I32Type; align = 0; offset = 0l; pack = Some Pack8});
             Plain (Const (I32 d @@ e.at));
             Plain (Const (I32 s @@ e.at));
             Plain (Const (I32 n' @@ e.at));
             Plain (MemoryCopy);
->>>>>>> 45c71475
           ]
 
       | MemoryInit x, Num (I32 n) :: Num (I32 s) :: Num (I32 d) :: vs' ->
