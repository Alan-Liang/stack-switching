--- conflicted
+++ resolved
@@ -121,22 +121,12 @@
 let config inst vs es =
   {frame = frame inst []; code = vs, es; budget = !Flags.budget}
 
-<<<<<<< HEAD
-=======
-let plain e = Plain e.it @@ e.at
-
 let admin_instr_of_value (v : value) at : admin_instr' =
   match v with
   | Num n -> Plain (Const (n @@ at))
   | Vec v -> Plain (VecConst (v @@ at))
   | Ref r -> Refer r
 
-let is_jumping e =
-  match e.it with
-  | Trapping _ | Returning _ | ReturningInvoke _ | Breaking _ -> true
-  | _ -> false
-
->>>>>>> dd08eeb3
 let lookup category list x =
   try Lib.List32.nth list x.it with Failure _ ->
     Crash.error x.at ("undefined " ^ category ^ " " ^ Int32.to_string x.it)
@@ -155,16 +145,12 @@
 let func_type (inst : module_inst) x = as_func_str_type (str_type inst x)
 let struct_type (inst : module_inst) x = as_struct_str_type  (str_type inst x)
 let array_type (inst : module_inst) x = as_array_str_type (str_type inst x)
-
-<<<<<<< HEAD
-let func_type (inst : module_inst) x = as_func_def_type (type_ inst x)
-let cont_type (inst : module_inst) x = as_cont_def_type (type_ inst x)
-=======
+let cont_type (inst : module_inst) x = as_cont_str_type (str_type inst x)
+
 let subst_of (inst : module_inst) = function
   | StatX x when x < Lib.List32.length inst.types ->
     DefHT (type_ inst (x @@ Source.no_region))
   | x -> VarHT x
->>>>>>> dd08eeb3
 
 let any_ref (inst : module_inst) x i at =
   try Table.load (table inst x) i with Table.Bounds ->
@@ -238,26 +224,15 @@
 
       | Block (bt, es'), vs ->
         let InstrT (ts1, ts2, _xs) = block_type c.frame.inst bt e.at in
-<<<<<<< HEAD
         let n1 = Lib.List32.length ts1 in
         let n2 = Lib.List32.length ts2 in
-        let args, vs' = take n1 vs e.at, drop n1 vs e.at in
-=======
-        let n1 = List.length ts1 in
-        let n2 = List.length ts2 in
         let args, vs' = split n1 vs e.at in
->>>>>>> dd08eeb3
         vs', [Label (n2, [], (args, List.map plain es')) @@ e.at]
 
       | Loop (bt, es'), vs ->
         let InstrT (ts1, ts2, _xs) = block_type c.frame.inst bt e.at in
-<<<<<<< HEAD
         let n1 = Lib.List32.length ts1 in
-        let args, vs' = take n1 vs e.at, drop n1 vs e.at in
-=======
-        let n1 = List.length ts1 in
         let args, vs' = split n1 vs e.at in
->>>>>>> dd08eeb3
         vs', [Label (n1, [e' @@ e.at], (args, List.map plain es')) @@ e.at]
 
       | If (bt, es1, es2), Num (I32 i) :: vs' ->
@@ -366,7 +341,7 @@
         vs, [Trapping "null function reference" @@ e.at]
 
       | ContNew x, Ref (FuncRef f) :: vs ->
-        let FuncT (ts, _) = Func.type_of f in
+        let FuncT (ts, _) = as_func_str_type (expand_def_type (Func.type_of f)) in
         let ctxt code = compose code ([], [Invoke f @@ e.at]) in
         Ref (ContRef (ref (Some (Lib.List32.length ts, ctxt)))) :: vs, []
 
@@ -779,7 +754,7 @@
         let args, vs'' =
           match initop with
           | Explicit ->
-            let args, vs'' = split (List.length fts) vs' e.at in
+            let args, vs'' = split (Lib.List32.length fts) vs' e.at in
             List.rev args, vs''
           | Implicit ->
             let ts = List.map unpacked_field_type fts in
@@ -828,7 +803,7 @@
         in Ref (Aggr.ArrayRef array) :: vs'', []
 
       | ArrayNewFixed (x, n), vs' ->
-        let args, vs'' = split (I32.to_int_u n) vs' e.at in
+        let args, vs'' = split n vs' e.at in
         let array =
           try Aggr.alloc_array (type_ c.frame.inst x) (List.rev args)
           with Failure _ -> Crash.error e.at "type mismatch packing value"
@@ -1164,13 +1139,8 @@
       take n vs0 e.at @ vs, []
 
     | Frame (n, frame', (vs', {it = ReturningInvoke (vs0, f); at} :: es')), vs ->
-<<<<<<< HEAD
-      let FuncT (ts1, _ts2) = Func.type_of f in
+      let FuncT (ts1, _ts2) = as_func_str_type (expand_def_type (Func.type_of f)) in
       take (Lib.List32.length ts1) vs0 e.at @ vs, [Invoke f @@ at]
-=======
-      let FuncT (ts1, _ts2) = as_func_str_type (expand_def_type (Func.type_of f)) in
-      take (List.length ts1) vs0 e.at @ vs, [Invoke f @@ at]
->>>>>>> dd08eeb3
 
     | Frame (n, frame', code'), vs ->
       let c' = step {frame = frame'; code = code'; budget = c.budget - 1} in
@@ -1234,13 +1204,8 @@
       Exhaustion.error e.at "call stack exhausted"
 
     | Invoke f, vs ->
-<<<<<<< HEAD
-      let FuncT (ts1, ts2) = Func.type_of f in
+      let FuncT (ts1, ts2) = as_func_str_type (expand_def_type (Func.type_of f)) in
       let n1, n2 = Lib.List32.length ts1, Lib.List32.length ts2 in
-=======
-      let FuncT (ts1, ts2) = as_func_str_type (expand_def_type (Func.type_of f)) in
-      let n1, n2 = List.length ts1, List.length ts2 in
->>>>>>> dd08eeb3
       let args, vs' = split n1 vs e.at in
       (match f with
        | Func.AstFunc (_, inst', func) ->
