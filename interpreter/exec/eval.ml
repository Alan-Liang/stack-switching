open Types
open Value
open Instance
open Ast
open Source


(* Errors *)

module Link = Error.Make ()
module Trap = Error.Make ()
module Exception = Error.Make ()
module Suspension = Error.Make ()
module Exhaustion = Error.Make ()
module Crash = Error.Make ()

exception Link = Link.Error
exception Trap = Trap.Error
exception Exception = Exception.Error
exception Suspension = Suspension.Error
exception Exhaustion = Exhaustion.Error
exception Crash = Crash.Error (* failure that cannot happen in valid code *)

let table_error at = function
  | Table.Bounds -> "out of bounds table access"
  | Table.SizeOverflow -> "table size overflow"
  | Table.SizeLimit -> "table size limit reached"
  | Table.Type -> Crash.error at "type mismatch at table access"
  | exn -> raise exn

let memory_error at = function
  | Memory.Bounds -> "out of bounds memory access"
  | Memory.SizeOverflow -> "memory size overflow"
  | Memory.SizeLimit -> "memory size limit reached"
  | Memory.Type -> Crash.error at "type mismatch at memory access"
  | exn -> raise exn

let numeric_error at = function
  | Numeric_error.IntegerOverflow -> "integer overflow"
  | Numeric_error.IntegerDivideByZero -> "integer divide by zero"
  | Numeric_error.InvalidConversionToInteger -> "invalid conversion to integer"
  | Eval_numeric.TypeError (i, v, t) ->
    Crash.error at
      ("type error, expected " ^ string_of_num_type t ^ " as operand " ^
       string_of_int i ^ ", got " ^ string_of_num_type (type_of_num v))
  | exn -> raise exn


(* Administrative Expressions & Continuations *)

type 'a stack = 'a list

type frame =
{
  inst : module_inst;
  locals : value ref list;
}

type code = value stack * admin_instr list

and admin_instr = admin_instr' phrase
and admin_instr' =
  | Plain of instr'
  | Refer of ref_
  | Invoke of func_inst
  | Label of int * instr list * code
  | Local of int * value list * code
  | Frame of int * frame * code
  | Catch of int * event_inst option * instr list * code
  | Handle of (event_inst * idx) list option * code
  | Trapping of string
  | Throwing of event_inst * value stack
  | Suspending of event_inst * value stack * ctxt
  | Returning of value stack
  | ReturningInvoke of value stack * func_inst
  | Breaking of int32 * value stack

and ctxt = code -> code

type cont = int * ctxt  (* TODO: represent type properly *)
type ref_ += ContRef of cont option ref

let () =
  let type_of_ref' = !Value.type_of_ref' in
  Value.type_of_ref' := function
    | ContRef _ -> BotHeapType  (* TODO *)
    | r -> type_of_ref' r

let () =
  let string_of_ref' = !Value.string_of_ref' in
  Value.string_of_ref' := function
    | ContRef _ -> "cont"
    | r -> string_of_ref' r

let plain e = Plain e.it @@ e.at

let is_jumping e =
  match e.it with
  | Trapping _ | Throwing _ | Suspending _
  | Returning _ | ReturningInvoke _ | Breaking _ ->
    true
  | _ -> false

let compose (vs1, es1) (vs2, es2) = vs1 @ vs2, es1 @ es2


(* Configurations *)

type config =
{
  frame : frame;
  code : code;
  budget : int;  (* to model stack overflow *)
}

let frame inst = {inst; locals = []}
let config inst vs es = {frame = frame inst; code = vs, es; budget = 300}

let lookup category list x =
  try Lib.List32.nth list x.it with Failure _ ->
    Crash.error x.at ("undefined " ^ category ^ " " ^ Int32.to_string x.it)

let type_ (inst : module_inst) x = lookup "type" inst.types x
let func (inst : module_inst) x = lookup "function" inst.funcs x
let table (inst : module_inst) x = lookup "table" inst.tables x
let memory (inst : module_inst) x = lookup "memory" inst.memories x
let global (inst : module_inst) x = lookup "global" inst.globals x
let event (inst : module_inst) x = lookup "event" inst.events x
let elem (inst : module_inst) x = lookup "element segment" inst.elems x
let data (inst : module_inst) x = lookup "data segment" inst.datas x
let local (frame : frame) x = lookup "local" frame.locals x

let func_type (inst : module_inst) x = as_func_def_type (def_of (type_ inst x))

let any_ref inst x i at =
  try Table.load (table inst x) i with Table.Bounds ->
    Trap.error at ("undefined element " ^ Int32.to_string i)

let func_ref inst x i at =
  match any_ref inst x i at with
  | FuncRef f -> f
  | NullRef _ -> Trap.error at ("uninitialized element " ^ Int32.to_string i)
  | _ -> Crash.error at ("type mismatch for element " ^ Int32.to_string i)

let block_type inst bt at =
  match bt with
  | ValBlockType None -> FuncType ([], [])
  | ValBlockType (Some t) -> FuncType ([], [t])
  | VarBlockType (SynVar x) -> func_type inst (x @@ at)
  | VarBlockType (SemVar x) -> as_func_def_type (def_of x)

let take n (vs : 'a stack) at =
  try Lib.List.take n vs with Failure _ -> Crash.error at "stack underflow"

let drop n (vs : 'a stack) at =
  try Lib.List.drop n vs with Failure _ -> Crash.error at "stack underflow"

let split n (vs : 'a stack) at = take n vs at, drop n vs at


(* Evaluation *)

(*
 * Conventions:
 *   e  : instr
 *   v  : value
 *   es : instr list
 *   vs : value stack
 *   c : config
 *)

let mem_oob frame x i n =
  I64.gt_u (I64.add (I64_convert.extend_i32_u i) (I64_convert.extend_i32_u n))
    (Memory.bound (memory frame.inst x))

let data_oob frame x i n =
  I64.gt_u (I64.add (I64_convert.extend_i32_u i) (I64_convert.extend_i32_u n))
    (I64.of_int_u (String.length !(data frame.inst x)))

let table_oob frame x i n =
  I64.gt_u (I64.add (I64_convert.extend_i32_u i) (I64_convert.extend_i32_u n))
    (I64_convert.extend_i32_u (Table.size (table frame.inst x)))

let elem_oob frame x i n =
  I64.gt_u (I64.add (I64_convert.extend_i32_u i) (I64_convert.extend_i32_u n))
    (I64.of_int_u (List.length !(elem frame.inst x)))

let rec step (c : config) : config =
  let vs, es = c.code in
  let e = List.hd es in
  let vs', es' =
    match e.it, vs with
    | Plain e', vs ->
      (match e', vs with
      | Unreachable, vs ->
        vs, [Trapping "unreachable executed" @@ e.at]

      | Nop, vs ->
        vs, []

      | Block (bt, es'), vs ->
        let FuncType (ts1, ts2) = block_type c.frame.inst bt e.at in
        let n1 = List.length ts1 in
        let n2 = List.length ts2 in
        let args, vs' = take n1 vs e.at, drop n1 vs e.at in
        vs', [Label (n2, [], (args, List.map plain es')) @@ e.at]

      | Loop (bt, es'), vs ->
        let FuncType (ts1, ts2) = block_type c.frame.inst bt e.at in
        let n1 = List.length ts1 in
        let args, vs' = take n1 vs e.at, drop n1 vs e.at in
        vs', [Label (n1, [e' @@ e.at], (args, List.map plain es')) @@ e.at]

      | If (bt, es1, es2), Num (I32 i) :: vs' ->
        if i = 0l then
          vs', [Plain (Block (bt, es2)) @@ e.at]
        else
          vs', [Plain (Block (bt, es1)) @@ e.at]

      | Let (bt, locals, es'), vs ->
        let locs, vs' = split (List.length locals) vs e.at in
        let FuncType (ts1, ts2) = block_type c.frame.inst bt e.at in
        let args, vs'' = split (List.length ts1) vs' e.at in
        vs'', [
          Local (List.length ts2, List.rev locs,
            (args, [Plain (Block (bt, es')) @@ e.at])
          ) @@ e.at
        ]

      | Try (bt, es1, xo, es2), vs ->
        let FuncType (ts1, ts2) = block_type c.frame.inst bt e.at in
        let n1 = List.length ts1 in
        let n2 = List.length ts2 in
        let args, vs' = split n1 vs e.at in
        let exno = Option.map (event c.frame.inst) xo in
        vs', [Catch (n2, exno, es2, ([], [Label (n2, [], (args, List.map plain es1)) @@ e.at])) @@ e.at]

      | Throw x, vs ->
        let evt = event c.frame.inst x in
        let EventType (FuncType (ts, _), _) = Event.type_of evt in
        let vs0, vs' = split (List.length ts) vs e.at in
        vs', [Throwing (evt, vs0) @@ e.at]

      | Br x, vs ->
        [], [Breaking (x.it, vs) @@ e.at]

      | BrIf x, Num (I32 i) :: vs' ->
        if i = 0l then
          vs', []
        else
          vs', [Plain (Br x) @@ e.at]

      | BrTable (xs, x), Num (I32 i) :: vs' ->
        if I32.ge_u i (Lib.List32.length xs) then
          vs', [Plain (Br x) @@ e.at]
        else
          vs', [Plain (Br (Lib.List32.nth xs i)) @@ e.at]

      | BrOnNull x, Ref r :: vs' ->
        (match r with
        | NullRef _ ->
          vs', [Plain (Br x) @@ e.at]
        | _ ->
          Ref r :: vs', []
        )

      | Return, vs ->
        [], [Returning vs @@ e.at]

      | Call x, vs ->
        vs, [Invoke (func c.frame.inst x) @@ e.at]

      | CallRef, Ref (NullRef _) :: vs ->
        vs, [Trapping "null function reference" @@ e.at]

      | CallRef, Ref (FuncRef f) :: vs ->
        vs, [Invoke f @@ e.at]

      | CallIndirect (x, y), Num (I32 i) :: vs ->
        let f = func_ref c.frame.inst x i e.at in
        if
          Match.eq_func_type [] [] (func_type c.frame.inst y) (Func.type_of f)
        then
          vs, [Invoke f @@ e.at]
        else
          vs, [Trapping "indirect call type mismatch" @@ e.at]

      | ReturnCallRef, Ref (NullRef _) :: vs ->
        vs, [Trapping "null function reference" @@ e.at]

      | ReturnCallRef, vs ->
        (match (step {c with code = (vs, [Plain CallRef @@ e.at])}).code with
        | vs', [{it = Invoke a; at}] -> vs', [ReturningInvoke (vs', a) @@ at]
        | vs', [{it = Trapping s; at}] -> vs', [Trapping s @@ at]
        | _ -> assert false
        )

      | FuncBind x, Ref (NullRef _) :: vs ->
        vs, [Trapping "null function reference" @@ e.at]

      | FuncBind x, Ref (FuncRef f) :: vs ->
        let FuncType (ts, _) = Func.type_of f in
        let FuncType (ts', _) = func_type c.frame.inst x in
        let args, vs' =
          try split (List.length ts - List.length ts') vs e.at
          with Failure _ -> Crash.error e.at "type mismatch at function bind"
        in
        let f' = Func.alloc_closure (type_ c.frame.inst x) f args in
        Ref (FuncRef f') :: vs', []

      | ContNew x, Ref (NullRef _) :: vs ->
        vs, [Trapping "null function reference" @@ e.at]

      | ContNew x, Ref (FuncRef f) :: vs ->
        let FuncType (ts, _) = Func.type_of f in
        let ctxt code = compose code ([], [Invoke f @@ e.at]) in
        Ref (ContRef (ref (Some (List.length ts, ctxt)))) :: vs, []

      | Suspend x, vs ->
        let evt = event c.frame.inst x in
        let EventType (FuncType (ts, _), _) = Event.type_of evt in
        let args, vs' = split (List.length ts) vs e.at in
        vs', [Suspending (evt, args, fun code -> code) @@ e.at]

      | Resume xls, Ref (NullRef _) :: vs ->
        vs, [Trapping "null continuation reference" @@ e.at]

      | Resume xls, Ref (ContRef {contents = None}) :: vs ->
        vs, [Trapping "continuation resumed twice" @@ e.at]

      | Resume xls, Ref (ContRef ({contents = Some (n, ctxt)} as cont)) :: vs ->
        let hs = List.map (fun (x, l) -> event c.frame.inst x, l) xls in
        let args, vs' = split n vs e.at in
        cont := None;
        vs', [Handle (Some hs, ctxt (args, [])) @@ e.at]

      | ResumeThrow x, Ref (NullRef _) :: vs ->
        vs, [Trapping "null continuation reference" @@ e.at]

      | ResumeThrow x, Ref (ContRef {contents = None}) :: vs ->
        vs, [Trapping "continuation resumed twice" @@ e.at]

      | ResumeThrow x, Ref (ContRef ({contents = Some (n, ctxt)} as cont)) :: vs ->
        let evt = event c.frame.inst x in
        let EventType (FuncType (ts, _), _) = Event.type_of evt in
        let args, vs' = split (List.length ts) vs e.at in
        let vs1', es1' = ctxt (args, [Plain (Throw x) @@ e.at]) in
        cont := None;
        vs1' @ vs', es1'

      | Barrier (bt, es'), vs ->
        let FuncType (ts1, _) = block_type c.frame.inst bt e.at in
        let args, vs' = split (List.length ts1) vs e.at in
        vs', [
          Handle (None,
            (args, [Plain (Block (bt, es')) @@ e.at])
          ) @@ e.at
        ]

      | ReturnCall x, vs ->
        (match (step {c with code = (vs, [Plain (Call x) @@ e.at])}).code with
        | vs', [{it = Invoke a; at}] -> vs', [ReturningInvoke (vs', a) @@ at]
        | _ -> assert false
        )

      | ReturnCallIndirect (x, y), vs ->
        (match
          (step {c with code = (vs, [Plain (CallIndirect (x, y)) @@ e.at])}).code
        with
        | vs', [{it = Invoke a; at}] -> vs', [ReturningInvoke (vs', a) @@ at]
        | vs', [{it = Trapping s; at}] -> vs', [Trapping s @@ at]
        | _ -> assert false
        )

      | Drop, v :: vs' ->
        vs', []

      | Select _, Num (I32 i) :: v2 :: v1 :: vs' ->
        if i = 0l then
          v2 :: vs', []
        else
          v1 :: vs', []

      | LocalGet x, vs ->
        !(local c.frame x) :: vs, []

      | LocalSet x, v :: vs' ->
        local c.frame x := v;
        vs', []

      | LocalTee x, v :: vs' ->
        local c.frame x := v;
        v :: vs', []

      | GlobalGet x, vs ->
        Global.load (global c.frame.inst x) :: vs, []

      | GlobalSet x, v :: vs' ->
        (try Global.store (global c.frame.inst x) v; vs', []
        with Global.NotMutable -> Crash.error e.at "write to immutable global"
           | Global.Type -> Crash.error e.at "type mismatch at global write")

      | TableGet x, Num (I32 i) :: vs' ->
        (try Ref (Table.load (table c.frame.inst x) i) :: vs', []
        with exn -> vs', [Trapping (table_error e.at exn) @@ e.at])

      | TableSet x, Ref r :: Num (I32 i) :: vs' ->
        (try Table.store (table c.frame.inst x) i r; vs', []
        with exn -> vs', [Trapping (table_error e.at exn) @@ e.at])

      | TableSize x, vs ->
        Num (I32 (Table.size (table c.frame.inst x))) :: vs, []

      | TableGrow x, Num (I32 delta) :: Ref r :: vs' ->
        let tab = table c.frame.inst x in
        let old_size = Table.size tab in
        let result =
          try Table.grow tab delta r; old_size
          with Table.SizeOverflow | Table.SizeLimit | Table.OutOfMemory -> -1l
        in Num (I32 result) :: vs', []

      | TableFill x, Num (I32 n) :: Ref r :: Num (I32 i) :: vs' ->
        if table_oob c.frame x i n then
          vs', [Trapping (table_error e.at Table.Bounds) @@ e.at]
        else if n = 0l then
          vs', []
        else
          let _ = assert (I32.lt_u i 0xffff_ffffl) in
          vs', List.map (Lib.Fun.flip (@@) e.at) [
            Plain (Const (I32 i @@ e.at));
            Refer r;
            Plain (TableSet x);
            Plain (Const (I32 (I32.add i 1l) @@ e.at));
            Refer r;
            Plain (Const (I32 (I32.sub n 1l) @@ e.at));
            Plain (TableFill x);
          ]

      | TableCopy (x, y), Num (I32 n) :: Num (I32 s) :: Num (I32 d) :: vs' ->
        if table_oob c.frame x d n || table_oob c.frame y s n then
          vs', [Trapping (table_error e.at Table.Bounds) @@ e.at]
        else if n = 0l then
          vs', []
        else if I32.le_u d s then
          vs', List.map (Lib.Fun.flip (@@) e.at) [
            Plain (Const (I32 d @@ e.at));
            Plain (Const (I32 s @@ e.at));
            Plain (TableGet y);
            Plain (TableSet x);
            Plain (Const (I32 (I32.add d 1l) @@ e.at));
            Plain (Const (I32 (I32.add s 1l) @@ e.at));
            Plain (Const (I32 (I32.sub n 1l) @@ e.at));
            Plain (TableCopy (x, y));
          ]
        else (* d > s *)
          vs', List.map (Lib.Fun.flip (@@) e.at) [
            Plain (Const (I32 (I32.add d 1l) @@ e.at));
            Plain (Const (I32 (I32.add s 1l) @@ e.at));
            Plain (Const (I32 (I32.sub n 1l) @@ e.at));
            Plain (TableCopy (x, y));
            Plain (Const (I32 d @@ e.at));
            Plain (Const (I32 s @@ e.at));
            Plain (TableGet y);
            Plain (TableSet x);
          ]

      | TableInit (x, y), Num (I32 n) :: Num (I32 s) :: Num (I32 d) :: vs' ->
        if table_oob c.frame x d n || elem_oob c.frame y s n then
          vs', [Trapping (table_error e.at Table.Bounds) @@ e.at]
        else if n = 0l then
          vs', []
        else
          let seg = !(elem c.frame.inst y) in
          vs', List.map (Lib.Fun.flip (@@) e.at) [
            Plain (Const (I32 d @@ e.at));
            Refer (List.nth seg (Int32.to_int s));
            Plain (TableSet x);
            Plain (Const (I32 (I32.add d 1l) @@ e.at));
            Plain (Const (I32 (I32.add s 1l) @@ e.at));
            Plain (Const (I32 (I32.sub n 1l) @@ e.at));
            Plain (TableInit (x, y));
          ]

      | ElemDrop x, vs ->
        let seg = elem c.frame.inst x in
        seg := [];
        vs, []

      | Load {offset; ty; sz; _}, Num (I32 i) :: vs' ->
        let mem = memory c.frame.inst (0l @@ e.at) in
        let a = I64_convert.extend_i32_u i in
        (try
          let n =
            match sz with
            | None -> Memory.load_num mem a offset ty
            | Some (sz, ext) -> Memory.load_packed sz ext mem a offset ty
          in Num n :: vs', []
        with exn -> vs', [Trapping (memory_error e.at exn) @@ e.at])

      | Store {offset; sz; _}, Num n :: Num (I32 i) :: vs' ->
        let mem = memory c.frame.inst (0l @@ e.at) in
        let a = I64_convert.extend_i32_u i in
        (try
          (match sz with
          | None -> Memory.store_num mem a offset n
          | Some sz -> Memory.store_packed sz mem a offset n
          );
          vs', []
        with exn -> vs', [Trapping (memory_error e.at exn) @@ e.at]);
      | MemorySize, vs ->
        let mem = memory c.frame.inst (0l @@ e.at) in
        Num (I32 (Memory.size mem)) :: vs, []

      | MemoryGrow, Num (I32 delta) :: vs' ->
        let mem = memory c.frame.inst (0l @@ e.at) in
        let old_size = Memory.size mem in
        let result =
          try Memory.grow mem delta; old_size
          with Memory.SizeOverflow | Memory.SizeLimit | Memory.OutOfMemory -> -1l
        in Num (I32 result) :: vs', []

      | MemoryFill, Num (I32 n) :: Num k :: Num (I32 i) :: vs' ->
        if mem_oob c.frame (0l @@ e.at) i n then
          vs', [Trapping (memory_error e.at Memory.Bounds) @@ e.at]
        else if n = 0l then
          vs', []
        else
          vs', List.map (Lib.Fun.flip (@@) e.at) [
            Plain (Const (I32 i @@ e.at));
            Plain (Const (k @@ e.at));
            Plain (Store
              {ty = I32Type; align = 0; offset = 0l; sz = Some Pack8});
            Plain (Const (I32 (I32.add i 1l) @@ e.at));
            Plain (Const (k @@ e.at));
            Plain (Const (I32 (I32.sub n 1l) @@ e.at));
            Plain (MemoryFill);
          ]

      | MemoryCopy, Num (I32 n) :: Num (I32 s) :: Num (I32 d) :: vs' ->
        if mem_oob c.frame (0l @@ e.at) s n || mem_oob c.frame (0l @@ e.at) d n then
          vs', [Trapping (memory_error e.at Memory.Bounds) @@ e.at]
        else if n = 0l then
          vs', []
        else if I32.le_u d s then
          vs', List.map (Lib.Fun.flip (@@) e.at) [
            Plain (Const (I32 d @@ e.at));
            Plain (Const (I32 s @@ e.at));
            Plain (Load
              {ty = I32Type; align = 0; offset = 0l; sz = Some (Pack8, ZX)});
            Plain (Store
              {ty = I32Type; align = 0; offset = 0l; sz = Some Pack8});
            Plain (Const (I32 (I32.add d 1l) @@ e.at));
            Plain (Const (I32 (I32.add s 1l) @@ e.at));
            Plain (Const (I32 (I32.sub n 1l) @@ e.at));
            Plain (MemoryCopy);
          ]
        else (* d > s *)
          vs', List.map (Lib.Fun.flip (@@) e.at) [
            Plain (Const (I32 (I32.add d 1l) @@ e.at));
            Plain (Const (I32 (I32.add s 1l) @@ e.at));
            Plain (Const (I32 (I32.sub n 1l) @@ e.at));
            Plain (MemoryCopy);
            Plain (Const (I32 d @@ e.at));
            Plain (Const (I32 s @@ e.at));
            Plain (Load
              {ty = I32Type; align = 0; offset = 0l; sz = Some (Pack8, ZX)});
            Plain (Store
              {ty = I32Type; align = 0; offset = 0l; sz = Some Pack8});
          ]

      | MemoryInit x, Num (I32 n) :: Num (I32 s) :: Num (I32 d) :: vs' ->
        if mem_oob c.frame (0l @@ e.at) d n || data_oob c.frame x s n then
          vs', [Trapping (memory_error e.at Memory.Bounds) @@ e.at]
        else if n = 0l then
          vs', []
        else
          let seg = !(data c.frame.inst x) in
          let b = Int32.of_int (Char.code seg.[Int32.to_int s]) in
          vs', List.map (Lib.Fun.flip (@@) e.at) [
            Plain (Const (I32 d @@ e.at));
            Plain (Const (I32 b @@ e.at));
            Plain (Store
              {ty = I32Type; align = 0; offset = 0l; sz = Some Pack8});
            Plain (Const (I32 (I32.add d 1l) @@ e.at));
            Plain (Const (I32 (I32.add s 1l) @@ e.at));
            Plain (Const (I32 (I32.sub n 1l) @@ e.at));
            Plain (MemoryInit x);
          ]

      | DataDrop x, vs ->
        let seg = data c.frame.inst x in
        seg := "";
        vs, []

      | RefNull t, vs' ->
        Ref (NullRef (sem_heap_type c.frame.inst.types t)) :: vs', []

      | RefIsNull, Ref r :: vs' ->
        (match r with
        | NullRef _ ->
          Num (I32 1l) :: vs', []
        | _ ->
          Num (I32 0l) :: vs', []
        )

      | RefAsNonNull, Ref r :: vs' ->
        (match r with
        | NullRef _ ->
          vs', [Trapping "null reference" @@ e.at]
        | _ ->
          Ref r :: vs', []
        )

      | RefFunc x, vs' ->
        let f = func c.frame.inst x in
        Ref (FuncRef f) :: vs', []

      | Const n, vs ->
        Num n.it :: vs, []

      | Test testop, Num n :: vs' ->
        (try value_of_bool (Eval_numeric.eval_testop testop n) :: vs', []
        with exn -> vs', [Trapping (numeric_error e.at exn) @@ e.at])

      | Compare relop, Num n2 :: Num n1 :: vs' ->
        (try value_of_bool (Eval_numeric.eval_relop relop n1 n2) :: vs', []
        with exn -> vs', [Trapping (numeric_error e.at exn) @@ e.at])

      | Unary unop, Num n :: vs' ->
        (try Num (Eval_numeric.eval_unop unop n) :: vs', []
        with exn -> vs', [Trapping (numeric_error e.at exn) @@ e.at])

      | Binary binop, Num n2 :: Num n1 :: vs' ->
        (try Num (Eval_numeric.eval_binop binop n1 n2) :: vs', []
        with exn -> vs', [Trapping (numeric_error e.at exn) @@ e.at])

      | Convert cvtop, Num n :: vs' ->
        (try Num (Eval_numeric.eval_cvtop cvtop n) :: vs', []
         with exn -> vs', [Trapping (numeric_error e.at exn) @@ e.at])

      | _ ->
        let s1 = string_of_values (List.rev vs) in
        let s2 = string_of_result_type (List.map type_of_value (List.rev vs)) in
        Crash.error e.at
          ("missing or ill-typed operand on stack (" ^ s1 ^ " : " ^ s2 ^ ")")
      )

    | Refer r, vs ->
      Ref r :: vs, []

<<<<<<< HEAD
=======
    | Trapping _, vs ->
      assert false

    | Returning _, vs
    | ReturningInvoke _, vs ->
      Crash.error e.at "undefined frame"

    | Breaking _, vs ->
      Crash.error e.at "undefined label"

>>>>>>> 122e4be1
    | Label (n, es0, (vs', [])), vs ->
      vs' @ vs, []

    | Label (n, es0, (vs', {it = Suspending (evt, vs1, ctxt); at} :: es')), vs ->
      let ctxt' code = [], [Label (n, es0, compose (ctxt code) (vs', es')) @@ e.at] in
      vs, [Suspending (evt, vs1, ctxt') @@ at]

    | Label (n, es0, (vs', {it = ReturningInvoke (vs0, f); at} :: es')), vs ->
      vs, [ReturningInvoke (vs0, f) @@ at]

    | Label (n, es0, (vs', {it = Breaking (0l, vs0); at} :: es')), vs ->
      take n vs0 e.at @ vs, List.map plain es0

    | Label (n, es0, (vs', {it = Breaking (k, vs0); at} :: es')), vs ->
      vs, [Breaking (Int32.sub k 1l, vs0) @@ at]

    | Label (n, es0, (vs', e' :: es')), vs when is_jumping e' ->
      vs, [e']

    | Label (n, es0, code'), vs ->
      let c' = step {c with code = code'} in
      vs, [Label (n, es0, c'.code) @@ e.at]

    | Local (n, vs0, (vs', [])), vs ->
      vs' @ vs, []

    | Local (n, vs0, (vs', {it = Suspending (evt, vs1, ctxt); at} :: es')), vs ->
      let ctxt' code = [], [Local (n, vs0, compose (ctxt code) (vs', es')) @@ e.at] in
      vs, [Suspending (evt, vs1, ctxt') @@ at]

    | Local (n, vs0, (vs', e' :: es')), vs when is_jumping e' ->
      vs, [e']

    | Local (n, vs0, code'), vs ->
      let frame' = {c.frame with locals = List.map ref vs0 @ c.frame.locals} in
      let c' = step {c with frame = frame'; code = code'} in
      let vs0' = List.map (!) (take (List.length vs0) c'.frame.locals e.at) in
      vs, [Local (n, vs0', c'.code) @@ e.at]

    | Frame (n, frame', (vs', [])), vs ->
      vs' @ vs, []

    | Frame (n, frame', (vs', {it = Suspending (evt, vs1, ctxt); at} :: es')), vs ->
      let ctxt' code = [], [Frame (n, frame', compose (ctxt code) (vs', es')) @@ e.at] in
      vs, [Suspending (evt, vs1, ctxt') @@ at]

    | Frame (n, frame', (vs', {it = Returning vs0; at} :: es')), vs ->
      take n vs0 e.at @ vs, []

    | Frame (n, frame', (vs', {it = ReturningInvoke (vs0, f); at} :: es')), vs ->
<<<<<<< HEAD
      let FuncType (ts1, _) = Func.type_of f in
      take (List.length ts1) vs0 e.at @ vs, [Invoke f @@ at]

    | Frame (n, fame', (vs', {it = Breaking _; at} :: es')), vs ->
      Crash.error at "undefined label"

    | Frame (n, frame', (vs', e' :: es')), vs when is_jumping e' ->
      vs, [e']
=======
      let FuncType (ins, out) = Func.type_of f in
      take (Lib.List32.length ins) vs0 e.at @ vs, [Invoke f @@ at]
>>>>>>> 122e4be1

    | Frame (n, frame', code'), vs ->
      let c' = step {frame = frame'; code = code'; budget = c.budget - 1} in
      vs, [Frame (n, frame', c'.code) @@ e.at]

    | Invoke f, vs when c.budget = 0 ->
      Exhaustion.error e.at "call stack exhausted"

    | Invoke f, vs ->
      let FuncType (ts1, ts2) = Func.type_of f in
      let args, vs' = split (List.length ts1) vs e.at in
      (match f with
      | Func.AstFunc (_, inst', func) ->
        let {locals; body; _} = func.it in
        let m = Lib.Promise.value inst' in
        let ts = List.map (fun t -> Types.sem_value_type m.types t.it) locals in
        let vs0 = List.rev args @ List.map default_value ts in
        let locals' = List.map (fun t -> t @@ func.at) ts1 @ locals in
        let bt = VarBlockType (SemVar (alloc (FuncDefType (FuncType ([], ts2))))) in
        let es0 = [Plain (Let (bt, locals', body)) @@ func.at] in
        vs', [Frame (List.length ts2, frame m, (List.rev vs0, es0)) @@ e.at]

      | Func.HostFunc (_, f) ->
        (try List.rev (f (List.rev args)) @ vs', []
        with Crash (_, msg) -> Crash.error e.at msg)

      | Func.ClosureFunc (_, f', args') ->
        args @ args' @ vs', [Invoke f' @@ e.at]
      )

    | Catch (n, exno, es0, (vs', [])), vs ->
      vs' @ vs, []

    | Catch (n, exno, es0, (vs', {it = Suspending (evt, vs1, ctxt); at} :: es')), vs ->
      let ctxt' code = [], [Catch (n, exno, es0, compose (ctxt code) (vs', es')) @@ e.at] in
      vs, [Suspending (evt, vs1, ctxt') @@ at]

    | Catch (n, None, es0, (vs', {it = Throwing (exn, vs0); at} :: _)), vs ->
      vs, [Label (n, [], ([], List.map plain es0)) @@ e.at]

    | Catch (n, Some exn, es0, (vs', {it = Throwing (exn0, vs0); at} :: _)), vs
      when exn0 == exn ->
      vs, [Label (n, [], (vs0, List.map plain es0)) @@ e.at]

    | Catch (n, exno, es0, (vs', e' :: es')), vs when is_jumping e' ->
      vs, [e']

    | Catch (n, exno, es0, code'), vs ->
      let c' = step {c with code = code'} in
      vs, [Catch (n, exno, es0, c'.code) @@ e.at]

    | Handle (hso, (vs', [])), vs ->
      vs' @ vs, []

    | Handle (None, (vs', {it = Suspending _; at} :: es')), vs ->
      vs, [Trapping "barrier hit by suspension" @@ at]

    | Handle (Some hs, (vs', {it = Suspending (evt, vs1, ctxt); at} :: es')), vs
      when List.mem_assq evt hs ->
      let EventType (FuncType (_, ts), _) = Event.type_of evt in
      let ctxt' code = compose (ctxt code) (vs', es') in
      [Ref (ContRef (ref (Some (List.length ts, ctxt'))))] @ vs1 @ vs,
      [Plain (Br (List.assq evt hs)) @@ e.at]

    | Handle (hso, (vs', {it = Suspending (evt, vs1, ctxt); at} :: es')), vs ->
      let ctxt' code = [], [Handle (hso, compose (ctxt code) (vs', es')) @@ e.at] in
      vs, [Suspending (evt, vs1, ctxt') @@ at]

    | Handle (hso, (vs', e' :: es')), vs when is_jumping e' ->
      vs, [e']

    | Handle (hso, code'), vs ->
      let c' = step {c with code = code'} in
      vs, [Handle (hso, c'.code) @@ e.at]

    | Trapping _, _
    | Throwing _, _
    | Suspending _, _
    | Returning _, _
    | ReturningInvoke _, _
    | Breaking _, _ ->
      assert false

  in {c with code = vs', es' @ List.tl es}


let rec eval (c : config) : value stack =
  match c.code with
  | vs, [] ->
    vs

  | vs, e::_ when is_jumping e ->
    (match e.it with
    | Trapping msg ->  Trap.error e.at msg
    | Throwing _ -> Exception.error e.at "unhandled exception"
    | Suspending _ -> Suspension.error e.at "unhandled event"
    | Returning _ | ReturningInvoke _ -> Crash.error e.at "undefined frame"
    | Breaking _ -> Crash.error e.at "undefined label"
    | _ -> assert false
    )

  | _ ->
    eval (step c)


(* Functions & Constants *)

let rec at_func = function
 | Func.AstFunc (_, _, f) -> f.at
 | Func.HostFunc _ -> no_region
 | Func.ClosureFunc (_, func, _) -> at_func func

let invoke (func : func_inst) (vs : value list) : value list =
  let at = at_func func in
  let FuncType (ts, _) = Func.type_of func in
  if List.length vs <> List.length ts then
    Crash.error at "wrong number of arguments";
  if not (List.for_all2 (fun v -> Match.match_value_type [] [] (type_of_value v)) vs ts) then
    Crash.error at "wrong types of arguments";
  let c = config empty_module_inst (List.rev vs) [Invoke func @@ at] in
  try List.rev (eval c) with Stack_overflow ->
    Exhaustion.error at "call stack exhausted"

let eval_const (inst : module_inst) (const : const) : value =
  let c = config inst [] (List.map plain const.it) in
  match eval c with
  | [v] -> v
  | vs -> Crash.error const.at "wrong number of results on stack"


(* Modules *)

let create_type (_ : type_) : type_inst =
  Types.alloc_uninit ()

let create_func (inst : module_inst) (f : func) : func_inst =
  Func.alloc (type_ inst f.it.ftype) (Lib.Promise.make ()) f

let create_table (inst : module_inst) (tab : table) : table_inst =
  let {ttype} = tab.it in
  let TableType (_lim, (_, t)) as tt = Types.sem_table_type inst.types ttype in
  Table.alloc tt (NullRef t)

let create_memory (inst : module_inst) (mem : memory) : memory_inst =
  let {mtype} = mem.it in
  Memory.alloc (Types.sem_memory_type inst.types mtype)

let create_global (inst : module_inst) (glob : global) : global_inst =
  let {gtype; ginit} = glob.it in
  let v = eval_const inst ginit in
  Global.alloc (Types.sem_global_type inst.types gtype) v

let create_event (inst : module_inst) (evt : event) : event_inst =
  let {evtype} = evt.it in
  Event.alloc (Types.sem_event_type inst.types evtype)

let create_export (inst : module_inst) (ex : export) : export_inst =
  let {name; edesc} = ex.it in
  let ext =
    match edesc.it with
    | FuncExport x -> ExternFunc (func inst x)
    | TableExport x -> ExternTable (table inst x)
    | MemoryExport x -> ExternMemory (memory inst x)
    | GlobalExport x -> ExternGlobal (global inst x)
    | EventExport x -> ExternEvent (event inst x)
  in (name, ext)

let create_elem (inst : module_inst) (seg : elem_segment) : elem_inst =
  let {etype; einit; _} = seg.it in
  ref (List.map (fun c -> as_ref (eval_const inst c)) einit)

let create_data (inst : module_inst) (seg : data_segment) : data_inst =
  let {dinit; _} = seg.it in
  ref dinit


let add_import (m : module_) (ext : extern) (im : import) (inst : module_inst)
  : module_inst =
  let it = extern_type_of_import_type (import_type_of m im) in
  let et = Types.sem_extern_type inst.types it in
  let et' = extern_type_of inst.types ext in
  if not (Match.match_extern_type [] [] et' et) then
    Link.error im.at ("incompatible import type for " ^
      "\"" ^ Utf8.encode im.it.module_name ^ "\" " ^
      "\"" ^ Utf8.encode im.it.item_name ^ "\": " ^
      "expected " ^ Types.string_of_extern_type et ^
      ", got " ^ Types.string_of_extern_type et');
  match ext with
  | ExternFunc func -> {inst with funcs = func :: inst.funcs}
  | ExternTable tab -> {inst with tables = tab :: inst.tables}
  | ExternMemory mem -> {inst with memories = mem :: inst.memories}
  | ExternGlobal glob -> {inst with globals = glob :: inst.globals}
  | ExternEvent evt -> {inst with events = evt :: inst.events}


let init_type (inst : module_inst) (type_ : type_) (x : type_inst) =
  Types.init x (Types.sem_def_type inst.types type_.it)

let init_func (inst : module_inst) (func : func_inst) =
  match func with
  | Func.AstFunc (_, inst_prom, _) -> Lib.Promise.fulfill inst_prom inst
  | _ -> assert false

let run_elem i elem =
  let at = elem.it.emode.at in
  let x = i @@ at in
  match elem.it.emode.it with
  | Passive -> []
  | Active {index; offset} ->
    offset.it @ [
      Const (I32 0l @@ at) @@ at;
      Const (I32 (Lib.List32.length elem.it.einit) @@ at) @@ at;
      TableInit (index, x) @@ at;
      ElemDrop x @@ at
    ]
  | Declarative ->
    [ElemDrop x @@ at]

let run_data i data =
  let at = data.it.dmode.at in
  let x = i @@ at in
  match data.it.dmode.it with
  | Passive -> []
  | Active {index; offset} ->
    assert (index.it = 0l);
    offset.it @ [
      Const (I32 0l @@ at) @@ at;
      Const (I32 (Int32.of_int (String.length data.it.dinit)) @@ at) @@ at;
      MemoryInit x @@ at;
      DataDrop x @@ at
    ]
  | Declarative -> assert false

let run_start start =
  [Call start @@ start.at]

let init (m : module_) (exts : extern list) : module_inst =
  let
    { types; imports; tables; memories; globals; funcs; events;
      exports; elems; datas; start
    } = m.it
  in
  if List.length exts <> List.length imports then
    Link.error m.at "wrong number of imports provided for initialisation";
  let inst0 = {empty_module_inst with types = List.map create_type types} in
  List.iter2 (init_type inst0) types inst0.types;
  let inst1 = List.fold_right2 (add_import m) exts imports inst0 in
  let fs = List.map (create_func inst1) funcs in
  let inst2 = {inst1 with funcs = inst1.funcs @ fs} in
  let inst3 =
    { inst2 with
      tables = inst2.tables @ List.map (create_table inst2) tables;
      memories = inst2.memories @ List.map (create_memory inst2) memories;
      globals = inst2.globals @ List.map (create_global inst2) globals;
      events = inst2.events @ List.map (create_event inst2) events;
    }
  in
  let inst =
    { inst3 with
      exports = List.map (create_export inst3) exports;
      elems = List.map (create_elem inst3) elems;
      datas = List.map (create_data inst3) datas;
    }
  in
  List.iter (init_func inst) fs;
  let es_elem = List.concat (Lib.List32.mapi run_elem elems) in
  let es_data = List.concat (Lib.List32.mapi run_data datas) in
  let es_start = Lib.Option.get (Lib.Option.map run_start start) [] in
  ignore (eval (config inst [] (List.map plain (es_elem @ es_data @ es_start))));
  inst<|MERGE_RESOLUTION|>--- conflicted
+++ resolved
@@ -648,19 +648,6 @@
     | Refer r, vs ->
       Ref r :: vs, []
 
-<<<<<<< HEAD
-=======
-    | Trapping _, vs ->
-      assert false
-
-    | Returning _, vs
-    | ReturningInvoke _, vs ->
-      Crash.error e.at "undefined frame"
-
-    | Breaking _, vs ->
-      Crash.error e.at "undefined label"
-
->>>>>>> 122e4be1
     | Label (n, es0, (vs', [])), vs ->
       vs' @ vs, []
 
@@ -711,7 +698,6 @@
       take n vs0 e.at @ vs, []
 
     | Frame (n, frame', (vs', {it = ReturningInvoke (vs0, f); at} :: es')), vs ->
-<<<<<<< HEAD
       let FuncType (ts1, _) = Func.type_of f in
       take (List.length ts1) vs0 e.at @ vs, [Invoke f @@ at]
 
@@ -720,10 +706,6 @@
 
     | Frame (n, frame', (vs', e' :: es')), vs when is_jumping e' ->
       vs, [e']
-=======
-      let FuncType (ins, out) = Func.type_of f in
-      take (Lib.List32.length ins) vs0 e.at @ vs, [Invoke f @@ at]
->>>>>>> 122e4be1
 
     | Frame (n, frame', code'), vs ->
       let c' = step {frame = frame'; code = code'; budget = c.budget - 1} in
