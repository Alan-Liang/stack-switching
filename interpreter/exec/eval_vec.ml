<<<<<<< HEAD
open Types
=======
open Pack
>>>>>>> 30aebd0f
open Value

module V128Op =
struct
  open Ast.V128Op
  open V128Vec
  open V128

  let testop (op : testop) =
    let f = match op with
      | I8x16 AllTrue -> V128.I8x16.all_true
      | I16x8 AllTrue -> V128.I16x8.all_true
      | I32x4 AllTrue -> V128.I32x4.all_true
      | I64x2 AllTrue -> V128.I64x2.all_true
      | _ -> .
    in fun v -> f (of_vec 1 v)

  let unop (op : unop) =
    let f = match op with
      | I8x16 Neg -> V128.I8x16.neg
      | I8x16 Abs -> V128.I8x16.abs
      | I8x16 Popcnt -> V128.I8x16.popcnt
      | I16x8 Neg -> V128.I16x8.neg
      | I16x8 Abs -> V128.I16x8.abs
      | I32x4 Abs -> V128.I32x4.abs
      | I32x4 Neg -> V128.I32x4.neg
      | I64x2 Abs -> V128.I64x2.abs
      | I64x2 Neg -> V128.I64x2.neg
      | F32x4 Abs -> V128.F32x4.abs
      | F32x4 Neg -> V128.F32x4.neg
      | F32x4 Sqrt -> V128.F32x4.sqrt
      | F32x4 Ceil -> V128.F32x4.ceil
      | F32x4 Floor -> V128.F32x4.floor
      | F32x4 Trunc -> V128.F32x4.trunc
      | F32x4 Nearest -> V128.F32x4.nearest
      | F64x2 Abs -> V128.F64x2.abs
      | F64x2 Neg -> V128.F64x2.neg
      | F64x2 Sqrt -> V128.F64x2.sqrt
      | F64x2 Ceil -> V128.F64x2.ceil
      | F64x2 Floor -> V128.F64x2.floor
      | F64x2 Trunc -> V128.F64x2.trunc
      | F64x2 Nearest -> V128.F64x2.nearest
      | _ -> assert false
    in fun v -> to_vec (f (of_vec 1 v))

  let binop (op : binop) =
    let f = match op with
      | I8x16 Swizzle -> V128.V8x16.swizzle
      | I8x16 (Shuffle is) -> fun a b -> V128.V8x16.shuffle a b is
      | I8x16 NarrowS -> V128.I8x16_convert.narrow_s
      | I8x16 NarrowU -> V128.I8x16_convert.narrow_u
      | I8x16 Add -> V128.I8x16.add
      | I8x16 AddSatS -> V128.I8x16.add_sat_s
      | I8x16 AddSatU -> V128.I8x16.add_sat_u
      | I8x16 Sub -> V128.I8x16.sub
      | I8x16 SubSatS -> V128.I8x16.sub_sat_s
      | I8x16 SubSatU -> V128.I8x16.sub_sat_u
      | I8x16 MinS -> V128.I8x16.min_s
      | I8x16 MinU -> V128.I8x16.min_u
      | I8x16 MaxS -> V128.I8x16.max_s
      | I8x16 MaxU -> V128.I8x16.max_u
      | I8x16 AvgrU -> V128.I8x16.avgr_u
      | I16x8 NarrowS -> V128.I16x8_convert.narrow_s
      | I16x8 NarrowU -> V128.I16x8_convert.narrow_u
      | I16x8 Add -> V128.I16x8.add
      | I16x8 AddSatS -> V128.I16x8.add_sat_s
      | I16x8 AddSatU -> V128.I16x8.add_sat_u
      | I16x8 Sub -> V128.I16x8.sub
      | I16x8 SubSatS -> V128.I16x8.sub_sat_s
      | I16x8 SubSatU -> V128.I16x8.sub_sat_u
      | I16x8 Mul -> V128.I16x8.mul
      | I16x8 MinS -> V128.I16x8.min_s
      | I16x8 MinU -> V128.I16x8.min_u
      | I16x8 MaxS -> V128.I16x8.max_s
      | I16x8 MaxU -> V128.I16x8.max_u
      | I16x8 AvgrU -> V128.I16x8.avgr_u
      | I16x8 ExtMulLowS -> V128.I16x8_convert.extmul_low_s
      | I16x8 ExtMulHighS -> V128.I16x8_convert.extmul_high_s
      | I16x8 ExtMulLowU -> V128.I16x8_convert.extmul_low_u
      | I16x8 ExtMulHighU -> V128.I16x8_convert.extmul_high_u
      | I16x8 Q15MulRSatS -> V128.I16x8.q15mulr_sat_s
      | I32x4 Add -> V128.I32x4.add
      | I32x4 Sub -> V128.I32x4.sub
      | I32x4 MinS -> V128.I32x4.min_s
      | I32x4 MinU -> V128.I32x4.min_u
      | I32x4 MaxS -> V128.I32x4.max_s
      | I32x4 MaxU -> V128.I32x4.max_u
      | I32x4 Mul -> V128.I32x4.mul
      | I32x4 ExtMulLowS -> V128.I32x4_convert.extmul_low_s
      | I32x4 ExtMulHighS -> V128.I32x4_convert.extmul_high_s
      | I32x4 ExtMulLowU -> V128.I32x4_convert.extmul_low_u
      | I32x4 ExtMulHighU -> V128.I32x4_convert.extmul_high_u
      | I64x2 Add -> V128.I64x2.add
      | I64x2 Sub -> V128.I64x2.sub
      | I64x2 Mul -> V128.I64x2.mul
      | I32x4 DotS -> V128.I32x4_convert.dot_s
      | I64x2 ExtMulLowS -> V128.I64x2_convert.extmul_low_s
      | I64x2 ExtMulHighS -> V128.I64x2_convert.extmul_high_s
      | I64x2 ExtMulLowU -> V128.I64x2_convert.extmul_low_u
      | I64x2 ExtMulHighU -> V128.I64x2_convert.extmul_high_u
      | F32x4 Add -> V128.F32x4.add
      | F32x4 Sub -> V128.F32x4.sub
      | F32x4 Mul -> V128.F32x4.mul
      | F32x4 Div -> V128.F32x4.div
      | F32x4 Min -> V128.F32x4.min
      | F32x4 Max -> V128.F32x4.max
      | F32x4 Pmin -> V128.F32x4.pmin
      | F32x4 Pmax -> V128.F32x4.pmax
      | F64x2 Add -> V128.F64x2.add
      | F64x2 Sub -> V128.F64x2.sub
      | F64x2 Mul -> V128.F64x2.mul
      | F64x2 Div -> V128.F64x2.div
      | F64x2 Min -> V128.F64x2.min
      | F64x2 Max -> V128.F64x2.max
      | F64x2 Pmin -> V128.F64x2.pmin
      | F64x2 Pmax -> V128.F64x2.pmax
      | _ -> assert false
    in fun v1 v2 -> to_vec (f (of_vec 1 v1) (of_vec 2 v2))

  let relop (op : relop) =
    let f = match op with
      | I8x16 Eq -> V128.I8x16.eq
      | I8x16 Ne -> V128.I8x16.ne
      | I8x16 LtS -> V128.I8x16.lt_s
      | I8x16 LtU -> V128.I8x16.lt_u
      | I8x16 LeS -> V128.I8x16.le_s
      | I8x16 LeU -> V128.I8x16.le_u
      | I8x16 GtS -> V128.I8x16.gt_s
      | I8x16 GtU -> V128.I8x16.gt_u
      | I8x16 GeS -> V128.I8x16.ge_s
      | I8x16 GeU -> V128.I8x16.ge_u
      | I16x8 Eq -> V128.I16x8.eq
      | I16x8 Ne -> V128.I16x8.ne
      | I16x8 LtS -> V128.I16x8.lt_s
      | I16x8 LtU -> V128.I16x8.lt_u
      | I16x8 LeS -> V128.I16x8.le_s
      | I16x8 LeU -> V128.I16x8.le_u
      | I16x8 GtS -> V128.I16x8.gt_s
      | I16x8 GtU -> V128.I16x8.gt_u
      | I16x8 GeS -> V128.I16x8.ge_s
      | I16x8 GeU -> V128.I16x8.ge_u
      | I32x4 Eq -> V128.I32x4.eq
      | I32x4 Ne -> V128.I32x4.ne
      | I32x4 LtS -> V128.I32x4.lt_s
      | I32x4 LtU -> V128.I32x4.lt_u
      | I32x4 LeS -> V128.I32x4.le_s
      | I32x4 LeU -> V128.I32x4.le_u
      | I32x4 GtS -> V128.I32x4.gt_s
      | I32x4 GtU -> V128.I32x4.gt_u
      | I32x4 GeS -> V128.I32x4.ge_s
      | I32x4 GeU -> V128.I32x4.ge_u
      | I64x2 Eq -> V128.I64x2.eq
      | I64x2 Ne -> V128.I64x2.ne
      | I64x2 LtS -> V128.I64x2.lt_s
      | I64x2 LeS -> V128.I64x2.le_s
      | I64x2 GtS -> V128.I64x2.gt_s
      | I64x2 GeS -> V128.I64x2.ge_s
      | F32x4 Eq -> V128.F32x4.eq
      | F32x4 Ne -> V128.F32x4.ne
      | F32x4 Lt -> V128.F32x4.lt
      | F32x4 Le -> V128.F32x4.le
      | F32x4 Gt -> V128.F32x4.gt
      | F32x4 Ge -> V128.F32x4.ge
      | F64x2 Eq -> V128.F64x2.eq
      | F64x2 Ne -> V128.F64x2.ne
      | F64x2 Lt -> V128.F64x2.lt
      | F64x2 Le -> V128.F64x2.le
      | F64x2 Gt -> V128.F64x2.gt
      | F64x2 Ge -> V128.F64x2.ge
      | _ -> assert false
    in fun v1 v2 -> to_vec (f (of_vec 1 v1) (of_vec 2 v2))

  let cvtop (op : cvtop) =
    let f = match op with
      | I16x8 ExtendLowS -> V128.I16x8_convert.extend_low_s
      | I16x8 ExtendHighS -> V128.I16x8_convert.extend_high_s
      | I16x8 ExtendLowU -> V128.I16x8_convert.extend_low_u
      | I16x8 ExtendHighU -> V128.I16x8_convert.extend_high_u
      | I16x8 ExtAddPairwiseS -> V128.I16x8_convert.extadd_pairwise_s
      | I16x8 ExtAddPairwiseU -> V128.I16x8_convert.extadd_pairwise_u
      | I32x4 ExtendLowS -> V128.I32x4_convert.extend_low_s
      | I32x4 ExtendHighS -> V128.I32x4_convert.extend_high_s
      | I32x4 ExtendLowU -> V128.I32x4_convert.extend_low_u
      | I32x4 ExtendHighU -> V128.I32x4_convert.extend_high_u
      | I32x4 TruncSatSF32x4 -> V128.I32x4_convert.trunc_sat_f32x4_s
      | I32x4 TruncSatUF32x4 -> V128.I32x4_convert.trunc_sat_f32x4_u
      | I32x4 TruncSatSZeroF64x2 -> V128.I32x4_convert.trunc_sat_f64x2_s_zero
      | I32x4 TruncSatUZeroF64x2 -> V128.I32x4_convert.trunc_sat_f64x2_u_zero
      | I32x4 ExtAddPairwiseS -> V128.I32x4_convert.extadd_pairwise_s
      | I32x4 ExtAddPairwiseU -> V128.I32x4_convert.extadd_pairwise_u
      | I64x2 ExtendLowS -> V128.I64x2_convert.extend_low_s
      | I64x2 ExtendHighS -> V128.I64x2_convert.extend_high_s
      | I64x2 ExtendLowU -> V128.I64x2_convert.extend_low_u
      | I64x2 ExtendHighU -> V128.I64x2_convert.extend_high_u
      | F32x4 ConvertSI32x4 -> V128.F32x4_convert.convert_i32x4_s
      | F32x4 ConvertUI32x4 -> V128.F32x4_convert.convert_i32x4_u
      | F32x4 DemoteZeroF64x2 -> V128.F32x4_convert.demote_f64x2_zero
      | F64x2 PromoteLowF32x4 -> V128.F64x2_convert.promote_low_f32x4
      | F64x2 ConvertSI32x4 -> V128.F64x2_convert.convert_i32x4_s
      | F64x2 ConvertUI32x4 -> V128.F64x2_convert.convert_i32x4_u
      | _ -> assert false
    in fun v -> to_vec (f (of_vec 1 v))

  let shiftop (op : shiftop) =
    let f = match op with
      | I8x16 Shl -> V128.I8x16.shl
      | I8x16 ShrS -> V128.I8x16.shr_s
      | I8x16 ShrU -> V128.I8x16.shr_u
      | I16x8 Shl -> V128.I16x8.shl
      | I16x8 ShrS -> V128.I16x8.shr_s
      | I16x8 ShrU -> V128.I16x8.shr_u
      | I32x4 Shl -> V128.I32x4.shl
      | I32x4 ShrS -> V128.I32x4.shr_s
      | I32x4 ShrU -> V128.I32x4.shr_u
      | I64x2 Shl -> V128.I64x2.shl
      | I64x2 ShrS -> V128.I64x2.shr_s
      | I64x2 ShrU -> V128.I64x2.shr_u
      | _ -> .
    in fun v n -> to_vec (f (of_vec 1 v) (I32Num.of_num 2 n))

  let bitmaskop (op : bitmaskop) v =
    let f = match op with
      | I8x16 Bitmask -> V128.I8x16.bitmask
      | I16x8 Bitmask -> V128.I16x8.bitmask
      | I32x4 Bitmask -> V128.I32x4.bitmask
      | I64x2 Bitmask -> V128.I64x2.bitmask
      | _ -> .
    in I32 (f (of_vec 1 v))

  let vtestop (op : vtestop) =
    let f = match op with
      | AnyTrue -> V128.I8x16.any_true
    in fun v -> f (of_vec 1 v)

  let vunop (op : vunop) =
    let f = match op with
      | Not -> V128.V1x128.lognot
    in fun v -> to_vec (f (of_vec 1 v))

  let vbinop (op : vbinop) =
    let f = match op with
      | And -> V128.V1x128.and_
      | Or -> V128.V1x128.or_
      | Xor -> V128.V1x128.xor
      | AndNot -> V128.V1x128.andnot
    in fun v1 v2 -> to_vec (f (of_vec 1 v1) (of_vec 2 v2))

  let vternop (op : vternop) =
    let f = match op with
      | Bitselect -> V128.V1x128.bitselect
    in fun v1 v2 v3 -> to_vec (f (of_vec 1 v1) (of_vec 2 v2) (of_vec 3 v3))
end

module V128CvtOp =
struct
  open Ast.V128Op
  open V128Vec
  open V128

  let splatop (op : splatop) v =
    let i =
      match op with
      | I8x16 Splat -> V128.I8x16.splat (I32Num.of_num 1 v)
      | I16x8 Splat -> V128.I16x8.splat (I32Num.of_num 1 v)
      | I32x4 Splat -> V128.I32x4.splat (I32Num.of_num 1 v)
      | I64x2 Splat -> V128.I64x2.splat (I64Num.of_num 1 v)
      | F32x4 Splat -> V128.F32x4.splat (F32Num.of_num 1 v)
      | F64x2 Splat -> V128.F64x2.splat (F64Num.of_num 1 v)
    in to_vec i

  let extractop (op : extractop) v =
    let v128 = of_vec 1 v in
    match op with
    | I8x16 (Extract (i, SX)) -> I32 (V128.I8x16.extract_lane_s i v128)
    | I8x16 (Extract (i, ZX)) -> I32 (V128.I8x16.extract_lane_u i v128)
    | I16x8 (Extract (i, SX)) -> I32 (V128.I16x8.extract_lane_s i v128)
    | I16x8 (Extract (i, ZX)) -> I32 (V128.I16x8.extract_lane_u i v128)
    | I32x4 (Extract (i, ())) -> I32 (V128.I32x4.extract_lane_u i v128)
    | I64x2 (Extract (i, ())) -> I64 (V128.I64x2.extract_lane_u i v128)
    | F32x4 (Extract (i, ())) -> F32 (V128.F32x4.extract_lane i v128)
    | F64x2 (Extract (i, ())) -> F64 (V128.F64x2.extract_lane i v128)

  let replaceop (op : replaceop) v (n : num) =
    let v128 = of_vec 1 v in
    let v128' = match op with
      | I8x16 (Replace i) -> V128.I8x16.replace_lane i v128 (I32Num.of_num 1 n)
      | I16x8 (Replace i) -> V128.I16x8.replace_lane i v128 (I32Num.of_num 1 n)
      | I32x4 (Replace i) -> V128.I32x4.replace_lane i v128 (I32Num.of_num 1 n)
      | I64x2 (Replace i) -> V128.I64x2.replace_lane i v128 (I64Num.of_num 1 n)
      | F32x4 (Replace i) -> V128.F32x4.replace_lane i v128 (F32Num.of_num 1 n)
      | F64x2 (Replace i) -> V128.F64x2.replace_lane i v128 (F64Num.of_num 1 n)
    in to_vec v128'
end

(* Dispatch *)

let op v128 = function
  | V128 x -> v128 x

let eval_testop = op V128Op.testop
let eval_unop = op V128Op.unop
let eval_binop = op V128Op.binop
let eval_relop = op V128Op.relop
let eval_cvtop = op V128Op.cvtop
let eval_shiftop = op V128Op.shiftop
let eval_bitmaskop = op V128Op.bitmaskop
let eval_vtestop = op V128Op.vtestop
let eval_vunop = op V128Op.vunop
let eval_vbinop = op V128Op.vbinop
let eval_vternop = op V128Op.vternop
let eval_splatop = op V128CvtOp.splatop
let eval_extractop = op V128CvtOp.extractop
let eval_replaceop = op V128CvtOp.replaceop<|MERGE_RESOLUTION|>--- conflicted
+++ resolved
@@ -1,8 +1,4 @@
-<<<<<<< HEAD
-open Types
-=======
 open Pack
->>>>>>> 30aebd0f
 open Value
 
 module V128Op =
