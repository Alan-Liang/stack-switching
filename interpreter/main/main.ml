--- conflicted
+++ resolved
@@ -1,9 +1,5 @@
 let name = "wasm"
-<<<<<<< HEAD
-let version = "2.1"
-=======
 let version = "3.0.0"
->>>>>>> 30aebd0f
 
 let configure () =
   Import.register (Utf8.decode "spectest") Spectest.lookup;
