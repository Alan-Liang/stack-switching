--- conflicted
+++ resolved
@@ -118,10 +118,7 @@
     text: global_read; url: appendix/embedding.html#embed-global-read
     text: global_write; url: appendix/embedding.html#embed-global-write
     text: ref_type; url: appendix/embedding.html#embed-ref-type
-<<<<<<< HEAD
-=======
     text: val_default; url: appendix/embedding.html#embed-val-default
->>>>>>> b16745e4
     text: match_valtype; url: appendix/embedding.html#embed-match-valtype
     text: error; url: appendix/embedding.html#embed-error
     text: store; url: exec/runtime.html#syntax-store
@@ -1392,11 +1389,7 @@
     1. Return keys.
 </div>
 
-<<<<<<< HEAD
 <div algorithm="gc">
-=======
-<div algorithm>
->>>>>>> b16745e4
   To create <dfn>a new Exported GC Object</dfn> from a WebAssembly [=object address=] |objectaddr| and a string |objectkind|, perform the following steps:
 
     1. Assert: |objectkind| is either "array" or "struct".
