--- conflicted
+++ resolved
@@ -965,22 +965,10 @@
   To <dfn>create a host function</dfn> from the JavaScript object |func| and type |functype|, perform the following steps:
 
     1. Let |hostfunc| be a [=host function=] which performs the following steps when called:
-<<<<<<< HEAD
-        1. If the signature contains an [=𝗂𝟨𝟦=] (as argument or result), the host function throws a {{TypeError}} when called.
-        1. Let |arguments| be a [=list=] of the arguments of the invocation of this function.
-        1. Let |jsArguments| be an empty [=list=].
-        1. For each |arg| in |arguments|,
-            1. [=Append=] [=ToJSValue=](|arg|) to |jsArguments|.
-        1. Let |ret| be ? [=Call=](|func|, undefined, |jsArguments|). If an exception is thrown, trigger a WebAssembly trap, and propagate the exception to the enclosing JavaScript.
-        1. Let [<var ignore>parameters</var>] → [|results|] be |functype|.
-        1. If |results| is empty, return undefined.
-        1. Otherwise, return [=ToWebAssemblyValue=](|ret|, |results|[0], {{TypeError}}).
-=======
         1. Let |result| be the result of [=run a host function|running a host function=] from |func| and |functype|.
         1. Assert: |result|.\[[Type]] is throw or return.
         1. If |result|.\[[Type]] is [=throw=], then trigger a WebAssembly trap, and propagate |result|.\[[Value]] to the enclosing JavaScript.
         1. Otherwise, return |result|.\[[Value]].
->>>>>>> 5ea9d890
     1. Let |store| be the [=surrounding agent=]'s [=associated store=].
     1. Let (|store|, |funcaddr|) be [=alloc_func=](|store|, |functype|, |hostfunc|).
     1. Set the [=surrounding agent=]'s [=associated store=] to |store|.
