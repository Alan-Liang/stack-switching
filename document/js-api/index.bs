--- conflicted
+++ resolved
@@ -62,8 +62,6 @@
         text: 𝔽; url: #𝔽
         text: ℤ; url: #ℤ
         text: SameValue; url: sec-samevalue
-    type: abstract-op
-        text: CreateMethodProperty; url: sec-createmethodproperty
 urlPrefix: https://webassembly.github.io/spec/core/; spec: WebAssembly; type: dfn
     url: valid/modules.html#valid-module
         text: valid
@@ -129,15 +127,10 @@
     text: memory address; url: exec/runtime.html#syntax-memaddr
     text: global address; url: exec/runtime.html#syntax-globaladdr
     text: tag address; url: exec/runtime.html#syntax-tagaddr
-<<<<<<< HEAD
-    text: struct address; url: exec/runtime.html#syntax-structaddr
-    text: array address; url: exec/runtime.html#syntax-arrayaddr
-=======
     text: tag type; url: syntax/types.html#syntax-tagtype
     text: struct address; url: exec/runtime.html#syntax-structaddr
     text: array address; url: exec/runtime.html#syntax-arrayaddr
     text: exception address; url: exec/runtime.html#syntax-exnaddr
->>>>>>> 9b20411f
     text: host address; url: exec/runtime.html#syntax-hostaddr
     text: extern address; url: exec/runtime.html#syntax-externaddr
     text: page size; url: exec/runtime.html#page-size
@@ -297,13 +290,9 @@
     * The <dfn>Exported GC Object cache</dfn>, mapping [=struct address=]es and [=array address=]es to [=Exported GC Object=] objects.
     * The <dfn>Global object cache</dfn>, mapping [=global address=]es to {{Global}} objects.
     * The <dfn>Tag object cache</dfn>, mapping [=tag addresses=] to {{Tag}} objects.
-<<<<<<< HEAD
-    * The <dfn>Host value cache</dfn>, mapping [=host address=]es to values.
-=======
     * The <dfn>Exception object cache</dfn>, mapping [=exception address=]es to {{Exception}} objects.
     * The <dfn>Host value cache</dfn>, mapping [=host address=]es to values.
 
->>>>>>> 9b20411f
 
 <h2 id="webassembly-namespace">The WebAssembly Namespace</h2>
 
@@ -404,11 +393,7 @@
                 1. Let |index| be the number of external functions in |imports|. This value |index| is known as the <dfn>index of the host function</dfn> |funcaddr|.
             1. Let |externfunc| be the [=external value=] [=external value|func=] |funcaddr|.
             1. [=list/Append=] |externfunc| to |imports|.
-<<<<<<< HEAD
-        1. If |externtype| is of the form [=global=] <var ignore>mut</var> |valtype|,
-=======
         1. If |externtype| is of the form [=external-type/global=] <var ignore>mut</var> |valtype|,
->>>>>>> 9b20411f
             1. If |v| [=implements=] {{Global}},
                 1. Let |globaladdr| be |v|.\[[Global]].
             1. Otherwise,
@@ -433,11 +418,7 @@
             1. Let |tableaddr| be |v|.\[[Table]].
             1. Let |externtable| be the [=external value=] [=external value|table=] |tableaddr|.
             1. [=list/Append=] |externtable| to |imports|.
-<<<<<<< HEAD
-        1. If |externtype| is of the form [=externtype/tag=] |attribute| <var ignore>functype</var>,
-=======
         1. If |externtype| is of the form [=external-type/tag=] |attribute| <var ignore>functype</var>,
->>>>>>> 9b20411f
             1. Assert: |attribute| is [=tagtype/attribute/exception=].
             1. If |v| does not [=implement=] {{Tag}}, throw a {{LinkError}} exception.
             1. Let |tagaddr| be |v|.\[[Address]].
@@ -476,11 +457,7 @@
             1. Let [=external value|table=] |tableaddr| be |externval|.
             1. Let |table| be [=create a Table object|a new Table object=] created from |tableaddr|.
             1. Let |value| be |table|.
-<<<<<<< HEAD
-        1. If |externtype| is of the form [=externtype/tag=] |attribute| <var ignore>functype</var>,
-=======
         1. If |externtype| is of the form [=external-type/tag=] |attribute| <var ignore>functype</var>,
->>>>>>> 9b20411f
             1. Assert: |attribute| is [=tagtype/attribute/exception=].
             1. Assert: |externval| is of the form [=external value/tag=] |tagaddr|.
             1. Let [=external value/tag=] |tagaddr| be |externval|.
@@ -603,17 +580,10 @@
 <div algorithm>
   The <dfn>string value of the extern type</dfn> |type| is
     * "function" if |type| is of the form [=external-type/func=] <var ignore>functype</var>
-<<<<<<< HEAD
-    * "table" if |type| is of the form [=table=] <var ignore>tabletype</var>
-    * "memory" if |type| is of the form [=mem=] <var ignore>memtype</var>
-    * "global" if |type| is of the form [=global=] <var ignore>globaltype</var>
-    * "tag" if |type| is of the form [=externtype/tag=] <var ignore>tag</var>
-=======
     * "table" if |type| is of the form [=external-type/table=] <var ignore>tabletype</var>
     * "memory" if |type| is of the form [=external-type/mem=] <var ignore>memtype</var>
     * "global" if |type| is of the form [=external-type/global=] <var ignore>globaltype</var>
     * "tag" if |type| is of the form [=external-type/tag=] <var ignore>tag</var>
->>>>>>> 9b20411f
 </div>
 
 <div algorithm>
@@ -969,11 +939,7 @@
     1. Let |store| be the [=surrounding agent=]'s [=associated store=].
     1. Let (<var ignore>limits</var>, |elementType|) be [=table_type=](|store|, |tableaddr|).
     1. If |elementType| is [=exnref=],
-<<<<<<< HEAD
-        1. [=Throw=] a {{TypeError}} exception.
-=======
         1. Throw a {{TypeError}} exception.
->>>>>>> 9b20411f
     1. Let |result| be [=table_read=](|store|, |tableaddr|, |index|).
     1. If |result| is [=error=], throw a {{RangeError}} exception.
     1. Return [=ToJSValue=](|result|).
@@ -985,11 +951,7 @@
     1. Let |store| be the [=surrounding agent=]'s [=associated store=].
     1. Let (<var ignore>limits</var>, |elementType|) be [=table_type=](|store|, |tableaddr|).
     1. If |elementType| is [=exnref=],
-<<<<<<< HEAD
-        1. [=Throw=] a {{TypeError}} exception.
-=======
         1. Throw a {{TypeError}} exception.
->>>>>>> 9b20411f
     1. If |value| is missing,
         1. Let |ref| be [=DefaultValue=](|elementType|).
         1. If |ref| is [=error=], throw a {{TypeError}} exception.
@@ -1179,17 +1141,8 @@
         1. [=list/Append=] [=ToWebAssemblyValue=](|arg|, |t|) to |args|.
         1. Set |i| to |i| + 1.
     1. Let (|store|, |ret|) be the result of [=func_invoke=](|store|, |funcaddr|, |args|).
-    1. Note: The expectation is that [=func_invoke=] will be updated to return (|store|, <var ignore>val</var>* | [=error=] | (exception |exntag| |payload| |opaqueData|)).
     1. Set the [=surrounding agent=]'s [=associated store=] to |store|.
     1. If |ret| is [=error=], throw an exception. This exception should be a WebAssembly {{RuntimeError}} exception, unless otherwise indicated by <a href="#errors">the WebAssembly error mapping</a>.
-<<<<<<< HEAD
-    1. If |ret| is exception |exntag| |payload| |opaqueData|, then
-        1. If |opaqueData| is not [=ref.null=] [=externref=],
-            1. Let « [=ref.extern=] |externaddr| » be |opaqueData|.
-            1. Throw the result of [=retrieving an extern value=] from |externaddr|.
-        1. Let |exception| be [=create an Exception object|a new Exception=] for |exntag| and |payload|.
-        1. Throw |exception|.
-=======
     1. If |ret| is [=THROW=] [=ref.exn=] |exnaddr|, then
         1. Let |tagaddr| be [=exn_tag=](|store|, |exnaddr|).
         1. Let |payload| be [=exn_read=](|store|, |exnaddr|).
@@ -1199,7 +1152,6 @@
         1. Otherwise,
             1. Let |exception| be [=create an Exception object|a new Exception=] created from |exnaddr|.
             1. Throw |exception|.
->>>>>>> 9b20411f
     1. Let |outArity| be the [=list/size=] of |ret|.
     1. If |outArity| is 0, return undefined.
     1. Otherwise, if |outArity| is 1, return [=ToJSValue=](|ret|[0]).
@@ -1251,18 +1203,6 @@
         1. [=Clean up after running a callback=] with |stored settings|.
         1. [=Clean up after running script=] with |relevant settings|.
         1. Assert: |result|.\[[Type]] is <emu-const>throw</emu-const> or <emu-const>normal</emu-const>.
-<<<<<<< HEAD
-        1. If |result|.\[[Type]] is <emu-const>throw</emu-const>, then:
-            1. Let |v| be |result|.\[[Value]].
-            1. If |v| [=implements=] {{Exception}},
-                1. Let |type| be |v|.\[[Type]].
-                1. Let |payload| be |v|.\[[Payload]].
-            1. Otherwise,
-                1. Let |type| be the [=JavaScript exception tag=].
-                1. Let |payload| be « ».
-            1. Let |opaqueData| be [=ToWebAssemblyValue=](|v|, [=externref=])
-            1. [=WebAssembly/Throw=] with |type|, |payload| and |opaqueData|.
-=======
         1. Let |store| be the [=surrounding agent=]'s [=associated store=].
         1. If |result|.\[[Type]] is <emu-const>throw</emu-const>, then:
             1. Let |v| be |result|.\[[Value]].
@@ -1274,7 +1214,6 @@
                 1. Let (|store|, |address|) be [=exn_alloc=](|store|, |type|, « |payload| »).
                 1. Set the [=surrounding agent=]'s [=associated store=] to |store|.
             1. Execute the WebAssembly instructions ([=ref.exn=] |address|) ([=throw_ref=]).
->>>>>>> 9b20411f
         1. Otherwise, return |result|.\[[Value]].
     1. Let (|store|, |funcaddr|) be [=func_alloc=](|store|, |functype|, |hostfunc|).
     1. Set the [=surrounding agent=]'s [=associated store=] to |store|.
@@ -1289,11 +1228,7 @@
 1. If |w| is of the form [=i64.const=] |u64|,
     1. Let |i64| be [=signed_64=](|u64|).
     1. Return [=ℤ=](|i64| interpreted as a mathematical value).
-<<<<<<< HEAD
-1. If |w| is of the form [=i32.const=] |u32|,
-=======
 1. If |w| is of the form [=i32.const=] |i32|,
->>>>>>> 9b20411f
     1. Let |i32| be [=signed_32=](|i32|).
     2. Return [=𝔽=](|i32| interpreted as a mathematical value).
 1. If |w| is of the form [=f32.const=] |f32|,
@@ -1304,11 +1239,7 @@
     1. If |f64| is [=+∞=] or [=−∞=], return **+∞**<sub>𝔽</sub> or **-∞**<sub>𝔽</sub>, respectively.
     1. If |f64| is [=nan=], return **NaN**.
     1. Return [=𝔽=](|f64| interpreted as a mathematical value).
-<<<<<<< HEAD
-1. If |w| is of the form [=ref.null=] |t|, return null.
-=======
 1. If |w| is of the form [=ref.null=] <var ignore>t</var>, return null.
->>>>>>> 9b20411f
 1. If |w| is of the form [=ref.i31=] |u31|,
     1. Let |i31| be [=signed_31=](|u31|).
     1. Let return [=𝔽=](|i31|).
@@ -1316,11 +1247,7 @@
 1. If |w| is of the form [=ref.array=] |arrayaddr|, return the result of creating [=a new Exported GC Object=] from |arrayaddr| and "array".
 1. If |w| is of the form [=ref.func=] |funcaddr|, return the result of creating [=a new Exported Function=] from |funcaddr|.
 1. If |w| is of the form [=ref.host=] |hostaddr|, return the result of [=retrieving a host value=] from |hostaddr|.
-<<<<<<< HEAD
-1. If |w| is of the form [=ref.extern=] <var ignore>ref</var>, return [=ToJSValue=](|ref|).
-=======
 1. If |w| is of the form [=ref.extern=] |ref|, return [=ToJSValue=](|ref|).
->>>>>>> 9b20411f
 
 
 Note: Number values which are equal to NaN may have various observable NaN payloads; see [$NumericToRawBytes$] for details.
@@ -1401,8 +1328,6 @@
 
 </div>
 
-<<<<<<< HEAD
-=======
 
 <h3 id="tags">Tags</h3>
 
@@ -1463,7 +1388,6 @@
 </div>
 
 
->>>>>>> 9b20411f
 <h3 id="gc-exotic-objects">Garbage Collected Objects</h3>
 
 A WebAssembly struct or array is made available in JavaScript as an <dfn>Exported GC Object</dfn>.
@@ -1544,11 +1468,7 @@
     1. Return keys.
 </div>
 
-<<<<<<< HEAD
 <div algorithm="gc">
-=======
-<div algorithm>
->>>>>>> 9b20411f
   To create <dfn>a new Exported GC Object</dfn> from a WebAssembly [=object address=] |objectaddr| and a string |objectkind|, perform the following steps:
 
     1. Assert: |objectkind| is either "array" or "struct".
@@ -1571,92 +1491,9 @@
     1. Set |object|.\[[OwnPropertyKeys]] as specified in [=[[OwnPropertyKeys]] internal method of an Exported GC Object=].
     1. [=map/Set=] |map|[|objectaddr|] to |object|.
     1. Return |object|.
-<<<<<<< HEAD
-
-
-
-<h3 id="tags">Tags</h3>
-
-The <dfn>tag_alloc</dfn>(|store|, |parameters|) algorithm creates a new [=tag address=] for |parameters| in |store| and returns the updated store and the [=tag address=].
-
-The <dfn>tag_parameters</dfn>(|store|, |tagAddress|) algorithm returns the [=list=] of types for |tagAddress| in |store|.
-
-<h4 id="exceptions-types">Exception types</h4>
-
-<pre class="idl">
-dictionary TagType {
-  required sequence&lt;ValueType> parameters;
-};
-
-[LegacyNamespace=WebAssembly, Exposed=(Window,Worker,Worklet)]
-interface Tag {
-  constructor(TagType type);
-  TagType type();
-};
-</pre>
-
-A {{Tag}} value represents a type of exception.
-
-<div algorithm>
-
-To <dfn>initialize a Tag object</dfn> |tag| from a [=tag address=] |tagAddress|, perform the following steps:
-
-1. Let |map| be the [=surrounding agent=]'s associated [=Tag object cache=].
-1. Assert: |map|[|tagAddress|] doesn't [=map/exist=].
-1. Set |tag|.\[[Address]] to |tagAddress|.
-1. [=map/Set=] |map|[|tagAddress|] to |tag|.
-
-</div>
-
-<div algorithm>
-
-To <dfn>create a Tag object</dfn> from a [=tag address=] |tagAddress|, perform the following steps:
-
-1. Let |map| be the [=surrounding agent=]'s associated [=Tag object cache=].
-1. If |map|[|tagAddress|] [=map/exists=],
-    1. Return |map|[|tagAddress|].
-1. Let |tag| be a [=new=] {{Tag}}.
-1. [=initialize a Tag object|Initialize=] |tag| from |tagAddress|.
-1. Return |tag|.
-
-</div>
-
-<div algorithm>
-
-The <dfn constructor for="Tag" lt="Tag(type)">new Tag(|type|)</dfn> constructor steps are:
-
-1. Let |parameters| be |type|["parameters"].
-1. Let |wasmParameters| be «».
-1. [=list/iterate|For each=] |type| of |parameters|,
-    1. [=list/Append=] [=ToValueType=](|type|) to |wasmParameters|.
-1. Let |store| be the current agent's [=associated store=].
-1. Let (|store|, |tagAddress|) be [=tag_alloc=](|store|, |wasmParameters|).
-1. Set the current agent's [=associated store=] to |store|.
-1. [=initialize a Tag object|Initialize=] **this** from |tagAddress|.
-
-</div>
-
-<div algorithm>
-
-The <dfn method for="Tag">type()</dfn> method steps are:
-
-1. Let |store| be the [=surrounding agent=]'s [=associated store=].
-1. Let |parameters| be [=tag_parameters=](|store|, **this**.\[[Address]]).
-1. Let |idlParameters| be «».
-1. [=list/iterate|For each=] |type| of |parameters|,
-    1. [=list/Append=] [$FromValueType$](|type|) to |idlParameters|.
-1. Return «[ "{{TagType/parameters}}" → |idlParameters| ]».
-
-Advisement: This method is only expected to be implemented or shipped when both this proposal and the Type Reflection proposal are implemented or shipped (respectively).
-
-</div>
-
-<h4 id="runtime-exceptions">Runtime exceptions</h4>
-=======
 </div>
 
 <h3 id="exceptions">Exceptions</h3>
->>>>>>> 9b20411f
 
 <pre class="idl">
 dictionary ExceptionOptions {
@@ -1666,11 +1503,7 @@
 [LegacyNamespace=WebAssembly, Exposed=(Window,Worker,Worklet)]
 interface Exception {
   constructor(Tag exceptionTag, sequence&lt;any> payload, optional ExceptionOptions options = {});
-<<<<<<< HEAD
-  any getArg(Tag exceptionTag, [EnforceRange] unsigned long index);
-=======
   any getArg([EnforceRange] unsigned long index);
->>>>>>> 9b20411f
   boolean is(Tag exceptionTag);
   readonly attribute (DOMString or undefined) stack;
 };
@@ -1680,21 +1513,6 @@
 
 <div algorithm>
 
-<<<<<<< HEAD
-To <dfn>create an Exception object</dfn> from a [=tag address=] |tagAddress| and a [=list=] of
-WebAssembly values |payload|, perform the following steps:
-
-1. Let |store| be the [=surrounding agent=]'s [=associated store=].
-1. Let |types| be [=tag_parameters=](|store|, |tagAddress|).
-1. Assert: |types|'s [=list/size=] is |payload|'s [=list/size=].
-1. [=list/iterate|For each=] |value| and |resultType| of |payload| and |types|, paired linearly,
-    1. Assert: |value|'s type matches |resultType|.
-1. Let |exception| be a [=new=] {{Exception}}.
-1. Set |exception|.\[[Type]] to |tagAddress|.
-1. Set |exception|.\[[Payload]] to |payload|.
-1. Set |exception|.\[[Stack]] to undefined.
-1. Return |exception|.
-=======
 To <dfn>initialize an Exception object</dfn> |exn| from an [=Exception address=] |exnAddress|, perform the following steps:
 
 1. Let |map| be the [=surrounding agent=]'s associated [=Exception object cache=].
@@ -1721,7 +1539,6 @@
 1. [=initialize an Exception object|Initialize=] |exn| from |exnAddress|.
 1. Return |exn|.
 
->>>>>>> 9b20411f
 
 </div>
 
@@ -1731,29 +1548,15 @@
 lt="Exception(exceptionTag, payload, options)">new Exception(|exceptionTag|, |payload|, |options|)</dfn>
 constructor steps are:
 
-<<<<<<< HEAD
-1. Let |store| be the [=surrounding agent=]'s [=associated store=].
-1. Let |types| be [=tag_parameters=](|store|, |exceptionTag|.\[[Address]]).
-=======
 1. Let |JSTagAddr| be the result of [=get the JavaScript exception tag|getting the JavaScript exception tag=].
 1. If |exceptionTag|.\[[Address]] is equal to |JSTagAddr|,
     1. Throw a {{TypeError}}.
 1. Let |store| be the [=surrounding agent=]'s [=associated store=].
 1. Let [|types|] → [] be [=tag_type=](|store|, |exceptionTag|.\[[Address]]).
->>>>>>> 9b20411f
 1. If |types|'s [=list/size=] is not |payload|'s [=list/size=],
     1. Throw a {{TypeError}}.
 1. Let |wasmPayload| be « ».
 1. [=list/iterate|For each=] |value| and |resultType| of |payload| and |types|, paired linearly,
-<<<<<<< HEAD
-    1. [=list/Append=] ? [=ToWebAssemblyValue=](|value|, |resultType|) to |wasmPayload|.
-1. Set **this**.\[[Type]] to |exceptionTag|.\[[Address]].
-1. Set **this**.\[[Payload]] to |wasmPayload|.
-1. If |options|["traceStack"] is true,
-    1. Set **this**.\[[Stack]] to either a {{DOMString}} representation of the current call stack or undefined.
-1. Otherwise,
-    1. Set **this**.\[[Stack]] to undefined.
-=======
     1. If |resultType| is [=v128=] or [=exnref=],
         1. Throw a {{TypeError}}.
     1. [=list/Append=] [=?=] [=ToWebAssemblyValue=](|value|, |resultType|) to |wasmPayload|.
@@ -1763,21 +1566,11 @@
 1. If |options|["traceStack"] is true,
     1. Set **this**.\[[Stack]] to either a {{DOMString}} representation of the current call stack or undefined.
 
->>>>>>> 9b20411f
-
-</div>
-
-<div algorithm>
-
-<<<<<<< HEAD
-The <dfn method for="Exception">getArg(|exceptionTag|, |index|)</dfn> method steps are:
-
-1. If **this**.\[[Type]] is not equal to |exceptionTag|.\[[Address]],
-    1. Throw a {{TypeError}}.
-1. Let |payload| be **this**.\[[Payload]].
-1. If |index| ≥ |payload|'s [=list/size=],
-    1. Throw a {{RangeError}}.
-=======
+
+</div>
+
+<div algorithm>
+
 The <dfn method for="Exception">getArg(|index|)</dfn> method steps are:
 
 1. Let |store| be the [=surrounding agent=]'s [=associated store=].
@@ -1789,7 +1582,6 @@
 1. Let [|types|] → [] be [=tag_type=](|store|, |tagaddr|).
 1. If |types|[|index|] is [=v128=] or [=exnref=],
     1. Throw a {{TypeError}}.
->>>>>>> 9b20411f
 1. Return [=ToJSValue=](|payload|[|index|]).
 
 </div>
@@ -1814,22 +1606,6 @@
 
 <h4 id="js-exceptions">JavaScript exceptions</h4>
 
-<<<<<<< HEAD
-The <dfn>JavaScript exception tag</dfn> is a [=tag address=] reserved by this
-specification to distinguish exceptions originating from JavaScript.
-
-For any [=associated store=] |store|, the result of
-[=tag_parameters=](|store|, [=JavaScript exception tag=]) must be « ».
-
-<div algorithm>
-
-To <dfn for=WebAssembly>throw</dfn> with a [=tag address=] |type|, a matching [=list=] of WebAssembly values |payload|, and an [=externref=] |opaqueData|, perform the following steps:
-
-1. Unwind the stack until reaching the *catching try block* given |type|.
-1. Invoke the catch block with |payload| and |opaqueData|.
-
-Note: This algorithm is expected to be moved into the core specification.
-=======
 The <dfn>JavaScript exception tag</dfn> is a [=tag address=] associated with
 the surrounding agent. It is allocated in the agent's [=associated store=] on
 first use and cached. It always has the [=tag type=] « [=externref=] » → « ».
@@ -1846,7 +1622,6 @@
     1. Set the current agent's [=associated store=] to |store|.
     1. Set the current agent's associated [=JavaScript exception tag=] to |tagAddress|.
     1. return |tagAddress|.
->>>>>>> 9b20411f
 
 
 </div>
