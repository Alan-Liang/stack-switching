<pre class='metadata'>
Title: WebAssembly JavaScript Interface
Shortname: wasm-js-api
Group: wasm
Status: ED
Issue Tracking: GitHub https://github.com/WebAssembly/spec/issues
Level: 2
TR: https://www.w3.org/TR/wasm-js-api-2/
ED: https://webassembly.github.io/spec/js-api/
Editor: Ms2ger, w3cid 46309, Igalia
Repository: WebAssembly/spec
Markup Shorthands: css no, markdown yes
Abstract: This document provides an explicit JavaScript API for interacting with WebAssembly.
Prepare For TR: true
Date: now
</pre>

<pre class='biblio'>
{
  "WEBASSEMBLY": {
    "href": "https://webassembly.github.io/spec/core/",
    "title": "WebAssembly Core Specification",
    "publisher": "W3C WebAssembly Community Group",
    "status": "Draft"
  }
}
</pre>

<pre class="anchors">
urlPrefix: https://tc39.github.io/ecma262/; spec: ECMASCRIPT
    type: interface; for: ECMAScript
        text: ArrayBuffer; url: sec-arraybuffer-objects
    type: exception; for: ECMAScript
        text: Error; url: sec-error-objects
        text: NativeError; url: sec-nativeerror-constructors
        text: TypeError; url: sec-native-error-types-used-in-this-standard-typeerror
        text: RangeError; url: sec-native-error-types-used-in-this-standard-rangeerror
    type: dfn
        url: sec-returnifabrupt-shorthands
            text: !
            text: ?
        text: Type; url: sec-ecmascript-data-types-and-values
        text: current Realm; url: current-realm
        text: ObjectCreate; url: sec-objectcreate
        text: CreateBuiltinFunction; url: sec-createbuiltinfunction
        text: SetFunctionName; url: sec-setfunctionname
        text: SetFunctionLength; url: sec-setfunctionlength
        text: the Number value; url: sec-ecmascript-language-types-number-type
        text: is a Number; url: sec-ecmascript-language-types-number-type
        text: NumberToRawBytes; url: sec-numbertorawbytes
        text: Built-in Function Objects; url: sec-built-in-function-objects
        text: NativeError Object Structure; url: sec-nativeerror-object-structure
        text: CreateArrayFromList; url: sec-createarrayfromlist
        text: GetMethod; url: sec-getmethod
        text: IterableToList; url: sec-iterabletolist
        text: ToBigInt64; url: #sec-tobigint64
        text: BigInt; url: #sec-ecmascript-language-types-bigint-type
        text: MakeBasicObject; url: #sec-makebasicobject
        text: ℝ; url: #ℝ
        text: Built-in Function Objects; url: sec-built-in-function-objects
        text: NativeError Object Structure; url: sec-nativeerror-object-structure
        text: 𝔽; url: #𝔽
        text: ℤ; url: #ℤ
        text: SameValue; url: sec-samevalue
<<<<<<< HEAD
    type: abstract-op
        text: CreateMethodProperty; url: sec-createmethodproperty
=======
>>>>>>> 6d01dfc8
urlPrefix: https://webassembly.github.io/spec/core/; spec: WebAssembly; type: dfn
    url: valid/modules.html#valid-module
        text: valid
        text: WebAssembly module validation
    text: module grammar; url: binary/modules.html#binary-module
    text: custom section; url: binary/modules.html#custom-section
    text: customsec; url: binary/modules.html#binary-customsec
    text: memory instance; url: exec/runtime.html#memory-instances
    text: table instance; url: exec/runtime.html#table-instances
    text: global instance; url: exec/runtime.html#global-instances
    text: trap; url: exec/runtime.html#syntax-trap
    url: exec/runtime.html#values
        text: WebAssembly value
        text: i64.const
        text: i32.const
        text: f32.const
        text: f64.const
        text: v128.const
        text: ref.null
        text: ref.i31
        text: ref.array
        text: ref.struct
        text: ref.func
        text: ref.host
        text: ref.extern
        text: ref.exn
    text: function index; url: syntax/modules.html#syntax-funcidx
    text: function instance; url: exec/runtime.html#function-instances
    text: store_init; url: appendix/embedding.html#embed-store-init
    text: module_decode; url: appendix/embedding.html#embed-module-decode
    text: module_validate; url: appendix/embedding.html#embed-module-validate
    text: module_instantiate; url: appendix/embedding.html#embed-module-instantiate
    text: module_imports; url: appendix/embedding.html#embed-module-imports
    text: module_exports; url: appendix/embedding.html#embed-module-exports
    text: instance_export; url: appendix/embedding.html#embed-instance-export
    text: func_alloc; url: appendix/embedding.html#embed-func-alloc
    text: func_type; url: appendix/embedding.html#embed-func-type
    text: func_invoke; url: appendix/embedding.html#embed-func-invoke
    text: table_alloc; url: appendix/embedding.html#embed-table-alloc
    text: table_type; url: appendix/embedding.html#embed-table-type
    text: table_read; url: appendix/embedding.html#embed-table-read
    text: table_write; url: appendix/embedding.html#embed-table-write
    text: table_size; url: appendix/embedding.html#embed-table-size
    text: table_grow; url: appendix/embedding.html#embed-table-grow
    text: mem_alloc; url: appendix/embedding.html#embed-mem-alloc
    text: mem_type; url: appendix/embedding.html#embed-mem-type
    text: mem_read; url: appendix/embedding.html#embed-mem-read
    text: mem_write; url: appendix/embedding.html#embed-mem-write
    text: mem_size; url: appendix/embedding.html#embed-mem-size
    text: mem_grow; url: appendix/embedding.html#embed-mem-grow
    text: global_alloc; url: appendix/embedding.html#embed-global-alloc
    text: global_type; url: appendix/embedding.html#embed-global-type
    text: global_read; url: appendix/embedding.html#embed-global-read
    text: global_write; url: appendix/embedding.html#embed-global-write
    text: ref_type; url: appendix/embedding.html#embed-ref-type
    text: val_default; url: appendix/embedding.html#embed-val-default
    text: match_valtype; url: appendix/embedding.html#embed-match-valtype
    text: error; url: appendix/embedding.html#embed-error
    text: store; url: exec/runtime.html#syntax-store
    text: table type; url: syntax/types.html#syntax-tabletype
    text: table address; url: exec/runtime.html#syntax-tableaddr
    text: function address; url: exec/runtime.html#syntax-funcaddr
    text: memory address; url: exec/runtime.html#syntax-memaddr
    text: global address; url: exec/runtime.html#syntax-globaladdr
    text: tag address; url: exec/runtime.html#syntax-tagaddr
    text: tag type; url: syntax/types.html#syntax-tagtype
    text: struct address; url: exec/runtime.html#syntax-structaddr
    text: array address; url: exec/runtime.html#syntax-arrayaddr
    text: exception address; url: exec/runtime.html#syntax-exnaddr
    text: host address; url: exec/runtime.html#syntax-hostaddr
    text: extern address; url: exec/runtime.html#syntax-externaddr
    text: page size; url: exec/runtime.html#page-size
<<<<<<< HEAD
=======
    text: tag_alloc; url: appendix/embedding.html#embed-tag-alloc
    text: tag_type; url: appendix/embedding.html#embed-tag-type
    text: exn_alloc; url: appendix/embedding.html#embed-exn-alloc
    text: exn_tag; url: appendix/embedding.html#embed-exn-tag
    text: exn_read; url: appendix/embedding.html#embed-exn-read
>>>>>>> 6d01dfc8
    url: syntax/types.html#syntax-numtype
        text: i32
        text: i64
        text: f32
        text: f64
    url: syntax/types.html#vector-types
        text: v128
    url: syntax/types.html#syntax-reftype
        text: reftype
        text: funcref
        text: exnref
        text: externref
        text: ref
    url: syntax/types.html#heap-types; for: heap-type
        text: extern
        text: func
        text: i31
        text: any
    url: syntax/values.html#syntax-float
        text: +∞
        text: −∞
        text: nan
        text: canon
        text: signif
    text: function element; url: exec/runtime.html#syntax-funcelem
    text: import component; url: syntax/modules.html#imports
    url: exec/runtime.html#syntax-externval
        text: external value
        for: external value
            text: tag
    text: host function; url: exec/runtime.html#syntax-hostfunc
    text: the instantiation algorithm; url: exec/modules.html#instantiation
    text: module; url: syntax/modules.html#syntax-module
    text: imports; url: syntax/modules.html#syntax-module
    text: import; url: syntax/modules.html#syntax-import
    url: syntax/types.html#external-types; for: external-type
        text: external type
        text: func
        text: table
        text: mem
        text: global
        for: externtype
            text: tag
    text: global type; url: syntax/types.html#syntax-globaltype
    url: syntax/types.html#syntax-mut
        text: var
        text: const
    text: address; url: exec/runtime.html#addresses
    text: signed_31; url: exec/numerics.html#aux-signed
    text: signed_32; url: exec/numerics.html#aux-signed
    text: memory.grow; url: exec/instructions.html#exec-memory-grow
    text: throw_ref; url: exec/instructions.html#exec-throw-ref
    text: current frame; url: exec/conventions.html#exec-notation-textual
    text: module; for: frame; url: exec/runtime.html#syntax-frame
    text: memaddrs; for: moduleinst; url: exec/runtime.html#syntax-moduleinst
    text: signed_64; url: exec/numerics.html#aux-signed
    text: sequence; url: syntax/conventions.html#grammar-notation
    text: exception; for: tagtype/attribute; url: syntax/types.html#syntax-tagtype
urlPrefix: https://heycam.github.io/webidl/; spec: WebIDL
    type: dfn
        text: create a namespace object; url: create-a-namespace-object
urlPrefix: https://webassembly.github.io/js-types/js-api/; spec: WebAssembly JS API (JS Type Reflection)
    type: abstract-op; text: FromValueType; url: abstract-opdef-fromvaluetype
urlPrefix: https://tc39.es/proposal-resizablearraybuffer/; spec: ResizableArrayBuffer proposal
    type: dfn
        text: handled; url: sec-hostresizearraybuffer
        text: IsFixedLengthArrayBuffer; url: sec-isfixedarraybuffer
        text: HostResizeArrayBuffer; url: sec-hostresizearraybuffer
</pre>

<pre class='link-defaults'>
spec:infra; type:dfn; text:list
spec:ecma-262; type:exception; for:ECMAScript; text:Error
spec:ecmascript; type:exception; for:ECMAScript; text:TypeError
spec:ecmascript; type:exception; for:ECMAScript; text:RangeError
spec:ecmascript; type:interface; for:ECMAScript; text:ArrayBuffer
spec:ecmascript; type:dfn; text:agent
spec:webidl; type:dfn; text:resolve
</pre>

<style>
emu-const {
    font-family: serif;
}
</style>

This API provides a way to access WebAssembly [[WEBASSEMBLY]] through a bridge to explicitly construct modules from JavaScript [[ECMASCRIPT]].

<h2 id="sample">Sample API Usage</h2>

<p><em>This section is non-normative.</em></p>

Given `demo.wat` (encoded to `demo.wasm`):

```lisp
(module
    (import "js" "import1" (func $i1))
    (import "js" "import2" (func $i2))
    (func $main (call $i1))
    (start $main)
    (func (export "f") (call $i2))
)
```

and the following JavaScript, run in a browser:

```javascript
var importObj = {js: {
    import1: () => console.log("hello,"),
    import2: () => console.log("world!")
}};
fetch('demo.wasm').then(response =>
    response.arrayBuffer()
).then(buffer =>
    WebAssembly.instantiate(buffer, importObj)
).then(({module, instance}) =>
    instance.exports.f()
);
```

<h2 id="notation">Notation</h2>

This specification depends on the Infra Standard. [[INFRA]]

The WebAssembly [=sequence=] type is equivalent to the [=list=] type defined there; values of one
are treated as values of the other transparently.

<h2 id="webassembly-storage">Internal storage</h2>

<h3 id="store">Interaction of the WebAssembly Store with JavaScript</h3>

Note: WebAssembly semantics are defined in terms of an abstract [=store=], representing the state of the WebAssembly abstract machine. WebAssembly operations take a store and return an updated store.

Each [=agent=] has an <dfn>associated store</dfn>. When a new agent is created, its associated store is set to the result of [=store_init=]().

Note: In this specification, no WebAssembly-related objects, memory or addresses can be shared among agents in an [=agent cluster=]. In a future version of WebAssembly, this may change.

Elements of the WebAssembly store may be <dfn>identified with</dfn> JavaScript values. In particular, each WebAssembly [=memory instance=] with a corresponding {{Memory}} object is identified with a JavaScript [=Data Block=]; modifications to this Data Block are identified to updating the agent's store to a store which reflects those changes, and vice versa.

<h3 id="object-caches">WebAssembly JS Object Caches</h3>

Note: There are several WebAssembly objects that may have a corresponding JavaScript object. The correspondence is stored in a per-agent mapping from WebAssembly [=address=]es to JavaScript objects.
This mapping is used to ensure that, for a given [=agent=], there exists at most one JavaScript object for a particular WebAssembly address. However, this property does not hold for shared objects.

Each [=agent=] is associated with the following [=ordered map=]s:
    * The <dfn>Memory object cache</dfn>, mapping [=memory address=]es to {{Memory}} objects.
    * The <dfn>Table object cache</dfn>, mapping [=table address=]es to {{Table}} objects.
    * The <dfn>Exported Function cache</dfn>, mapping [=function address=]es to [=Exported Function=] objects.
    * The <dfn>Exported GC Object cache</dfn>, mapping [=struct address=]es and [=array address=]es to [=Exported GC Object=] objects.
    * The <dfn>Global object cache</dfn>, mapping [=global address=]es to {{Global}} objects.
    * The <dfn>Tag object cache</dfn>, mapping [=tag addresses=] to {{Tag}} objects.
    * The <dfn>Exception object cache</dfn>, mapping [=exception address=]es to {{Exception}} objects.
    * The <dfn>Host value cache</dfn>, mapping [=host address=]es to values.


<h2 id="webassembly-namespace">The WebAssembly Namespace</h2>

<pre class="idl">
dictionary WebAssemblyInstantiatedSource {
    required Module module;
    required Instance instance;
};

[Exposed=*]
namespace WebAssembly {
    boolean validate(BufferSource bytes);
    Promise&lt;Module> compile(BufferSource bytes);

    Promise&lt;WebAssemblyInstantiatedSource> instantiate(
        BufferSource bytes, optional object importObject);

    Promise&lt;Instance> instantiate(
        Module moduleObject, optional object importObject);

    readonly attribute Tag JSTag;
};
</pre>

<!--
Should we include notes describing what the functions do, as the HTML spec does? It could look like this:

Note:
  WebAssembly.validate(|bytes|) synchronously validates bytes of WebAssembly, returning true if the validation was successful.
  WebAssembly.compile(|bytes|) asynchronously validates and complies bytes of WebAssembly into a Module.
  WebAssembly.instantiate(|bytes|, |importObject|) asynchronously compiles and instantiates a WebAssembly module from bytes of source.
  The WebAssembly.instantiate(|moduleObject|, |importObject|) asynchronously instantiates a compiled module.
-->

<div algorithm>
  To <dfn>compile a WebAssembly module</dfn> from source bytes |bytes|, perform the following steps:
    1. Let |module| be [=module_decode=](|bytes|). If |module| is [=error=], return [=error=].
    1. If [=module_validate=](|module|) is [=error=], return [=error=].
    1. Return |module|.
</div>

<div algorithm>
  The <dfn method for="WebAssembly">validate(|bytes|)</dfn> method, when invoked, performs the following steps:
    1. Let |stableBytes| be a [=get a copy of the buffer source|copy of the bytes held by the buffer=] |bytes|.
    1. [=Compile a WebAssembly module|Compile=] |stableBytes| as a WebAssembly module and store the results as |module|.
    1. If |module| is [=error=], return false.
    1. Return true.
</div>

A {{Module}} object represents a single WebAssembly module. Each {{Module}} object has the following internal slots:

    * \[[Module]] : a WebAssembly [=/module=]
    * \[[Bytes]] : the source bytes of \[[Module]].

<div algorithm>
  To <dfn>construct a WebAssembly module object</dfn> from a module |module| and source bytes |bytes|, perform the following steps:

    1. Let |moduleObject| be a new {{Module}} object.
    1. Set |moduleObject|.\[[Module]] to |module|.
    1. Set |moduleObject|.\[[Bytes]] to |bytes|.
    1. Return |moduleObject|.
</div>

<div algorithm>
  To <dfn>asynchronously compile a WebAssembly module</dfn> from source bytes |bytes|, using optional [=task source=] |taskSource|, perform the following steps:

    1. Let |promise| be [=a new promise=].
    1. Run the following steps [=in parallel=]:
        1. [=compile a WebAssembly module|Compile the WebAssembly module=] |bytes| and store the result as |module|.
        1. [=Queue a task=] to perform the following steps. If |taskSource| was provided, queue the task on that task source.
            1. If |module| is [=error=], reject |promise| with a {{CompileError}} exception.
            1. Otherwise,
                1. [=Construct a WebAssembly module object=] from |module| and |bytes|, and let |moduleObject| be the result.
                1. [=Resolve=] |promise| with |moduleObject|.
    1. Return |promise|.
</div>

<div algorithm>
    The <dfn method for="WebAssembly">compile(|bytes|)</dfn> method, when invoked, performs the following steps:
    1. Let |stableBytes| be a [=get a copy of the buffer source|copy of the bytes held by the buffer=] |bytes|.
    1. [=Asynchronously compile a WebAssembly module=] from |stableBytes| and return the result.
</div>

<div algorithm="read-the-imports">
  To <dfn>read the imports</dfn> from a WebAssembly module |module| from imports object |importObject|, perform the following steps:
    1. If |module|.[=imports=] [=list/is empty|is not empty=], and |importObject| is undefined, throw a {{TypeError}} exception.
    1. Let |imports| be « ».
    1. [=list/iterate|For each=] (|moduleName|, |componentName|, |externtype|) of [=module_imports=](|module|),
        1. Let |o| be [=?=] [$Get$](|importObject|, |moduleName|).
        1. If [=Type=](|o|) is not Object, throw a {{TypeError}} exception.
        1. Let |v| be [=?=] [$Get$](|o|, |componentName|).
        1. If |externtype| is of the form [=external-type/func=] |functype|,
            1. If [$IsCallable$](|v|) is false, throw a {{LinkError}} exception.
            1. If |v| has a \[[FunctionAddress]] internal slot, and therefore is an [=Exported Function=],
                1. Let |funcaddr| be the value of |v|'s \[[FunctionAddress]] internal slot.
            1. Otherwise,
                1. [=Create a host function=] from |v| and |functype|, and let |funcaddr| be the result.
                1. Let |index| be the number of external functions in |imports|. This value |index| is known as the <dfn>index of the host function</dfn> |funcaddr|.
            1. Let |externfunc| be the [=external value=] [=external value|func=] |funcaddr|.
            1. [=list/Append=] |externfunc| to |imports|.
        1. If |externtype| is of the form [=external-type/global=] <var ignore>mut</var> |valtype|,
            1. If |v| [=implements=] {{Global}},
                1. Let |globaladdr| be |v|.\[[Global]].
            1. Otherwise,
                1. If |valtype| is [=i64=] and [=Type=](|v|) is not BigInt,
                    1. Throw a {{LinkError}} exception.
                1. If |valtype| is one of [=i32=], [=f32=] or [=f64=] and [=Type=](|v|) is not Number,
                    1. Throw a {{LinkError}} exception.
                1. If |valtype| is [=v128=],
                    1. Throw a {{LinkError}} exception.
                1. Let |value| be [=ToWebAssemblyValue=](|v|, |valtype|). If this operation throws a {{TypeError}}, catch it, and throw a {{LinkError}} exception.
                1. Let |store| be the [=surrounding agent=]'s [=associated store=].
                1. Let (|store|, |globaladdr|) be [=global_alloc=](|store|, [=const=] |valtype|, |value|).
                1. Set the [=surrounding agent=]'s [=associated store=] to |store|.
            1. Let |externglobal| be [=external value|global=] |globaladdr|.
            1. [=list/Append=] |externglobal| to |imports|.
        1. If |externtype| is of the form [=external-type/mem=] <var ignore>memtype</var>,
            1. If |v| does not [=implement=] {{Memory}}, throw a {{LinkError}} exception.
            1. Let |externmem| be the [=external value=] [=external value|mem=] |v|.\[[Memory]].
            1. [=list/Append=] |externmem| to |imports|.
        1. If |externtype| is of the form [=external-type/table=] <var ignore>tabletype</var>,
            1. If |v| does not [=implement=] {{Table}}, throw a {{LinkError}} exception.
            1. Let |tableaddr| be |v|.\[[Table]].
            1. Let |externtable| be the [=external value=] [=external value|table=] |tableaddr|.
            1. [=list/Append=] |externtable| to |imports|.
        1. If |externtype| is of the form [=external-type/tag=] |attribute| <var ignore>functype</var>,
            1. Assert: |attribute| is [=tagtype/attribute/exception=].
            1. If |v| does not [=implement=] {{Tag}}, throw a {{LinkError}} exception.
            1. Let |tagaddr| be |v|.\[[Address]].
            1. Let |externtag| be the [=external value=] [=external value/tag=] |tagaddr|.
            1. [=list/Append=] |externtag| to |imports|.
    1. Return |imports|.

Note: This algorithm only verifies the right kind of JavaScript values are passed.
The verification of WebAssembly type requirements is deferred to the
"[=instantiate the core of a WebAssembly module=]" algorithm.
</div>

<div algorithm>
  To <dfn>create an exports object</dfn> from a WebAssembly module |module| and instance |instance|, perform the following steps:
    1. Let |exportsObject| be [=!=] [$OrdinaryObjectCreate$](null).
    1. [=list/iterate|For each=] (|name|, |externtype|) of [=module_exports=](|module|),
        1. Let |externval| be [=instance_export=](|instance|, |name|).
        1. Assert: |externval| is not [=error=].
        1. If |externtype| is of the form [=external-type/func=] <var ignore>functype</var>,
            1. Assert: |externval| is of the form [=external value|func=] |funcaddr|.
            1. Let [=external value|func=] |funcaddr| be |externval|.
            1. Let |func| be the result of creating [=a new Exported Function=] from |funcaddr|.
            1. Let |value| be |func|.
        1. If |externtype| is of the form [=external-type/global=] <var ignore>mut</var> <var ignore>globaltype</var>,
            1. Assert: |externval| is of the form [=external value|global=] |globaladdr|.
            1. Let [=external value|global=] |globaladdr| be |externval|.
            1. Let |global| be [=create a global object|a new Global object=] created from |globaladdr|.
            1. Let |value| be |global|.
        1. If |externtype| is of the form [=external-type/mem=] <var ignore>memtype</var>,
            1. Assert: |externval| is of the form [=external value|mem=] |memaddr|.
            1. Let [=external value|mem=] |memaddr| be |externval|.
            1. Let |memory| be [=create a memory object|a new Memory object=] created from |memaddr|.
            1. Let |value| be |memory|.
        1. If |externtype| is of the form [=external-type/table=] <var ignore>tabletype</var>,
            1. Assert: |externval| is of the form [=external value|table=] |tableaddr|.
            1. Let [=external value|table=] |tableaddr| be |externval|.
            1. Let |table| be [=create a Table object|a new Table object=] created from |tableaddr|.
            1. Let |value| be |table|.
        1. If |externtype| is of the form [=external-type/tag=] |attribute| <var ignore>functype</var>,
            1. Assert: |attribute| is [=tagtype/attribute/exception=].
            1. Assert: |externval| is of the form [=external value/tag=] |tagaddr|.
            1. Let [=external value/tag=] |tagaddr| be |externval|.
            1. Let |tag| be [=create a Tag object|a new Tag object=] created from |tagaddr|.
            1. Let |value| be |tag|.
        1. Let |status| be [=!=] [$CreateDataProperty$](|exportsObject|, |name|, |value|).
        1. Assert: |status| is true.

        Note: the validity and uniqueness checks performed during [=WebAssembly module validation=] ensure that each property name is valid and no properties are defined twice.
    1. Perform [=!=] [$SetIntegrityLevel$](|exportsObject|, `"frozen"`).
    1. Return |exportsObject|.
</div>

<div algorithm>
  To <dfn>initialize an instance object</dfn> |instanceObject| from a WebAssembly module |module| and instance |instance|, perform the following steps:

    1. [=Create an exports object=] from |module| and |instance| and let |exportsObject| be the result.
    1. Set |instanceObject|.\[[Instance]] to |instance|.
    1. Set |instanceObject|.\[[Exports]] to |exportsObject|.
</div>

<div algorithm>
  To <dfn>instantiate the core of a WebAssembly module</dfn> from a module |module| and imports |imports|, perform the following steps:
    1. Let |store| be the [=surrounding agent=]'s [=associated store=].
    1. Let |result| be [=module_instantiate=](|store|, |module|, |imports|).
    1. If |result| is [=error=], throw an appropriate exception type:
        * A {{LinkError}} exception for most cases which occur during linking.
        * If the error came when running the start function, throw a {{RuntimeError}} for most errors which occur from WebAssembly, or the error object propagated from inner ECMAScript code.
        * Another error type if appropriate, for example an out-of-memory exception, as documented in <a href="#errors">the WebAssembly error mapping</a>.
    1. Let (|store|, |instance|) be |result|.
    1. Set the [=surrounding agent=]'s [=associated store=] to |store|.
    1. Return |instance|.
</div>

<div algorithm>
  To <dfn>asynchronously instantiate a WebAssembly module</dfn> from a {{Module}} |moduleObject| and imports |importObject|, perform the following steps:
    1. Let |promise| be [=a new promise=].
    1. Let |module| be |moduleObject|.\[[Module]].
    1. [=Read the imports=] of |module| with imports |importObject|, and let |imports| be the result.
        If this operation throws an exception, catch it, [=reject=] |promise| with the exception, and return |promise|.
    1. Run the following steps [=in parallel=]:
        1. [=Queue a task=] to perform the following steps:
            Note: Implementation-specific work may be performed here.
            1.  [=Instantiate the core of a WebAssembly module=] |module| with |imports|, and let |instance| be the result.
                If this throws an exception, catch it, [=reject=] |promise| with the exception, and terminate these substeps.
            1.  Let |instanceObject| be a [=/new=] {{Instance}}.
            1.  [=initialize an instance object|Initialize=] |instanceObject| from |module| and |instance|.
                If this throws an exception, catch it, [=reject=] |promise| with the exception, and terminate these substeps.
            1. [=Resolve=] |promise| with |instanceObject|.
    1. Return |promise|.
</div>

<div algorithm>
  To <dfn>instantiate a promise of a module</dfn> |promiseOfModule| with imports |importObject|, perform the following steps:

    1. Let |promise| be [=a new promise=].
    1. [=Upon fulfillment=] of |promiseOfModule| with value |module|:
        1. [=asynchronously instantiate a WebAssembly module|Instantiate the WebAssembly module=] |module| importing |importObject|, and let |innerPromise| be the result.
        1. [=Upon fulfillment=] of |innerPromise| with value |instance|.
            1. Let |result| be the {{WebAssemblyInstantiatedSource}} value «[ "{{WebAssemblyInstantiatedSource/module}}" → |module|, "{{WebAssemblyInstantiatedSource/instance}}" → |instance| ]».
            1. [=Resolve=] |promise| with |result|.
        1. [=Upon rejection=] of |innerPromise| with reason |reason|:
            1. [=Reject=] |promise| with |reason|.
    1. [=Upon rejection=] of |promiseOfModule| with reason |reason|:
        1. [=Reject=] |promise| with |reason|.
    1. Return |promise|.
</div>

<div algorithm>
  The <dfn method for="WebAssembly">instantiate(|bytes|, |importObject|)</dfn> method, when invoked, performs the following steps:
    1. Let |stableBytes| be a [=get a copy of the buffer source|copy of the bytes held by the buffer=] |bytes|.
    1. [=Asynchronously compile a WebAssembly module=] from |stableBytes| and let |promiseOfModule| be the result.
    1. [=Instantiate a promise of a module|Instantiate=] |promiseOfModule| with imports |importObject| and return the result.
</div>

<div algorithm>
  The <dfn method for="WebAssembly">instantiate(|moduleObject|, |importObject|)</dfn> method, when invoked, performs the following steps:
    1. [=asynchronously instantiate a WebAssembly module|Asynchronously instantiate the WebAssembly module=] |moduleObject| importing |importObject|, and return the result.
</div>

Note: A follow-on streaming API is documented in the <a href="https://webassembly.github.io/spec/web-api/index.html">WebAssembly Web API</a>.

The getter of the <dfn attribute for="WebAssembly">JSTag</dfn> attribute of the {{WebAssembly}} Namespace, when invoked, performs the following steps:
    1. Let |JSTagAddr| be the result of [=get the JavaScript exception tag|getting the JavaScript exception tag=].
    1. Let |JSTagObject| be the result of [=create a Tag object|creating a Tag object=] from |JSTagAddr|.
    1. Return |JSTagObject|.

<h3 id="modules">Modules</h3>

<pre class="idl">
enum ImportExportKind {
  "function",
  "table",
  "memory",
  "global",
  "tag"
};

dictionary ModuleExportDescriptor {
  required USVString name;
  required ImportExportKind kind;
  // Note: Other fields such as signature may be added in the future.
};

dictionary ModuleImportDescriptor {
  required USVString module;
  required USVString name;
  required ImportExportKind kind;
};

[LegacyNamespace=WebAssembly, Exposed=*]
interface Module {
  constructor(BufferSource bytes);
  static sequence&lt;ModuleExportDescriptor> exports(Module moduleObject);
  static sequence&lt;ModuleImportDescriptor> imports(Module moduleObject);
  static sequence&lt;ArrayBuffer> customSections(Module moduleObject, DOMString sectionName);
};
</pre>

<div algorithm>
  The <dfn>string value of the extern type</dfn> |type| is
    * "function" if |type| is of the form [=external-type/func=] <var ignore>functype</var>
    * "table" if |type| is of the form [=external-type/table=] <var ignore>tabletype</var>
    * "memory" if |type| is of the form [=external-type/mem=] <var ignore>memtype</var>
    * "global" if |type| is of the form [=external-type/global=] <var ignore>globaltype</var>
    * "tag" if |type| is of the form [=external-type/tag=] <var ignore>tag</var>
</div>

<div algorithm>
    The <dfn method for="Module">exports(|moduleObject|)</dfn> method, when invoked, performs the following steps:
    1. Let |module| be |moduleObject|.\[[Module]].
    1. Let |exports| be « ».
    1. [=list/iterate|For each=] (|name|, |type|) of [=module_exports=](|module|),
        1. Let |kind| be the [=string value of the extern type=] |type|.
        1. Let |obj| be «[ "{{ModuleExportDescriptor/name}}" → |name|, "{{ModuleExportDescriptor/kind}}" → |kind| ]».
        1. [=list/Append=] |obj| to |exports|.
    1. Return |exports|.
</div>

<div algorithm>
    The <dfn method for="Module">imports(|moduleObject|)</dfn> method, when invoked, performs the following steps:
    1. Let |module| be |moduleObject|.\[[Module]].
    1. Let |imports| be « ».
    1. [=list/iterate|For each=] (|moduleName|, |name|, |type|) of [=module_imports=](|module|),
        1. Let |kind| be the [=string value of the extern type=] |type|.
        1. Let |obj| be «[ "{{ModuleImportDescriptor/module}}" → |moduleName|, "{{ModuleImportDescriptor/name}}" → |name|, "{{ModuleImportDescriptor/kind}}" → |kind| ]».
        1. [=list/Append=] |obj| to |imports|.
    1. Return |imports|.
</div>

<div algorithm>
    The <dfn method for="Module">customSections(|moduleObject|, |sectionName|)</dfn> method, when invoked, performs the following steps:
    1. Let |bytes| be |moduleObject|.\[[Bytes]].
    1. Let |customSections| be « ».
    1. [=list/iterate|For each=] [=custom section=] |customSection| of |bytes|, interpreted according to the [=module grammar=],
        1. Let |name| be the <code>name</code> of |customSection|, [=UTF-8 decode without BOM or fail|decoded as UTF-8=].
        1. Assert: |name| is not failure (|moduleObject|.\[[Module]] is [=valid=]).
        1. If |name| equals |sectionName| as string values,
            1. [=list/Append=] a new {{ArrayBuffer}} containing a copy of the bytes in |bytes| for the range matched by this [=customsec=] production to |customSections|.
    1. Return |customSections|.
</div>

<div algorithm>
    The <dfn constructor for="Module">Module(|bytes|)</dfn> constructor, when invoked, performs the following steps:

    1. Let |stableBytes| be a [=get a copy of the buffer source|copy of the bytes held by the buffer=] |bytes|.
    1. [=Compile a WebAssembly module|Compile the WebAssembly module=] |stableBytes| and store the result as |module|.
    1. If |module| is [=error=], throw a {{CompileError}} exception.
    1. Set **this**.\[[Module]] to |module|.
    1. Set **this**.\[[Bytes]] to |stableBytes|.

Note: Some implementations enforce a size limitation on |bytes|. Use of this API is discouraged, in favor of asynchronous APIs.
</div>

<h3 id="instances">Instances</h3>

<pre class="idl">
[LegacyNamespace=WebAssembly, Exposed=*]
interface Instance {
  constructor(Module module, optional object importObject);
  readonly attribute object exports;
};
</pre>

<div algorithm>
  The <dfn constructor for="Instance">Instance(|module|, |importObject|)</dfn> constructor, when invoked, runs the following steps:
    1. Let |module| be |module|.\[[Module]].
    1. [=Read the imports=] of |module| with imports |importObject|, and let |imports| be the result.
    1. [=Instantiate the core of a WebAssembly module=] |module| with |imports|, and let |instance| be the result.
    1. [=initialize an instance object|Initialize=] **this** from |module| and |instance|.

Note: The use of this synchronous API is discouraged, as some implementations sometimes do long-running compilation work when instantiating.
</div>

<div algorithm>
    The getter of the <dfn attribute for="Instance">exports</dfn> attribute of {{Instance}} returns **this**.\[[Exports]].
</div>

<h3 id="memories">Memories</h3>

<pre class="idl">
dictionary MemoryDescriptor {
  required [EnforceRange] unsigned long initial;
  [EnforceRange] unsigned long maximum;
};

[LegacyNamespace=WebAssembly, Exposed=*]
interface Memory {
  constructor(MemoryDescriptor descriptor);
  unsigned long grow([EnforceRange] unsigned long delta);
  ArrayBuffer toFixedLengthBuffer();
  ArrayBuffer toResizableBuffer();
  readonly attribute ArrayBuffer buffer;
};
</pre>

A {{Memory}} object represents a single [=memory instance=]
which can be simultaneously referenced by multiple {{Instance}} objects. Each
{{Memory}} object has the following internal slots:

    * \[[Memory]] : a [=memory address=]
    * \[[BufferObject]] : an {{ArrayBuffer}} whose [=Data Block=] is [=identified with=] the above memory address

<div algorithm>
    To <dfn>create a fixed length memory buffer</dfn> from a [=memory address=] |memaddr|, perform the following steps:

    1. Let |block| be a [=Data Block=] which is [=identified with=] the underlying memory of |memaddr|.
    1. Let |buffer| be a new {{ArrayBuffer}} with the internal slots \[[ArrayBufferData]], \[[ArrayBufferByteLength]], and \[[ArrayBufferDetachKey]].
    1. Set |buffer|.\[[ArrayBufferData]] to |block|.
    1. Set |buffer|.\[[ArrayBufferByteLength]] to the length of |block|.
    1. Set |buffer|.\[[ArrayBufferDetachKey]] to "WebAssembly.Memory".
    1. Return |buffer|.
</div>

<div algorithm>
    To <dfn>create a resizable memory buffer</dfn> from a [=memory address=] |memaddr| and a |maxsize|, perform the following steps:

    1. Let |block| be a [=Data Block=] which is [=identified with=] the underlying memory of |memaddr|.
    1. Let |length| be the length of |block|.
    1. If |maxsize| &gt; (65536 &times; 65536),
        1. Throw a {{RangeError}} exception.
    1. Let |buffer| be a new {{ArrayBuffer}} with the internal slots \[[ArrayBufferData]], \[[ArrayBufferByteLength]], \[[ArrayBufferMaxByteLength]], and \[[ArrayBufferDetachKey]].
    1. Set |buffer|.\[[ArrayBufferData]] to |block|.
    1. Set |buffer|.\[[ArrayBufferByteLength]] to |length|.
    1. Set |buffer|.\[[ArrayBufferMaxByteLength]] is |maxsize|.
    1. Set |buffer|.\[[ArrayBufferDetachKey]] to "WebAssembly.Memory".
    1. Return |buffer|.
</div>

<div algorithm>
    To <dfn>initialize a memory object</dfn> |memory| from a [=memory address=] |memaddr|, perform the following steps:
    1. Let |map| be the [=surrounding agent=]'s associated [=Memory object cache=].
    1. Assert: |map|[|memaddr|] doesn't [=map/exist=].
    1. Let |buffer| be the result of [=create a fixed length memory buffer|creating a fixed length memory buffer=] from |memaddr|.
    1. Set |memory|.\[[Memory]] to |memaddr|.
    1. Set |memory|.\[[BufferObject]] to |buffer|.
    1. [=map/Set=] |map|[|memaddr|] to |memory|.
</div>

<div algorithm>
    To <dfn>create a memory object</dfn> from a [=memory address=] |memaddr|, perform the following steps:

    1. Let |map| be the [=surrounding agent=]'s associated [=Memory object cache=].
    1. If |map|[|memaddr|] [=map/exists=],
        1. Return |map|[|memaddr|].
    1. Let |memory| be a [=/new=] {{Memory}}.
    1. [=initialize a memory object|Initialize=] |memory| from |memaddr|.
    1. Return |memory|.
</div>

<div algorithm>
    The <dfn constructor for="Memory">Memory(|descriptor|)</dfn> constructor, when invoked, performs the following steps:
    1. Let |initial| be |descriptor|["initial"].
    1. If |descriptor|["maximum"] [=map/exists=], let |maximum| be |descriptor|["maximum"]; otherwise, let |maximum| be empty.
    1. If |maximum| is not empty and |maximum| &lt; |initial|, throw a {{RangeError}} exception.
    1. Let |memtype| be { min |initial|, max |maximum| }.
    1. Let |store| be the [=surrounding agent=]'s [=associated store=].
    1. Let (|store|, |memaddr|) be [=mem_alloc=](|store|, |memtype|). If allocation fails, throw a {{RangeError}} exception.
    1. Set the [=surrounding agent=]'s [=associated store=] to |store|.
    1. [=initialize a memory object|Initialize=] **this** from |memaddr|.
</div>

<div algorithm>
    To <dfn>refresh the Memory buffer</dfn> of |memaddr|, perform the following steps:

    1. Let |map| be the [=surrounding agent=]'s associated [=Memory object cache=].
    1. Assert: |map|[|memaddr|] [=map/exists=].
    1. Let |memory| be |map|[|memaddr|].
    1. Let |buffer| be |memory|.\[[BufferObject]].
    1. If [=IsFixedLengthArrayBuffer=](|buffer|) is true,
        1. Perform [=!=] [$DetachArrayBuffer$](|buffer|, "WebAssembly.Memory").
        1. Let |buffer| be the result of [=create a fixed length memory buffer|creating a fixed length memory buffer=] from |memaddr|.
        1. Set |memory|.\[[BufferObject]] to |buffer|.
    1. Otherwise,
        1. Let |block| be a [=Data Block=] which is [=identified with=] the underlying memory of |memaddr|.
        1. Set |buffer|.\[[ArrayBufferData]] to |block|.
        1. Set |buffer|.\[[ArrayBufferByteLength]] to the length of |block|.
</div>

<div algorithm>
    To <dfn>grow the memory buffer</dfn> associated with a [=memory address=] |memaddr| by |delta|, perform the following steps:

    1. Let |store| be the [=surrounding agent=]'s [=associated store=].
    1. Let |ret| be the [=mem_size=](|store|, |memaddr|).
    1. Let |store| be [=mem_grow=](|store|, |memaddr|, |delta|).
    1. If |store| is [=error=], throw a {{RangeError}} exception.
    1. Set the [=surrounding agent=]'s [=associated store=] to |store|.
    1. [=Refresh the memory buffer=] of |memaddr|.
    1. Return |ret|.
</div>

<div algorithm=dom-Memory-grow>
    The <dfn method for="Memory">grow(|delta|)</dfn> method, when invoked, performs the following steps:
    1. Let |memaddr| be **this**.\[[Memory]].
    1. Return the result of [=grow the memory buffer|growing the memory buffer=] associated with |memaddr| by |delta|.
</div>

Immediately after a WebAssembly [=memory.grow=] instruction executes, perform the following steps:

<div algorithm="memory.grow">
    1. If the top of the stack is not [=i32.const=] (−1),
        1. Let |frame| be the [=current frame=].
        1. Assert: due to validation, |frame|.[=frame/module=].[=moduleinst/memaddrs=][0] exists.
        1. Let |memaddr| be the memory address |frame|.[=frame/module=].[=moduleinst/memaddrs=][0].
        1. [=Refresh the memory buffer=] of |memaddr|.
</div>

<div algorithm=dom-Memory-toFixedLengthBuffer>
    The <dfn method for="Memory">toFixedLengthBuffer()</dfn> method, when invoked, performs the following steps:
    1. Let |buffer| be **this**.\[[BufferObject]].
    1. If [=IsFixedLengthArrayBuffer=](|buffer|) is true, return |buffer|.
    1. Let |memaddr| be **this**.\[[Memory]].
    1. Let |fixedBuffer| be the result of [=create a fixed length memory buffer|creating a fixed length memory buffer=] from |memaddr|.
    1. Perform [=!=] [$DetachArrayBuffer$](|buffer|, "WebAssembly.Memory").
    1. Set **this**.\[[BufferObject]] to |fixedBuffer|.
    1. Return |fixedBuffer|.
</div>

<div algorithm=dom-Memory-toResizableBuffer>
    The <dfn method for="Memory">toResizableBuffer()</dfn> method, when invoked, performs the following steps:
    1. Let |buffer| be **this**.\[[BufferObject]].
    1. If [=IsFixedLengthArrayBuffer=](|buffer|) is false, return |buffer|.
    1. Let |memaddr| be **this**.\[[Memory]].
    1. Let |store| be the [=surrounding agent=]'s [=associated store=].
    1. Let |memtype| be [=mem_type=](|store|, |memaddr|).
    1. If |memtype| has a max,
        1. Let |maxsize| be the max value in |memtype|.
    1. Otherwise,
        1. Let |maxsize| be 65536 &times; 65536.
    1. Let |resizableBuffer| be the result of [=create a resizable memory buffer|creating a resizable memory buffer=] from |memaddr| and |maxsize|.
    1. Perform [=!=] [$DetachArrayBuffer$](|buffer|, "WebAssembly.Memory").
    1. Set **this**.\[[BufferObject]] to |resizableBuffer|.
    1. Return |resizableBuffer|.
</div>

{{ArrayBuffer}} objects returned by a {{Memory}} object must have a size that is a multiple of a WebAssembly [=page size=] (the constant 65536). For this reason [=HostResizeArrayBuffer=] is redefined as follows.

<div algorithm>
<<<<<<< HEAD
    The <dfn>abstract operation [=HostResizeArrayBuffer=]</dfn> takes arguments |buffer| (an {{ArrayBuffer}}) and |newLength|. It performs the following steps when called.
=======

    The <dfn id=HostResizeArrayBuffer export>abstract operation [=HostResizeArrayBuffer=]</dfn> takes arguments |buffer| (an {{ArrayBuffer}}) and |newLength|. It performs the following steps when called.
>>>>>>> 6d01dfc8

    1. If |buffer|.\[[ArrayBufferDetachKey]] is "WebAssembly.Memory",
        1. Let |map| be the [=surrounding agent=]'s associated [=Memory object cache=].
        1. Assert: |buffer| is the \[[BufferObject]] of exactly one value in |map|.
        1. [=map/iterate|For each=] |memaddr| &rarr; |mem| in |map|,
            1. If [=SameValue=](|mem|.\[[BufferObject]], |buffer|) is true,
                1. Assert: |buffer|.\[[ArrayBufferByteLength]] modulo 65536 is 0.
                1. Let |lengthDelta| be |newLength| - |buffer|.\[[ArrayBufferByteLength]].
                1. If |lengthDelta| &lt; 0 or |lengthDelta| modulo 65536 is not 0,
                    1. Throw a {{RangeError}} exception.
                1. Let |delta| be |lengthDelta| &div; 65536.
                1. [=Grow the memory buffer=] associated with |memaddr| by |delta|.
         1. Return <emu-const>handled</emu-const>.
    1. Otherwise, return <emu-const>unhandled</emu-const>.
</div>

<div algorithm>
    The getter of the <dfn attribute for="Memory">buffer</dfn> attribute of {{Memory}} returns **this**.\[[BufferObject]].
</div>

<h3 id="tables">Tables</h3>

<pre class="idl">
enum TableKind {
  "externref",
  "anyfunc",
  // Note: More values may be added in future iterations,
  // e.g., typed function references, typed GC references
};

dictionary TableDescriptor {
  required TableKind element;
  required [EnforceRange] unsigned long initial;
  [EnforceRange] unsigned long maximum;
};

[LegacyNamespace=WebAssembly, Exposed=*]
interface Table {
  constructor(TableDescriptor descriptor, optional any value);
  unsigned long grow([EnforceRange] unsigned long delta, optional any value);
  any get([EnforceRange] unsigned long index);
  undefined set([EnforceRange] unsigned long index, optional any value);
  readonly attribute unsigned long length;
};
</pre>

A {{Table}} object represents a single [=table instance=] which can be simultaneously referenced by
multiple {{Instance}} objects.
Each {{Table}} object has a \[[Table]] internal slot, which is a [=table address=].

<div algorithm>
    To <dfn>initialize a table object</dfn> |table| from a [=table address=] |tableaddr|, perform the following steps:
    1. Let |map| be the [=surrounding agent=]'s associated [=Table object cache=].
    1. Assert: |map|[|tableaddr|] doesn't [=map/exist=].
    1. Set |table|.\[[Table]] to |tableaddr|.
    1. [=map/Set=] |map|[|tableaddr|] to |table|.
</div>

<div algorithm>
    To <dfn>create a table object</dfn> from a [=table address=] |tableaddr|, perform the following steps:
    1. Let |map| be the [=surrounding agent=]'s associated [=Table object cache=].
    1. If |map|[|tableaddr|] [=map/exists=],
        1. Return |map|[|tableaddr|].
    1. Let |table| be a [=/new=] {{Table}}.
    1. [=initialize a table object|Initialize=] |table| from |tableaddr|.
    1. Return |table|.
</div>

<div algorithm>
    The <dfn constructor for="Table">Table(|descriptor|, |value|)</dfn> constructor, when invoked, performs the following steps:
    1. Let |elementType| be [=ToValueType=](|descriptor|["element"]).
    1. If |elementType| is not a [=reftype=],
        1. Throw a {{TypeError}} exception.
    1. Let |initial| be |descriptor|["initial"].
    1. If |descriptor|["maximum"] [=map/exists=], let |maximum| be |descriptor|["maximum"]; otherwise, let |maximum| be empty.
    1. If |maximum| is not empty and |maximum| &lt; |initial|, throw a {{RangeError}} exception.
    1. If |value| is missing,
        1. Let |ref| be [=DefaultValue=](|elementType|).
        1. Assert: |ref| is not [=error=].
    1. Otherwise,
        1. Let |ref| be [=?=] [=ToWebAssemblyValue=](|value|, |elementType|).
    1. Let |type| be the [=table type=] {[=table type|min=] |initial|, [=table type|max=] |maximum|} |elementType|.
    1. Let |store| be the [=surrounding agent=]'s [=associated store=].
    1. Let (|store|, |tableaddr|) be [=table_alloc=](|store|, |type|, |ref|). <!-- TODO(littledan): Report allocation failure https://github.com/WebAssembly/spec/issues/584 -->
    1. Set the [=surrounding agent=]'s [=associated store=] to |store|.
    1. [=initialize a table object|Initialize=] **this** from |tableaddr|.
</div>

<div algorithm=dom-Table-grow>
    The <dfn method for="Table">grow(|delta|, |value|)</dfn> method, when invoked, performs the following steps:
    1. Let |tableaddr| be **this**.\[[Table]].
    1. Let |store| be the [=surrounding agent=]'s [=associated store=].
    1. Let |initialSize| be [=table_size=](|store|, |tableaddr|).
    1. Let (<var ignore>limits</var>, |elementType|) be [=table_type=](|tableaddr|).
    1. If |value| is missing,
        1. Let |ref| be [=DefaultValue=](|elementType|).
        1. If |ref| is [=error=], throw a {{TypeError}} exception.
    1. Otherwise,
        1. Let |ref| be [=?=] [=ToWebAssemblyValue=](|value|, |elementType|).
    1. Let |result| be [=table_grow=](|store|, |tableaddr|, |delta|, |ref|).
    1. If |result| is [=error=], throw a {{RangeError}} exception.

        Note: The above exception can happen due to either insufficient memory or an invalid size parameter.

    1. Set the [=surrounding agent=]'s [=associated store=] to |result|.
    1. Return |initialSize|.
</div>

<div algorithm>
    The getter of the <dfn attribute for="Table">length</dfn> attribute of {{Table}}, when invoked, performs the following steps:
    1. Let |tableaddr| be **this**.\[[Table]].
    1. Let |store| be the [=surrounding agent=]'s [=associated store=].
    1. Return [=table_size=](|store|, |tableaddr|).
</div>

<div algorithm>
    The <dfn method for="Table">get(|index|)</dfn> method, when invoked, performs the following steps:
    1. Let |tableaddr| be **this**.\[[Table]].
    1. Let |store| be the [=surrounding agent=]'s [=associated store=].
    1. Let (<var ignore>limits</var>, |elementType|) be [=table_type=](|store|, |tableaddr|).
    1. If |elementType| is [=exnref=],
        1. Throw a {{TypeError}} exception.
    1. Let |result| be [=table_read=](|store|, |tableaddr|, |index|).
    1. If |result| is [=error=], throw a {{RangeError}} exception.
    1. Return [=ToJSValue=](|result|).
</div>

<div algorithm>
    The <dfn method for="Table">set(|index|, |value|)</dfn> method, when invoked, performs the following steps:
    1. Let |tableaddr| be **this**.\[[Table]].
    1. Let |store| be the [=surrounding agent=]'s [=associated store=].
    1. Let (<var ignore>limits</var>, |elementType|) be [=table_type=](|store|, |tableaddr|).
    1. If |elementType| is [=exnref=],
        1. Throw a {{TypeError}} exception.
    1. If |value| is missing,
        1. Let |ref| be [=DefaultValue=](|elementType|).
        1. If |ref| is [=error=], throw a {{TypeError}} exception.
    1. Otherwise,
        1. Let |ref| be [=?=] [=ToWebAssemblyValue=](|value|, |elementType|).
    1. Let |store| be the [=surrounding agent=]'s [=associated store=].
    1. Let |store| be [=table_write=](|store|, |tableaddr|, |index|, |ref|).
    1. If |store| is [=error=], throw a {{RangeError}} exception.
    1. Set the [=surrounding agent=]'s [=associated store=] to |store|.
</div>

<h3 id="globals">Globals</h3>

<pre class="idl">
enum ValueType {
  "i32",
  "i64",
  "f32",
  "f64",
  "v128",
  "externref",
  "anyfunc",
};
</pre>

Note: this type may be extended with additional cases in future versions of WebAssembly.

<pre class="idl">
dictionary GlobalDescriptor {
  required ValueType value;
  boolean mutable = false;
};

[LegacyNamespace=WebAssembly, Exposed=*]
interface Global {
  constructor(GlobalDescriptor descriptor, optional any v);
  any valueOf();
  attribute any value;
};
</pre>

A {{Global}} object represents a single [=global instance=]
which can be simultaneously referenced by multiple {{Instance}} objects. Each
{{Global}} object has one internal slot:

    * \[[Global]] : a [=global address=]

<div algorithm>
    To <dfn>initialize a global object</dfn> |global| from a [=global address=] |globaladdr|, perform the following steps:
    1. Let |map| be the [=surrounding agent=]'s associated [=Global object cache=].
    1. Assert: |map|[|globaladdr|] doesn't [=map/exist=].
    1. Set |global|.\[[Global]] to |globaladdr|.
    1. [=map/Set=] |map|[|globaladdr|] to |global|.
</div>

<div algorithm>
    To <dfn>create a global object</dfn> from a [=global address=] |globaladdr|, perform the following steps:
    1. Let |map| be the [=surrounding agent=]'s associated [=Global object cache=].
    1. If |map|[|globaladdr|] [=map/exists=],
        1. Return |map|[|globaladdr|].
    1. Let |global| be a [=/new=] {{Global}}.
    1. [=initialize a global object|Initialize=] |global| from |globaladdr|.
    1. Return |global|.
</div>

<div algorithm>
    The algorithm <dfn>ToValueType</dfn>(|s|) performs the following steps:
    1. If |s| equals "i32", return [=i32=].
    1. If |s| equals "i64", return [=i64=].
    1. If |s| equals "f32", return [=f32=].
    1. If |s| equals "f64", return [=f64=].
    1. If |s| equals "v128", return [=v128=].
    1. If |s| equals "anyfunc", return [=funcref=].
    1. If |s| equals "externref", return [=externref=].
    1. Assert: This step is not reached.
</div>

<div algorithm>
    The algorithm <dfn>DefaultValue</dfn>(|valuetype|) performs the following steps:
    1. If |valuetype| equals [=externref=], return [=ToWebAssemblyValue=](undefined, |valuetype|).
    1. Return [=val_default=](|valuetype|).
</div>

<div algorithm>
    The <dfn constructor for="Global">Global(|descriptor|, |v|)</dfn> constructor, when invoked, performs the following steps:
    1. Let |mutable| be |descriptor|["mutable"].
    1. Let |valuetype| be [=ToValueType=](|descriptor|["value"]).
    1. If |valuetype| is [=v128=] or [=exnref=],
        1. Throw a {{TypeError}} exception.
    1. If |v| is missing,
        1. Let |value| be [=DefaultValue=](|valuetype|).
        1. Assert: |value| is not [=error=].
    1. Otherwise,
        1. Let |value| be [=ToWebAssemblyValue=](|v|, |valuetype|).
    1. If |mutable| is true, let |globaltype| be [=var=] |valuetype|; otherwise, let |globaltype| be [=const=] |valuetype|.
    1. Let |store| be the current agent's [=associated store=].
    1. Let (|store|, |globaladdr|) be [=global_alloc=](|store|, |globaltype|, |value|). <!-- TODO(littledan): Report allocation failure https://github.com/WebAssembly/spec/issues/584 -->
    1. Set the current agent's [=associated store=] to |store|.
    1. [=initialize a global object|Initialize=] **this** from |globaladdr|.
</div>

<div algorithm>
    The algorithm <dfn>GetGlobalValue</dfn>({{Global}} |global|) performs the following steps:
    1. Let |store| be the current agent's [=associated store=].
    1. Let |globaladdr| be |global|.\[[Global]].
    1. Let |globaltype| be [=global_type=](|store|, |globaladdr|).
    1. If |globaltype| is of the form <var ignore>mut</var> |valuetype| where |valuetype| is [=v128=] or [=exnref=], throw a {{TypeError}}.
    1. Let |value| be [=global_read=](|store|, |globaladdr|).
    1. Return [=ToJSValue=](|value|).
</div>

<div algorithm>
    The getter of the <dfn attribute for="Global">value</dfn> attribute of {{Global}}, when invoked, performs the following steps:
    1. Return [=GetGlobalValue=](**this**).

    The setter of the value attribute of {{Global}}, when invoked, performs the following steps:
    1. Let |store| be the current agent's [=associated store=].
    1. Let |globaladdr| be **this**.\[[Global]].
    1. Let |mut| |valuetype| be [=global_type=](|store|, |globaladdr|).
    1. If |valuetype| is [=v128=] or [=exnref=], throw a {{TypeError}}.
    1. If |mut| is [=const=], throw a {{TypeError}}.
    1. Let |value| be [=ToWebAssemblyValue=](**the given value**, |valuetype|).
    1. Let |store| be [=global_write=](|store|, |globaladdr|, |value|).
    1. If |store| is [=error=], throw a {{RangeError}} exception.
    1. Set the current agent's [=associated store=] to |store|.
</div>

<div algorithm>
    The <dfn method for="Global">valueOf()</dfn> method, when invoked, performs the following steps:
    1. Return [=GetGlobalValue=](**this**).
</div>

<h3 id="exported-function-exotic-objects">Exported Functions</h3>

A WebAssembly function is made available in JavaScript as an <dfn>Exported Function</dfn>.
Exported Functions are [=Built-in Function Objects=] which are not constructors, and which have a \[[FunctionAddress]] internal slot.
This slot holds a [=function address=] relative to the [=surrounding agent=]'s [=associated store=].

<div algorithm>
  The <dfn>name of the WebAssembly function</dfn> |funcaddr| is found by performing the following steps:

    1. Let |store| be the [=surrounding agent=]'s [=associated store=].
    1. Let |funcinst| be |store|.funcs[|funcaddr|].
    1. If |funcinst| is of the form {type <var ignore>functype</var>, hostcode |hostfunc|},
        1. Assert: |hostfunc| is a JavaScript object and [$IsCallable$](|hostfunc|) is true.
        1. Let |index| be the [=index of the host function=] |funcaddr|.
    1. Otherwise,
        1. Let |moduleinst| be |funcinst|.module.
        1. Assert: |funcaddr| is contained in |moduleinst|.funcaddrs.
        1. Let |index| be the index of |moduleinst|.funcaddrs where |funcaddr| is found.
    1. Return [=!=] [$ToString$](|index|).
</div>

<div algorithm>
  To create <dfn>a new Exported Function</dfn> from a WebAssembly [=function address=] |funcaddr|, perform the following steps:

    1. Let |map| be the [=surrounding agent=]'s associated [=Exported Function cache=].
    1. If |map|[|funcaddr|] [=map/exists=],
        1. Return |map|[|funcaddr|].
    1. Let |steps| be "[=call an Exported Function|call the Exported Function=] |funcaddr| with arguments."
    1. Let |realm| be the [=current Realm=].
    1. Let |store| be the [=surrounding agent=]'s [=associated store=].
    1. Let |functype| be [=func_type=](|store|, |funcaddr|).
    1. Let [|paramTypes|] → [<var ignore>resultTypes</var>] be |functype|.
    1. Let |arity| be |paramTypes|'s [=list/size=].
    1. Let |name| be the [=name of the WebAssembly function=] |funcaddr|.
    1. Let |function| be [=!=] [$CreateBuiltinFunction$](|steps|, |arity|, |name|, « \[[FunctionAddress]] », |realm|).
    1. Set |function|.\[[FunctionAddress]] to |funcaddr|.
    1. [=map/Set=] |map|[|funcaddr|] to |function|.
    1. Return |function|.
</div>

<div algorithm>
  To <dfn>call an Exported Function</dfn> with [=function address=] |funcaddr| and a [=list=] of JavaScript arguments |argValues|, perform the following steps:

    1. Let |store| be the [=surrounding agent=]'s [=associated store=].
    1. Let |functype| be [=func_type=](|store|, |funcaddr|).
    1. Let [|parameters|] → [|results|] be |functype|.
    1. If |parameters| or |results| contain [=v128=] or [=exnref=], throw a {{TypeError}}.

        Note: the above error is thrown each time the \[[Call]] method is invoked.
    1. Let |args| be « ».
    1. Let |i| be 0.
    1. [=list/iterate|For each=] |t| of |parameters|,
        1. If |argValues|'s [=list/size=] &gt; |i|, let |arg| be |argValues|[|i|].
        1. Otherwise, let |arg| be undefined.
        1. [=list/Append=] [=ToWebAssemblyValue=](|arg|, |t|) to |args|.
        1. Set |i| to |i| + 1.
    1. Let (|store|, |ret|) be the result of [=func_invoke=](|store|, |funcaddr|, |args|).
    1. Set the [=surrounding agent=]'s [=associated store=] to |store|.
    1. If |ret| is [=error=], throw an exception. This exception should be a WebAssembly {{RuntimeError}} exception, unless otherwise indicated by <a href="#errors">the WebAssembly error mapping</a>.
    1. If |ret| is [=THROW=] [=ref.exn=] |exnaddr|, then
        1. Let |tagaddr| be [=exn_tag=](|store|, |exnaddr|).
        1. Let |payload| be [=exn_read=](|store|, |exnaddr|).
        1. Let |jsTagAddr| be the result of [=get the JavaScript exception tag |getting the JavaScript exception tag=].
        1. If |tagaddr| is equal to |jsTagAddr|,
            1. Throw the result of [=retrieving a host value=] from |payload|[0].
        1. Otherwise,
            1. Let |exception| be [=create an Exception object|a new Exception=] created from |exnaddr|.
            1. Throw |exception|.
    1. Let |outArity| be the [=list/size=] of |ret|.
    1. If |outArity| is 0, return undefined.
    1. Otherwise, if |outArity| is 1, return [=ToJSValue=](|ret|[0]).
    1. Otherwise,
        1. Let |values| be « ».
        1. [=list/iterate|For each=] |r| of |ret|,
            1. [=list/Append=] [=ToJSValue=](|r|) to |values|.
        1. Return [$CreateArrayFromList$](|values|).
</div>

Note: [=call an Exported Function|Calling an Exported Function=] executes in the \[[Realm]] of the callee Exported Function, as per the definition of [=built-in function objects=].

Note: Exported Functions do not have a \[[Construct]] method and thus it is not possible to call one with the `new` operator.

<div algorithm>
  To <dfn>run a host function</dfn> from the JavaScript object |func|, type |functype|, and [=list=] of [=WebAssembly values=] |arguments|, perform the following steps:

    1. Let [|parameters|] → [|results|] be |functype|.
    1. If |parameters| or |results| contain [=v128=] or [=exnref=], throw a {{TypeError}}.
    1. Let |jsArguments| be « ».
    1. [=list/iterate|For each=] |arg| of |arguments|,
        1. [=list/Append=] [=!=] [=ToJSValue=](|arg|) to |jsArguments|.
    1. Let |ret| be [=?=] [$Call$](|func|, undefined, |jsArguments|).
    1. Let |resultsSize| be |results|'s [=list/size=].
    1. If |resultsSize| is 0, return « ».
    1. Otherwise, if |resultsSize| is 1, return « [=?=] [=ToWebAssemblyValue=](|ret|, |results|[0]) ».
    1. Otherwise,
        1. Let |method| be [=?=] [$GetMethod$](|ret|, {{%Symbol.iterator%}}).
        1. If |method| is undefined, [=throw=] a {{TypeError}}.
        1. Let |values| be [=?=] [$IteratorToList$]([=?=] [$GetIteratorFromMethod$](|ret|, |method|)).
        1. Let |wasmValues| be a new, empty [=list=].
        1. If |values|'s [=list/size=] is not |resultsSize|, throw a {{TypeError}} exception.
        1. For each |value| and |resultType| in |values| and |results|, paired linearly,
            1. [=list/Append=] [=ToWebAssemblyValue=](|value|, |resultType|) to |wasmValues|.
        1. Return |wasmValues|.
</div>

<div algorithm>
  To <dfn>create a host function</dfn> from the JavaScript object |func| and type |functype|, perform the following steps:

    1. Assert: [$IsCallable$](|func|).
    1. Let |stored settings| be the <a spec=HTML>incumbent settings object</a>.
    1. Let |hostfunc| be a [=host function=] which performs the following steps when called with arguments |arguments|:
        1. Let |realm| be |func|'s [=associated Realm=].
        1. Let |relevant settings| be |realm|'s [=realm/settings object=].
        1. [=Prepare to run script=] with |relevant settings|.
        1. [=Prepare to run a callback=] with |stored settings|.
        1. Let |result| be the result of [=run a host function|running a host function=] from |func|, |functype|, and |arguments|.
        1. [=Clean up after running a callback=] with |stored settings|.
        1. [=Clean up after running script=] with |relevant settings|.
        1. Assert: |result|.\[[Type]] is <emu-const>throw</emu-const> or <emu-const>normal</emu-const>.
        1. Let |store| be the [=surrounding agent=]'s [=associated store=].
        1. If |result|.\[[Type]] is <emu-const>throw</emu-const>, then:
            1. Let |v| be |result|.\[[Value]].
            1. If |v| [=implements=] {{Exception}},
                1. Let |address| be |v|.\[[Address]].
            1. Otherwise,
                1. Let |type| be the result of [=get the JavaScript exception tag |getting the JavaScript exception tag=].
                1. Let |payload| be [=!=] [=ToWebAssemblyValue=](|v|, [=externref=]).
                1. Let (|store|, |address|) be [=exn_alloc=](|store|, |type|, « |payload| »).
                1. Set the [=surrounding agent=]'s [=associated store=] to |store|.
            1. Execute the WebAssembly instructions ([=ref.exn=] |address|) ([=throw_ref=]).
        1. Otherwise, return |result|.\[[Value]].
    1. Let (|store|, |funcaddr|) be [=func_alloc=](|store|, |functype|, |hostfunc|).
    1. Set the [=surrounding agent=]'s [=associated store=] to |store|.
    1. Return |funcaddr|.
</div>

<div algorithm>
The algorithm <dfn>ToJSValue</dfn>(|w|) coerces a [=WebAssembly value=] to a JavaScript value by performing the following steps:

1. Assert: |w| is not of the form [=v128.const=] <var ignore>v128</var>.
1. Assert: |w| is not of the form [=ref.exn=] <var ignore>exnaddr</var>.
1. If |w| is of the form [=i64.const=] |u64|,
    1. Let |i64| be [=signed_64=](|u64|).
    1. Return [=ℤ=](|i64| interpreted as a mathematical value).
1. If |w| is of the form [=i32.const=] |i32|,
    1. Let |i32| be [=signed_32=](|i32|).
    2. Return [=𝔽=](|i32| interpreted as a mathematical value).
1. If |w| is of the form [=f32.const=] |f32|,
    1. If |f32| is [=+∞=] or [=−∞=], return **+∞**<sub>𝔽</sub> or **-∞**<sub>𝔽</sub>, respectively.
    1. If |f32| is [=nan=], return **NaN**.
    1. Return [=𝔽=](|f32| interpreted as a mathematical value).
1. If |w| is of the form [=f64.const=] |f64|,
    1. If |f64| is [=+∞=] or [=−∞=], return **+∞**<sub>𝔽</sub> or **-∞**<sub>𝔽</sub>, respectively.
    1. If |f64| is [=nan=], return **NaN**.
    1. Return [=𝔽=](|f64| interpreted as a mathematical value).
1. If |w| is of the form [=ref.null=] <var ignore>t</var>, return null.
1. If |w| is of the form [=ref.i31=] |u31|,
    1. Let |i31| be [=signed_31=](|u31|).
    1. Let return [=𝔽=](|i31|).
1. If |w| is of the form [=ref.struct=] |structaddr|, return the result of creating [=a new Exported GC Object=] from |structaddr| and "struct".
1. If |w| is of the form [=ref.array=] |arrayaddr|, return the result of creating [=a new Exported GC Object=] from |arrayaddr| and "array".
1. If |w| is of the form [=ref.func=] |funcaddr|, return the result of creating [=a new Exported Function=] from |funcaddr|.
1. If |w| is of the form [=ref.host=] |hostaddr|, return the result of [=retrieving a host value=] from |hostaddr|.
1. If |w| is of the form [=ref.extern=] |ref|, return [=ToJSValue=](|ref|).


Note: Number values which are equal to NaN may have various observable NaN payloads; see [$NumericToRawBytes$] for details.
</div>

<div algorithm>

For <dfn>retrieving a host value</dfn> from an [=host address=] |hostaddr|, perform the following steps:

1. Let |map| be the [=surrounding agent=]'s associated [=host value cache=].
1. Assert: |map|[|hostaddr|] [=map/exists=].
1. Return |map|[|hostaddr|].

</div>

<div algorithm>
The algorithm <dfn>ToWebAssemblyValue</dfn>(|v|, |type|) coerces a JavaScript value to a [=WebAssembly value=] by performing the following steps:

1. Assert: |type| is not [=v128=].
1. Assert: |type| is not [=exnref=].
1. If |type| is [=i64=],
    1. Let |i64| be [=?=] [$ToBigInt64$](|v|).
    1. Let |u64| be the unsigned integer such that |i64| is [=signed_64=](|u64|).
    1. Return [=i64.const=] |u64|.
1. If |type| is [=i32=],
    1. Let |i32| be [=?=] [$ToInt32$](|v|).
    1. Let |u32| be the unsigned integer such that |i32| is [=signed_32=](|u32|).
    1. Return [=i32.const=] |u32|.
1. If |type| is [=f32=],
    1. Let |number| be [=?=] [$ToNumber$](|v|).
    1. If |number| is **NaN**,
        1. Let |n| be an implementation-defined integer such that [=canon=]<sub>32</sub> ≤ |n| < 2<sup>[=signif=](32)</sup>.
        1. Let |f32| be [=nan=](n).
    1. Otherwise,
        1. Let |f32| be |number| rounded to the nearest representable value using IEEE 754-2008 round to nearest, ties to even mode. [[IEEE-754]]
    1. Return [=f32.const=] |f32|.
1. If |type| is [=f64=],
    1. Let |number| be [=?=] [$ToNumber$](|v|).
    1. If |number| is **NaN**,
        1. Let |n| be an implementation-defined integer such that [=canon=]<sub>64</sub> ≤ |n| < 2<sup>[=signif=](64)</sup>.
        1. Let |f64| be [=nan=](n).
    1. Otherwise,
        1. Let |f64| be |number|.
    1. Return [=f64.const=] |f64|.
1. If |type| is of the form [=ref=] |null| |heaptype|,
    1. If |v| is null,
        1. Let |r| be [=ref.null=] |heaptype|.
    1. Else if [=match_valtype=](|type|, [=ref=] |null| [=heap-type/extern=]),
        1. Let |ref| be [=ToWebAssemblyValue=](|v|, [=ref=] [=heap-type/any=]).
        1. Let |r| be [=ref.extern=] |ref|.
    1. Else if |v| is an [=Exported Function=] and [=match_valtype=](|type|, [=ref=] |null| [=heap-type/func=]),
        1. Let |funcaddr| be the value of |v|'s \[[FunctionAddress]] internal slot.
        1. Let |r| be [=ref.func=] |funcaddr|.
    1. Else if |v| [=is a Number=] and |v| is equal to [=?=] [$ToInt32$](|v|) and [=ℝ=](|v|) < 2<sup>30</sup> and [=ℝ=](|v|) ⩾ -2<sup>30</sup>,
        1. Let |i31| [=?=] [$ToInt32$](|v|).
        1. Let |u31| be the unsigned integer such that |i31| is [=signed_31=](|i31|).
        1. Let |r| be [=ref.i31=] |u31|.
    1. Else if |v| is an [=Exported GC Object=],
        1. Let |objectaddr| be the value of |v|'s \[[ObjectAddress]] internal slot.
        1. Let |objectkind| be the value of |v|'s \[[ObjectKind]] internal slot.
        1. If |objectkind| is "array",
            1. Let |r| be [=ref.array=] |objectaddr|.
        1. If |objectkind| is "struct",
            1. Let |r| be [=ref.struct=] |objectaddr|.
    1. Else,
        1. Let |map| be the [=surrounding agent=]'s associated [=host value cache=].
        1. If a [=host address=] |hostaddr| exists such that |map|[|hostaddr|] is the same as |v|,
            1. Return [=ref.host=] |hostaddr|.
        1. Let [=host address=] |hostaddr| be the smallest address such that |map|[|hostaddr|] [=map/exists=] is false.
        1. [=map/Set=] |map|[|hostaddr|] to |v|.
        1. Let |r| be [=ref.host=] |hostaddr|.
    1. Let |store| be the current agent's [=associated store=].
    1. Let |actualtype| be [=ref_type=](|store|, |r|).
    1. If [=match_valtype=](|actualtype|, |type|) is false,
        1. Throw a {{TypeError}}.
    1. Return |r|.
1. Assert: This step is not reached.

</div>


<h3 id="tags">Tags</h3>

The <dfn>tag_alloc</dfn>(|store|, |parameters|) algorithm creates a new [=tag address=] for |parameters| in |store| and returns the updated store and the [=tag address=].

<h4 id="tag-types">Tag types</h4>

<pre class="idl">
dictionary TagType {
  required sequence&lt;ValueType> parameters;
};

[LegacyNamespace=WebAssembly, Exposed=(Window,Worker,Worklet)]
interface Tag {
  constructor(TagType type);
};
</pre>

A {{Tag}} value represents an exception tag.

<div algorithm>

To <dfn>initialize a Tag object</dfn> |tag| from a [=tag address=] |tagAddress|, perform the following steps:

1. Let |map| be the [=surrounding agent=]'s associated [=Tag object cache=].
1. Assert: |map|[|tagAddress|] doesn't [=map/exist=].
1. Set |tag|.\[[Address]] to |tagAddress|.
1. [=map/Set=] |map|[|tagAddress|] to |tag|.

</div>

<div algorithm>

To <dfn>create a Tag object</dfn> from a [=tag address=] |tagAddress|, perform the following steps:

1. Let |map| be the [=surrounding agent=]'s associated [=Tag object cache=].
1. If |map|[|tagAddress|] [=map/exists=],
    1. Return |map|[|tagAddress|].
1. Let |tag| be a [=new=] {{Tag}}.
1. [=initialize a Tag object|Initialize=] |tag| from |tagAddress|.
1. Return |tag|.

</div>

<div algorithm>

The <dfn constructor for="Tag" lt="Tag(type)">new Tag(|type|)</dfn> constructor steps are:

1. Let |parameters| be |type|["parameters"].
1. Let |wasmParameters| be «».
1. [=list/iterate|For each=] |type| of |parameters|,
    1. [=list/Append=] [=ToValueType=](|type|) to |wasmParameters|.
1. Let |store| be the current agent's [=associated store=].
1. Let (|store|, |tagAddress|) be [=tag_alloc=](|store|, |wasmParameters|).
1. Set the current agent's [=associated store=] to |store|.
1. [=initialize a Tag object|Initialize=] **this** from |tagAddress|.

</div>


<h3 id="gc-exotic-objects">Garbage Collected Objects</h3>

A WebAssembly struct or array is made available in JavaScript as an <dfn>Exported GC Object</dfn>.
An [=Exported GC Object=] is an exotic object that wraps a garbage collected WebAssembly reference value.
Most JavaScript operations on an [=Exported GC Object=] will throw an exception or return undefined.

Note: These operations may be refined in the future to allow richer interactions in JavaScript with WebAssembly structs and arrays.

An [=Exported GC Object=] contains an \[[ObjectAddress]] internal slot, which holds a [=object address=] relative to the [=surrounding agent=]'s [=associated store=],
and an \[[ObjectKind]] internal slot, which holds the string value "struct" or "array".

The internal methods of an [=Exported GC Object=] use the following implementations.

<div algorithm>
  The <dfn>\[[GetPrototypeOf]] internal method of an Exported GC Object</dfn> <var ignore>O</var> takes no arguments and returns null. It performs the following steps when called:

    1. Return null.
</div>

<div algorithm>
  The <dfn>\[[SetPrototypeOf]] internal method of an Exported GC Object</dfn> <var ignore>O</var> takes argument <var ignore>V</var> (an Object or null) and returns a boolean. It performs the following steps when called:

    1. Return false.
</div>

<div algorithm>
  The <dfn>\[[IsExtensible]] internal method of an Exported GC Object</dfn> <var ignore>O</var> takes no arguments and returns a boolean. It performs the following steps when called:

    1. Return false.
</div>

<div algorithm>
  The <dfn>\[[PreventExtensions]] internal method of an Exported GC Object</dfn> <var ignore>O</var> takes no arguments and returns a boolean. It performs the following steps when called:

    1. Return false.
</div>

<div algorithm>
  The <dfn>\[[GetOwnProperty]] internal method of an Exported GC Object</dfn> <var ignore>O</var> takes argument <var ignore>P</var> (a property key) and returns undefined. It performs the following steps when called:

    1. Return undefined.
</div>

<div algorithm>
  The <dfn>\[[DefineOwnProperty]] internal method of an Exported GC Object</dfn> <var ignore>O</var> takes arguments <var ignore>P</var> (a property key) and <var ignore>Desc</var> (a property descriptor) and returns a boolean. It performs the following steps when called:

    1. Return false.
</div>

<div algorithm>
  The <dfn>\[[HasProperty]] internal method of an Exported GC Object</dfn> <var ignore>O</var> takes argument <var ignore>P</var> (a property key) and returns a boolean. It performs the following steps when called:

    1. Return false.
</div>

<div algorithm>
  The <dfn>\[[Get]] internal method of an Exported GC Object</dfn> <var ignore>O</var> takes arguments <var ignore>P</var> (a property key) and <var ignore>Receiver</var> (an ECMAScript language value) and returns undefined. It performs the following steps when called:

    1. Return undefined.
</div>

<div algorithm>
  The <dfn>\[[Set]] internal method of an Exported GC Object</dfn> <var ignore>O</var> takes arguments <var ignore>P</var> (a property key), <var ignore>V</var> (an ECMAScript language value), and <var ignore>Receiver</var> (an ECMAScript language value) and throws an exception. It performs the following steps when called:

    1. Throw a {{TypeError}}.
</div>

<div algorithm>
  The <dfn>\[[Delete]] internal method of an Exported GC Object</dfn> <var ignore>O</var> takes argument <var ignore>P</var> (a property key) and throws an exception. It performs the following steps when called:

    1. Throw a {{TypeError}}.
</div>

<div algorithm>
  The <dfn>\[[OwnPropertyKeys]] internal method of an Exported GC Object</dfn> <var ignore>O</var> takes no arguments and returns a list. It performs the following steps when called:

    1. Let keys be a new empty list.
    1. Return keys.
</div>

<div algorithm="gc">
  To create <dfn>a new Exported GC Object</dfn> from a WebAssembly [=object address=] |objectaddr| and a string |objectkind|, perform the following steps:

    1. Assert: |objectkind| is either "array" or "struct".
    1. Let |map| be the [=surrounding agent=]'s associated [=exported GC object cache=].
    1. If |map|[|objectaddr|] [=map/exists=],
        1. Return |map|[|objectaddr|].
    1. Let |object| be [=MakeBasicObject=](« \[[ObjectAddress]] »).
    1. Set |object|.\[[ObjectAddress]] to |objectaddr|.
    1. Set |object|.\[[ObjectKind]] to |objectkind|.
    1. Set |object|.\[[GetPrototypeOf]] as specified in [=[[GetPrototypeOf]] internal method of an Exported GC Object=].
    1. Set |object|.\[[SetPrototypeOf]] as specified in [=[[SetPrototypeOf]] internal method of an Exported GC Object=].
    1. Set |object|.\[[IsExtensible]] as specified in [=[[IsExtensible]] internal method of an Exported GC Object=].
    1. Set |object|.\[[PreventExtensions]] as specified in [=[[PreventExtensions]] internal method of an Exported GC Object=].
    1. Set |object|.\[[GetOwnProperty]] as specified in [=[[GetOwnProperty]] internal method of an Exported GC Object=].
    1. Set |object|.\[[DefineOwnProperty]] as specified in [=[[DefineOwnProperty]] internal method of an Exported GC Object=].
    1. Set |object|.\[[HasProperty]] as specified in [=[[HasProperty]] internal method of an Exported GC Object=].
    1. Set |object|.\[[Get]] as specified in [=[[Get]] internal method of an Exported GC Object=].
    1. Set |object|.\[[Set]] as specified in [=[[Set]] internal method of an Exported GC Object=].
    1. Set |object|.\[[Delete]] as specified in [=[[Delete]] internal method of an Exported GC Object=].
    1. Set |object|.\[[OwnPropertyKeys]] as specified in [=[[OwnPropertyKeys]] internal method of an Exported GC Object=].
    1. [=map/Set=] |map|[|objectaddr|] to |object|.
    1. Return |object|.
</div>

<h3 id="exceptions">Exceptions</h3>

<pre class="idl">
dictionary ExceptionOptions {
  boolean traceStack = false;
};

[LegacyNamespace=WebAssembly, Exposed=(Window,Worker,Worklet)]
interface Exception {
  constructor(Tag exceptionTag, sequence&lt;any> payload, optional ExceptionOptions options = {});
  any getArg([EnforceRange] unsigned long index);
  boolean is(Tag exceptionTag);
  readonly attribute (DOMString or undefined) stack;
};
</pre>

An {{Exception}} value represents an exception.

<div algorithm>

To <dfn>initialize an Exception object</dfn> |exn| from an [=Exception address=] |exnAddress|, perform the following steps:

1. Let |map| be the [=surrounding agent=]'s associated [=Exception object cache=].
1. Assert: |map|[|exnAddress|] doesn't [=map/exist=].
1. Set |exn|.\[[Address]] to |exnAddress|.
1. [=map/Set=] |map|[|exnAddress|] to |exn|.
1. Let |store| be the [=surrounding agent=]'s [=associated store=].
1. Let |tagaddr| be [=exn_tag=](|store|, |exnAddress|).
1. Let |payload| be [=exn_read=](|store|, |exnAddress|).
1. Set |exn|.\[[Type]] to |tagaddr|.
1. Set |exn|.\[[Payload]] to |payload|.
1. Set |exn|.\[[Stack]] to undefined.

</div>

<div algorithm>

To <dfn>create an Exception object</dfn> from a [=exception address=] |exnAddress|, perform the following steps:

1. Let |map| be the [=surrounding agent=]'s associated [=Exception object cache=].
1. If |map|[|exnAddress|] [=map/exists=],
    1. Return |map|[|exnAddress|].
1. Let |exn| be a [=new=] {{Exception}}.
1. [=initialize an Exception object|Initialize=] |exn| from |exnAddress|.
1. Return |exn|.


</div>

<div algorithm>

The <dfn constructor for=Exception
lt="Exception(exceptionTag, payload, options)">new Exception(|exceptionTag|, |payload|, |options|)</dfn>
constructor steps are:

1. Let |JSTagAddr| be the result of [=get the JavaScript exception tag|getting the JavaScript exception tag=].
1. If |exceptionTag|.\[[Address]] is equal to |JSTagAddr|,
    1. Throw a {{TypeError}}.
1. Let |store| be the [=surrounding agent=]'s [=associated store=].
1. Let [|types|] → [] be [=tag_type=](|store|, |exceptionTag|.\[[Address]]).
1. If |types|'s [=list/size=] is not |payload|'s [=list/size=],
    1. Throw a {{TypeError}}.
1. Let |wasmPayload| be « ».
1. [=list/iterate|For each=] |value| and |resultType| of |payload| and |types|, paired linearly,
    1. If |resultType| is [=v128=] or [=exnref=],
        1. Throw a {{TypeError}}.
    1. [=list/Append=] [=?=] [=ToWebAssemblyValue=](|value|, |resultType|) to |wasmPayload|.
1. Let (|store|, |exceptionAddr|) be [=exn_alloc=](|store|, |exceptionTag|.\[[Address]], |wasmPayload|)
1. Set the [=surrounding agent=]'s [=associated store=] to |store|.
1. [=initialize an Exception object|Initialize=] **this** from |exceptionAddr|.
1. If |options|["traceStack"] is true,
    1. Set **this**.\[[Stack]] to either a {{DOMString}} representation of the current call stack or undefined.


</div>

<div algorithm>

The <dfn method for="Exception">getArg(|index|)</dfn> method steps are:

1. Let |store| be the [=surrounding agent=]'s [=associated store=].
1. Let |tagaddr| be [=exn_tag=](|store|, **this**.\[[Address]]).
1. Let |payload| be [=exn_read=](|store|, **this**.\[[Address]]).
1. Assert: |tagaddr| is equal to **this**.\[[Type]].
1. If |index| ≥ |payload|'s [=list/size=],
    1. Throw a {{RangeError}}.
1. Let [|types|] → [] be [=tag_type=](|store|, |tagaddr|).
1. If |types|[|index|] is [=v128=] or [=exnref=],
    1. Throw a {{TypeError}}.
1. Return [=ToJSValue=](|payload|[|index|]).

</div>

<div algorithm>

The <dfn method for="Exception">is(|exceptionTag|)</dfn> method steps are:

1. If **this**.\[[Type]] is not equal to |exceptionTag|.\[[Address]],
    1. Return false.
1. Return true.

</div>

<div algorithm>

The <dfn attribute for="Exception">stack</dfn> getter steps are:

1. Return **this**.\[[Stack]].

</div>

<h4 id="js-exceptions">JavaScript exceptions</h4>

The <dfn>JavaScript exception tag</dfn> is a [=tag address=] associated with
the surrounding agent. It is allocated in the agent's [=associated store=] on
first use and cached. It always has the [=tag type=] « [=externref=] » → « ».


<div algorithm>

To <dfn>get the JavaScript exception tag</dfn>, perform the following steps:

    1. If the [=surrounding agent=]'s associated [=JavaScript exception tag=] has been initialized,
        1. return the [=surrounding agent=]'s associated [=JavaScript exception tag=]
    1. Let |store| be the [=surrounding agent=]'s [=associated store=].
    1. Let (|store|, |tagAddress|) be [=tag_alloc=](|store|, « [=externref=] » → « »).
    1. Set the current agent's [=associated store=] to |store|.
    1. Set the current agent's associated [=JavaScript exception tag=] to |tagAddress|.
    1. return |tagAddress|.


</div>

<h3 id="error-objects">Error Objects</h3>

WebAssembly defines the following Error classes: <dfn exception>CompileError</dfn>, <dfn exception>LinkError</dfn>, and <dfn exception>RuntimeError</dfn>.

<div algorithm="create the WebAssembly namespace object">
When the [=namespace object=] for the {{WebAssembly}} namespace is [=create a namespace object|created=], the following steps must be run:

1.  Let |namespaceObject| be the [=namespace object=].
1.  [=list/iterate|For each=] |error| of « "CompileError", "LinkError", "RuntimeError" »,
    1.  Let |constructor| be a new object, implementing the [=NativeError Object Structure=], with <var ignore>NativeError</var> set to |error|.
    1.  [=!=] [$DefineMethodProperty$](|namespaceObject|, |error|,  |constructor|, false).

</div>

Note: This defines {{CompileError}}, {{LinkError}}, and {{RuntimeError}} classes on the {{WebAssembly}} namespace, which are produced by the APIs defined in this specification.
They expose the same interface as native JavaScript errors like {{TypeError}} and {{RangeError}}.

Note: It is not currently possible to define this behavior using Web IDL.


<h2 id="errors">Error Condition Mappings to JavaScript</h2>

Running WebAssembly programs encounter certain events which halt execution of the WebAssembly code.
WebAssembly code (currently)
has no way to catch these conditions and thus an exception will necessarily
propagate to the enclosing non-WebAssembly caller (whether it is a browser,
JavaScript or another runtime system) where it is handled like a normal JavaScript exception.

If WebAssembly calls JavaScript via import and the JavaScript throws an
exception, the exception is propagated through the WebAssembly activation to the
enclosing caller.

Because JavaScript exceptions can be handled, and JavaScript can continue to
call WebAssembly exports after a trap has been handled, traps do not, in
general, prevent future execution.

<h3 id="stack-overflow">Stack Overflow</h3>

Whenever a stack overflow occurs in
WebAssembly code, the same class of exception is thrown as for a stack overflow in
JavaScript. The particular exception here is implementation-defined in both cases.

Note: ECMAScript doesn't specify any sort of behavior on stack overflow; implementations have been observed to throw {{RangeError}}, InternalError or Error. Any is valid here.

<h3 id="out-of-memory">Out of Memory</h3>

Whenever validation, compilation or instantiation run out of memory, the
same class of exception is thrown as for out of memory conditions in JavaScript.
The particular exception here is implementation-defined in both cases.

Note: ECMAScript doesn't specify any sort of behavior on out-of-memory conditions; implementations have been observed to throw OOMError and to crash. Either is valid here.

<div class="issue">
    A failed allocation of a large table or memory may either result in
        - a {{RangeError}}, as specified in the {{Memory}} {{Memory/grow()}} and {{Table}} {{Table/grow()}} operations
        - returning -1 as the [=memory.grow=] instruction
        - UA-specific OOM behavior as described in this section.
    In a future revision, we may reconsider more reliable and recoverable errors for allocations of large amounts of memory.

    See [Issue 879](https://github.com/WebAssembly/spec/issues/879) for further discussion.
</div>


<h2 id="limits">Implementation-defined Limits</h2>

The WebAssembly core specification allows an implementation to define limits on the syntactic structure of the module.
While each embedding of WebAssembly may choose to define its own limits, for predictability the standard WebAssembly JavaScript Interface described in this document defines the following exact limits.
An implementation must reject a module that exceeds one of the following limits with a {{CompileError}}.
In practice, an implementation may run out of resources for valid modules below these limits.

<ul>
<li>The maximum size of a module is 1,073,741,824 bytes (1 GiB).</li>
<li>The maximum number of types defined in the types section is 1,000,000.</li>
<li>The maximum number of recursion groups defined in the types sections is 1,000,000.</li>
<li>The maximum number of types defined in a recursion group is 1,000,000.</li>
<li>The maximum depth of a defined subtype hierarchy is 63 (where a type defined with no supertype has depth 0).
<li>The maximum number of functions defined in a module is 1,000,000.</li>
<li>The maximum number of imports declared in a module is 100,000.</li>
<li>The maximum number of exports declared in a module is 100,000.</li>
<li>The maximum number of globals defined in a module is 1,000,000.</li>
<li>The maximum number of tags defined in a module is 1,000,000.</li>
<li>The maximum number of data segments defined in a module is 100,000.</li>

<li>The maximum number of tables, including declared or imported tables, is 100,000.</li>
<li>The maximum size of a table is 10,000,000.</li>
<li>The maximum number of table entries in any table initialization is 10,000,000.</li>
<li>The maximum number of memories, including defined and imported memories, is 100.</li>

<li>The maximum number of parameters to any function or block is 1,000.</li>
<li>The maximum number of return values for any function or block is 1,000.</li>
<li>The maximum size of a function body, including locals declarations, is 7,654,321 bytes.</li>
<li>The maximum number of locals declared in a function, including implicitly declared as parameters, is 50,000.</li>
<li>The maximum number of fields in a struct is 10,000.</li>
<li>The maximum number of operands to `array.new_fixed` is 10,000.</li>
</ul>

An implementation must throw a {{RuntimeError}} if one of the following limits is exceeded during runtime:
In practice, an implementation may run out of resources for valid modules below these limits.

<ul>
<li>The maximum size of a table is 10,000,000.</li>
<li>The maximum number of pages of a memory is 65,536.</li>
</ul>

<h2 id="security-considerations">Security and Privacy Considerations</h2>

<p><em>This section is non-normative.</em></p>

This document defines a host environment for WebAssembly. It enables a WebAssembly instance to [=import=] JavaScript objects and functions from an [=read the imports|import object=], but otherwise provides no access to the embedding environment. Thus a WebAssembly instance is bound to the same constraints as JavaScript.<|MERGE_RESOLUTION|>--- conflicted
+++ resolved
@@ -62,11 +62,6 @@
         text: 𝔽; url: #𝔽
         text: ℤ; url: #ℤ
         text: SameValue; url: sec-samevalue
-<<<<<<< HEAD
-    type: abstract-op
-        text: CreateMethodProperty; url: sec-createmethodproperty
-=======
->>>>>>> 6d01dfc8
 urlPrefix: https://webassembly.github.io/spec/core/; spec: WebAssembly; type: dfn
     url: valid/modules.html#valid-module
         text: valid
@@ -139,14 +134,11 @@
     text: host address; url: exec/runtime.html#syntax-hostaddr
     text: extern address; url: exec/runtime.html#syntax-externaddr
     text: page size; url: exec/runtime.html#page-size
-<<<<<<< HEAD
-=======
     text: tag_alloc; url: appendix/embedding.html#embed-tag-alloc
     text: tag_type; url: appendix/embedding.html#embed-tag-type
     text: exn_alloc; url: appendix/embedding.html#embed-exn-alloc
     text: exn_tag; url: appendix/embedding.html#embed-exn-tag
     text: exn_read; url: appendix/embedding.html#embed-exn-read
->>>>>>> 6d01dfc8
     url: syntax/types.html#syntax-numtype
         text: i32
         text: i64
@@ -824,12 +816,8 @@
 {{ArrayBuffer}} objects returned by a {{Memory}} object must have a size that is a multiple of a WebAssembly [=page size=] (the constant 65536). For this reason [=HostResizeArrayBuffer=] is redefined as follows.
 
 <div algorithm>
-<<<<<<< HEAD
-    The <dfn>abstract operation [=HostResizeArrayBuffer=]</dfn> takes arguments |buffer| (an {{ArrayBuffer}}) and |newLength|. It performs the following steps when called.
-=======
 
     The <dfn id=HostResizeArrayBuffer export>abstract operation [=HostResizeArrayBuffer=]</dfn> takes arguments |buffer| (an {{ArrayBuffer}}) and |newLength|. It performs the following steps when called.
->>>>>>> 6d01dfc8
 
     1. If |buffer|.\[[ArrayBufferDetachKey]] is "WebAssembly.Memory",
         1. Let |map| be the [=surrounding agent=]'s associated [=Memory object cache=].
