<pre class='metadata'>
Title: WebAssembly JavaScript Interface
Shortname: wasm-js-api
Group: wasm
Status: ED
Level: 1
TR: https://www.w3.org/TR/wasm-js-api-1/
ED: https://webassembly.github.io/spec/js-api/
Editor: Ms2ger (Igalia)
Repository: WebAssembly/spec
Markup Shorthands: css no, markdown yes
Abstract: This document provides an explicit JavaScript API for interacting with WebAssembly.
Prepare For TR: true
</pre>

<pre class='biblio'>
{
  "WEBASSEMBLY": {
    "href": "https://webassembly.github.io/spec/core/",
    "title": "WebAssembly Core Specification",
    "publisher": "W3C WebAssembly Community Group",
    "status": "Draft"
  }
}
</pre>

<pre class="anchors">
urlPrefix: https://tc39.github.io/ecma262/; spec: ECMASCRIPT
    type: interface; for: ECMAScript
        text: ArrayBuffer; url: sec-arraybuffer-objects
    type: exception; for: ECMAScript
        text: Error; url: sec-error-objects
        text: NativeError; url: sec-nativeerror-constructors
        text: TypeError; url: sec-native-error-types-used-in-this-standard-typeerror
        text: RangeError; url: sec-native-error-types-used-in-this-standard-rangeerror
    type: dfn
        text: agent cluster; url: sec-agent-clusters
        text: agent; url: agent
        text: data block; url: sec-data-blocks
        text: Bound Function; url: sec-bound-function-exotic-objects
        text: NumericLiteral; url: sec-literals-numeric-literals
        text: surrounding agent; url: surrounding-agent
        text: ToNumber; url: sec-tonumber
        text: ToInt32; url: sec-toint32
        text: ToString; url: sec-tostring
        url: sec-ecmascript-data-types-and-values
            text: Type
            text: Type(x)
        url: sec-iscallable
            text: IsCallable
            text: callable; for: ECMAScript
        url: sec-well-known-intrinsic-objects
            text: %ErrorPrototype%
        text: %ObjectPrototype%; url: sec-properties-of-the-object-prototype-object
        text: %FunctionPrototype%; url: sec-properties-of-the-function-prototype-object
        text: %Promise%; url: sec-promise-constructor
        text: Property Descriptor; url: sec-property-descriptor-specification-type
        text: array index; url: sec-array-exotic-objects
        text: OrdinaryGetOwnProperty; url: sec-ordinarygetownproperty
        text: OrdinaryDefineOwnProperty; url: sec-ordinarydefineownproperty
        text: OrdinaryPreventExtensions; url: sec-ordinarypreventextensions
        text: OrdinarySet; url: sec-ordinaryset
        text: equally close values; url: sec-ecmascript-language-types-number-type
        text: internal slot; url: sec-object-internal-methods-and-internal-slots
        text: JavaScript execution context stack; url: execution-context-stack
        text: running JavaScript execution context; url: running-execution-context
        text: GetIterator; url: sec-getiterator
        text: IteratorStep; url: sec-iteratorstep
        text: NormalCompletion; url: sec-normalcompletion
        text: IteratorValue; url: sec-iteratorvalue
        url: sec-well-known-symbols
            text: @@iterator
            text: @@toStringTag
        text: CreateDataProperty; url: sec-createdataproperty
        text: DetachArrayBuffer; url: sec-detacharraybuffer
        text: SetIntegrityLevel; url: sec-setintegritylevel
        text: Call; url: sec-call
        text: Get; url: sec-get-o-p
        text: DefinePropertyOrThrow; url: sec-definepropertyorthrow
        text: current Realm; url: current-realm
        text: ObjectCreate; url: sec-objectcreate
        text: CreateBuiltinFunction; url: sec-createbuiltinfunction
        text: SetFunctionName; url: sec-setfunctionname
        text: SetFunctionLength; url: sec-setfunctionlength
        text: the Number value; url: sec-ecmascript-language-types-number-type
        text: NumberToRawBytes; url: sec-numbertorawbytes
        text: Built-in Function Objects; url: sec-built-in-function-objects
        text: NativeError Object Structure; url: sec-nativeerror-object-structure
        text: CreateArrayFromList; url: sec-createarrayfromlist
        text: GetMethod; url: sec-getmethod
        text: IterableToList; url: sec-iterabletolist
        text: ToBigInt64; url: #sec-tobigint64
        text: BigInt; url: #sec-ecmascript-language-types-bigint-type
    type: abstract-op
        text: CreateMethodProperty; url: sec-createmethodproperty
urlPrefix: https://webassembly.github.io/spec/core/; spec: WebAssembly; type: dfn
    url: valid/modules.html#valid-module
        text: valid
        text: WebAssembly module validation
    text: module grammar; url: binary/modules.html#binary-module
    text: custom section; url: binary/modules.html#custom-section
    text: customsec; url: binary/modules.html#binary-customsec
    text: memory instance; url: exec/runtime.html#memory-instances
    text: table instance; url: exec/runtime.html#table-instances
    text: global instance; url: exec/runtime.html#global-instances
    text: trap; url: exec/runtime.html#syntax-trap
    url: exec/runtime.html#values
        text: WebAssembly value
        text: i64.const
        text: i32.const
        text: f32.const
        text: f64.const
    text: function index; url: syntax/modules.html#syntax-funcidx
    text: function instance; url: exec/runtime.html#function-instances
    text: store_init; url: appendix/embedding.html#embed-store-init
    text: module_decode; url: appendix/embedding.html#embed-module-decode
    text: module_validate; url: appendix/embedding.html#embed-module-validate
    text: module_instantiate; url: appendix/embedding.html#embed-module-instantiate
    text: module_imports; url: appendix/embedding.html#embed-module-imports
    text: module_exports; url: appendix/embedding.html#embed-module-exports
    text: instance_export; url: appendix/embedding.html#embed-instance-export
    text: func_alloc; url: appendix/embedding.html#embed-func-alloc
    text: func_type; url: appendix/embedding.html#embed-func-type
    text: func_invoke; url: appendix/embedding.html#embed-func-invoke
    text: table_alloc; url: appendix/embedding.html#embed-table-alloc
    text: table_type; url: appendix/embedding.html#embed-table-type
    text: table_read; url: appendix/embedding.html#embed-table-read
    text: table_write; url: appendix/embedding.html#embed-table-write
    text: table_size; url: appendix/embedding.html#embed-table-size
    text: table_grow; url: appendix/embedding.html#embed-table-grow
    text: mem_alloc; url: appendix/embedding.html#embed-mem-alloc
    text: mem_type; url: appendix/embedding.html#embed-mem-type
    text: mem_read; url: appendix/embedding.html#embed-mem-read
    text: mem_write; url: appendix/embedding.html#embed-mem-write
    text: mem_size; url: appendix/embedding.html#embed-mem-size
    text: mem_grow; url: appendix/embedding.html#embed-mem-grow
    text: global_alloc; url: appendix/embedding.html#embed-global-alloc
    text: global_type; url: appendix/embedding.html#embed-global-type
    text: global_read; url: appendix/embedding.html#embed-global-read
    text: global_write; url: appendix/embedding.html#embed-global-write
    text: error; url: appendix/embedding.html#embed-error
    text: store; url: exec/runtime.html#syntax-store
    text: table type; url: syntax/types.html#syntax-tabletype
    text: table address; url: exec/runtime.html#syntax-tableaddr
    text: function address; url: exec/runtime.html#syntax-funcaddr
    text: memory address; url: exec/runtime.html#syntax-memaddr
    text: global address; url: exec/runtime.html#syntax-globaladdr
    url: syntax/types.html#syntax-valtype
        text: i32
        text: i64
        text: f32
        text: f64
    text: function element; url: exec/runtime.html#syntax-funcelem
    text: import component; url: syntax/modules.html#imports
    text: external value; url: exec/runtime.html#syntax-externval
    text: host function; url: exec/runtime.html#syntax-hostfunc
    text: the instantiation algorithm; url: exec/modules.html#instantiation
    text: module; url: syntax/modules.html#syntax-module
    text: imports; url: syntax/modules.html#syntax-module
    text: import; url: syntax/modules.html#syntax-import
    url: syntax/types.html#external-types
        text: external type
        text: func
        text: table
        text: mem
        text: global
    text: global type; url: syntax/types.html#syntax-globaltype
    url: syntax/types.html#syntax-mut
        text: var
        text: const
    text: address; url: exec/runtime.html#addresses
    text: signed_32; url: exec/numerics.html#aux-signed
    text: memory.grow; url: exec/instructions.html#exec-memory-grow
    text: current frame; url: exec/conventions.html#exec-notation-textual
    text: module; for: frame; url: exec/runtime.html#syntax-frame
    text: memaddrs; for: moduleinst; url: exec/runtime.html#syntax-moduleinst
    text: signed_64; url: exec/numerics.html#aux-signed
    text: sequence; url: syntax/conventions.html#grammar-notation
urlPrefix: https://heycam.github.io/webidl/; spec: WebIDL
    type: dfn
        text: create a namespace object; url: create-a-namespace-object
</pre>

<pre class='link-defaults'>
spec:infra; type:dfn; text:list
spec:ecma-262; type:exception; for:ECMAScript; text:Error
spec:ecmascript; type:exception; for:ECMAScript; text:TypeError
spec:ecmascript; type:exception; for:ECMAScript; text:RangeError
spec:ecmascript; type:interface; for:ECMAScript; text:ArrayBuffer
spec:webidl; type:dfn; text:resolve
</pre>

<style>
emu-const {
    font-family: serif;
}
</style>

This API provides a way to access WebAssembly [[WEBASSEMBLY]] through a bridge to explicitly construct modules from JavaScript [[ECMASCRIPT]].

<h2 id="sample">Sample API Usage</h2>

<p><em>This section is non-normative.</em></p>

Given `demo.wat` (encoded to `demo.wasm`):

```lisp
(module
    (import "js" "import1" (func $i1))
    (import "js" "import2" (func $i2))
    (func $main (call $i1))
    (start $main)
    (func (export "f") (call $i2))
)
```

and the following JavaScript, run in a browser:

```javascript
var importObj = {js: {
    import1: () => console.log("hello,"),
    import2: () => console.log("world!")
}};
fetch('demo.wasm').then(response =>
    response.arrayBuffer()
).then(buffer =>
    WebAssembly.instantiate(buffer, importObj)
).then(({module, instance}) =>
    instance.exports.f()
);
```

<h2 id="notation">Notation</h2>

This specification depends on the Infra Standard. [[INFRA]]

The WebAssembly [=sequence=] type is equivalent to the [=list=] type defined there; values of one
are treated as values of the other transparently.

<h2 id="webassembly-storage">Internal storage</h2>

<h3 id="store">Interaction of the WebAssembly Store with JavaScript</h3>

Note: WebAssembly semantics are defined in terms of an abstract [=store=], representing the state of the WebAssembly abstract machine. WebAssembly operations take a store and return an updated store.

Each [=agent=] has an <dfn>associated store</dfn>. When a new agent is created, its associated store is set to the result of [=store_init=]().

Note: In this specification, no WebAssembly-related objects, memory or addresses can be shared among agents in an [=agent cluster=]. In a future version of WebAssembly, this may change.

Elements of the WebAssembly store may be <dfn>identified with</dfn> JavaScript values. In particular, each WebAssembly [=memory instance=] with a corresponding {{Memory}} object is identified with a JavaScript [=Data Block=]; modifications to this Data Block are identified to updating the agent's store to a store which reflects those changes, and vice versa.

<h3 id="object-caches">WebAssembly JS Object Caches</h3>

Note: There are several WebAssembly objects that may have a corresponding JavaScript object. The correspondence is stored in a per-agent mapping from WebAssembly [=address=]es to JavaScript objects.
This mapping is used to ensure that, for a given [=agent=], there exists at most one JavaScript object for a particular WebAssembly address. However, this property does not hold for shared objects.

Each [=agent=] is associated with the following [=ordered map=]s:
    * The <dfn>Memory object cache</dfn>, mapping [=memory address=]es to {{Memory}} objects.
    * The <dfn>Table object cache</dfn>, mapping [=table address=]es to {{Table}} objects.
    * The <dfn>Exported Function cache</dfn>, mapping [=function address=]es to [=Exported Function=] objects.
    * The <dfn>Global object cache</dfn>, mapping [=global address=]es to {{Global}} objects.

<h2 id="webassembly-namespace">The WebAssembly Namespace</h2>

<pre class="idl">
dictionary WebAssemblyInstantiatedSource {
    required Module module;
    required Instance instance;
};

[Exposed=(Window,Worker,Worklet)]
namespace WebAssembly {
    boolean validate(BufferSource bytes);
    Promise&lt;Module> compile(BufferSource bytes);

    Promise&lt;WebAssemblyInstantiatedSource> instantiate(
        BufferSource bytes, optional object importObject);

    Promise&lt;Instance> instantiate(
        Module moduleObject, optional object importObject);
};
</pre>

<!--
Should we include notes describing what the functions do, as the HTML spec does? It could look like this:

Note:
  WebAssembly.validate(|bytes|) synchronously validates bytes of WebAssembly, returning true if the validation was successful.
  WebAssembly.compile(|bytes|) asynchronously validates and complies bytes of WebAssembly into a Module.
  WebAssembly.instantiate(|bytes|, |importObject|) asynchronously compiles and instantiates a WebAssembly module from bytes of source.
  The WebAssembly.instantiate(|moduleObject|, |importObject|) asynchronously instantiates a compiled module.
-->

<div algorithm>
  To <dfn>compile a WebAssembly module</dfn> from source bytes |bytes|, perform the following steps:
    1. Let |module| be [=module_decode=](|bytes|). If |module| is [=error=], return [=error=].
    1. If [=module_validate=](|module|) is [=error=], return [=error=].
    1. Return |module|.
</div>

<div algorithm>
  The <dfn method for="WebAssembly">validate(|bytes|)</dfn> method, when invoked, performs the following steps:
    1. Let |stableBytes| be a [=get a copy of the buffer source|copy of the bytes held by the buffer=] |bytes|.
    1. [=Compile a WebAssembly module|Compile=] |stableBytes| as a WebAssembly module and store the results as |module|.
    1. If |module| is [=error=], return false.
    1. Return true.
</div>

A {{Module}} object represents a single WebAssembly module. Each {{Module}} object has the following internal slots:

    * \[[Module]] : a WebAssembly [=/module=]
    * \[[Bytes]] : the source bytes of \[[Module]].

<div algorithm>
  To <dfn>construct a WebAssembly module object</dfn> from a module |module| and source bytes |bytes|, perform the following steps:

    1. Let |moduleObject| be a new {{Module}} object.
    1. Set |moduleObject|.\[[Module]] to |module|.
    1. Set |moduleObject|.\[[Bytes]] to |bytes|.
    1. Return |moduleObject|.
</div>

<div algorithm>
  To <dfn>asynchronously compile a WebAssembly module</dfn> from source bytes |bytes|, using optional [=task source=] |taskSource|, perform the following steps:

    1. Let |promise| be [=a new promise=].
    1. Run the following steps [=in parallel=]:
        1. [=compile a WebAssembly module|Compile the WebAssembly module=] |bytes| and store the result as |module|.
        1. [=Queue a task=] to perform the following steps. If |taskSource| was provided, queue the task on that task source.
            1. If |module| is [=error=], reject |promise| with a {{CompileError}} exception.
            1. Otherwise,
                1. [=Construct a WebAssembly module object=] from |module| and |bytes|, and let |moduleObject| be the result.
                1. [=Resolve=] |promise| with |moduleObject|.
    1. Return |promise|.
</div>

<div algorithm>
    The <dfn method for="WebAssembly">compile(|bytes|)</dfn> method, when invoked, performs the following steps:
    1. Let |stableBytes| be a [=get a copy of the buffer source|copy of the bytes held by the buffer=] |bytes|.
    1. [=Asynchronously compile a WebAssembly module=] from |stableBytes| and return the result.
</div>

<div algorithm="read-the-imports">
  To <dfn>read the imports</dfn> from a WebAssembly module |module| from imports object |importObject|, perform the following steps:
    1. If |module|.[=imports=] [=list/is empty|is not empty=], and |importObject| is undefined, throw a {{TypeError}} exception.
    1. Let |imports| be « ».
    1. [=list/iterate|For each=] (|moduleName|, |componentName|, |externtype|) of [=module_imports=](|module|),
        1. Let |o| be ? [=Get=](|importObject|, |moduleName|).
        1. If [=Type=](|o|) is not Object, throw a {{TypeError}} exception.
        1. Let |v| be ? [=Get=](|o|, |componentName|).
        1. If |externtype| is of the form [=func=] |functype|,
            1. If [=IsCallable=](|v|) is false, throw a {{LinkError}} exception.
            1. If |v| has a \[[FunctionAddress]] internal slot, and therefore is an [=Exported Function=],
                1. Let |funcaddr| be the value of |v|'s \[[FunctionAddress]] internal slot.
            1. Otherwise,
                1. [=Create a host function=] from |v| and |functype|, and let |funcaddr| be the result.
                1. Let |index| be the number of external functions in |imports|. This value |index| is known as the <dfn>index of the host function</dfn> |funcaddr|.
            1. Let |externfunc| be the [=external value=] [=external value|func=] |funcaddr|.
            1. [=list/Append=] |externfunc| to |imports|.
        1. If |externtype| is of the form [=global=] <var ignore>mut</var> |valtype|,
            1. If [=Type=](|v|) is Number or BigInt,
                1. If |valtype| is [=i64=] and [=Type=](|v|) is Number,
                    1. Throw a {{LinkError}} exception.
                1. If |valtype| is not [=i64=] and [=Type=](|v|) is BigInt,
                    1. Throw a {{LinkError}} exception.
                1. Let |value| be [=ToWebAssemblyValue=](|v|, |valtype|).
                1. Let |store| be the [=surrounding agent=]'s [=associated store=].
                1. Let (|store|, |globaladdr|) be [=global_alloc=](|store|, [=const=] |valtype|, |value|).
                1. Set the [=surrounding agent=]'s [=associated store=] to |store|.
            1. Otherwise, if |v| [=implements=] {{Global}},
                1. Let |globaladdr| be |v|.\[[Global]].
            1. Otherwise,
                1. Throw a {{LinkError}} exception.
            1. Let |externglobal| be [=external value|global=] |globaladdr|.
            1. [=list/Append=] |externglobal| to |imports|.
        1. If |externtype| is of the form [=mem=] <var ignore>memtype</var>,
            1. If |v| does not [=implement=] {{Memory}}, throw a {{LinkError}} exception.
            1. Let |externmem| be the [=external value=] [=external value|mem=] |v|.\[[Memory]].
            1. [=list/Append=] |externmem| to |imports|.
        1. If |externtype| is of the form [=table=] <var ignore>tabletype</var>,
            1. If |v| does not [=implement=] {{Table}}, throw a {{LinkError}} exception.
            1. Let |tableaddr| be |v|.\[[Table]].
            1. Let |externtable| be the [=external value=] [=external value|table=] |tableaddr|.
            1. [=list/Append=] |externtable| to |imports|.
    1. Return |imports|.

Note: This algorithm only verifies the right kind of JavaScript values are passed.
The verification of WebAssembly type requirements is deferred to the
"[=instantiate the core of a WebAssembly module=]" algorithm.
</div>

<div algorithm>
  To <dfn>create an exports object</dfn> from a WebAssembly module |module| and instance |instance|, perform the following steps:
    1. Let |exportsObject| be ! [=ObjectCreate=](null).
    1. [=list/iterate|For each=] (|name|, |externtype|) of [=module_exports=](|module|),
        1. Let |externval| be [=instance_export=](|instance|, |name|).
        1. Assert: |externval| is not [=error=].
        1. If |externtype| is of the form [=func=] <var ignore>functype</var>,
            1. Assert: |externval| is of the form [=external value|func=] |funcaddr|.
            1. Let [=external value|func=] |funcaddr| be |externval|.
            1. Let |func| be the result of creating [=a new Exported Function=] from |funcaddr|.
            1. Let |value| be |func|.
        1. If |externtype| is of the form [=global=] <var ignore>mut</var> <var ignore>globaltype</var>,
            1. Assert: |externval| is of the form [=external value|global=] |globaladdr|.
            1. Let [=external value|global=] |globaladdr| be |externval|.
            1. Let |global| be [=create a global object|a new Global object=] created from |globaladdr|.
            1. Let |value| be |global|.
        1. If |externtype| is of the form [=mem=] <var ignore>memtype</var>,
            1. Assert: |externval| is of the form [=external value|mem=] |memaddr|.
            1. Let [=external value|mem=] |memaddr| be |externval|.
            1. Let |memory| be [=create a memory object|a new Memory object=] created from |memaddr|.
            1. Let |value| be |memory|.
        1. If |externtype| is of the form [=table=] <var ignore>tabletype</var>,
            1. Assert: |externval| is of the form [=external value|table=] |tableaddr|.
            1. Let [=external value|table=] |tableaddr| be |externval|.
            1. Let |table| be [=create a Table object|a new Table object=] created from |tableaddr|.
            1. Let |value| be |table|.
        1. Let |status| be ! [=CreateDataProperty=](|exportsObject|, |name|, |value|).
        1. Assert: |status| is true.

        Note: the validity and uniqueness checks performed during [=WebAssembly module validation=] ensure that each property name is valid and no properties are defined twice.
    1. Perform ! [=SetIntegrityLevel=](|exportsObject|, `"frozen"`).
    1. Return |exportsObject|.
</div>

<div algorithm>
  To <dfn>initialize an instance object</dfn> |instanceObject| from a WebAssembly module |module| and instance |instance|, perform the following steps:

    1. [=Create an exports object=] from |module| and |instance| and let |exportsObject| be the result.
    1. Set |instanceObject|.\[[Instance]] to |instance|.
    1. Set |instanceObject|.\[[Exports]] to |exportsObject|.
</div>

<div algorithm>
  To <dfn>instantiate the core of a WebAssembly module</dfn> from a module |module| and imports |imports|, perform the following steps:
    1. Let |store| be the [=surrounding agent=]'s [=associated store=].
    1. Let |result| be [=module_instantiate=](|store|, |module|, |imports|).
    1. If |result| is [=error=], throw an appropriate exception type:
        * A {{LinkError}} exception for most cases which occur during linking.
        * If the error came when running the start function, throw a {{RuntimeError}} for most errors which occur from WebAssembly, or the error object propagated from inner ECMAScript code.
        * Another error type if appropriate, for example an out-of-memory exception, as documented in <a href="#errors">the WebAssembly error mapping</a>.
    1. Let (|store|, |instance|) be |result|.
    1. Set the [=surrounding agent=]'s [=associated store=] to |store|.
    1. Return |instance|.
</div>

<div algorithm>
  To <dfn>asynchronously instantiate a WebAssembly module</dfn> from a {{Module}} |moduleObject| and imports |importObject|, perform the following steps:
    1. Let |promise| be [=a new promise=].
    1. Let |module| be |moduleObject|.\[[Module]].
    1. [=Read the imports=] of |module| with imports |importObject|, and let |imports| be the result.
        If this operation throws an exception, catch it, [=reject=] |promise| with the exception, and return |promise|.
    1. [=Queue a task=] to perform the following steps:
        1.  [=Instantiate the core of a WebAssembly module=] |module| with |imports|, and let |instance| be the result.
            If this throws an exception, catch it, [=reject=] |promise| with the exception, and terminate these substeps.
        1.  Let |instanceObject| be a [=/new=] {{Instance}}.
        1.  [=initialize an instance object|Initialize=] |instanceObject| from |module| and |instance|.
            If this throws an exception, catch it, [=reject=] |promise| with the exception, and terminate these substeps.
        1. [=Resolve=] |promise| with |instanceObject|.
    1. Return |promise|.
</div>

<div algorithm="instantiate">
  To <dfn>instantiate a WebAssembly module</dfn> from a {{Module}} |moduleObject| and imports |importObject|, perform the following steps:
    1. Let |module| be |moduleObject|.\[[Module]].
    1. [=Read the imports=] of |module| with imports |importObject|, and let |imports| be the result.
    1. [=Instantiate the core of a WebAssembly module=] |module| with |imports|, and let |instance| be the result.
    1. Let |instanceObject| be a [=/new=] {{Instance}}.
    1. [=initialize an instance object|Initialize=] |instanceObject| from |module| and |instance|.
    1. Return |instanceObject|.
</div>

<div algorithm>
  To <dfn>instantiate a promise of a module</dfn> |promiseOfModule| with imports |importObject|, perform the following steps:

    1. Let |promise| be [=a new promise=].
    1. [=Upon fulfillment=] of |promiseOfModule| with value |module|:
        1. [=instantiate a WebAssembly module|Instantiate the WebAssembly module=] |module| importing |importObject|, and let |instance| be the result.  If this throws an exception, catch it, [=reject=] |promise| with the exception, and abort these substeps.
        1. Let |result| be the {{WebAssemblyInstantiatedSource}} value «[ "{{WebAssemblyInstantiatedSource/module}}" → |module|, "{{WebAssemblyInstantiatedSource/instance}}" → |instance| ]».
        1. [=Resolve=] |promise| with |result|.
    1. [=Upon rejection=] of |promiseOfModule| with reason |reason|:
        1. [=Reject=] |promise| with |reason|.
    1. Return |promise|.

    Note: It would be valid to perform certain parts of the instantiation [=in parallel=], but several parts need to happen in the event loop, including JavaScript operations to access the |importObject| and execution of the start function.
</div>

<div algorithm>
  The <dfn method for="WebAssembly">instantiate(|bytes|, |importObject|)</dfn> method, when invoked, performs the following steps:
    1. Let |stableBytes| be a [=get a copy of the buffer source|copy of the bytes held by the buffer=] |bytes|.
    1. [=Asynchronously compile a WebAssembly module=] from |stableBytes| and let |promiseOfModule| be the result.
    1. [=Instantiate a promise of a module|Instantiate=] |promiseOfModule| with imports |importObject| and return the result.
</div>

<div algorithm>
  The <dfn method for="WebAssembly">instantiate(|moduleObject|, |importObject|)</dfn> method, when invoked, performs the following steps:
    1. [=asynchronously instantiate a WebAssembly module|Asynchronously instantiate the WebAssembly module=] |moduleObject| importing |importObject|, and return the result.
</div>

Note: A follow-on streaming API is documented in the <a href="https://webassembly.github.io/spec/web-api/index.html">WebAssembly Web API</a>.

<h3 id="modules">Modules</h3>

<pre class="idl">
enum ImportExportKind {
  "function",
  "table",
  "memory",
  "global"
};

dictionary ModuleExportDescriptor {
  required USVString name;
  required ImportExportKind kind;
  // Note: Other fields such as signature may be added in the future.
};

dictionary ModuleImportDescriptor {
  required USVString module;
  required USVString name;
  required ImportExportKind kind;
};

[LegacyNamespace=WebAssembly, Exposed=(Window,Worker,Worklet)]
interface Module {
  constructor(BufferSource bytes);
  static sequence&lt;ModuleExportDescriptor> exports(Module moduleObject);
  static sequence&lt;ModuleImportDescriptor> imports(Module moduleObject);
  static sequence&lt;ArrayBuffer> customSections(Module moduleObject, DOMString sectionName);
};
</pre>

<div algorithm>
  The <dfn>string value of the extern type</dfn> |type| is
    * "function" if |type| is of the form [=func=] <var ignore>functype</var>
    * "table" if |type| is of the form [=table=] <var ignore>tabletype</var>
    * "memory" if |type| is of the form [=mem=] <var ignore>memtype</var>
    * "global" if |type| is of the form [=global=] <var ignore>globaltype</var>
</div>

<div algorithm>
    The <dfn method for="Module">exports(|moduleObject|)</dfn> method, when invoked, performs the following steps:
    1. Let |module| be |moduleObject|.\[[Module]].
    1. Let |exports| be « ».
    1. [=list/iterate|For each=] (|name|, |type|) of [=module_exports=](|module|),
        1. Let |kind| be the [=string value of the extern type=] |type|.
        1. Let |obj| be «[ "{{ModuleExportDescriptor/name}}" → |name|, "{{ModuleExportDescriptor/kind}}" → |kind| ]».
        1. [=list/Append=] |obj| to |exports|.
    1. Return |exports|.
</div>

<div algorithm>
    The <dfn method for="Module">imports(|moduleObject|)</dfn> method, when invoked, performs the following steps:
    1. Let |module| be |moduleObject|.\[[Module]].
    1. Let |imports| be « ».
    1. [=list/iterate|For each=] (|moduleName|, |name|, |type|) of [=module_imports=](|module|),
        1. Let |kind| be the [=string value of the extern type=] |type|.
        1. Let |obj| be «[ "{{ModuleImportDescriptor/module}}" → |moduleName|, "{{ModuleImportDescriptor/name}}" → |name|, "{{ModuleImportDescriptor/kind}}" → |kind| ]».
        1. [=list/Append=] |obj| to |imports|.
    1. Return |imports|.
</div>

<div algorithm>
    The <dfn method for="Module">customSections(|moduleObject|, |sectionName|)</dfn> method, when invoked, performs the following steps:
    1. Let |bytes| be |moduleObject|.\[[Bytes]].
    1. Let |customSections| be « ».
    1. [=list/iterate|For each=] [=custom section=] |customSection| of |bytes|, interpreted according to the [=module grammar=],
        1. Let |name| be the <code>name</code> of |customSection|, [=UTF-8 decode without BOM or fail|decoded as UTF-8=].
        1. Assert: |name| is not failure (|moduleObject|.\[[Module]] is [=valid=]).
        1. If |name| equals |sectionName| as string values,
            1. [=list/Append=] a new {{ArrayBuffer}} containing a copy of the bytes in |bytes| for the range matched by this [=customsec=] production to |customSections|.
    1. Return |customSections|.
</div>

<div algorithm>
    The <dfn constructor for="Module">Module(|bytes|)</dfn> constructor, when invoked, performs the follwing steps:

    1. Let |stableBytes| be a [=get a copy of the buffer source|copy of the bytes held by the buffer=] |bytes|.
    1. [=Compile a WebAssembly module|Compile the WebAssembly module=] |stableBytes| and store the result as |module|.
    1. If |module| is [=error=], throw a {{CompileError}} exception.
    1. Set **this**.\[[Module]] to |module|.
    1. Set **this**.\[[Bytes]] to |stableBytes|.
</div>

<h3 id="instances">Instances</h3>

<pre class="idl">
[LegacyNamespace=WebAssembly, Exposed=(Window,Worker,Worklet)]
interface Instance {
  constructor(Module module, optional object importObject);
  readonly attribute object exports;
};
</pre>

<div algorithm>
  The <dfn constructor for="Instance">Instance(|module|, |importObject|)</dfn> constructor, when invoked, runs the following steps:
    1. Let |module| be |module|.\[[Module]].
    1. [=Read the imports=] of |module| with imports |importObject|, and let |imports| be the result.
    1. [=Instantiate the core of a WebAssembly module=] |module| with |imports|, and let |instance| be the result.
    1. [=initialize an instance object|Initialize=] **this** from |module| and |instance|.
</div>

<div algorithm>
    The getter of the <dfn attribute for="Instance">exports</dfn> attribute of {{Instance}} returns **this**.\[[Exports]].
</div>

<h3 id="memories">Memories</h3>

<pre class="idl">
dictionary MemoryDescriptor {
  required [EnforceRange] unsigned long initial;
  [EnforceRange] unsigned long maximum;
};

[LegacyNamespace=WebAssembly, Exposed=(Window,Worker,Worklet)]
interface Memory {
  constructor(MemoryDescriptor descriptor);
  unsigned long grow([EnforceRange] unsigned long delta);
  readonly attribute ArrayBuffer buffer;
};
</pre>

A {{Memory}} object represents a single [=memory instance=]
which can be simultaneously referenced by multiple {{Instance}} objects. Each
{{Memory}} object has the following internal slots:

    * \[[Memory]] : a [=memory address=]
    * \[[BufferObject]] : an {{ArrayBuffer}} whose [=Data Block=] is [=identified with=] the above memory address

<div algorithm>
    To <dfn>create a memory buffer</dfn> from a [=memory address=] |memaddr|, perform the following steps:

    1. Let |block| be a [=Data Block=] which is [=identified with=] the underlying memory of |memaddr|.
    1. Let |buffer| be a new {{ArrayBuffer}} whose \[[ArrayBufferData]] is |block| and \[[ArrayBufferByteLength]] is set to the length of |block|.
    1. Set |buffer|.\[[ArrayBufferDetachKey]] to "WebAssembly.Memory".
    1. Return |buffer|.
</div>

<div algorithm>
    To <dfn>initialize a memory object</dfn> |memory| from a [=memory address=] |memaddr|, perform the following steps:
    1. Let |map| be the [=surrounding agent=]'s associated [=Memory object cache=].
    1. Assert: |map|[|memaddr|] doesn't [=map/exist=].
    1. Let |buffer| be the result of [=create a memory buffer|creating a memory buffer=] from |memaddr|.
    1. Set |memory|.\[[Memory]] to |memaddr|.
    1. Set |memory|.\[[BufferObject]] to |buffer|.
    1. [=map/Set=] |map|[|memaddr|] to |memory|.
</div>

<div algorithm>
    To <dfn>create a memory object</dfn> from a [=memory address=] |memaddr|, perform the following steps:

    1. Let |map| be the [=surrounding agent=]'s associated [=Memory object cache=].
    1. If |map|[|memaddr|] [=map/exists=],
        1. Return |map|[|memaddr|].
    1. Let |memory| be a [=/new=] {{Memory}}.
    1. [=initialize a memory object|Initialize=] |memory| from |memaddr|.
    1. Return |memory|.
</div>

<div algorithm>
    The <dfn constructor for="Memory">Memory(|descriptor|)</dfn> constructor, when invoked, performs the following steps:
    1. Let |initial| be |descriptor|["initial"].
    1. If |descriptor|["maximum"] [=map/exists=], let |maximum| be |descriptor|["maximum"]; otherwise, let |maximum| be empty.
    1. If |maximum| is not empty and |maximum| &lt; |initial|, throw a {{RangeError}} exception.
    1. Let |memtype| be { min |initial|, max |maximum| }.
    1. Let |store| be the [=surrounding agent=]'s [=associated store=].
    1. Let (|store|, |memaddr|) be [=mem_alloc=](|store|, |memtype|). If allocation fails, throw a {{RangeError}} exception.
    1. Set the [=surrounding agent=]'s [=associated store=] to |store|.
    1. [=initialize a memory object|Initialize=] **this** from |memaddr|.
</div>

<div algorithm>
    To <dfn>reset the Memory buffer</dfn> of |memaddr|, perform the following steps:

    1. Let |map| be the [=surrounding agent=]'s associated [=Memory object cache=].
    1. Assert: |map|[|memaddr|] [=map/exists=].
    1. Let |memory| be |map|[|memaddr|].
    1. Perform ! [=DetachArrayBuffer=](|memory|.\[[BufferObject]], "WebAssembly.Memory").
    1. Let |buffer| be the result of [=create a memory buffer|creating a memory buffer=] from |memaddr|.
    1. Set |memory|.\[[BufferObject]] to |buffer|.
</div>

<div algorithm=dom-Memory-grow>
    The <dfn method for="Memory">grow(|delta|)</dfn> method, when invoked, performs the following steps:
    1. Let |store| be the [=surrounding agent=]'s [=associated store=].
    1. Let |memaddr| be **this**.\[[Memory]].
    1. Let |ret| be the [=mem_size=](|store|, |memaddr|).
    1. Let |store| be [=mem_grow=](|store|, |memaddr|, |delta|).
    1. If |store| is [=error=], throw a {{RangeError}} exception.
    1. Set the [=surrounding agent=]'s [=associated store=] to |store|.
    1. [=Reset the memory buffer=] of |memaddr|.
    1. Return |ret|.
</div>

Immediately after a WebAssembly [=memory.grow=] instruction executes, perform the following steps:

<div algorithm="memory.grow">
    1. If the top of the stack is not [=i32.const=] (−1),
        1. Let |frame| be the [=current frame=].
        1. Assert: due to validation, |frame|.[=frame/module=].[=moduleinst/memaddrs=][0] exists.
        1. Let |memaddr| be the memory address |frame|.[=frame/module=].[=moduleinst/memaddrs=][0].
        1. [=Reset the memory buffer=] of |memaddr|.
</div>

<div algorithm>
    The getter of the <dfn attribute for="Memory">buffer</dfn> attribute of {{Memory}} returns **this**.\[[BufferObject]].
</div>

<h3 id="tables">Tables</h3>

<pre class="idl">
enum TableKind {
  "anyfunc",
  // Note: More values may be added in future iterations,
  // e.g., typed function references, typed GC references
};

dictionary TableDescriptor {
  required TableKind element;
  required [EnforceRange] unsigned long initial;
  [EnforceRange] unsigned long maximum;
};

[LegacyNamespace=WebAssembly, Exposed=(Window,Worker,Worklet)]
interface Table {
  constructor(TableDescriptor descriptor);
  unsigned long grow([EnforceRange] unsigned long delta);
  Function? get([EnforceRange] unsigned long index);
  void set([EnforceRange] unsigned long index, Function? value);
  readonly attribute unsigned long length;
};
</pre>

A {{Table}} object represents a single [=table instance=] which can be simultaneously referenced by
multiple {{Instance}} objects.
Each {{Table}} object has a \[[Table]] internal slot, which is a [=table address=].

<div algorithm>
    To <dfn>initialize a table object</dfn> |table| from a [=table address=] |tableaddr|, perform the following steps:
    1. Let |map| be the [=surrounding agent=]'s associated [=Table object cache=].
    1. Assert: |map|[|tableaddr|] doesn't [=map/exist=].
    1. Set |table|.\[[Table]] to |tableaddr|.
    1. [=map/Set=] |map|[|tableaddr|] to |table|.
</div>

<div algorithm>
    To <dfn>create a table object</dfn> from a [=table address=] |tableaddr|, perform the following steps:
    1. Let |map| be the [=surrounding agent=]'s associated [=Table object cache=].
    1. If |map|[|tableaddr|] [=map/exists=],
        1. Return |map|[|tableaddr|].
    1. Let |table| be a [=/new=] {{Table}}.
    1. [=initialize a table object|Initialize=] |table| from |tableaddr|.
    1. Return |table|.
</div>

<div algorithm>
    The <dfn constructor for="Table">Table(|descriptor|)</dfn> constructor, when invoked, performs the following steps:
    1. Let |initial| be |descriptor|["initial"].
    1. If |descriptor|["maximum"] [=map/exists=], let |maximum| be |descriptor|["maximum"]; otherwise, let |maximum| be empty.
    1. If |maximum| is not empty and |maximum| &lt; |initial|, throw a {{RangeError}} exception.
    1. Let |type| be the [=table type=] {[=table type|min=] |initial|, [=table type|max=] |maximum|} [=table type|anyfunc=].
    1. Let |store| be the [=surrounding agent=]'s [=associated store=].
    1. Let (|store|, |tableaddr|) be [=table_alloc=](|store|, |type|). <!-- TODO(littledan): Report allocation failure https://github.com/WebAssembly/spec/issues/584 -->
    1. Set the [=surrounding agent=]'s [=associated store=] to |store|.
    1. [=initialize a table object|Initialize=] **this** from |tableaddr|.
</div>

<div algorithm=dom-Table-grow>
    The <dfn method for="Table">grow(|delta|)</dfn> method, when invoked, performs the following steps:
    1. Let |tableaddr| be **this**.\[[Table]].
    1. Let |store| be the [=surrounding agent=]'s [=associated store=].
    1. Let |initialSize| be [=table_size=](|store|, |tableaddr|).
    1. Let |result| be [=table_grow=](|store|, |tableaddr|, |delta|).
    1. If |result| is [=error=], throw a {{RangeError}} exception.

        Note: The above exception can happen due to either insufficient memory or an invalid size parameter.

    1. Set the [=surrounding agent=]'s [=associated store=] to |result|.
    1. Return |initialSize|.
</div>

<div algorithm>
    The getter of the <dfn attribute for="Table">length</dfn> attribute of {{Table}}, when invoked, performs the following steps:
    1. Let |tableaddr| be **this**.\[[Table]].
    1. Let |store| be the [=surrounding agent=]'s [=associated store=].
    1. Return [=table_size=](|store|, |tableaddr|).
</div>

<div algorithm>
    The <dfn method for="Table">get(|index|)</dfn> method, when invoked, performs the following steps:
    1. Let |tableaddr| be **this**.\[[Table]].
    1. Let |store| be the [=surrounding agent=]'s [=associated store=].
    1. Let |result| be [=table_read=](|store|, |tableaddr|, |index|).
    1. If |result| is [=error=], throw a {{RangeError}} exception.
    1. Let |function| be the result of creating [=a new Exported Function=] from |result|.
    1. Return |function|.
</div>

<div algorithm>
    The <dfn method for="Table">set(|index|, |value|)</dfn> method, when invoked, performs the following steps:
    1. Let |tableaddr| be **this**.\[[Table]].
    1. If |value| is null, let |funcaddr| be an empty [=function element=].
    1. Otherwise,
        1. If |value| does not have a \[[FunctionAddress]] internal slot, throw a {{TypeError}} exception.
        1. Let |funcaddr| be |value|.\[[FunctionAddress]].
    1. Let |store| be the [=surrounding agent=]'s [=associated store=].
    1. Let |store| be [=table_write=](|store|, |tableaddr|, |index|, |funcaddr|).
    1. If |store| is [=error=], throw a {{RangeError}} exception.
    1. Set the [=surrounding agent=]'s [=associated store=] to |store|.
</div>

<h3 id="globals">Globals</h3>

<pre class="idl">
enum ValueType {
  "i32",
  "i64",
  "f32",
  "f64"
};
</pre>

Note: this type may be extended with additional cases in future versions of WebAssembly.

<pre class="idl">
dictionary GlobalDescriptor {
  required ValueType value;
  boolean mutable = false;
};

[LegacyNamespace=WebAssembly, Exposed=(Window,Worker,Worklet)]
interface Global {
  constructor(GlobalDescriptor descriptor, optional any v);
  any valueOf();
  attribute any value;
};
</pre>

A {{Global}} object represents a single [=global instance=]
which can be simultaneously referenced by multiple {{Instance}} objects. Each
{{Global}} object has one internal slot:

    * \[[Global]] : a [=global address=]

<div algorithm>
    To <dfn>initialize a global object</dfn> |global| from a [=global address=] |globaladdr|, perform the following steps:
    1. Let |map| be the [=surrounding agent=]'s associated [=Global object cache=].
    1. Assert: |map|[|globaladdr|] doesn't [=map/exist=].
    1. Set |global|.\[[Global]] to |globaladdr|.
    1. [=map/Set=] |map|[|globaladdr|] to |global|.
</div>

<div algorithm>
    To <dfn>create a global object</dfn> from a [=global address=] |globaladdr|, perform the following steps:
    1. Let |map| be the current [=agent=]'s associated [=Global object cache=].
    1. If |map|[|globaladdr|] [=map/exists=],
        1. Return |map|[|globaladdr|].
    1. Let |global| be a [=/new=] {{Global}}.
    1. [=initialize a global object|Initialize=] |global| from |globaladdr|.
    1. Return |global|.
</div>

<div algorithm>
    The algorithm <dfn>ToValueType</dfn>(|s|) performs the following steps:
    1. If |s| equals "i32", return [=i32=].
    1. If |s| equals "i64", return [=i64=].
    1. If |s| equals "f32", return [=f32=].
    1. If |s| equals "f64", return [=f64=].
</div>

<div algorithm>
    The algorithm <dfn>DefaultValue</dfn>(|valuetype|) performs the following steps:
    1. If |valuetype| equals [=i32=], return [=i32.const=] 0.
    1. If |valuetype| equals [=i64=], return [=i64.const=] 0.
    1. If |valuetype| equals [=f32=], return [=f32.const=] 0.
    1. If |valuetype| equals [=f64=], return [=f64.const=] 0.
    1. Assert: This step is not reached.
</div>

<div algorithm>
    The <dfn constructor for="Global">Global(|descriptor|, |v|)</dfn> constructor, when invoked, performs the following steps:
    1. Let |mutable| be |descriptor|["mutable"].
    1. Let |valuetype| be [=ToValueType=](|descriptor|["value"]).
    1. If |v| is undefined,
        1. Let |value| be [=DefaultValue=](|valuetype|).
    1. Otherwise,
        1. Let |value| be [=ToWebAssemblyValue=](|v|, |valuetype|).
    1. If |mutable| is true, let |globaltype| be [=var=] |valuetype|; otherwise, let |globaltype| be [=const=] |valuetype|.
    1. Let |store| be the current agent's [=associated store=].
    1. Let (|store|, |globaladdr|) be [=global_alloc=](|store|, |globaltype|, |value|). <!-- TODO(littledan): Report allocation failure https://github.com/WebAssembly/spec/issues/584 -->
    1. Set the current agent's [=associated store=] to |store|.
    1. [=initialize a global object|Initialize=] **this** from |globaladdr|.
</div>

<div algorithm>
    The algorithm <dfn>GetGlobalValue</dfn>({{Global}} |global|) performs the following steps:
    1. Let |store| be the current agent's [=associated store=].
    1. Let |globaladdr| be |global|.\[[Global]].
    1. Let |value| be [=global_read=](|store|, |globaladdr|).
    1. Return [=ToJSValue=](|value|).
</div>

<div algorithm>
    The getter of the <dfn attribute for="Global">value</dfn> attribute of {{Global}}, when invoked, performs the following steps:
    1. Return [=GetGlobalValue=](**this**).

    The setter of the value attribute of {{Global}}, when invoked, performs the following steps:
    1. Let |store| be the current agent's [=associated store=].
    1. Let |globaladdr| be **this**.\[[Global]].
    1. Let |mut| |valuetype| be [=global_type=](|store|, |globaladdr|).
    1. If |mut| is [=const=], throw a {{TypeError}}.
    1. Let |value| be [=ToWebAssemblyValue=](**the given value**, |valuetype|).
    1. Let |store| be [=global_write=](|store|, |globaladdr|, |value|).
    1. If |store| is [=error=], throw a {{RangeError}} exception.
    1. Set the current agent's [=associated store=] to |store|.
</div>

<div algorithm>
    The <dfn method for="Global">valueOf()</dfn> method, when invoked, performs the following steps:
    1. Return [=GetGlobalValue=](**this**).
</div>

<h3 id="exported-function-exotic-objects">Exported Functions</h3>

A WebAssembly function is made available in JavaScript as an <dfn>Exported Function</dfn>.
Exported Functions are [=Built-in Function Objects=] which are not constructors, and which have a \[[FunctionAddress]] internal slot.
This slot holds a [=function address=] relative to the [=surrounding agent=]'s [=associated store=].

<div algorithm>
  The <dfn>name of the WebAssembly function</dfn> |funcaddr| is found by performing the following steps:

    1. Let |store| be the [=surrounding agent=]'s [=associated store=].
    1. Let |funcinst| be |store|.funcs[|funcaddr|].
    1. If |funcinst| is of the form {type <var ignore>functype</var>, hostcode |hostfunc|},
        1. Assert: |hostfunc| is a JavaScript object and [=IsCallable=](|hostfunc|) is true.
        1. Let |index| be the [=index of the host function=] |funcaddr|.
    1. Otherwise,
        1. Let |moduleinst| be |funcinst|.module.
        1. Assert: |funcaddr| is contained in |moduleinst|.funcaddrs.
        1. Let |index| be the index of |moduleinst|.funcaddrs where |funcaddr| is found.
    1. Return ! [=ToString=](|index|).
</div>

<div algorithm>
  To create <dfn>a new Exported Function</dfn> from a WebAssembly [=function address=] |funcaddr|, perform the following steps:

    1. Let |map| be the [=surrounding agent=]'s associated [=Exported Function cache=].
    1. If |map|[|funcaddr|] [=map/exists=],
        1. Return |map|[|funcaddr|].
    1. Let |steps| be "[=call an Exported Function|call the Exported Function=] |funcaddr| with arguments."
    1. Let |realm| be the [=current Realm=].
    1. Let |function| be [=CreateBuiltinFunction=](|realm|, |steps|, [=%FunctionPrototype%=], &laquo; \[[FunctionAddress]] &raquo;).
    1. Set |function|.\[[FunctionAddress]] to |funcaddr|.
    1. Let |store| be the [=surrounding agent=]'s [=associated store=].
    1. Let |functype| be [=func_type=](|store|, |funcaddr|).
    1. Let [|paramTypes|] → [<var ignore>resultTypes</var>] be |functype|.
    1. Let |arity| be |paramTypes|'s [=list/size=].
    1. Perform ! [=SetFunctionLength=](|function|, |arity|).
    1. Let |name| be the [=name of the WebAssembly function=] |funcaddr|.
    1. Perform ! [=SetFunctionName=](|function|, |name|).
    1. [=map/Set=] |map|[|funcaddr|] to |function|.
    1. Return |function|.
</div>

<div algorithm>
  To <dfn>call an Exported Function</dfn> with [=function address=] |funcaddr| and a [=list=] of JavaScript arguments |argValues|, perform the following steps:

    1. Let |store| be the [=surrounding agent=]'s [=associated store=].
    1. Let |functype| be [=func_type=](|store|, |funcaddr|).
    1. Let [|parameters|] → [<var ignore>results</var>] be |functype|.
    1. Let |args| be « ».
    1. Let |i| be 0.
    1. [=list/iterate|For each=] |t| of |parameters|,
        1. If |argValues|'s [=list/size=] &gt; |i|, let |arg| be |argValues|[|i|].
        1. Otherwise, let |arg| be undefined.
        1. [=list/Append=] [=ToWebAssemblyValue=](|arg|, |t|) to |args|.
        1. Set |i| to |i| + 1.
    1. Let (|store|, |ret|) be the result of [=func_invoke=](|store|, |funcaddr|, |args|).
    1. Set the [=surrounding agent=]'s [=associated store=] to |store|.
    1. If |ret| is [=error=], throw an exception. This exception should be a WebAssembly {{RuntimeError}} exception, unless otherwise indicated by <a href="#errors">the WebAssembly error mapping</a>.
    1. Let |outArity| be the [=list/size=] of |ret|.
    1. If |outArity| is 0, return undefined.
    1. Otherwise, if |outArity| is 1, return [=ToJSValue=](|ret|[0]).
    1. Otherwise,
        1. Let |values| be « ».
        1. [=list/iterate|For each=] |r| of |ret|,
            1. [=list/Append=] [=ToJSValue=](|r|) to |values|.
        1. Return [=CreateArrayFromList=](|values|).
</div>

Note: [=call an Exported Function|Calling an Exported Function=] executes in the \[[Realm]] of the callee Exported Function, as per the definition of [=built-in function objects=].

Note: Exported Functions do not have a \[[Construct]] method and thus it is not possible to call one with the `new` operator.

<div algorithm>
  To <dfn>run a host function</dfn> from the JavaScript object |func|, type |functype|, and [=list=] of [=WebAssembly values=] |arguments|, perform the following steps:

    1. Let [<var ignore>parameters</var>] → [|results|] be |functype|.
    1. Let |jsArguments| be « ».
    1. [=list/iterate|For each=] |arg| of |arguments|,
        1. [=list/Append=] ! [=ToJSValue=](|arg|) to |jsArguments|.
    1. Let |ret| be ? [=Call=](|func|, undefined, |jsArguments|).
    1. Let |resultsSize| be |results|'s [=list/size=].
    1. If |resultsSize| is 0, return « ».
    1. Otherwise, if |resultsSize| is 1, return « ? [=ToWebAssemblyValue=](|ret|, |results|[0]) ».
    1. Otherwise,
        1. Let |method| be ? [=GetMethod=](|ret|, [=@@iterator=]).
        1. If |method| is undefined, [=throw=] a {{TypeError}}.
        1. Let |values| be ? [=IterableToList=](|ret|, |method|).
        1. Let |wasmValues| be a new, empty [=list=].
        1. If |values|'s [=list/size=] is not |resultsSize|, throw a {{TypeError}} exception.
        1. For each |value| and |resultType| in |values| and |results|, paired linearly,
            1. [=list/Append=] [=ToWebAssemblyValue=](|value|, |resultType|) to |wasmValues|.
        1. Return |wasmValues|.
</div>

<div algorithm>
  To <dfn>create a host function</dfn> from the JavaScript object |func| and type |functype|, perform the following steps:

    1. Assert: [=IsCallable=](|func|).
    1. Let |stored settings| be the [=incumbent settings object=].
    1. Let |hostfunc| be a [=host function=] which performs the following steps when called with arguments |arguments|:
        1. Let |realm| be |func|'s [=associated Realm=].
        1. Let |relevant settings| be |realm|'s [=Realm/settings object=].
        1. [=Prepare to run script=] with |relevant settings|.
        1. [=Prepare to run a callback=] with |stored settings|.
        1. Let |result| be the result of [=run a host function|running a host function=] from |func|, |functype|, and |arguments|.
        1. [=Clean up after running a callback=] with |stored settings|.
        1. [=Clean up after running script=] with |relevant settings|.
        1. Assert: |result|.\[[Type]] is <emu-const>throw</emu-const> or <emu-const>normal</emu-const>.
        1. If |result|.\[[Type]] is <emu-const>throw</emu-const>, then trigger a WebAssembly trap, and propagate |result|.\[[Value]] to the enclosing JavaScript.
        1. Otherwise, return |result|.\[[Value]].
    1. Let |store| be the [=surrounding agent=]'s [=associated store=].
    1. Let (|store|, |funcaddr|) be [=func_alloc=](|store|, |functype|, |hostfunc|).
    1. Set the [=surrounding agent=]'s [=associated store=] to |store|.
    1. Return |funcaddr|.
</div>

<div algorithm>
The algorithm <dfn>ToJSValue</dfn>(|w|) coerces a [=WebAssembly value=] to a JavaScript value by performing the following steps:

1. If |w| is of the form [=i64.const=] |i64|,
    1. Let |v| be [=signed_64=](|i64|).
    1. Return a [=BigInt=] representing the mathematical value |v|.
1. If |w| is of the form [=i32.const=] |i32|, return [=the Number value=] for [=signed_32=](|i32|).
1. If |w| is of the form [=f32.const=] |f32|, return [=the Number value=] for |f32|.
1. If |w| is of the form [=f64.const=] |f64|, return [=the Number value=] for |f64|.

Note: Number values which are equal to NaN may have various observable NaN payloads; see [=NumberToRawBytes=] for details.
</div>

<div algorithm>

The algorithm <dfn>ToWebAssemblyValue</dfn>(|v|, |type|) coerces a JavaScript value to a [=WebAssembly value=] by performing the following steps:

1. If |type| is [=i64=],
    1. Let |i64| be ? [=ToBigInt64=](|v|).
    1. Return [=i64.const=] |i64|.
1. If |type| is [=i32=],
    1. Let |i32| be ? [=ToInt32=](|v|).
    1. Return [=i32.const=] |i32|.
1. If |type| is [=f32=],
    1. Let |f32| be ? [=ToNumber=](|v|) rounded to the nearest representable value using IEEE 754-2008 round to nearest, ties to even mode.
    1. Return [=f32.const=] |f32|.
1. If |type| is [=f64=],
    1. Let |f64| be ? [=ToNumber=](|v|).
    1. Return [=f64.const=] |f64|.

</div>

<h3 id="error-objects">Error Objects</h3>

WebAssembly defines the following Error classes: <dfn exception>CompileError</dfn>, <dfn exception>LinkError</dfn>, and <dfn exception>RuntimeError</dfn>.

<div algorithm="create the WebAssembly namespace object">
When the [=namespace object=] for the {{WebAssembly}} namespace is [=create a namespace object|created=], the following steps must be run:

1.  Let |namespaceObject| the [=namespace object=].
1.  [=list/iterate|For each=] |error| of « "CompileError", "LinkError", "RuntimeError" »,
    1.  Let |constructor| be a new object, implementing the [=NativeError Object Structure=], with <var ignore>NativeError</var> set to |error|.
    1.  ! [$CreateMethodProperty$](|namespaceObject|, |error|,  |constructor|).

</div>

Note: This defines {{CompileError}}, {{LinkError}}, and {{RuntimeError}} classes on the {{WebAssembly}} namespace, which are produced by the APIs defined in this specification.
They expose the same interface as native JavaScript errors like {{TypeError}} and {{RangeError}}.

Note: It is not currently possible to define this behavior using Web IDL.


<h2 id="errors">Error Condition Mappings to JavaScript</h2>

Running WebAssembly programs encounter certain events which halt execution of the WebAssembly code.
WebAssembly code (currently)
has no way to catch these conditions and thus an exception will necessarily
propagate to the enclosing non-WebAssembly caller (whether it is a browser,
JavaScript or another runtime system) where it is handled like a normal JavaScript exception.

If WebAssembly calls JavaScript via import and the JavaScript throws an
exception, the exception is propagated through the WebAssembly activation to the
enclosing caller.

Because JavaScript exceptions can be handled, and JavaScript can continue to
call WebAssembly exports after a trap has been handled, traps do not, in
general, prevent future execution.

<h3 id="stack-overflow">Stack Overflow</h3>

Whenever a stack overflow occurs in
WebAssembly code, the same class of exception is thrown as for a stack overflow in
JavaScript. The particular exception here is implementation-defined in both cases.

Note: ECMAScript doesn't specify any sort of behavior on stack overflow; implementations have been observed to throw {{RangeError}}, InternalError or Error. Any is valid here.

<h3 id="out-of-memory">Out of Memory</h3>

Whenever validation, compilation or instantiation run out of memory, the
same class of exception is thrown as for out of memory conditions in JavaScript.
The particular exception here is implementation-defined in both cases.

Note: ECMAScript doesn't specify any sort of behavior on out-of-memory conditions; implementations have been observed to throw OOMError and to crash. Either is valid here.

<div class="issue">
    A failed allocation of a large table or memory may either result in
        - a {{RangeError}}, as specified in the {{Memory}} {{Memory/grow()}} and {{Table}} {{Table/grow()}} operations
        - returning -1 as the [=memory.grow=] instruction
        - UA-specific OOM behavior as described in this section.
    In a future revision, we may reconsider more reliable and recoverable errors for allocations of large amounts of memory.

    See [Issue 879](https://github.com/WebAssembly/spec/issues/879) for further discussion.
</div>

<h2 id="limits">Implementation-defined Limits</h2>

The WebAssembly core specification allows an implementation to define limits on the syntactic structure of the module.
While each embedding of WebAssembly may choose to define its own limits, for predictability the standard WebAssembly JavaScript Interface described in this document defines the following exact limits.
An implementation must reject a module that exceeds one of the following limits with a {{CompileError}}:
In practice, an implementation may run out of resources for valid modules below these limits.

<ul>
<li>The maximum size of a module is 1073741824 bytes (1 GiB).</li>
<li>The maximum number of types defined in the types section is 1000000.</li>
<li>The maximum number of functions defined in a module is 1000000.</li>
<li>The maximum number of imports declared in a module is 100000.</li>
<li>The maximum number of exports declared in a module is 100000.</li>
<li>The maximum number of globals defined in a module is 1000000.</li>
<li>The maximum number of data segments defined in a module is 100000.</li>

<<<<<<< HEAD
<li>The maximum number of tables, including defined and imported tables, is 1.</li>
<li>The maximum size of a table is 10000000.</li>
<li>The maximum number of table entries in any table initialization is 10000000.</li>
<li>The maximum number of memories, including defined and imported memories, is 1.</li>
<li>The initial or maximum number of pages for any memory, declared or imported, is at most 32767.</li>
=======
<li>The maximum number of tables, including declared or imported tables, is 1.</li>
<li>The maximum number of table entries in any table initialization is 10000000.</li>
<li>The maximum number of memories, including declared or imported memories, is 1.</li>
>>>>>>> 068147e1

<li>The maximum number of parameters to any function or block is 1000.</li>
<li>The maximum number of return values for any function or block is 1000.</li>
<li>The maximum size of a function body, including locals declarations, is 7654321 bytes.</li>
<li>The maximum number of locals declared in a function, including implicitly declared as parameters, is 50000.</li>
</ul>

An implementation must throw a {{RuntimeError}} if one of the following limits is exceeded during runtime:
In practice, an implementation may run out of resources for valid modules below these limits.

<ul>
<li>The maximum size of a table is 10000000.</li>
<li>The maximum number of pages of a memory is 65536.</li>
</ul>

<h2 id="security-considerations">Security and Privacy Considerations</h2>

<p><em>This section is non-normative.</em></p>

This document defines a host environment for WebAssembly. It enables a WebAssembly instance to [=import=] JavaScript objects and functions from an [=read the imports|import object=], but otherwise provides no access to the embedding environment. Thus a WebAssembly instance is bounds to the same constraints as JavaScript.<|MERGE_RESOLUTION|>--- conflicted
+++ resolved
@@ -1146,17 +1146,9 @@
 <li>The maximum number of globals defined in a module is 1000000.</li>
 <li>The maximum number of data segments defined in a module is 100000.</li>
 
-<<<<<<< HEAD
 <li>The maximum number of tables, including defined and imported tables, is 1.</li>
-<li>The maximum size of a table is 10000000.</li>
 <li>The maximum number of table entries in any table initialization is 10000000.</li>
-<li>The maximum number of memories, including defined and imported memories, is 1.</li>
-<li>The initial or maximum number of pages for any memory, declared or imported, is at most 32767.</li>
-=======
-<li>The maximum number of tables, including declared or imported tables, is 1.</li>
-<li>The maximum number of table entries in any table initialization is 10000000.</li>
-<li>The maximum number of memories, including declared or imported memories, is 1.</li>
->>>>>>> 068147e1
+<li>The maximum number of memories, including defined and imported memories, is 10000000.</li>
 
 <li>The maximum number of parameters to any function or block is 1000.</li>
 <li>The maximum number of return values for any function or block is 1000.</li>
