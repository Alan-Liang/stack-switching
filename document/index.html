<!DOCTYPE html PUBLIC "-//W3C//DTD XHTML 1.0 Transitional//EN" "http://www.w3.org/TR/xhtml1/DTD/xhtml1-transitional.dtd">

<html>

<head>
  <meta http-equiv="Content-Type" content="text/html; charset=utf-8">
  <title>WebAssembly Specifications</title>

  <link crossorigin="anonymous" href="https://assets-cdn.github.com/assets/frameworks-c9193575f18b28be82c0a963e144ff6fa7a809dd8ae003a1d1e5979bed3f7f00.css" integrity="sha256-yRk1dfGLKL6CwKlj4UT/b6eoCd2K4AOh0eWXm+0/fwA=" media="all" rel="stylesheet">
  <link crossorigin="anonymous" href="https://assets-cdn.github.com/assets/github-8ffe4331a8d2d413bfa465c56c4cc7466b011bcb5a8f74aab9081362ee31f862.css" integrity="sha256-j/5DMajS1BO/pGXFbEzHRmsBG8taj3SquQgTYu4x+GI=" media="all" rel="stylesheet">
</head>

<body>
<div id="readme" class="readme blob isntapaper_body">
<article class="markdown-body entry-content">


<h1>WebAssembly Specifications</h1>

<p>
To support the <em>embedding</em> of WebAssembly into different environments, its specification is split into <em>layers</em> that are specified in separate documents.
</p>

<p>
  Source for these documents is available
  <a href="https://github.com/WebAssembly/spec/">here</a>.
</p>


<h3>Core Specification</h3>

<p>Defines the semantics of WebAssembly modules independent from a concrete embedding.
  The WebAssembly core is specified in a single document:</p>

  <ul>
    <li>
      <p><b>WebAssembly</b>:
      defines the structure of WebAssembly modules, their instruction set, and their representation
      in binary and text format, as well as the semantics of validation,
      instantiation, and execution.
      </p>
      <ul>
        <li><a href="core/">Browser version</a> (multi-page)</li>
        <li><a href="core/bikeshed/">W3C version</a> (single-page)</li>
        <li><a href="core/_download/WebAssembly.pdf">PDF version</a></li>
        <!-- <li><a href="https://github.com/WebAssembly/spec/document/core/">Sources</a></li> -->
      </ul>
    </li>
  </ul>


<h3>Embedder Specifications</h3>

<p>Define <em>application programming interfaces</em> (APIs) enabling the use of WebAssembly modules in concrete embedding environments.
  Currently, two APIs are specified:</p>

<ul>
  <li><p><b>JavaScript Embedding</b>: defines JavaScript classes and objects for accessing WebAssembly from within JavaScript, including methods for validation, compilation, instantiation, and classes for representing and manipulating imports and exports as JavaScript objects.</p>
    <ul>
      <li><a href="js-api/">W3C version</a></li>
      <!-- <li><a href="https://github.com/WebAssembly/spec/document/js-api/">Sources</a></li> -->
    </ul>
  </li>

  <li><p><b>Web Embedding</b>: defines extensions to the JavaScript API made available specifically in web browsers, in particular, an interface for streaming compilation and instantiation from origin-bound <code>Response</code> types.</p>
    <ul>
      <li><a href="web-api/">W3C version</a></li>
      <!-- <li><a href="https://github.com/WebAssembly/spec/document/web-api/">Sources</a></li> -->
    </ul>
  </li>
</ul>

<<<<<<< HEAD
<h3>Metadata specifications</h3>

<p>Define the format and semantics of extra information attached to a WebAssembly module</p>

  <ul>
    <li><p><b>Code Metadata</b>: defines metadata attached to instructions</p>
      <ul>
        <li><a href="metadata/code/">Browser version</a></li>
        <li><a href="metadata/code/_download/WebAssembly-Metadata-Code.pdf">PDF version</a></li>
      </ul>
    </li>
  </ul>

<h3>Legacy Extensions</h3>

<p>Define extensions that are deprecated, but may still be in use.</p>

  <ul>
    <li><p><b>Legacy Exception Handling</b>: defines additional instructions for exception handling that may still be available in some engines and tools, specifically web browsers.</p>
      <ul>
        <li><p><b>Core specification</b></p>
          <ul>
            <li><a href="legacy/exceptions/core/">Browser version</a></li>
            <li><a href="legacy/exceptions/core/_download/WebAssembly-Legacy-Exceptions.pdf">PDF version</a></li>
          </ul>
        </li>
        <li><p><b>JavaScirpt Embedding</b></p>
          <ul>
            <li><a href="legacy/exceptions/js-api/">W3C version</a></li>
          </ul>
        </li>
      </ul>
    </li>
  </ul>

<p>
  Source for all documents is available
  <a href="https://github.com/WebAssembly/spec/">here</a>.
</p>
=======

<h3>All Versions</h3>

<ul>
  <li><a href="versions/core/WebAssembly-1.0.pdf">WebAssembly 1.0</a> (2017)</li>
  <li><a href="versions/core/WebAssembly-2.0.pdf">WebAssembly 2.0</a> (2022)</li>
  <li><a href="versions/core/WebAssembly-3.0-draft.pdf">WebAssembly 3.0</a> (Draft 2024)</li>
</ul>
>>>>>>> 04a39c5e

</article>
</div>
</body>

</html><|MERGE_RESOLUTION|>--- conflicted
+++ resolved
@@ -70,7 +70,7 @@
   </li>
 </ul>
 
-<<<<<<< HEAD
+
 <h3>Metadata specifications</h3>
 
 <p>Define the format and semantics of extra information attached to a WebAssembly module</p>
@@ -106,11 +106,6 @@
     </li>
   </ul>
 
-<p>
-  Source for all documents is available
-  <a href="https://github.com/WebAssembly/spec/">here</a>.
-</p>
-=======
 
 <h3>All Versions</h3>
 
@@ -119,7 +114,6 @@
   <li><a href="versions/core/WebAssembly-2.0.pdf">WebAssembly 2.0</a> (2022)</li>
   <li><a href="versions/core/WebAssembly-3.0-draft.pdf">WebAssembly 3.0</a> (Draft 2024)</li>
 </ul>
->>>>>>> 04a39c5e
 
 </article>
 </div>
