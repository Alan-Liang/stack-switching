--- conflicted
+++ resolved
@@ -335,12 +335,8 @@
    ~ \\
    \begin{array}{lclll}
    \F{func\_invoke}(S, a, v^\ast) &=& (S', {v'}^\ast) && (\iff \invoke(S, a, v^\ast) \stepto^\ast S'; F; {v'}^\ast) \\
-<<<<<<< HEAD
-   \F{func\_invoke}(S, a, v^\ast) &=& (S', \ERROR) && (\iff \invoke(S, a, v^\ast) \stepto^\ast S'; F; \result) \\
-=======
    \F{func\_invoke}(S, a, v^\ast) &=& (S', \ETHROW~a') && (\iff \invoke(S, a, v^\ast) \stepto^\ast S'; F; \XT[(\REFEXNADDR~a')~\THROWREF] \\
    \F{func\_invoke}(S, a, v^\ast) &=& (S', \ERROR) && (\iff \invoke(S, a, v^\ast) \stepto^\ast S'; F; \TRAP) \\
->>>>>>> 24be4255
    \end{array}
 
 .. note::
@@ -622,28 +618,46 @@
 
 1. Pre-condition: :math:`\tagaddr` is an allocated :ref:`tag address <syntax-tagaddr>`.
 
-2. Let :math:`\exnaddr` be the result of :ref:`allocating an exception <alloc-exception>` in :math:`\store` with :ref:`tag address <syntax-tagaddr>` :math:`\tagaddr` and initialization values :math:`\val^\ast`.
+2. Let :math:`\exnaddr` be the result of :ref:`allocating an exception instance <syntax-exninst>` in :math:`\store` with :ref:`tag address <syntax-tagaddr>` :math:`\tagaddr` and initialization values :math:`\val^\ast`.
 
 3. Return the new store paired with :math:`\exnaddr`.
 
 .. math::
-   \begin{array}{lclll}
-   \F{exn\_alloc}(S, \tagaddr, \val^\ast) &=& (S', a) && (\iff \allocexn(S, \tagaddr, \val^\ast) = S', a) \\
+   \begin{array}{lcll}
+   \F{exn\_alloc}(S, \tagaddr, \val^\ast) &=& (S \compose \{\SEXNS~\exninst\}, |S.\SEXNS|) &
+     (\iff \exninst = \{\EITAG~\tagaddr, \EIFIELDS~\val^\ast\} \\
+   \end{array}
+
+
+.. _embed-exn-tag:
+
+:math:`\F{exn\_tag}(\store, \exnaddr) : \tagaddr`
+.................................................
+
+1. Let :math:`\exninst` be the :ref:`exception instance <syntax-exninst>` :math:`\store.\SEXNS[\exnaddr]`.
+
+2. Return the :ref:`tag address <syntax-tagaddr>` :math:`\exninst.\EITAG`.
+
+.. math::
+   \begin{array}{lcll}
+   \F{exn\_tag}(S, a) &=& \exninst.\EITAG &
+     (\iff \exninst = S.\SEXNS[a]) \\
    \end{array}
 
 
 .. _embed-exn-read:
 
-:math:`\F{exn\_read}(\store, \exnaddr) : (\tagaddr, \val^\ast)`
-...............................................................
-
-1. Let :math:`\X{ei}` be the :ref:`exception instance <syntax-exninst>` :math:`\store.\SEXNS[\exnaddr]`.
-
-2. Return the :ref:`tag address <syntax-tagaddr>` :math:`\X{ei}.\EITAG~\tagaddr` paired with :ref:`values <syntax-val>` :math:`\X{ei}.\EIFIELDS~\val^\ast`.
+:math:`\F{exn\_read}(\store, \exnaddr) : \val^\ast`
+...................................................
+
+1. Let :math:`\exninst` be the :ref:`exception instance <syntax-exninst>` :math:`\store.\SEXNS[\exnaddr]`.
+
+2. Return the :ref:`values <syntax-val>` :math:`\exninst.\EIFIELDS`.
 
 .. math::
    \begin{array}{lcll}
-   \F{exn\_read}(S, a) &=& (a', v^\ast) \\
+   \F{exn\_read}(S, a) &=& \exninst.\EIFIELDS &
+     (\iff \exninst = S.\SEXNS[a]) \\
    \end{array}
 
 
