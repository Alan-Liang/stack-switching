--- conflicted
+++ resolved
@@ -293,15 +293,9 @@
 .....................................................
 
 1. Let :math:`\functype` be the :ref:`function type <syntax-functype>` :math:`S.\SFUNCS[a].\FITYPE`.
-<<<<<<< HEAD
 
 2. Return :math:`\functype`.
 
-=======
-
-2. Return :math:`\functype`.
-
->>>>>>> 30aebd0f
 3. Post-condition: the returned :ref:`function type <syntax-functype>` is :ref:`valid <valid-functype>`.
 
 .. math::
@@ -702,11 +696,7 @@
 
 .. math::
    \begin{array}{lclll}
-<<<<<<< HEAD
    \F{match\_reftype}(t_1, t_2) &=& \TRUE && (\iff {} \vdashvaltypematch t_1 \matchesvaltype t_2) \\
-=======
-   \F{match\_reftype}(t_1, t_2) &=& \TRUE && (\iff \vdashvaltypematch t_1 \matchesvaltype t_2) \\
->>>>>>> 30aebd0f
    \F{match\_reftype}(t_1, t_2) &=& \FALSE && (\otherwise) \\
    \end{array}
 
@@ -722,10 +712,6 @@
 
 .. math::
    \begin{array}{lclll}
-<<<<<<< HEAD
    \F{match\_externtype}(\X{et}_1, \X{et}_2) &=& \TRUE && (\iff {} \vdashexterntypematch \X{et}_1 \matchesexterntype \X{et}_2) \\
-=======
-   \F{match\_externtype}(\X{et}_1, \X{et}_2) &=& \TRUE && (\iff \vdashexterntypematch \X{et}_1 \matchesexterntype \X{et}_2) \\
->>>>>>> 30aebd0f
    \F{match\_externtype}(\X{et}_1, \X{et}_2) &=& \FALSE && (\otherwise) \\
    \end{array}