--- conflicted
+++ resolved
@@ -304,15 +304,9 @@
 .....................................................
 
 1. Let :math:`\functype` be the :ref:`function type <syntax-functype>` :math:`S.\SFUNCS[a].\FITYPE`.
-<<<<<<< HEAD
 
 2. Return :math:`\functype`.
 
-=======
-
-2. Return :math:`\functype`.
-
->>>>>>> 9b20411f
 3. Post-condition: the returned :ref:`function type <syntax-functype>` is :ref:`valid <valid-functype>`.
 
 .. math::
@@ -341,12 +335,8 @@
    ~ \\
    \begin{array}{lclll}
    \F{func\_invoke}(S, a, v^\ast) &=& (S', {v'}^\ast) && (\iff \invoke(S, a, v^\ast) \stepto^\ast S'; F; {v'}^\ast) \\
-<<<<<<< HEAD
-   \F{func\_invoke}(S, a, v^\ast) &=& (S', \ERROR) && (\iff \invoke(S, a, v^\ast) \stepto^\ast S'; F; \result) \\
-=======
    \F{func\_invoke}(S, a, v^\ast) &=& (S', \ETHROW~a') && (\iff \invoke(S, a, v^\ast) \stepto^\ast S'; F; \XT[(\REFEXNADDR~a')~\THROWREF] \\
    \F{func\_invoke}(S, a, v^\ast) &=& (S', \ERROR) && (\iff \invoke(S, a, v^\ast) \stepto^\ast S'; F; \TRAP) \\
->>>>>>> 9b20411f
    \end{array}
 
 .. note::
@@ -599,8 +589,6 @@
    \F{tag\_alloc}(S, \X{tt}) &=& (S', \X{a}) && (\iff \alloctag(S, \X{tt}) = S', \X{a}) \\
    \end{array}
 
-<<<<<<< HEAD
-=======
 
 .. _embed-tag-type:
 
@@ -672,7 +660,6 @@
      (\iff \exninst = S.\SEXNS[a]) \\
    \end{array}
 
->>>>>>> 9b20411f
 
 .. index:: global, global address, store, global instance, global type, value
 .. _embed-global:
