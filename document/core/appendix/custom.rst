.. index:: custom section, section, binary format

Custom Sections
---------------

This appendix defines dedicated :ref:`custom sections <binary-customsec>` for WebAssembly's :ref:`binary format <binary>`.
Such sections do not contribute to, or otherwise affect, the WebAssembly semantics, and like any custom section they may be ignored by an implementation.
However, they provide useful meta data that implementations can make use of to improve user experience or take compilation hints.

Currently, only one dedicated custom section is defined, the :ref:`name section<binary-namesec>`.


.. index:: ! name section, name, Unicode UTF-8
.. _binary-namesec:

Name Section
~~~~~~~~~~~~

The *name section* is a :ref:`custom section <binary-customsec>` whose name string is itself :math:`\text{name}`.
The name section should appear only once in a module, and only after the :ref:`data section <binary-datasec>`.

The purpose of this section is to attach printable names to definitions in a module, which e.g. can be used by a debugger or when parts of the module are to be rendered in :ref:`text form <text>`.

.. note::
   All :ref:`names <binary-name>` are represented in |Unicode|_ encoded in UTF-8.
   Names need not be unique.


.. _binary-namesubsection:

Subsections
...........

The :ref:`data <binary-customsec>` of a name section consists of a sequence of *subsections*.
Each subsection consists of a

* a one-byte subsection *id*,
* the |U32| *size* of the contents, in bytes,
* the actual *contents*, whose structure is dependent on the subsection id.

.. math::
   \begin{array}{llcll}
   \production{name section} & \Bnamesec &::=&
     \Bsection_0(\Bnamedata) \\
   \production{name data} & \Bnamedata &::=&
     n{:}\Bname & (\iff n = \text{name}) \\ &&&
     \Bmodulenamesubsec^? \\ &&&
     \Bfuncnamesubsec^? \\ &&&
     \Blocalnamesubsec^? \\ &&&
     \Btagnamesubsec^? \\
   \production{name subsection} & \Bnamesubsection_N(\B{B}) &::=&
     N{:}\Bbyte~~\X{size}{:}\Bu32~~\B{B}
       & (\iff \X{size} = ||\B{B}||) \\
   \end{array}

The following subsection ids are used:

==  ===========================================
Id  Subsection                                 
==  ===========================================
 0  :ref:`module name <binary-modulenamesec>`
 1  :ref:`function names <binary-funcnamesec>`    
 2  :ref:`local names <binary-localnamesec>`
<<<<<<< HEAD
 4  :ref:`type names <binary-typenamesec>`
10  :ref:`field names <binary-fieldnamesec>`
=======
11  :ref:`tag names <binary-tagnamesec>`
>>>>>>> 25632dd9
==  ===========================================

Each subsection may occur at most once, and in order of increasing id.


.. index:: ! name map, index, index space
.. _binary-indirectnamemap:
.. _binary-namemap:

Name Maps
.........

A *name map* assigns :ref:`names <syntax-name>` to :ref:`indices <syntax-index>` in a given :ref:`index space <syntax-index>`.
It consists of a :ref:`vector <binary-vec>` of index/name pairs in order of increasing index value.
Each index must be unique, but the assigned names need not be.

.. math::
   \begin{array}{llclll}
   \production{name map} & \Bnamemap &::=&
     \Bvec(\Bnameassoc) \\
   \production{name association} & \Bnameassoc &::=&
     \Bidx~\Bname \\
   \end{array}

An *indirect name map* assigns :ref:`names <syntax-name>` to a two-dimensional :ref:`index space <syntax-index>`, where secondary indices are *grouped* by primary indices.
It consists of a vector of primary index/name map pairs in order of increasing index value, where each name map in turn maps secondary indices to names.
Each primary index must be unique, and likewise each secondary index per individual name map.

.. math::
   \begin{array}{llclll}
   \production{indirect name map} & \Bindirectnamemap &::=&
     \Bvec(\Bindirectnameassoc) \\
   \production{indirect name association} & \Bindirectnameassoc &::=&
     \Bidx~\Bnamemap \\
   \end{array}


.. index:: module
.. _binary-modulenamesec:

Module Names
............

The *module name subsection* has the id 0.
It simply consists of a single :ref:`name <binary-name>` that is assigned to the module itself.

.. math::
   \begin{array}{llclll}
   \production{module name subsection} & \Bmodulenamesubsec &::=&
     \Bnamesubsection_0(\Bname) \\
   \end{array}


.. index:: function, function index
.. _binary-funcnamesec:

Function Names
..............

The *function name subsection* has the id 1.
It consists of a :ref:`name map <binary-namemap>` assigning function names to :ref:`function indices <syntax-funcidx>`.

.. math::
   \begin{array}{llclll}
   \production{function name subsection} & \Bfuncnamesubsec &::=&
     \Bnamesubsection_1(\Bnamemap) \\
   \end{array}


.. index:: function, local, function index, local index
.. _binary-localnamesec:

Local Names
...........

The *local name subsection* has the id 2.
It consists of an :ref:`indirect name map <binary-indirectnamemap>` assigning local names to :ref:`local indices <syntax-localidx>` grouped by :ref:`function indices <syntax-funcidx>`.

.. math::
   \begin{array}{llclll}
   \production{local name subsection} & \Blocalnamesubsec &::=&
     \Bnamesubsection_2(\Bindirectnamemap) \\
   \end{array}

<<<<<<< HEAD

.. index:: type, type index
.. _binary-typenamesec:

Type Names
..............

The *type name subsection* has the id 4.
It consists of a :ref:`name map <binary-namemap>` assigning type names to :ref:`type indices <syntax-typeidx>`.

.. math::
   \begin{array}{llclll}
   \production{type name subsection} & \Btypenamesubsec &::=&
     \Bnamesubsection_1(\Bnamemap) \\
   \end{array}


.. index:: type, field, type index, field index
.. _binary-fieldnamesec:

Field Names
...........

The *field name subsection* has the id 10.
It consists of an :ref:`indirect name map <binary-indirectnamemap>` assigning field names to :ref:`field indices <syntax-fieldidx>` grouped by :ref:`type indices <syntax-typeidx>`.

.. math::
   \begin{array}{llclll}
   \production{field name subsection} & \Bfieldnamesubsec &::=&
     \Bnamesubsection_2(\Bindirectnamemap) \\
=======
.. index:: tag, tag index
.. _binary-tagnamesec:

Tag Names
.........

The *tag name subsection* has the id 11.
It consists of a :ref:`name map <binary-namemap>` assigning tag names to :ref:`tag indices <syntax-tagidx>`.

.. math::
   \begin{array}{llclll}
   \production{tag name subsection} & \Btagnamesubsec &::=&
     \Bnamesubsection_1(\Bnamemap) \\
>>>>>>> 25632dd9
   \end{array}<|MERGE_RESOLUTION|>--- conflicted
+++ resolved
@@ -61,12 +61,9 @@
  0  :ref:`module name <binary-modulenamesec>`
  1  :ref:`function names <binary-funcnamesec>`    
  2  :ref:`local names <binary-localnamesec>`
-<<<<<<< HEAD
  4  :ref:`type names <binary-typenamesec>`
 10  :ref:`field names <binary-fieldnamesec>`
-=======
 11  :ref:`tag names <binary-tagnamesec>`
->>>>>>> 25632dd9
 ==  ===========================================
 
 Each subsection may occur at most once, and in order of increasing id.
@@ -151,7 +148,6 @@
      \Bnamesubsection_2(\Bindirectnamemap) \\
    \end{array}
 
-<<<<<<< HEAD
 
 .. index:: type, type index
 .. _binary-typenamesec:
@@ -182,7 +178,9 @@
    \begin{array}{llclll}
    \production{field name subsection} & \Bfieldnamesubsec &::=&
      \Bnamesubsection_2(\Bindirectnamemap) \\
-=======
+   \end{array}
+
+
 .. index:: tag, tag index
 .. _binary-tagnamesec:
 
@@ -196,5 +194,4 @@
    \begin{array}{llclll}
    \production{tag name subsection} & \Btagnamesubsec &::=&
      \Bnamesubsection_1(\Bnamemap) \\
->>>>>>> 25632dd9
    \end{array}