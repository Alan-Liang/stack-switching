.. index:: custom section, section, binary format, annotation, text format

Custom Sections and Annotations
-------------------------------

This appendix defines dedicated :ref:`custom sections <binary-customsec>` for WebAssembly's :ref:`binary format <binary>` and :ref:`annotations <text-annot>` for the text format.
Such sections or annotations do not contribute to, or otherwise affect, the WebAssembly semantics, and may be ignored by an implementation.
However, they provide useful meta data that implementations can make use of to improve user experience or take compilation hints.



.. index:: ! name section, name, Unicode UTF-8
.. _binary-namesec:

Name Section
~~~~~~~~~~~~

The *name section* is a :ref:`custom section <binary-customsec>` whose name string is itself :math:`\text{name}`.
The name section should appear only once in a module, and only after the :ref:`data section <binary-datasec>`.

The purpose of this section is to attach printable names to definitions in a module, which e.g. can be used by a debugger or when parts of the module are to be rendered in :ref:`text form <text>`.

.. note::
   All :ref:`names <binary-name>` are represented in |Unicode|_ encoded in UTF-8.
   Names need not be unique.


.. _binary-namesubsection:

Subsections
...........

The :ref:`data <binary-customsec>` of a name section consists of a sequence of *subsections*.
Each subsection consists of a

* a one-byte subsection *id*,
* the |U32| *size* of the contents, in bytes,
* the actual *contents*, whose structure is dependent on the subsection id.

.. math::
   \begin{array}{llcll}
   \production{name section} & \Bnamesec &::=&
     \Bsection_0(\Bnamedata) \\
   \production{name data} & \Bnamedata &::=&
     n{:}\Bname & (\iff n = \text{name}) \\ &&&
     \Bmodulenamesubsec^? \\ &&&
     \Bfuncnamesubsec^? \\ &&&
     \Blocalnamesubsec^? \\ &&&
     \Btagnamesubsec^? \\
   \production{name subsection} & \Bnamesubsection_N(\B{B}) &::=&
     N{:}\Bbyte~~\X{size}{:}\Bu32~~\B{B}
       & (\iff \X{size} = ||\B{B}||) \\
   \end{array}

The following subsection ids are used:

==  ===========================================
Id  Subsection                                 
==  ===========================================
 0  :ref:`module name <binary-modulenamesec>`
 1  :ref:`function names <binary-funcnamesec>`    
 2  :ref:`local names <binary-localnamesec>`
 4  :ref:`type names <binary-typenamesec>`
10  :ref:`field names <binary-fieldnamesec>`
11  :ref:`tag names <binary-tagnamesec>`
==  ===========================================

Each subsection may occur at most once, and in order of increasing id.


.. index:: ! name map, index, index space
.. _binary-indirectnamemap:
.. _binary-namemap:

Name Maps
.........

A *name map* assigns :ref:`names <syntax-name>` to :ref:`indices <syntax-index>` in a given :ref:`index space <syntax-index>`.
It consists of a :ref:`vector <binary-vec>` of index/name pairs in order of increasing index value.
Each index must be unique, but the assigned names need not be.

.. math::
   \begin{array}{llclll}
   \production{name map} & \Bnamemap &::=&
     \Bvec(\Bnameassoc) \\
   \production{name association} & \Bnameassoc &::=&
     \Bidx~\Bname \\
   \end{array}

An *indirect name map* assigns :ref:`names <syntax-name>` to a two-dimensional :ref:`index space <syntax-index>`, where secondary indices are *grouped* by primary indices.
It consists of a vector of primary index/name map pairs in order of increasing index value, where each name map in turn maps secondary indices to names.
Each primary index must be unique, and likewise each secondary index per individual name map.

.. math::
   \begin{array}{llclll}
   \production{indirect name map} & \Bindirectnamemap &::=&
     \Bvec(\Bindirectnameassoc) \\
   \production{indirect name association} & \Bindirectnameassoc &::=&
     \Bidx~\Bnamemap \\
   \end{array}


.. index:: module
.. _binary-modulenamesec:

Module Names
............

The *module name subsection* has the id 0.
It simply consists of a single :ref:`name <binary-name>` that is assigned to the module itself.

.. math::
   \begin{array}{llclll}
   \production{module name subsection} & \Bmodulenamesubsec &::=&
     \Bnamesubsection_0(\Bname) \\
   \end{array}


.. index:: function, function index
.. _binary-funcnamesec:

Function Names
..............

The *function name subsection* has the id 1.
It consists of a :ref:`name map <binary-namemap>` assigning function names to :ref:`function indices <syntax-funcidx>`.

.. math::
   \begin{array}{llclll}
   \production{function name subsection} & \Bfuncnamesubsec &::=&
     \Bnamesubsection_1(\Bnamemap) \\
   \end{array}


.. index:: function, local, function index, local index
.. _binary-localnamesec:

Local Names
...........

The *local name subsection* has the id 2.
It consists of an :ref:`indirect name map <binary-indirectnamemap>` assigning local names to :ref:`local indices <syntax-localidx>` grouped by :ref:`function indices <syntax-funcidx>`.

.. math::
   \begin{array}{llclll}
   \production{local name subsection} & \Blocalnamesubsec &::=&
     \Bnamesubsection_2(\Bindirectnamemap) \\
   \end{array}


.. index:: type, type index
.. _binary-typenamesec:

Type Names
<<<<<<< HEAD
..............
=======
..........
>>>>>>> 9b20411f

The *type name subsection* has the id 4.
It consists of a :ref:`name map <binary-namemap>` assigning type names to :ref:`type indices <syntax-typeidx>`.

.. math::
   \begin{array}{llclll}
   \production{type name subsection} & \Btypenamesubsec &::=&
     \Bnamesubsection_1(\Bnamemap) \\
   \end{array}


.. index:: type, field, type index, field index
.. _binary-fieldnamesec:

Field Names
...........

The *field name subsection* has the id 10.
<<<<<<< HEAD
It consists of an :ref:`indirect name map <binary-indirectnamemap>` assigning field names to :ref:`field indices <syntax-fieldidx>` grouped by :ref:`type indices <syntax-typeidx>`.
=======
It consists of an :ref:`indirect name map <binary-indirectnamemap>` assigning field names to :ref:`field indices <syntax-fieldidx>` grouped by the :ref:`type indices <syntax-typeidx>` of their respective :ref:`structure types <syntax-structtype>`.
>>>>>>> 9b20411f

.. math::
   \begin{array}{llclll}
   \production{field name subsection} & \Bfieldnamesubsec &::=&
     \Bnamesubsection_2(\Bindirectnamemap) \\
   \end{array}


.. index:: tag, tag index
.. _binary-tagnamesec:

Tag Names
.........

The *tag name subsection* has the id 11.
It consists of a :ref:`name map <binary-namemap>` assigning tag names to :ref:`tag indices <syntax-tagidx>`.

.. math::
   \begin{array}{llclll}
   \production{tag name subsection} & \Btagnamesubsec &::=&
     \Bnamesubsection_1(\Bnamemap) \\
<<<<<<< HEAD
   \end{array}
=======
   \end{array}


.. index:: ! name annotation, name, Unicode UTF-8
.. _text-nameannot:

Name Annotations
~~~~~~~~~~~~~~~~

*Name annotations* are the textual analogue to the :ref:`name section <binary-namesec>` and provide a textual representation for it.
Consequently, their id is :math:`\T{@name}`.

Analogous to the name section, name annotations are allowed on :ref:`modules <text-module>`, :ref:`functions <text-func>`, and :ref:`locals <text-local>` (including  :ref:`parameters <text-param>`).
They can be placed where the text format allows binding occurrences of respective :ref:`identifiers <text-id>`.
If both an identifier and a name annotation are given, the annotation is expected *after* the identifier.
In that case, the annotation takes precedence over the identifier as a textual representation of the binding's name.
At most one name annotation may be given per binding.

All name annotations have the following format:

.. math::
   \begin{array}{llclll}
   \production{name annotation} & \Tnameannot &::=&
     \text{(@name}~\Tstring~\text{)} \\
   \end{array}


.. note::
   All name annotations can be arbitrary UTF-8 :ref:`strings <text-string>`.
   Names need not be unique.


.. index:: module
.. _text-modulenameannot:

Module Names
............

A *module name annotation* must be placed on a :ref:`module <text-module>` definition,
directly after the :math:`\text{module}` keyword, or if present, after the following module :ref:`identifier <text-id>`.

.. math::
   \begin{array}{llclll}
   \production{module name annotation} & \Tmodulenameannot &::=&
     \Tnameannot \\
   \end{array}


.. index:: function
.. _text-funcnameannot:

Function Names
..............

A *function name annotation* must be placed on a :ref:`function <text-func>` definition or function :ref:`import <text-import>`,
directly after the :math:`\text{func}` keyword, or if present, after the following function :ref:`identifier <text-id>` or.

.. math::
   \begin{array}{llclll}
   \production{function name annotation} & \Tfuncnameannot &::=&
     \Tnameannot \\
   \end{array}


.. index:: function, parameter
.. _text-paramnameannot:

Parameter Names
...............

A *parameter name annotation* must be placed on a :ref:`parameter <text-param>` declaration,
directly after the :math:`\text{param}` keyword, or if present, after the following parameter :ref:`identifier <text-id>`.
It may only be placed on a declaration that declares exactly one parameter.

.. math::
   \begin{array}{llclll}
   \production{parameter name annotation} & \Tparamnameannot &::=&
     \Tnameannot \\
   \end{array}


.. index:: function, local
.. _text-localnameannot:

Local Names
...........

A *local name annotation* must be placed on a :ref:`local <text-param>` declaration,
directly after the :math:`\text{local}` keyword, or if present, after the following local :ref:`identifier <text-id>`.
It may only be placed on a declaration that declares exactly one local.

.. math::
   \begin{array}{llclll}
   \production{local name annotation} & \Tlocalnameannot &::=&
     \Tnameannot \\
   \end{array}


.. index:: type
.. _text-typenameannot:

Type Names
..........

A *type name annotation* must be placed on a :ref:`type <text-type>` declaration,
directly after the :math:`\text{type}` keyword, or if present, after the following type :ref:`identifier <text-id>`.

.. math::
   \begin{array}{llclll}
   \production{type name annotation} & \Ttypenameannot &::=&
     \Tnameannot \\
   \end{array}


.. index:: type, structure type, field
.. _text-fieldnameannot:

Field Names
...........

A *field name annotation* must be placed on the field of a :ref:`structure type <text-structtype>`,
directly after the :math:`\text{field}` keyword, or if present, after the following field :ref:`identifier <text-id>`.
It may only be placed on a declaration that declares exactly one field.

.. math::
   \begin{array}{llclll}
   \production{field name annotation} & \Tfieldnameannot &::=&
     \Tnameannot \\
   \end{array}


.. index:: tag
.. _text-tagnameannot:

Tag Names
.........

A *tag name annotation* must be placed on a :ref:`tag declaration <text-tag>` or tag :ref:`import <text-import>`,
directly after the :math:`\text{tag}` keyword, or if present, after the following tag :ref:`identifier <text-id>`.

.. math::
   \begin{array}{llclll}
   \production{tag name annotation} & \Ttagnameannot &::=&
     \Tnameannot \\
   \end{array}


.. index:: ! custom annotation, custom section
.. _text-customannot:

Custom Annotations
~~~~~~~~~~~~~~~~~~

*Custom annotations* are a generic textual representation for any :ref:`custom section <binary-customsec>`.
Their id is :math:`\T{@custom}`.
By generating custom annotations, tools converting between :ref:`binary format <binary>` and :ref:`text format <text>` can maintain and round-trip the content of custom sections even when they do not recognize them.

Custom annotations must be placed inside a :ref:`module <text-module>` definition.
They must occur anywhere after the :math:`\text{module}` keyword, or if present, after the following module :ref:`identifier <text-id>`.
They must not be nested into other constructs.

.. math::
   \begin{array}{llclll}
   \production{custom annotation} & \Tcustomannot &::=&
     \text{(@custom}~~\Tstring~~\Tcustomplace^?~~\Tdatastring~~\text{)} \\
   \production{custom placement} & \Tcustomplace &::=&
     \text{(}~\text{before}~~\text{first}~\text{)} \\ &&|&
     \text{(}~\text{before}~~\Tsec~\text{)} \\ &&|&
     \text{(}~\text{after}~~\Tsec~\text{)} \\ &&|&
     \text{(}~\text{after}~~\text{last}~\text{)} \\
   \production{section} & \Tsec &::=&
     \text{type} \\ &&|&
     \text{import} \\ &&|&
     \text{func} \\ &&|&
     \text{table} \\ &&|&
     \text{memory} \\ &&|&
     \text{global} \\ &&|&
     \text{export} \\ &&|&
     \text{start} \\ &&|&
     \text{elem} \\ &&|&
     \text{code} \\ &&|&
     \text{data} \\ &&|&
     \text{datacount} \\
   \end{array}

The first :ref:`string <text-string>` in a custom annotation denotes the name of the custom section it represents.
The remaining strings collectively represent the section's payload data, written as a :ref:`data string <text-datastring>`, which can be split up into a possibly empty sequence of individual string literals (similar to :ref:`data segments <text-data>`).

An arbitrary number of custom annotations (even of the same name) may occur in a module,
each defining a separate custom section when converting to :ref:`binary format <binary>`.
Placement of the sections in the binary can be customized via explicit *placement* directives, that position them either directly before or directly after a known section.
That section must exist and be non-empty in the binary encoding of the annotated module.
The placements :math:`\T{(before~first)}` and :math:`\T{(after~last)}` denote virtual sections before the first and after the last known section, respectively.
When the placement directive is omitted, it defaults to :math:`\T{(after~last)}`.

If multiple placement directives appear for the same position, then the sections are all placed there, in order of their appearance in the text.
For this purpose, the position :math:`\T{after}` a section is considered different from the position :math:`\T{before}` the consecutive section, and the former occurs before the latter.

.. note::
   Future versions of WebAssembly may introduce additional sections between others or at the beginning or end of a module.
   Using :math:`\T{first}` and :math:`\T{last}` guarantees that placement will still go before or after any future section, respectively.

If a custom section with a specific section id is given as well as annotations representing the same custom section (e.g., :math:`\T{@name}` :ref:`annotations <text-nameannot>` as well as a :math:`\T{@custom}` annotation for a :math:`\T{name}` :ref:`section <binary-namesec>`), then two sections are assumed to be created.
Their relative placement will depend on the placement directive given for the :math:`\T{@custom}` annotation as well as the implicit placement requirements of the custom section, which are applied to the other annotation.

.. note::

   For example, the following module,

   .. code-block:: none

      (module
        (@custom "A" "aaa")
        (type $t (func))
        (@custom "B" (after func) "bbb")
        (@custom "C" (before func) "ccc")
        (@custom "D" (after last) "ddd")
        (table 10 funcref)
        (func (type $t))
        (@custom "E" (after import) "eee")
        (@custom "F" (before type) "fff")
        (@custom "G" (after data) "ggg")
        (@custom "H" (after code) "hhh")
        (@custom "I" (after func) "iii")
        (@custom "J" (before func) "jjj")
        (@custom "K" (before first) "kkk")
      )

   will result in the following section ordering:

   .. code-block:: none

      custom section "K"
      custom section "F"
      type section
      custom section "E"
      custom section "C"
      custom section "J"
      function section
      custom section "B"
      custom section "I"
      table section
      code section
      custom section "H"
      custom section "G"
      custom section "A"
      custom section "D"
>>>>>>> 9b20411f
<|MERGE_RESOLUTION|>--- conflicted
+++ resolved
@@ -152,11 +152,7 @@
 .. _binary-typenamesec:
 
 Type Names
-<<<<<<< HEAD
-..............
-=======
 ..........
->>>>>>> 9b20411f
 
 The *type name subsection* has the id 4.
 It consists of a :ref:`name map <binary-namemap>` assigning type names to :ref:`type indices <syntax-typeidx>`.
@@ -175,11 +171,7 @@
 ...........
 
 The *field name subsection* has the id 10.
-<<<<<<< HEAD
-It consists of an :ref:`indirect name map <binary-indirectnamemap>` assigning field names to :ref:`field indices <syntax-fieldidx>` grouped by :ref:`type indices <syntax-typeidx>`.
-=======
 It consists of an :ref:`indirect name map <binary-indirectnamemap>` assigning field names to :ref:`field indices <syntax-fieldidx>` grouped by the :ref:`type indices <syntax-typeidx>` of their respective :ref:`structure types <syntax-structtype>`.
->>>>>>> 9b20411f
 
 .. math::
    \begin{array}{llclll}
@@ -201,9 +193,6 @@
    \begin{array}{llclll}
    \production{tag name subsection} & \Btagnamesubsec &::=&
      \Bnamesubsection_1(\Bnamemap) \\
-<<<<<<< HEAD
-   \end{array}
-=======
    \end{array}
 
 
@@ -450,5 +439,4 @@
       custom section "H"
       custom section "G"
       custom section "A"
-      custom section "D"
->>>>>>> 9b20411f
+      custom section "D"