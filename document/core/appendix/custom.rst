--- conflicted
+++ resolved
@@ -146,7 +146,6 @@
    \end{array}
 
 
-<<<<<<< HEAD
 .. index:: type, type index
 .. _binary-typenamesec:
 
@@ -170,14 +169,15 @@
 ...........
 
 The *field name subsection* has the id 10.
-It consists of an :ref:`indirect name map <binary-indirectnamemap>` assigning field names to :ref:`field indices <syntax-fieldidx>` grouped by :ref:`type indices <syntax-typeidx>`.
+It consists of an :ref:`indirect name map <binary-indirectnamemap>` assigning field names to :ref:`field indices <syntax-fieldidx>` grouped by the :ref:`type indices <syntax-typeidx>` of their respective :ref:`structure types <syntax-structtype>`.
 
 .. math::
    \begin{array}{llclll}
    \production{field name subsection} & \Bfieldnamesubsec &::=&
      \Bnamesubsection_2(\Bindirectnamemap) \\
    \end{array}
-=======
+
+
 .. index:: ! name annotation, name, Unicode UTF-8
 .. _text-nameannot:
 
@@ -224,7 +224,7 @@
 
 
 .. index:: function
-.. _binary-funcnameannot:
+.. _text-funcnameannot:
 
 Function Names
 ..............
@@ -240,7 +240,7 @@
 
 
 .. index:: function, parameter
-.. _binary-paramnameannot:
+.. _text-paramnameannot:
 
 Parameter Names
 ...............
@@ -257,7 +257,7 @@
 
 
 .. index:: function, local
-.. _binary-localnameannot:
+.. _text-localnameannot:
 
 Local Names
 ...........
@@ -269,6 +269,39 @@
 .. math::
    \begin{array}{llclll}
    \production{local name annotation} & \Tlocalnameannot &::=&
+     \Tnameannot \\
+   \end{array}
+
+
+.. index:: type
+.. _text-typenameannot:
+
+Type Names
+..........
+
+A *type name annotation* must be placed on a :ref:`type <text-type>` declaration,
+directly after the :math:`\text{type}` keyword, or if present, after the following type :ref:`identifier <text-id>`.
+
+.. math::
+   \begin{array}{llclll}
+   \production{type name annotation} & \Ttypenameannot &::=&
+     \Tnameannot \\
+   \end{array}
+
+
+.. index:: type, structure type, field
+.. _text-fieldnameannot:
+
+Field Names
+...........
+
+A *field name annotation* must be placed on the :ref:`field <text-field>` of a :ref:`structure type <text-structtype>`,
+directly after the :math:`\text{field}` keyword, or if present, after the following field :ref:`identifier <text-id>`.
+It may only be placed on a declaration that declares exactly one field.
+
+.. math::
+   \begin{array}{llclll}
+   \production{field name annotation} & \Tfieldnameannot &::=&
      \Tnameannot \\
    \end{array}
 
@@ -372,5 +405,4 @@
       custom section "H"
       custom section "G"
       custom section "A"
-      custom section "D"
->>>>>>> f3a075c6
+      custom section "D"