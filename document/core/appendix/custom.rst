.. index:: custom section, section, binary format, annotation, text format

Custom Sections and Annotations
-------------------------------

This appendix defines dedicated :ref:`custom sections <binary-customsec>` for WebAssembly's :ref:`binary format <binary>` and :ref:`annotations <text-annot>` for the text format.
Such sections or annotations do not contribute to, or otherwise affect, the WebAssembly semantics, and may be ignored by an implementation.
However, they provide useful meta data that implementations can make use of to improve user experience or take compilation hints.



.. index:: ! name section, name, Unicode UTF-8
.. _binary-namesec:

Name Section
~~~~~~~~~~~~

The *name section* is a :ref:`custom section <binary-customsec>` whose name string is itself :math:`\text{name}`.
The name section should appear only once in a module, and only after the :ref:`data section <binary-datasec>`.

The purpose of this section is to attach printable names to definitions in a module, which e.g. can be used by a debugger or when parts of the module are to be rendered in :ref:`text form <text>`.

.. note::
   All :ref:`names <binary-name>` are represented in |Unicode|_ encoded in UTF-8.
   Names need not be unique.


.. _binary-namesubsection:

Subsections
...........

The :ref:`data <binary-customsec>` of a name section consists of a sequence of *subsections*.
Each subsection consists of a

* a one-byte subsection *id*,
* the |U32| *size* of the contents, in bytes,
* the actual *contents*, whose structure is dependent on the subsection id.

.. math::
   \begin{array}{llcll}
   \production{name section} & \Bnamesec &::=&
     \Bsection_0(\Bnamedata) \\
   \production{name data} & \Bnamedata &::=&
     n{:}\Bname & (\iff n = \text{name}) \\ &&&
     \Bmodulenamesubsec^? \\ &&&
     \Bfuncnamesubsec^? \\ &&&
     \Blocalnamesubsec^? \\ &&&
<<<<<<< HEAD
     \Btagnamesubsec^? \\
=======
     \Btypenamesubsec^? \\ &&&
     \Bfieldnamesubsec^? \\
>>>>>>> 7c4f3037
   \production{name subsection} & \Bnamesubsection_N(\B{B}) &::=&
     N{:}\Bbyte~~\X{size}{:}\Bu32~~\B{B}
       & (\iff \X{size} = ||\B{B}||) \\
   \end{array}

The following subsection ids are used:

==  ===========================================
Id  Subsection                                 
==  ===========================================
 0  :ref:`module name <binary-modulenamesec>`
 1  :ref:`function names <binary-funcnamesec>`    
 2  :ref:`local names <binary-localnamesec>`
 4  :ref:`type names <binary-typenamesec>`
10  :ref:`field names <binary-fieldnamesec>`
11  :ref:`tag names <binary-tagnamesec>`
==  ===========================================

Each subsection may occur at most once, and in order of increasing id.


.. index:: ! name map, index, index space
.. _binary-indirectnamemap:
.. _binary-namemap:

Name Maps
.........

A *name map* assigns :ref:`names <syntax-name>` to :ref:`indices <syntax-index>` in a given :ref:`index space <syntax-index>`.
It consists of a :ref:`vector <binary-vec>` of index/name pairs in order of increasing index value.
Each index must be unique, but the assigned names need not be.

.. math::
   \begin{array}{llclll}
   \production{name map} & \Bnamemap &::=&
     \Bvec(\Bnameassoc) \\
   \production{name association} & \Bnameassoc &::=&
     \Bidx~\Bname \\
   \end{array}

An *indirect name map* assigns :ref:`names <syntax-name>` to a two-dimensional :ref:`index space <syntax-index>`, where secondary indices are *grouped* by primary indices.
It consists of a vector of primary index/name map pairs in order of increasing index value, where each name map in turn maps secondary indices to names.
Each primary index must be unique, and likewise each secondary index per individual name map.

.. math::
   \begin{array}{llclll}
   \production{indirect name map} & \Bindirectnamemap &::=&
     \Bvec(\Bindirectnameassoc) \\
   \production{indirect name association} & \Bindirectnameassoc &::=&
     \Bidx~\Bnamemap \\
   \end{array}


.. index:: module
.. _binary-modulenamesec:

Module Names
............

The *module name subsection* has the id 0.
It simply consists of a single :ref:`name <binary-name>` that is assigned to the module itself.

.. math::
   \begin{array}{llclll}
   \production{module name subsection} & \Bmodulenamesubsec &::=&
     \Bnamesubsection_0(\Bname) \\
   \end{array}


.. index:: function, function index
.. _binary-funcnamesec:

Function Names
..............

The *function name subsection* has the id 1.
It consists of a :ref:`name map <binary-namemap>` assigning function names to :ref:`function indices <syntax-funcidx>`.

.. math::
   \begin{array}{llclll}
   \production{function name subsection} & \Bfuncnamesubsec &::=&
     \Bnamesubsection_1(\Bnamemap) \\
   \end{array}


.. index:: function, local, function index, local index
.. _binary-localnamesec:

Local Names
...........

The *local name subsection* has the id 2.
It consists of an :ref:`indirect name map <binary-indirectnamemap>` assigning local names to :ref:`local indices <syntax-localidx>` grouped by :ref:`function indices <syntax-funcidx>`.

.. math::
   \begin{array}{llclll}
   \production{local name subsection} & \Blocalnamesubsec &::=&
     \Bnamesubsection_2(\Bindirectnamemap) \\
   \end{array}


.. index:: type, type index
.. _binary-typenamesec:

Type Names
..........

The *type name subsection* has the id 4.
It consists of a :ref:`name map <binary-namemap>` assigning type names to :ref:`type indices <syntax-typeidx>`.

.. math::
   \begin{array}{llclll}
   \production{type name subsection} & \Btypenamesubsec &::=&
     \Bnamesubsection_4(\Bnamemap) \\
   \end{array}


.. index:: type, field, type index, field index
.. _binary-fieldnamesec:

Field Names
...........

The *field name subsection* has the id 10.
It consists of an :ref:`indirect name map <binary-indirectnamemap>` assigning field names to :ref:`field indices <syntax-fieldidx>` grouped by the :ref:`type indices <syntax-typeidx>` of their respective :ref:`structure types <syntax-structtype>`.

.. math::
   \begin{array}{llclll}
   \production{field name subsection} & \Bfieldnamesubsec &::=&
<<<<<<< HEAD
     \Bnamesubsection_2(\Bindirectnamemap) \\
   \end{array}


.. index:: tag, tag index
.. _binary-tagnamesec:

Tag Names
.........

The *tag name subsection* has the id 11.
It consists of a :ref:`name map <binary-namemap>` assigning tag names to :ref:`tag indices <syntax-tagidx>`.

.. math::
   \begin{array}{llclll}
   \production{tag name subsection} & \Btagnamesubsec &::=&
     \Bnamesubsection_1(\Bnamemap) \\
   \end{array}


.. index:: ! name annotation, name, Unicode UTF-8
.. _text-nameannot:

Name Annotations
~~~~~~~~~~~~~~~~

*Name annotations* are the textual analogue to the :ref:`name section <binary-namesec>` and provide a textual representation for it.
Consequently, their id is :math:`\T{@name}`.

Analogous to the name section, name annotations are allowed on :ref:`modules <text-module>`, :ref:`functions <text-func>`, and :ref:`locals <text-local>` (including  :ref:`parameters <text-param>`).
They can be placed where the text format allows binding occurrences of respective :ref:`identifiers <text-id>`.
If both an identifier and a name annotation are given, the annotation is expected *after* the identifier.
In that case, the annotation takes precedence over the identifier as a textual representation of the binding's name.
At most one name annotation may be given per binding.

All name annotations have the following format:

.. math::
   \begin{array}{llclll}
   \production{name annotation} & \Tnameannot &::=&
     \text{(@name}~\Tstring~\text{)} \\
   \end{array}


.. note::
   All name annotations can be arbitrary UTF-8 :ref:`strings <text-string>`.
   Names need not be unique.


.. index:: module
.. _text-modulenameannot:

Module Names
............

A *module name annotation* must be placed on a :ref:`module <text-module>` definition,
directly after the :math:`\text{module}` keyword, or if present, after the following module :ref:`identifier <text-id>`.

.. math::
   \begin{array}{llclll}
   \production{module name annotation} & \Tmodulenameannot &::=&
     \Tnameannot \\
   \end{array}


.. index:: function
.. _text-funcnameannot:

Function Names
..............

A *function name annotation* must be placed on a :ref:`function <text-func>` definition or function :ref:`import <text-import>`,
directly after the :math:`\text{func}` keyword, or if present, after the following function :ref:`identifier <text-id>` or.

.. math::
   \begin{array}{llclll}
   \production{function name annotation} & \Tfuncnameannot &::=&
     \Tnameannot \\
   \end{array}


.. index:: function, parameter
.. _text-paramnameannot:

Parameter Names
...............

A *parameter name annotation* must be placed on a :ref:`parameter <text-param>` declaration,
directly after the :math:`\text{param}` keyword, or if present, after the following parameter :ref:`identifier <text-id>`.
It may only be placed on a declaration that declares exactly one parameter.

.. math::
   \begin{array}{llclll}
   \production{parameter name annotation} & \Tparamnameannot &::=&
     \Tnameannot \\
   \end{array}


.. index:: function, local
.. _text-localnameannot:

Local Names
...........

A *local name annotation* must be placed on a :ref:`local <text-param>` declaration,
directly after the :math:`\text{local}` keyword, or if present, after the following local :ref:`identifier <text-id>`.
It may only be placed on a declaration that declares exactly one local.

.. math::
   \begin{array}{llclll}
   \production{local name annotation} & \Tlocalnameannot &::=&
     \Tnameannot \\
   \end{array}


.. index:: type
.. _text-typenameannot:

Type Names
..........

A *type name annotation* must be placed on a :ref:`type <text-type>` declaration,
directly after the :math:`\text{type}` keyword, or if present, after the following type :ref:`identifier <text-id>`.

.. math::
   \begin{array}{llclll}
   \production{type name annotation} & \Ttypenameannot &::=&
     \Tnameannot \\
   \end{array}


.. index:: type, structure type, field
.. _text-fieldnameannot:

Field Names
...........

A *field name annotation* must be placed on the field of a :ref:`structure type <text-structtype>`,
directly after the :math:`\text{field}` keyword, or if present, after the following field :ref:`identifier <text-id>`.
It may only be placed on a declaration that declares exactly one field.

.. math::
   \begin{array}{llclll}
   \production{field name annotation} & \Tfieldnameannot &::=&
     \Tnameannot \\
   \end{array}


.. index:: tag
.. _text-tagnameannot:

Tag Names
.........

A *tag name annotation* must be placed on a :ref:`tag declaration <text-tag>` or tag :ref:`import <text-import>`,
directly after the :math:`\text{tag}` keyword, or if present, after the following tag :ref:`identifier <text-id>`.

.. math::
   \begin{array}{llclll}
   \production{tag name annotation} & \Ttagnameannot &::=&
     \Tnameannot \\
   \end{array}


.. index:: ! custom annotation, custom section
.. _text-customannot:

Custom Annotations
~~~~~~~~~~~~~~~~~~

*Custom annotations* are a generic textual representation for any :ref:`custom section <binary-customsec>`.
Their id is :math:`\T{@custom}`.
By generating custom annotations, tools converting between :ref:`binary format <binary>` and :ref:`text format <text>` can maintain and round-trip the content of custom sections even when they do not recognize them.

Custom annotations must be placed inside a :ref:`module <text-module>` definition.
They must occur anywhere after the :math:`\text{module}` keyword, or if present, after the following module :ref:`identifier <text-id>`.
They must not be nested into other constructs.

.. math::
   \begin{array}{llclll}
   \production{custom annotation} & \Tcustomannot &::=&
     \text{(@custom}~~\Tstring~~\Tcustomplace^?~~\Tdatastring~~\text{)} \\
   \production{custom placement} & \Tcustomplace &::=&
     \text{(}~\text{before}~~\text{first}~\text{)} \\ &&|&
     \text{(}~\text{before}~~\Tsec~\text{)} \\ &&|&
     \text{(}~\text{after}~~\Tsec~\text{)} \\ &&|&
     \text{(}~\text{after}~~\text{last}~\text{)} \\
   \production{section} & \Tsec &::=&
     \text{type} \\ &&|&
     \text{import} \\ &&|&
     \text{func} \\ &&|&
     \text{table} \\ &&|&
     \text{memory} \\ &&|&
     \text{global} \\ &&|&
     \text{export} \\ &&|&
     \text{start} \\ &&|&
     \text{elem} \\ &&|&
     \text{code} \\ &&|&
     \text{data} \\ &&|&
     \text{datacount} \\
   \end{array}

The first :ref:`string <text-string>` in a custom annotation denotes the name of the custom section it represents.
The remaining strings collectively represent the section's payload data, written as a :ref:`data string <text-datastring>`, which can be split up into a possibly empty sequence of individual string literals (similar to :ref:`data segments <text-data>`).

An arbitrary number of custom annotations (even of the same name) may occur in a module,
each defining a separate custom section when converting to :ref:`binary format <binary>`.
Placement of the sections in the binary can be customized via explicit *placement* directives, that position them either directly before or directly after a known section.
That section must exist and be non-empty in the binary encoding of the annotated module.
The placements :math:`\T{(before~first)}` and :math:`\T{(after~last)}` denote virtual sections before the first and after the last known section, respectively.
When the placement directive is omitted, it defaults to :math:`\T{(after~last)}`.

If multiple placement directives appear for the same position, then the sections are all placed there, in order of their appearance in the text.
For this purpose, the position :math:`\T{after}` a section is considered different from the position :math:`\T{before}` the consecutive section, and the former occurs before the latter.

.. note::
   Future versions of WebAssembly may introduce additional sections between others or at the beginning or end of a module.
   Using :math:`\T{first}` and :math:`\T{last}` guarantees that placement will still go before or after any future section, respectively.

If a custom section with a specific section id is given as well as annotations representing the same custom section (e.g., :math:`\T{@name}` :ref:`annotations <text-nameannot>` as well as a :math:`\T{@custom}` annotation for a :math:`\T{name}` :ref:`section <binary-namesec>`), then two sections are assumed to be created.
Their relative placement will depend on the placement directive given for the :math:`\T{@custom}` annotation as well as the implicit placement requirements of the custom section, which are applied to the other annotation.

.. note::

   For example, the following module,

   .. code-block:: none

      (module
        (@custom "A" "aaa")
        (type $t (func))
        (@custom "B" (after func) "bbb")
        (@custom "C" (before func) "ccc")
        (@custom "D" (after last) "ddd")
        (table 10 funcref)
        (func (type $t))
        (@custom "E" (after import) "eee")
        (@custom "F" (before type) "fff")
        (@custom "G" (after data) "ggg")
        (@custom "H" (after code) "hhh")
        (@custom "I" (after func) "iii")
        (@custom "J" (before func) "jjj")
        (@custom "K" (before first) "kkk")
      )

   will result in the following section ordering:

   .. code-block:: none

      custom section "K"
      custom section "F"
      type section
      custom section "E"
      custom section "C"
      custom section "J"
      function section
      custom section "B"
      custom section "I"
      table section
      code section
      custom section "H"
      custom section "G"
      custom section "A"
      custom section "D"
=======
     \Bnamesubsection_10(\Bindirectnamemap) \\
   \end{array}
>>>>>>> 7c4f3037
<|MERGE_RESOLUTION|>--- conflicted
+++ resolved
@@ -46,12 +46,9 @@
      \Bmodulenamesubsec^? \\ &&&
      \Bfuncnamesubsec^? \\ &&&
      \Blocalnamesubsec^? \\ &&&
-<<<<<<< HEAD
+     \Btypenamesubsec^? \\ &&&
+     \Bfieldnamesubsec^? \\ &&&
      \Btagnamesubsec^? \\
-=======
-     \Btypenamesubsec^? \\ &&&
-     \Bfieldnamesubsec^? \\
->>>>>>> 7c4f3037
    \production{name subsection} & \Bnamesubsection_N(\B{B}) &::=&
      N{:}\Bbyte~~\X{size}{:}\Bu32~~\B{B}
        & (\iff \X{size} = ||\B{B}||) \\
@@ -181,8 +178,7 @@
 .. math::
    \begin{array}{llclll}
    \production{field name subsection} & \Bfieldnamesubsec &::=&
-<<<<<<< HEAD
-     \Bnamesubsection_2(\Bindirectnamemap) \\
+     \Bnamesubsection_10(\Bindirectnamemap) \\
    \end{array}
 
 
@@ -445,8 +441,4 @@
       custom section "H"
       custom section "G"
       custom section "A"
-      custom section "D"
-=======
-     \Bnamesubsection_10(\Bindirectnamemap) \\
-   \end{array}
->>>>>>> 7c4f3037
+      custom section "D"