.. index:: ! changes
.. _changes:

Change History
--------------

Since the original release 1.0 of the WebAssembly specification, a number of proposals for extensions have been integrated.
The following sections provide an overview of what has changed.

Release 2.0
~~~~~~~~~~~

.. index:: instruction, integer

Sign Extension Instructions
...........................

Added new numeric instructions for performing sign extension within integer representations. [#proposal-signext]_

* New :ref:`numeric instructions <syntax-instr-numeric>`: :math:`\K{i}\X{nn}\K{.}\EXTEND\X{N}\K{\_s}`


.. index:: instruction, trap, floating-point, integer

Non-trapping Float-to-Int Conversions
.....................................

Added new conversion instructions that avoid trapping when converting a floating-point number to an integer. [#proposal-cvtsat]_

* New :ref:`numeric instructions <syntax-instr-numeric>`: :math:`\K{i}\X{nn}\K{.}\TRUNC\K{\_sat\_f}\X{mm}\K{\_}\sx`


.. index:: block, function, value type, result type

Multiple Values
...............

Generalized the result type of blocks and functions to allow for multiple values; in addition, introduced the ability to have block parameters. [#proposal-multivalue]_

* :ref:`Function types <syntax-functype>` allow more than one result

* :ref:`Block types <syntax-blocktype>` can be arbitrary function types


.. index:: value type, reference, reference type, instruction, element segment

Reference Types
...............

Added |FUNCREF| and |EXTERNREF| as new value types and respective instructions. [#proposal-reftype]_

* New :ref:`value types <syntax-valtype>`: :ref:`reference types <syntax-reftype>` |FUNCREF| and |EXTERNREF|

* New :ref:`reference instructions <syntax-instr-ref>`: |REFNULL|, |REFFUNC|, |REFISNULL|

* Extended :ref:`parametric instruction <syntax-instr-parametric>`: |SELECT| with optional type immediate

* New :ref:`declarative <syntax-elemmode>` form of :ref:`element segment <syntax-elem>`


.. index:: reference, instruction, table, table type

Table Instructions
..................

Added instructions to directly access and modify tables. [#proposal-reftype]_

* :ref:`Table types <syntax-tabletype>` allow any :ref:`reference type <syntax-reftype>` as element type

* New :ref:`table instructions <syntax-instr-table>`: |TABLEGET|, |TABLESET|, |TABLESIZE|, |TABLEGROW|


.. index:: table, instruction, table index, element segment, import, export

Multiple Tables
...............

Added the ability to use multiple tables per module. [#proposal-reftype]_

* :ref:`Modules <syntax-module>` may :ref:`define <syntax-table>`, :ref:`import <syntax-import>`, and :ref:`export <syntax-export>` multiple tables

* :ref:`Table instructions <syntax-instr-table>` take a :ref:`table index <syntax-tableidx>` immediate: |TABLEGET|, |TABLESET|, |TABLESIZE|, |TABLEGROW|, |CALLINDIRECT|

* :ref:`Element segments <syntax-elem>` take a :ref:`table index <syntax-tableidx>`


.. index:: instruction, table, memory, data segment, element segment

Bulk Memory and Table Instructions
..................................

Added instructions that modify ranges of memory or table entries. [#proposal-reftype]_ [#proposal-bulk]_

* New :ref:`memory instructions <syntax-instr-memory>`: |MEMORYFILL|, |MEMORYINIT|, |MEMORYCOPY|, |DATADROP|

* New :ref:`table instructions <syntax-instr-table>`: |TABLEFILL|, |TABLEINIT|, |TABLECOPY|, |ELEMDROP|

* New :ref:`passive <syntax-datamode>` form of :ref:`data segment <syntax-data>`

* New :ref:`passive <syntax-elemmode>` form of :ref:`element segment <syntax-elem>`

* New :ref:`data count section <binary-datacountsec>` in binary format

* Active data and element segments boundaries are no longer checked at compile time but may trap instead


.. index:: instructions, SIMD, value type, vector type

Vector Instructions
...................

Added vector type and instructions that manipulate multiple numeric values in parallel (also known as *SIMD*, single instruction multiple data) [#proposal-vectype]_

* New :ref:`value type <syntax-valtype>`: |V128|

* New :ref:`memory instructions <syntax-instr-memory>`: :math:`\K{v128.}\LOAD`, :math:`\K{v128.}\LOAD{}\!N\!\K{x}\!M\!\K{\_}\sx`, :math:`\K{v128.}\LOAD{}N\K{\_zero}`, :math:`\K{v128.}\LOAD{}N\K{\_splat}`, :math:`\K{v128.}\LOAD{}N\K{\_lane}`, :math:`\K{v128.}\STORE`, :math:`\K{v128.}\STORE{}N\K{\_lane}`

* New constant :ref:`vector instruction <syntax-instr-vec>`: :math:`\K{v128.}\VCONST`

* New unary :ref:`vector instructions <syntax-instr-vec>`: :math:`\K{v128.not}`, :math:`\K{i}\!N\!\K{x}\!M\!\K{.abs}`, :math:`\K{i}\!N\!\K{x}\!M\!\K{.neg}`, :math:`\K{i8x16.popcnt}`, :math:`\K{f}\!N\!\K{x}\!M\!\K{.abs}`, :math:`\K{f}\!N\!\K{x}\!M\!\K{.neg}`, :math:`\K{f}\!N\!\K{x}\!M\!\K{.sqrt}`, :math:`\K{f}\!N\!\K{x}\!M\!\K{.ceil}`, :math:`\K{f}\!N\!\K{x}\!M\!\K{.floor}`, :math:`\K{f}\!N\!\K{x}\!M\!\K{.trunc}`, :math:`\K{f}\!N\!\K{x}\!M\!\K{.nearest}`

* New binary :ref:`vector instructions <syntax-instr-vec>`: :math:`\K{v128.and}`, :math:`\K{v128.andnot}`, :math:`\K{v128.or}`, :math:`\K{v128.xor}`, :math:`\K{i}\!N\!\K{x}\!M\!\K{.add}`, :math:`\K{i}\!N\!\K{x}\!M\!\K{.sub}`, :math:`\K{i}\!N\!\K{x}\!M\!\K{.mul}`, :math:`\K{i}\!N\!\K{x}\!M\!\K{.add\_sat\_}\sx`, :math:`\K{i}\!N\!\K{x}\!M\!\K{.sub\_sat\_}\sx`, :math:`\K{i}\!N\!\K{x}\!M\!\K{.min\_}\sx`, :math:`\K{i}\!N\!\K{x}\!M\!\K{.max\_}\sx`, :math:`\K{i}\!N\!\K{x}\!M\!\K{.shl}`, :math:`\K{i}\!N\!\K{x}\!M\!\K{.shr\_}\sx`, :math:`\K{f}\!N\!\K{x}\!M\!\K{.add}`, :math:`\K{i}\!N\!\K{x}\!M\!\K{.extmul\_}\half\K{\_i}\!N'\!\K{x}\!M'\!\K{\_}\sx`, :math:`\K{i16x8.q15mulr\_sat\_s}`, :math:`\K{i32x4.dot\_i16x8\_s}`, :math:`\K{i16x8.extadd\_pairwise\_i8x16\_}\sx`, :math:`\K{i32x4.extadd\_pairwise\_i16x8\_}\sx`, :math:`\K{i8x16.avgr\_u}`, :math:`\K{i16x8.avgr\_u}`, :math:`\K{f}\!N\!\K{x}\!M\!\K{.sub}`, :math:`\K{f}\!N\!\K{x}\!M\!\K{.mul}`, :math:`\K{f}\!N\!\K{x}\!M\!\K{.div}`, :math:`\K{f}\!N\!\K{x}\!M\!\K{.min}`, :math:`\K{f}\!N\!\K{x}\!M\!\K{.max}`, :math:`\K{f}\!N\!\K{x}\!M\!\K{.pmin}`, :math:`\K{f}\!N\!\K{x}\!M\!\K{.pmax}`

* New ternary :ref:`vector instruction <syntax-instr-vec>`: :math:`\K{v128.bitselect}`

* New test :ref:`vector instructions <syntax-instr-vec>`: :math:`\K{v128.any\_true}`, :math:`\K{i}\!N\!\K{x}\!M\!\K{.all\_true}`

* New relational :ref:`vector instructions <syntax-instr-vec>`: :math:`\K{i}\!N\!\K{x}\!M\!\K{.eq}`, :math:`\K{i}\!N\!\K{x}\!M\!\K{.ne}`, :math:`\K{i}\!N\!\K{x}\!M\!\K{.lt\_}\sx`, :math:`\K{i}\!N\!\K{x}\!M\!\K{.gt\_}\sx`, :math:`\K{i}\!N\!\K{x}\!M\!\K{.le\_}\sx`, :math:`\K{i}\!N\!\K{x}\!M\!\K{.ge\_}\sx`, :math:`\K{f}\!N\!\K{x}\!M\!\K{.eq}`, :math:`\K{f}\!N\!\K{x}\!M\!\K{.ne}`, :math:`\K{f}\!N\!\K{x}\!M\!\K{.lt}`, :math:`\K{f}\!N\!\K{x}\!M\!\K{.gt}`, :math:`\K{f}\!N\!\K{x}\!M\!\K{.le}`, :math:`\K{f}\!N\!\K{x}\!M\!\K{.ge}`

* New conversion :ref:`vector instructions <syntax-instr-vec>`::math:`\K{i32x4.trunc\_sat\_f32x4\_}\sx`, :math:`\K{i32x4.trunc\_sat\_f64x2\_}\sx\K{\_zero}`, :math:`\K{f32x4.convert\_i32x4\_}\sx`, :math:`\K{f32x4.demote\_f64x2\_zero}`, :math:`\K{f64x2.convert\_low\_i32x4\_}\sx`, :math:`\K{f64x2.promote\_low\_f32x4}`

* New lane access :ref:`vector instructions <syntax-instr-vec>`: :math:`\K{i}\!N\!\K{x}\!M\!\K{.extract\_lane\_}\sx^?`, :math:`\K{i}\!N\!\K{x}\!M\!\K{.replace\_lane}`, :math:`\K{f}\!N\!\K{x}\!M\!\K{.extract\_lane}`, :math:`\K{f}\!N\!\K{x}\!M\!\K{.replace\_lane}`

* New lane splitting/combining :ref:`vector instructions <syntax-instr-vec>`: :math:`\K{i}\!N\!\K{x}\!M\!\K{.extend\_}\half\K{\_i}\!N'\!\K{x}\!M'\!\K{\_}\sx`, :math:`\K{i8x16.narrow\_i16x8\_}\sx`, :math:`\K{i16x8.narrow\_i32x4\_}\sx`

* New byte reordering :ref:`vector instructions <syntax-instr-vec>`: :math:`\K{i8x16.shuffle}`, :math:`\K{i8x16.swizzle}`

* New injection/projection :ref:`vector instructions <syntax-instr-vec>`: :math:`\K{i}\!N\!\K{x}\!M\!\K{.splat}`, :math:`\K{f}\!N\!\K{x}\!M\!\K{.splat}`, :math:`\K{i}\!N\!\K{x}\!M\!\K{.bitmask}`


.. [#proposal-signext]
   https://github.com/WebAssembly/spec/tree/main/proposals/sign-extension-ops/

.. [#proposal-cvtsat]
   https://github.com/WebAssembly/spec/tree/main/proposals/nontrapping-float-to-int-conversion/

.. [#proposal-multivalue]
   https://github.com/WebAssembly/spec/tree/main/proposals/multi-value/

.. [#proposal-reftype]
   https://github.com/WebAssembly/spec/tree/main/proposals/reference-types/

.. [#proposal-bulk]
   https://github.com/WebAssembly/spec/tree/main/proposals/bulk-memory-operations/

.. [#proposal-vectype]
   https://github.com/WebAssembly/spec/tree/main/proposals/simd/


Release 3.0
~~~~~~~~~~~

<<<<<<< HEAD
.. index: instruction, function, call

Tail Calls
..........

Added instructions to perform tail calls [#proposal-tailcall]_.

* New :ref:`control instructions <syntax-instr-control>`: :math:`RETURNCALL` and :math:`RETURNCALLINDIRECT`


.. index:: reference, reference type, heap type, value type, local, local type, instruction, instruction type, table, function, function type, matching, subtyping

Typeful References
..................

Added more precise types for references [#proposal-typedref]_.

* New generalised form of :ref:`reference types <syntax-reftype>`: :math:`(\REF~\NULL^?~\heaptype)`

* New class of :ref:`heap types <syntax-heaptype>`: |FUNC|, |EXTERN|, :math:`\typeidx`

* Basic :ref:`subtyping <match>` on :ref:`reference <match-reftype>` and :ref:`value <match-valtype>` types

* New :ref:`reference instructions <syntax-instr-ref>`: |REFASNONNULL|, |BRONNULL|, |BRONNONNULL|

* New :ref:`control instruction <syntax-instr-control>`: |CALLREF|

* Refined typing of :ref:`reference instruction <syntax-instr-ref>` |REFFUNC| with more precise result type

* Refined typing of :ref:`local instructions <valid-instr-variable>` and :ref:`instruction sequences <valid-instr-seq>` to track the :ref:`initialization status <syntax-init>` of :ref:`locals <syntax-local>` with non-:ref:`defaultable <valid-defaultable>` type

* Extended :ref:`table definitions <syntax-table>` with optional initializer expression


.. index:: reference, reference type, heap type, field type, storage type, structure type, array type, composite type, sub type, recursive type

Garbage Collection
..................

Added managed reference types [#proposal-gc]_.

* New forms of :ref:`heap types <syntax-heaptype>`: |ANY|, |EQT|, |I31|, |STRUCT|, |ARRAY|, |NONE|, |NOFUNC|, |NOEXTERN|

* New :ref:`reference type <syntax-reftype>` short-hands: |ANYREF|, |EQREF|, |I31REF|, |STRUCTREF|, |ARRAYREF|, |NULLREF|, |NULLFUNCREF|, |NULLEXTERNREF|

* New forms of type definitions: :ref:`structure <syntax-structtype>` and :ref:`array types <syntax-arraytype>`, :ref:`sub types <syntax-subtype>`, and :ref:`recursive types <syntax-rectype>`

* Enriched :ref:`subtyping <match>` based on explicitly declared :ref:`sub types <syntax-subtype>` and the new heap types

* New generic :ref:`reference instructions <syntax-instr-ref>`: |REFEQ|, |REFTEST|, |REFCAST|, |BRONCAST|, |BRONCASTFAIL|

* New :ref:`reference instructions <syntax-instr-ref>` for :ref:`unboxed scalars <syntax-i31>`: |REFI31|, :math:`\I31GET\K{\_}\sx`

* New :ref:`reference instructions <syntax-instr-ref>` for :ref:`structure types <syntax-structtype>`: |STRUCTNEW|, |STRUCTNEWDEFAULT|, :math:`\STRUCTGET\K{\_}\sx^?`, |STRUCTSET|

* New :ref:`reference instructions <syntax-instr-ref>` for :ref:`array types <syntax-structtype>`: |ARRAYNEW|, |ARRAYNEWDEFAULT|, |ARRAYNEWFIXED|, |ARRAYNEWDATA|, |ARRAYNEWELEM|, :math:`\ARRAYGET\K{\_}\sx^?`, |ARRAYSET|, |ARRAYLEN|, |ARRAYFILL|, |ARRAYCOPY|, |ARRAYINITDATA|, |ARRAYINITELEM|

* New :ref:`reference instructions <syntax-instr-ref>` for converting :ref:`host types <syntax-externtype>`: |ANYCONVERTEXTERN|, |EXTERNCONVERTANY|

* Extended set of :ref:`constant instructions <valid-const>` with |REFI31|, |STRUCTNEW|, |STRUCTNEWDEFAULT|, |ARRAYNEW|, |ARRAYNEWDEFAULT|, |ARRAYNEWFIXED|, |ANYCONVERTEXTERN|, |EXTERNCONVERTANY|, and |GLOBALGET| for any previously declared immutable :ref:`global <syntax-global>`


.. index:: instruction, exception, reference type, tag type, tag, handler

Exception Handling
..................

Added tag definitions, imports, and exports, and instructions to throw and catch exceptions [#proposal-exn]_

* Modules may :ref:`define <syntax-tagtype>`, :ref:`import <syntax-import>`, and :ref:`export <syntax-export>` tags.

* New :ref:`heap types <syntax-heaptype>`: |EXN|, |NOEXN|

* New :ref:`reference type <syntax-reftype>` short-hands: |EXNREF|, |NULLEXNREF|

* New :ref:`control instructions <syntax-instr-control>`: |THROW|, |THROWREF|, and |TRYTABLE|.

* New :ref:`tag section <binary-tagsec>` in binary format.
=======
.. index:: instruction, expression, constant

Extended Constant Expressions
.............................

Allowed basic numeric computations in constant expressions. [#proposal-extconst]_

* Extended set of :ref:`constant instructions <valid-const>` with :math:`\K{i}\X{nn}\K{.add}`, :math:`\K{i}\X{nn}\K{.sub}`, and :math:`\K{i}\X{nn}\K{.mul}`, and |GLOBALGET| for any previously declared immutable :ref:`global <syntax-global>`

.. note::
   The :ref:`garbage collection <extension-gc>` added further constant instructions.


.. index:: instruction, function, call

Tail Calls
..........

Added instructions to perform tail calls. [#proposal-tailcall]_

* New :ref:`control instructions <syntax-instr-control>`: |RETURNCALL| and |RETURNCALLINDIRECT|


.. index:: instruction, exception, reference type, tag type, tag, handler

Exception Handling
..................

Added tag definitions, imports, and exports, and instructions to throw and catch exceptions [#proposal-exn]_

* Modules may :ref:`define <syntax-tagtype>`, :ref:`import <syntax-import>`, and :ref:`export <syntax-export>` tags.

* New :ref:`heap types <syntax-heaptype>`: |EXN|, |NOEXN|

* New :ref:`reference type <syntax-reftype>` short-hands: |EXNREF|, |NULLEXNREF|

* New :ref:`control instructions <syntax-instr-control>`: |THROW|, |THROWREF|, and |TRYTABLE|.

* New :ref:`tag section <binary-tagsec>` in binary format.


.. index:: instruction, memory, memory index, data segment, import, export

Multiple Memories
.................

Added the ability to use multiple memories per module. [#proposal-multimem]_

* :ref:`Modules <syntax-module>` may :ref:`define <syntax-mem>`, :ref:`import <syntax-import>`, and :ref:`export <syntax-export>` multiple memories

* :ref:`Memory instructions <syntax-instr-memory>` take a :ref:`memory index <syntax-memidx>` immediate: |MEMORYSIZE|, |MEMORYGROW|, |MEMORYFILL|, |MEMORYCOPY|, |MEMORYINIT|, :math:`t\K{.load}`, :math:`t\K{.store}`, :math:`t\K{.load}\!N\!\K{\_}\sx`, :math:`t\K{.store}\!N`, :math:`\K{v128.load}\!N\!\K{x}\!M\!\K{\_}\sx`, :math:`\K{v128.load}\!N\!\K{\_zero}`, :math:`\K{v128.load}\!N\!\K{\_splat}`, :math:`\K{v128.load}\!N\!\K{\_lane}`, :math:`\K{v128.store}\!N\!\K{\_lane}`

* :ref:`Data segments <syntax-elem>` take a :ref:`memory index <syntax-memidx>`


.. index:: reference, reference type, heap type, value type, local, local type, instruction, instruction type, table, function, function type, matching, subtyping

Typeful References
..................

Added more precise types for references. [#proposal-typedref]_

* New generalised form of :ref:`reference types <syntax-reftype>`: :math:`(\REF~\NULL^?~\heaptype)`

* New class of :ref:`heap types <syntax-heaptype>`: |FUNC|, |EXTERN|, :math:`\typeidx`

* Basic :ref:`subtyping <match>` on :ref:`reference <match-reftype>` and :ref:`value <match-valtype>` types

* New :ref:`reference instructions <syntax-instr-ref>`: |REFASNONNULL|, |BRONNULL|, |BRONNONNULL|

* New :ref:`control instruction <syntax-instr-control>`: |CALLREF|

* Refined typing of :ref:`reference instruction <syntax-instr-ref>` |REFFUNC| with more precise result type

* Refined typing of :ref:`local instructions <valid-instr-variable>` and :ref:`instruction sequences <valid-instr-seq>` to track the :ref:`initialization status <syntax-init>` of :ref:`locals <syntax-local>` with non-:ref:`defaultable <valid-defaultable>` type

* Extended :ref:`table definitions <syntax-table>` with optional initializer expression
>>>>>>> 9b20411f


.. index:: reference, reference type, heap type, field type, storage type, structure type, array type, composite type, sub type, recursive type
.. _extension-gc:

<<<<<<< HEAD
Garbage collection
=======
Garbage Collection
>>>>>>> 9b20411f
..................

Added managed reference types. [#proposal-gc]_

* New forms of :ref:`heap types <syntax-heaptype>`: |ANY|, |EQT|, |I31|, |STRUCT|, |ARRAY|, |NONE|, |NOFUNC|, |NOEXTERN|

* New :ref:`reference type <syntax-reftype>` short-hands: |ANYREF|, |EQREF|, |I31REF|, |STRUCTREF|, |ARRAYREF|, |NULLREF|, |NULLFUNCREF|, |NULLEXTERNREF|

* New forms of type definitions: :ref:`structure <syntax-structtype>` and :ref:`array types <syntax-arraytype>`, :ref:`sub types <syntax-subtype>`, and :ref:`recursive types <syntax-rectype>`

* Enriched :ref:`subtyping <match>` based on explicitly declared :ref:`sub types <syntax-subtype>` and the new heap types

* New generic :ref:`reference instructions <syntax-instr-ref>`: |REFEQ|, |REFTEST|, |REFCAST|, |BRONCAST|, |BRONCASTFAIL|

* New :ref:`reference instructions <syntax-instr-ref>` for :ref:`unboxed scalars <syntax-i31>`: |REFI31|, :math:`\I31GET\K{\_}\sx`

* New :ref:`reference instructions <syntax-instr-ref>` for :ref:`structure types <syntax-structtype>`: |STRUCTNEW|, |STRUCTNEWDEFAULT|, :math:`\STRUCTGET\K{\_}\sx^?`, |STRUCTSET|

* New :ref:`reference instructions <syntax-instr-ref>` for :ref:`array types <syntax-structtype>`: |ARRAYNEW|, |ARRAYNEWDEFAULT|, |ARRAYNEWFIXED|, |ARRAYNEWDATA|, |ARRAYNEWELEM|, :math:`\ARRAYGET\K{\_}\sx^?`, |ARRAYSET|, |ARRAYLEN|, |ARRAYFILL|, |ARRAYCOPY|, |ARRAYINITDATA|, |ARRAYINITELEM|

* New :ref:`reference instructions <syntax-instr-ref>` for converting :ref:`host types <syntax-externtype>`: |ANYCONVERTEXTERN|, |EXTERNCONVERTANY|

* Extended set of :ref:`constant instructions <valid-const>` with |REFI31|, |STRUCTNEW|, |STRUCTNEWDEFAULT|, |ARRAYNEW|, |ARRAYNEWDEFAULT|, |ARRAYNEWFIXED|, |ANYCONVERTEXTERN|, |EXTERNCONVERTANY|


<<<<<<< HEAD
=======
.. index:: text format, annotation, custom section, identifier, module, type, function, local, structure field

Custom Annotations
..................

Added generic syntax for custom annotations in the text format,
mirroring the role of custom sections in the binary format. [#proposal-annot]_

* :ref:`Annotations <text-annot>` of the form :math:`\text{(@id~\dots)}` are allowed anywhere in the :ref:`text format <text>`

* :ref:`Identifiers <text-id>` can be escaped as :math:`\text{@"\dots"}` with arbitrary :ref:`names <text-name>`

* Defined :ref:`name annotations <text-nameannot>` :math:`\text{(@name~"\dots")}` for :ref:`module names <text-modulenameannot>`, :ref:`type names <text-typenameannot>`, :ref:`function names <text-funcnameannot>`, :ref:`local names <text-localnameannot>`, and :ref:`field names <text-fieldnameannot>`

* Defined :ref:`custom annotation <text-customannot>` :math:`\text{(@custom~"\dots")}` to represent arbitrary :ref:`custom sections <binary-customsec>` in the text format


>>>>>>> 9b20411f
.. [#proposal-extconst]
   https://github.com/WebAssembly/extended-const/blob/main/proposals/extended-const/

.. [#proposal-tailcall]
   https://github.com/WebAssembly/spec/tree/main/proposals/tail-call/

<<<<<<< HEAD
=======
.. [#proposal-exn]
   https://github.com/WebAssembly/spec/tree/main/proposals/exception-handling/

>>>>>>> 9b20411f
.. [#proposal-multimem]
   https://github.com/WebAssembly/multi-memory/blob/main/proposals/multi-memory/

.. [#proposal-typedref]
   https://github.com/WebAssembly/spec/tree/main/proposals/function-references/

<<<<<<< HEAD
.. [#proposal-exn]
   https://github.com/WebAssembly/spec/tree/main/proposals/exception-handling/

.. [#proposal-gc]
   https://github.com/WebAssembly/spec/tree/main/proposals/gc/
=======
.. [#proposal-gc]
   https://github.com/WebAssembly/spec/tree/main/proposals/gc/

.. [#proposal-annot]
   https://github.com/WebAssembly/annotations/tree/main/proposals/annotations/
>>>>>>> 9b20411f
<|MERGE_RESOLUTION|>--- conflicted
+++ resolved
@@ -160,104 +160,24 @@
 Release 3.0
 ~~~~~~~~~~~
 
-<<<<<<< HEAD
-.. index: instruction, function, call
+.. index:: instruction, expression, constant
+
+Extended Constant Expressions
+.............................
+
+Allowed basic numeric computations in constant expressions. [#proposal-extconst]_
+
+* Extended set of :ref:`constant instructions <valid-const>` with :math:`\K{i}\X{nn}\K{.add}`, :math:`\K{i}\X{nn}\K{.sub}`, and :math:`\K{i}\X{nn}\K{.mul}`, and |GLOBALGET| for any previously declared immutable :ref:`global <syntax-global>`
+
+.. note::
+   The :ref:`garbage collection <extension-gc>` added further constant instructions.
+
+
+.. index:: instruction, function, call
 
 Tail Calls
 ..........
 
-Added instructions to perform tail calls [#proposal-tailcall]_.
-
-* New :ref:`control instructions <syntax-instr-control>`: :math:`RETURNCALL` and :math:`RETURNCALLINDIRECT`
-
-
-.. index:: reference, reference type, heap type, value type, local, local type, instruction, instruction type, table, function, function type, matching, subtyping
-
-Typeful References
-..................
-
-Added more precise types for references [#proposal-typedref]_.
-
-* New generalised form of :ref:`reference types <syntax-reftype>`: :math:`(\REF~\NULL^?~\heaptype)`
-
-* New class of :ref:`heap types <syntax-heaptype>`: |FUNC|, |EXTERN|, :math:`\typeidx`
-
-* Basic :ref:`subtyping <match>` on :ref:`reference <match-reftype>` and :ref:`value <match-valtype>` types
-
-* New :ref:`reference instructions <syntax-instr-ref>`: |REFASNONNULL|, |BRONNULL|, |BRONNONNULL|
-
-* New :ref:`control instruction <syntax-instr-control>`: |CALLREF|
-
-* Refined typing of :ref:`reference instruction <syntax-instr-ref>` |REFFUNC| with more precise result type
-
-* Refined typing of :ref:`local instructions <valid-instr-variable>` and :ref:`instruction sequences <valid-instr-seq>` to track the :ref:`initialization status <syntax-init>` of :ref:`locals <syntax-local>` with non-:ref:`defaultable <valid-defaultable>` type
-
-* Extended :ref:`table definitions <syntax-table>` with optional initializer expression
-
-
-.. index:: reference, reference type, heap type, field type, storage type, structure type, array type, composite type, sub type, recursive type
-
-Garbage Collection
-..................
-
-Added managed reference types [#proposal-gc]_.
-
-* New forms of :ref:`heap types <syntax-heaptype>`: |ANY|, |EQT|, |I31|, |STRUCT|, |ARRAY|, |NONE|, |NOFUNC|, |NOEXTERN|
-
-* New :ref:`reference type <syntax-reftype>` short-hands: |ANYREF|, |EQREF|, |I31REF|, |STRUCTREF|, |ARRAYREF|, |NULLREF|, |NULLFUNCREF|, |NULLEXTERNREF|
-
-* New forms of type definitions: :ref:`structure <syntax-structtype>` and :ref:`array types <syntax-arraytype>`, :ref:`sub types <syntax-subtype>`, and :ref:`recursive types <syntax-rectype>`
-
-* Enriched :ref:`subtyping <match>` based on explicitly declared :ref:`sub types <syntax-subtype>` and the new heap types
-
-* New generic :ref:`reference instructions <syntax-instr-ref>`: |REFEQ|, |REFTEST|, |REFCAST|, |BRONCAST|, |BRONCASTFAIL|
-
-* New :ref:`reference instructions <syntax-instr-ref>` for :ref:`unboxed scalars <syntax-i31>`: |REFI31|, :math:`\I31GET\K{\_}\sx`
-
-* New :ref:`reference instructions <syntax-instr-ref>` for :ref:`structure types <syntax-structtype>`: |STRUCTNEW|, |STRUCTNEWDEFAULT|, :math:`\STRUCTGET\K{\_}\sx^?`, |STRUCTSET|
-
-* New :ref:`reference instructions <syntax-instr-ref>` for :ref:`array types <syntax-structtype>`: |ARRAYNEW|, |ARRAYNEWDEFAULT|, |ARRAYNEWFIXED|, |ARRAYNEWDATA|, |ARRAYNEWELEM|, :math:`\ARRAYGET\K{\_}\sx^?`, |ARRAYSET|, |ARRAYLEN|, |ARRAYFILL|, |ARRAYCOPY|, |ARRAYINITDATA|, |ARRAYINITELEM|
-
-* New :ref:`reference instructions <syntax-instr-ref>` for converting :ref:`host types <syntax-externtype>`: |ANYCONVERTEXTERN|, |EXTERNCONVERTANY|
-
-* Extended set of :ref:`constant instructions <valid-const>` with |REFI31|, |STRUCTNEW|, |STRUCTNEWDEFAULT|, |ARRAYNEW|, |ARRAYNEWDEFAULT|, |ARRAYNEWFIXED|, |ANYCONVERTEXTERN|, |EXTERNCONVERTANY|, and |GLOBALGET| for any previously declared immutable :ref:`global <syntax-global>`
-
-
-.. index:: instruction, exception, reference type, tag type, tag, handler
-
-Exception Handling
-..................
-
-Added tag definitions, imports, and exports, and instructions to throw and catch exceptions [#proposal-exn]_
-
-* Modules may :ref:`define <syntax-tagtype>`, :ref:`import <syntax-import>`, and :ref:`export <syntax-export>` tags.
-
-* New :ref:`heap types <syntax-heaptype>`: |EXN|, |NOEXN|
-
-* New :ref:`reference type <syntax-reftype>` short-hands: |EXNREF|, |NULLEXNREF|
-
-* New :ref:`control instructions <syntax-instr-control>`: |THROW|, |THROWREF|, and |TRYTABLE|.
-
-* New :ref:`tag section <binary-tagsec>` in binary format.
-=======
-.. index:: instruction, expression, constant
-
-Extended Constant Expressions
-.............................
-
-Allowed basic numeric computations in constant expressions. [#proposal-extconst]_
-
-* Extended set of :ref:`constant instructions <valid-const>` with :math:`\K{i}\X{nn}\K{.add}`, :math:`\K{i}\X{nn}\K{.sub}`, and :math:`\K{i}\X{nn}\K{.mul}`, and |GLOBALGET| for any previously declared immutable :ref:`global <syntax-global>`
-
-.. note::
-   The :ref:`garbage collection <extension-gc>` added further constant instructions.
-
-
-.. index:: instruction, function, call
-
-Tail Calls
-..........
-
 Added instructions to perform tail calls. [#proposal-tailcall]_
 
 * New :ref:`control instructions <syntax-instr-control>`: |RETURNCALL| and |RETURNCALLINDIRECT|
@@ -317,17 +237,12 @@
 * Refined typing of :ref:`local instructions <valid-instr-variable>` and :ref:`instruction sequences <valid-instr-seq>` to track the :ref:`initialization status <syntax-init>` of :ref:`locals <syntax-local>` with non-:ref:`defaultable <valid-defaultable>` type
 
 * Extended :ref:`table definitions <syntax-table>` with optional initializer expression
->>>>>>> 9b20411f
 
 
 .. index:: reference, reference type, heap type, field type, storage type, structure type, array type, composite type, sub type, recursive type
 .. _extension-gc:
 
-<<<<<<< HEAD
-Garbage collection
-=======
 Garbage Collection
->>>>>>> 9b20411f
 ..................
 
 Added managed reference types. [#proposal-gc]_
@@ -353,8 +268,6 @@
 * Extended set of :ref:`constant instructions <valid-const>` with |REFI31|, |STRUCTNEW|, |STRUCTNEWDEFAULT|, |ARRAYNEW|, |ARRAYNEWDEFAULT|, |ARRAYNEWFIXED|, |ANYCONVERTEXTERN|, |EXTERNCONVERTANY|
 
 
-<<<<<<< HEAD
-=======
 .. index:: text format, annotation, custom section, identifier, module, type, function, local, structure field
 
 Custom Annotations
@@ -372,35 +285,23 @@
 * Defined :ref:`custom annotation <text-customannot>` :math:`\text{(@custom~"\dots")}` to represent arbitrary :ref:`custom sections <binary-customsec>` in the text format
 
 
->>>>>>> 9b20411f
 .. [#proposal-extconst]
    https://github.com/WebAssembly/extended-const/blob/main/proposals/extended-const/
 
 .. [#proposal-tailcall]
    https://github.com/WebAssembly/spec/tree/main/proposals/tail-call/
 
-<<<<<<< HEAD
-=======
 .. [#proposal-exn]
    https://github.com/WebAssembly/spec/tree/main/proposals/exception-handling/
 
->>>>>>> 9b20411f
 .. [#proposal-multimem]
    https://github.com/WebAssembly/multi-memory/blob/main/proposals/multi-memory/
 
 .. [#proposal-typedref]
    https://github.com/WebAssembly/spec/tree/main/proposals/function-references/
 
-<<<<<<< HEAD
-.. [#proposal-exn]
-   https://github.com/WebAssembly/spec/tree/main/proposals/exception-handling/
-
 .. [#proposal-gc]
    https://github.com/WebAssembly/spec/tree/main/proposals/gc/
-=======
-.. [#proposal-gc]
-   https://github.com/WebAssembly/spec/tree/main/proposals/gc/
 
 .. [#proposal-annot]
-   https://github.com/WebAssembly/annotations/tree/main/proposals/annotations/
->>>>>>> 9b20411f
+   https://github.com/WebAssembly/annotations/tree/main/proposals/annotations/