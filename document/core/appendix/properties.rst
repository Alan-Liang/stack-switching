--- conflicted
+++ resolved
@@ -219,11 +219,7 @@
    This rule is only invoked when checking :ref:`validity <valid-rectype-ext>` of :ref:`rolled-up <aux-roll-rectype>` :ref:`recursive types <syntax-rectype>`.
 
 
-<<<<<<< HEAD
-.. index:: value, value type, result, result type, trap
-=======
 .. index:: value, value type, result, result type, trap, exception, throw
->>>>>>> 30aebd0f
 .. _valid-result:
 
 Results
@@ -319,11 +315,7 @@
 
 
 
-<<<<<<< HEAD
-.. index:: store, function instance, table instance, memory instance, structure instance, array instance, global instance, function type, table type, memory type, global type, defined type, structure type, array type
-=======
 .. index:: store, function instance, table instance, memory instance, structure instance, array instance, global instance, tag instance, function type, table type, memory type, global type, tag type, defined type, structure type, array type
->>>>>>> 30aebd0f
 
 :ref:`Store <syntax-store>` :math:`S`
 .....................................
@@ -346,11 +338,6 @@
 
 * Each :ref:`array instance <syntax-arrayinst>` :math:`\arrayinst_i` in :math:`S.\SARRAYS` must be :ref:`valid <valid-arrayinst>`.
 
-<<<<<<< HEAD
-* No :ref:`reference <syntax-ref>` to a bound :ref:`structure address <syntax-structaddr>` must be reachable from itself through a path consisting only of indirections through immutable structure or array :ref:`fields <syntax-fieldtype>`.
-
-* No :ref:`reference <syntax-ref>` to a bound :ref:`array address <syntax-arrayaddr>` must be reachable from itself through a path consisting only of indirections through immutable structure or array :ref:`fields <syntax-fieldtype>`.
-=======
 * Each :ref:`exception instance <syntax-exninst>` :math:`\exninst_i` in :math:`S.\SEXNS` must be :ref:`valid <valid-exninst>`.
 
 * No :ref:`reference <syntax-ref>` to a bound :ref:`structure address <syntax-structaddr>` must be reachable from itself through a path consisting only of indirections through immutable structure, or array :ref:`fields <syntax-fieldtype>` or fields of :ref:`exception instances <syntax-exninst>`.
@@ -358,7 +345,6 @@
 * No :ref:`reference <syntax-ref>` to a bound :ref:`array address <syntax-arrayaddr>` must be reachable from itself through a path consisting only of indirections through immutable structure or array :ref:`fields <syntax-fieldtype>` or fields of :ref:`exception instances <syntax-exninst>`.
 
 * No :ref:`reference <syntax-ref>` to a bound :ref:`exception address <syntax-exnaddr>` must be reachable from itself through a path consisting only of indirections through immutable structure or array :ref:`fields <syntax-fieldtype>` or fields of :ref:`exception instances <syntax-exninst>`.
->>>>>>> 30aebd0f
 
 * Then the store is valid.
 
@@ -383,24 +369,14 @@
      (S \vdashstructinst \structinst \ok)^\ast
      \qquad
      (S \vdasharrayinst \arrayinst \ok)^\ast
-<<<<<<< HEAD
-=======
      \qquad
      (S \vdashexninst \exninst \ok)^\ast
->>>>>>> 30aebd0f
      \\
      S = \{
        \begin{array}[t]{@{}l@{}}
        \SFUNCS~\funcinst^\ast,
        \SGLOBALS~\globalinst^\ast,
        \STABLES~\tableinst^\ast,
-<<<<<<< HEAD
-       \SMEMS~\meminst^\ast, \\
-       \SELEMS~\eleminst^\ast,
-       \SDATAS~\datainst^\ast,
-       \SSTRUCTS~\structinst^\ast,
-       \SARRAYS~\arrayinst^\ast \}
-=======
        \SMEMS~\meminst^\ast,
        \STAGS~\taginst^\ast, \\
        \SELEMS~\eleminst^\ast,
@@ -408,7 +384,6 @@
        \SSTRUCTS~\structinst^\ast,
        \SARRAYS~\arrayinst^\ast,
        \SEXNS~\exninst^\ast \}
->>>>>>> 30aebd0f
        \end{array}
      \\
      (S.\SSTRUCTS[a_{\F{s}}] = \structinst)^\ast
@@ -418,13 +393,10 @@
      (S.\SARRAYS[a_{\F{a}}] = \arrayinst)^\ast
      \qquad
      ((\REFARRAYADDR~a_{\F{a}}) \not\gg^+_S (\REFARRAYADDR~a_{\F{a}}))^\ast
-<<<<<<< HEAD
-=======
      \\
      (S.\SEXNS[a_{\F{e}}] = \exninst)^\ast
      \qquad
      ((\REFEXNADDR~a_{\F{e}}) \not\gg^+_S (\REFEXNADDR~a_{\F{e}}))^\ast
->>>>>>> 30aebd0f
      \end{array}
    }{
      \vdashstore S \ok
@@ -432,11 +404,7 @@
 
 .. index:: reachability
 
-<<<<<<< HEAD
-where :math:`\val_1 \gg^+_S \val_2` denotes the transitive closure of the following *reachability* relation on :ref:`values <syntax-val>`:
-=======
 where :math:`\val_1 \gg^+_S \val_2` denotes the transitive closure of the following *immutable reachability* relation on :ref:`values <syntax-val>`:
->>>>>>> 30aebd0f
 
 .. math::
    \begin{array}{@{}lcll@{}}
@@ -444,10 +412,7 @@
      & \iff \expanddt(S.\SSTRUCTS[a].\SITYPE) = \TSTRUCT~\X{ft}_1^i~(\MCONST~\X{st})~\X{ft}_2^\ast \\
    (\REFARRAYADDR~a) &\gg_S& S.\SARRAYS[a].\AIFIELDS[i]
      & \iff \expanddt(S.\SARRAYS[a].\AITYPE) = \TARRAY~(\MCONST~\X{st}) \\
-<<<<<<< HEAD
-=======
    (\REFEXNADDR~a) &\gg_S& S.\SEXNS[a].\EIFIELDS[i] \\
->>>>>>> 30aebd0f
    (\REFEXTERN~\reff) &\gg_S& \reff \\
    \end{array}
 
@@ -692,11 +657,7 @@
 :ref:`Structure Instances <syntax-structinst>` :math:`\{ \SITYPE~\deftype, \SIFIELDS~\fieldval^\ast \}`
 .......................................................................................................
 
-<<<<<<< HEAD
-* The :ref:`defined type <syntax-deftype>` :math:`\deftype` must be :ref:`valid <valid-deftype>`.
-=======
 * The :ref:`defined type <syntax-deftype>` :math:`\deftype` must be :ref:`valid <valid-deftype>` under the empty :ref:`context <context>`.
->>>>>>> 30aebd0f
 
 * The :ref:`expansion <aux-expand-deftype>` of :math:`\deftype` must be a :ref:`structure type <syntax-structtype>` :math:`\TSTRUCT~\fieldtype^\ast`.
 
@@ -728,11 +689,7 @@
 :ref:`Array Instances <syntax-arrayinst>` :math:`\{ \AITYPE~\deftype, \AIFIELDS~\fieldval^\ast \}`
 ..................................................................................................
 
-<<<<<<< HEAD
-* The :ref:`defined type <syntax-deftype>` :math:`\deftype` must be :ref:`valid <valid-deftype>`.
-=======
 * The :ref:`defined type <syntax-deftype>` :math:`\deftype` must be :ref:`valid <valid-deftype>` under the empty :ref:`context <context>`.
->>>>>>> 30aebd0f
 
 * The :ref:`expansion <aux-expand-deftype>` of :math:`\deftype` must be an :ref:`array type <syntax-arraytype>` :math:`\TARRAY~\fieldtype`.
 
@@ -782,8 +739,6 @@
    }
 
 
-<<<<<<< HEAD
-=======
 .. index:: exception instance, tag, tag address
 .. _valid-exninst:
 
@@ -812,7 +767,6 @@
    }
 
 
->>>>>>> 30aebd0f
 .. index:: external type, export instance, name, external value
 .. _valid-exportinst:
 
@@ -874,11 +828,7 @@
 * Let :math:`n` be the length of :math:`\moduleinst.\MIDATAS`.
 
 * Then the module instance is valid with :ref:`context <context>`
-<<<<<<< HEAD
-  :math:`\{\CTYPES~\deftype^\ast,` :math:`\CFUNCS~\functype^\ast,` :math:`\CTABLES~\tabletype^\ast,` :math:`\CMEMS~\memtype^\ast,` :math:`\CGLOBALS~\globaltype^\ast,` :math:`\CELEMS~\reftype^\ast,` :math:`\CDATAS~{\ok}^n\}`.
-=======
   :math:`\{\CTYPES~\deftype^\ast,` :math:`\CFUNCS~\functype^\ast,` :math:`\CTABLES~\tabletype^\ast,` :math:`\CMEMS~\memtype^\ast,` :math:`\CGLOBALS~\globaltype^\ast,` \CTAGS~\tagtype^\ast, :math:`\CELEMS~\reftype^\ast,` :math:`\CDATAS~{\ok}^n\}`.
->>>>>>> 30aebd0f
 
 .. math::
    ~\\[-1ex]
@@ -1240,11 +1190,8 @@
 
 * The length of :math:`S.\SARRAYS` must not shrink.
 
-<<<<<<< HEAD
-=======
 * The length of :math:`S.\SEXNS` must not shrink.
 
->>>>>>> 30aebd0f
 * For each :ref:`function instance <syntax-funcinst>` :math:`\funcinst_i` in the original :math:`S.\SFUNCS`, the new function instance must be an :ref:`extension <extend-funcinst>` of the old.
 
 * For each :ref:`table instance <syntax-tableinst>` :math:`\tableinst_i` in the original :math:`S.\STABLES`, the new table instance must be an :ref:`extension <extend-tableinst>` of the old.
@@ -1263,11 +1210,8 @@
 
 * For each :ref:`array instance <syntax-arrayinst>` :math:`\arrayinst_i` in the original :math:`S.\SARRAYS`, the new array instance must be an :ref:`extension <extend-arrayinst>` of the old.
 
-<<<<<<< HEAD
-=======
 * For each :ref:`exception instance <syntax-exninst>` :math:`\exninst_i` in the original :math:`S.\SEXNS`, the new exception instance must be an :ref:`extension <extend-datainst>` of the old.
 
->>>>>>> 30aebd0f
 .. math::
    \frac{
      \begin{array}{@{}ccc@{}}
@@ -1298,12 +1242,9 @@
      S_1.\SARRAYS = \arrayinst_1^\ast &
      S_2.\SARRAYS = {\arrayinst'_1}^\ast~\arrayinst_2^\ast &
      (\vdasharrayinstextends \arrayinst_1 \extendsto \arrayinst'_1)^\ast \\
-<<<<<<< HEAD
-=======
      S_1.\SEXNS = \exninst_1^\ast &
      S_2.\SEXNS = {\exninst'_1}^\ast~\exninst_2^\ast &
      (\vdashexninstextends \exninst_1 \extendsto \exninst'_1)^\ast \\
->>>>>>> 30aebd0f
      \end{array}
    }{
      \vdashstoreextends S_1 \extendsto S_2
@@ -1409,28 +1350,16 @@
   * either remain unchanged,
 
   * or shrink to length :math:`0`.
-<<<<<<< HEAD
 
 .. math::
    \frac{
    }{
      \vdasheleminstextends \{\EITYPE~t, \EIELEM~a^\ast\} \extendsto \{\EITYPE~t, \EIELEM~a^\ast\}
    }
-=======
->>>>>>> 30aebd0f
-
-.. math::
-   \frac{
-   }{
-<<<<<<< HEAD
-=======
-     \vdasheleminstextends \{\EITYPE~t, \EIELEM~a^\ast\} \extendsto \{\EITYPE~t, \EIELEM~a^\ast\}
-   }
-
-.. math::
-   \frac{
-   }{
->>>>>>> 30aebd0f
+
+.. math::
+   \frac{
+   }{
      \vdasheleminstextends \{\EITYPE~t, \EIELEM~a^\ast\} \extendsto \{\EITYPE~t, \EIELEM~\epsilon\}
    }
 
@@ -1452,7 +1381,6 @@
    }{
      \vdashdatainstextends \{\DIDATA~b^\ast\} \extendsto \{\DIDATA~b^\ast\}
    }
-<<<<<<< HEAD
 
 .. math::
    \frac{
@@ -1514,68 +1442,6 @@
      \mut = \MVAR \vee \fieldval_1^\ast = \fieldval_2^\ast
    }{
      \vdasharrayinstextends \{\AITYPE~(\mut~\X{st}), \AIFIELDS~\fieldval_1^\ast\} \extendsto \{\AITYPE~(\mut~\X{st}), \AIFIELDS~\fieldval_2^\ast\}
-=======
-
-.. math::
-   \frac{
-   }{
-     \vdashdatainstextends \{\DIDATA~b^\ast\} \extendsto \{\DIDATA~\epsilon\}
-   }
-
-
-.. index:: structure instance, field value, field type
-.. _extend-structinst:
-
-:ref:`Structure Instance <syntax-structinst>` :math:`\structinst`
-.................................................................
-
-* The :ref:`defined type <syntax-deftype>` :math:`\structinst.\SITYPE` must remain unchanged.
-
-* Assert: due to :ref:`store well-formedness <valid-structinst>`, the :ref:`expansion <aux-expand-deftype>` of :math:`\structinst.\SITYPE` is a :ref:`structure type <syntax-structtype>`.
-
-* Let :math:`\TSTRUCT~\fieldtype^\ast` be the :ref:`expansion <aux-expand-deftype>` of :math:`\structinst.\SITYPE`.
-
-* The length of the vector :math:`\structinst.\SIFIELDS` must remain unchanged.
-
-* Assert: due to :ref:`store well-formedness <valid-structinst>`, the length of :math:`\structinst.\SIFIELDS` is the same as the length of :math:`\fieldtype^\ast`.
-
-* For each :ref:`field value <syntax-fieldval>` :math:`\fieldval_i` in :math:`\structinst.\SIFIELDS` and corresponding :ref:`field type <syntax-fieldtype>` :math:`\fieldtype_i` in :math:`\fieldtype^\ast`:
-
-  * Let :math:`\mut_i~\X{st}_i` be the structure of :math:`\fieldtype_i`.
-
-  * If :math:`\mut_i` is |MCONST|, then the :ref:`field value <syntax-fieldval>` :math:`\fieldval_i` must remain unchanged.
-
-.. math::
-   \frac{
-     (\mut = \MVAR \vee \fieldval_1 = \fieldval_2)^\ast
-   }{
-     \vdashstructinstextends \{\SITYPE~(\mut~\X{st})^\ast, \SIFIELDS~\fieldval_1^\ast\} \extendsto \{\SITYPE~(\mut~\X{st})^\ast, \SIFIELDS~\fieldval_2^\ast\}
-   }
-
-
-.. index:: array instance, field value, field type
-.. _extend-arrayinst:
-
-:ref:`Array Instance <syntax-arrayinst>` :math:`\arrayinst`
-...........................................................
-
-* The :ref:`defined type <syntax-deftype>` :math:`\arrayinst.\AITYPE` must remain unchanged.
-
-* Assert: due to :ref:`store well-formedness <valid-arrayinst>`, the :ref:`expansion <aux-expand-deftype>` of :math:`\arrayinst.\AITYPE` is an :ref:`array type <syntax-arraytype>`.
-
-* Let :math:`\TARRAY~\fieldtype` be the :ref:`expansion <aux-expand-deftype>` of :math:`\arrayinst.\AITYPE`.
-
-* The length of the vector :math:`\arrayinst.\AIFIELDS` must remain unchanged.
-
-* Let :math:`\mut~\X{st}` be the structure of :math:`\fieldtype`.
-
-* If :math:`\mut` is |MCONST|, then the sequence of :ref:`field values <syntax-fieldval>` :math:`\arrayinst.\AIFIELDS` must remain unchanged.
-
-.. math::
-   \frac{
-     \mut = \MVAR \vee \fieldval_1^\ast = \fieldval_2^\ast
-   }{
-     \vdasharrayinstextends \{\AITYPE~(\mut~\X{st}), \AIFIELDS~\fieldval_1^\ast\} \extendsto \{\AITYPE~(\mut~\X{st}), \AIFIELDS~\fieldval_2^\ast\}
    }
 
 
@@ -1591,7 +1457,6 @@
    \frac{
    }{
      \vdashexninstextends \exninst \extendsto \exninst
->>>>>>> 30aebd0f
    }
 
 
