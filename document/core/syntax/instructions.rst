.. index:: ! instruction, code, stack machine, operand, operand stack
   pair: abstract syntax; instruction
.. _syntax-instr:

Instructions
------------

WebAssembly code consists of sequences of *instructions*.
Its computational model is based on a *stack machine* in that instructions manipulate values on an implicit *operand stack*,
consuming (popping) argument values and producing or returning (pushing) result values.

In addition to dynamic operands from the stack, some instructions also have static *immediate* arguments,
typically :ref:`indices <syntax-index>` or type annotations,
which are part of the instruction itself.

Some instructions are :ref:`structured <syntax-instr-control>` in that they bracket nested sequences of instructions.

The following sections group instructions into a number of different categories.


.. index:: ! numeric instruction, value, value type, integer, floating-point, two's complement
   pair: abstract syntax; instruction
.. _syntax-sx:
.. _syntax-const:
.. _syntax-iunop:
.. _syntax-ibinop:
.. _syntax-itestop:
.. _syntax-irelop:
.. _syntax-funop:
.. _syntax-fbinop:
.. _syntax-ftestop:
.. _syntax-frelop:
.. _syntax-instr-numeric:

Numeric Instructions
~~~~~~~~~~~~~~~~~~~~

Numeric instructions provide basic operations over numeric :ref:`values <syntax-value>` of specific :ref:`type <syntax-numtype>`.
These operations closely match respective operations available in hardware.

.. math::
   \begin{array}{llrl}
   \production{width} & \X{nn}, \X{mm} &::=&
     \K{32} ~|~ \K{64} \\
   \production{signedness} & \sx &::=&
     \K{u} ~|~ \K{s} \\
   \production{instruction} & \instr &::=&
     \K{i}\X{nn}\K{.}\CONST~\xref{syntax/values}{syntax-int}{\uX{\X{nn}}} ~|~
     \K{f}\X{nn}\K{.}\CONST~\xref{syntax/values}{syntax-float}{\fX{\X{nn}}} \\&&|&
     \K{i}\X{nn}\K{.}\iunop ~|~
     \K{f}\X{nn}\K{.}\funop \\&&|&
     \K{i}\X{nn}\K{.}\ibinop ~|~
     \K{f}\X{nn}\K{.}\fbinop \\&&|&
     \K{i}\X{nn}\K{.}\itestop \\&&|&
     \K{i}\X{nn}\K{.}\irelop ~|~
     \K{f}\X{nn}\K{.}\frelop \\&&|&
     \K{i}\X{nn}\K{.}\EXTEND\K{8\_s} ~|~
     \K{i}\X{nn}\K{.}\EXTEND\K{16\_s} ~|~
     \K{i64.}\EXTEND\K{32\_s} \\&&|&
     \K{i32.}\WRAP\K{\_i64} ~|~
     \K{i64.}\EXTEND\K{\_i32}\K{\_}\sx ~|~
     \K{i}\X{nn}\K{.}\TRUNC\K{\_f}\X{mm}\K{\_}\sx \\&&|&
     \K{i}\X{nn}\K{.}\TRUNC\K{\_sat\_f}\X{mm}\K{\_}\sx \\&&|&
     \K{f32.}\DEMOTE\K{\_f64} ~|~
     \K{f64.}\PROMOTE\K{\_f32} ~|~
     \K{f}\X{nn}\K{.}\CONVERT\K{\_i}\X{mm}\K{\_}\sx \\&&|&
     \K{i}\X{nn}\K{.}\REINTERPRET\K{\_f}\X{nn} ~|~
     \K{f}\X{nn}\K{.}\REINTERPRET\K{\_i}\X{nn} \\&&|&
     \dots \\
   \production{integer unary operator} & \iunop &::=&
     \K{clz} ~|~
     \K{ctz} ~|~
     \K{popcnt} \\
   \production{integer binary operator} & \ibinop &::=&
     \K{add} ~|~
     \K{sub} ~|~
     \K{mul} ~|~
     \K{div\_}\sx ~|~
     \K{rem\_}\sx \\&&|&
     \K{and} ~|~
     \K{or} ~|~
     \K{xor} ~|~
     \K{shl} ~|~
     \K{shr\_}\sx ~|~
     \K{rotl} ~|~
     \K{rotr} \\
   \production{floating-point unary operator} & \funop &::=&
     \K{abs} ~|~
     \K{neg} ~|~
     \K{sqrt} ~|~
     \K{ceil} ~|~ 
     \K{floor} ~|~ 
     \K{trunc} ~|~ 
     \K{nearest} \\
   \production{floating-point binary operator} & \fbinop &::=&
     \K{add} ~|~
     \K{sub} ~|~
     \K{mul} ~|~
     \K{div} ~|~
     \K{min} ~|~
     \K{max} ~|~
     \K{copysign} \\
   \production{integer test operator} & \itestop &::=&
     \K{eqz} \\
   \production{integer relational operator} & \irelop &::=&
     \K{eq} ~|~
     \K{ne} ~|~
     \K{lt\_}\sx ~|~
     \K{gt\_}\sx ~|~
     \K{le\_}\sx ~|~
     \K{ge\_}\sx \\
   \production{floating-point relational operator} & \frelop &::=&
     \K{eq} ~|~
     \K{ne} ~|~
     \K{lt} ~|~
     \K{gt} ~|~
     \K{le} ~|~
     \K{ge} \\
   \end{array}

Numeric instructions are divided by :ref:`number type <syntax-numtype>`.
For each type, several subcategories can be distinguished:

* *Constants*: return a static constant.

* *Unary Operations*: consume one operand and produce one result of the respective type.

* *Binary Operations*: consume two operands and produce one result of the respective type.

* *Tests*: consume one operand of the respective type and produce a Boolean integer result.

* *Comparisons*: consume two operands of the respective type and produce a Boolean integer result.

* *Conversions*: consume a value of one type and produce a result of another
  (the source type of the conversion is the one after the ":math:`\K{\_}`").

Some integer instructions come in two flavors,
where a signedness annotation |sx| distinguishes whether the operands are to be :ref:`interpreted <aux-signed>` as :ref:`unsigned <syntax-uint>` or :ref:`signed <syntax-sint>` integers.
For the other integer instructions, the use of two's complement for the signed interpretation means that they behave the same regardless of signedness.


.. _syntax-unop:
.. _syntax-binop:
.. _syntax-testop:
.. _syntax-relop:
.. _syntax-cvtop:

Conventions
...........

Occasionally, it is convenient to group operators together according to the following grammar shorthands:

.. math::
   \begin{array}{llrl}
   \production{unary operator} & \unop &::=&
     \iunop ~|~
     \funop ~|~
     \EXTEND{N}\K{\_s} \\
   \production{binary operator} & \binop &::=& \ibinop ~|~ \fbinop \\
   \production{test operator} & \testop &::=& \itestop \\
   \production{relational operator} & \relop &::=& \irelop ~|~ \frelop \\
   \production{conversion operator} & \cvtop &::=&
     \WRAP ~|~
     \EXTEND ~|~
     \TRUNC ~|~
     \TRUNC\K{\_sat} ~|~
     \CONVERT ~|~
     \DEMOTE ~|~
     \PROMOTE ~|~
     \REINTERPRET \\
   \end{array}


.. index:: ! vector instruction, numeric vector, number, value, value type, SIMD
   pair: abstract syntax; instruction
.. _syntax-laneidx:
.. _syntax-shape:
.. _syntax-half:
.. _syntax-vvunop:
.. _syntax-vvbinop:
.. _syntax-vvternop:
.. _syntax-vvtestop:
.. _syntax-vitestop:
.. _syntax-virelop:
.. _syntax-vfrelop:
.. _syntax-vishiftop:
.. _syntax-viunop:
.. _syntax-vibinop:
.. _syntax-viminmaxop:
.. _syntax-visatbinop:
.. _syntax-vfunop:
.. _syntax-vfbinop:
.. _syntax-instr-vec:

Vector Instructions
~~~~~~~~~~~~~~~~~~~

Vector instructions (also known as *SIMD* instructions, *single instruction multiple data*) provide basic operations over :ref:`values <syntax-value>` of :ref:`vector type <syntax-vectype>`.

.. math::
   \begin{array}{llrl}
   \production{ishape} & \ishape &::=&
     \K{i8x16} ~|~ \K{i16x8} ~|~ \K{i32x4} ~|~ \K{i64x2} \\
   \production{fshape} & \fshape &::=&
     \K{f32x4} ~|~ \K{f64x2} \\
   \production{shape} & \shape &::=&
     \ishape ~|~ \fshape \\
   \production{half} & \half &::=&
     \K{low} ~|~ \K{high} \\
   \production{lane index} & \laneidx &::=& \u8 \\
   \end{array}

.. math::
   \begin{array}{llrl}
   \production{instruction} & \instr &::=&
     \dots \\&&|&
     \K{v128.}\VCONST~\i128 \\&&|&
     \K{v128.}\vvunop \\&&|&
     \K{v128.}\vvbinop \\&&|&
     \K{v128.}\vvternop \\&&|&
     \K{v128.}\vvtestop \\&&|&
     \K{i8x16.}\SHUFFLE~\laneidx^{16} \\&&|&
     \K{i8x16.}\SWIZZLE \\&&|&
     \shape\K{.}\SPLAT \\&&|&
     \K{i8x16.}\EXTRACTLANE\K{\_}\sx~\laneidx ~|~
     \K{i16x8.}\EXTRACTLANE\K{\_}\sx~\laneidx \\&&|&
     \K{i32x4.}\EXTRACTLANE~\laneidx ~|~
     \K{i64x2.}\EXTRACTLANE~\laneidx \\&&|&
     \fshape\K{.}\EXTRACTLANE~\laneidx \\&&|&
     \shape\K{.}\REPLACELANE~\laneidx \\&&|&
     \K{i8x16}\K{.}\virelop ~|~
     \K{i16x8}\K{.}\virelop ~|~
     \K{i32x4}\K{.}\virelop \\&&|&
     \K{i64x2.}\K{eq} ~|~
     \K{i64x2.}\K{ne} ~|~
     \K{i64x2.}\K{lt\_s} ~|~
     \K{i64x2.}\K{gt\_s} ~|~
     \K{i64x2.}\K{le\_s} ~|~
     \K{i64x2.}\K{ge\_s} \\&&|&
     \fshape\K{.}\vfrelop \\&&|&
     \ishape\K{.}\viunop ~|~
     \K{i8x16.}\VPOPCNT \\&&|&
     \K{i16x8.}\Q15MULRSAT\K{\_s} \\ &&|&
     \K{i32x4.}\DOT\K{\_i16x8\_s} \\ &&|&
     \fshape\K{.}\vfunop \\&&|&
     \ishape\K{.}\vitestop \\ &&|&
     \ishape\K{.}\BITMASK \\ &&|&
     \K{i8x16.}\NARROW\K{\_i16x8\_}\sx ~|~
     \K{i16x8.}\NARROW\K{\_i32x4\_}\sx \\&&|&
     \K{i16x8.}\VEXTEND\K{\_}\half\K{\_i8x16\_}\sx ~|~
     \K{i32x4.}\VEXTEND\K{\_}\half\K{\_i16x8\_}\sx \\&&|&
     \K{i64x2.}\VEXTEND\K{\_}\half\K{\_i32x4\_}\sx \\&&|&
     \ishape\K{.}\vishiftop \\&&|&
     \ishape\K{.}\vibinop \\&&|&
     \K{i8x16.}\viminmaxop ~|~
     \K{i16x8.}\viminmaxop ~|~
     \K{i32x4.}\viminmaxop \\&&|&
     \K{i8x16.}\visatbinop ~|~
     \K{i16x8.}\visatbinop \\&&|&
     \K{i16x8.}\K{mul} ~|~
     \K{i32x4.}\K{mul} ~|~
     \K{i64x2.}\K{mul} \\&&|&
     \K{i8x16.}\AVGR\K{\_u} ~|~
     \K{i16x8.}\AVGR\K{\_u} \\&&|&
     \K{i16x8.}\EXTMUL\K{\_}\half\K{\_i8x16\_}\sx ~|~
     \K{i32x4.}\EXTMUL\K{\_}\half\K{\_i16x8\_}\sx ~|~
     \K{i64x2.}\EXTMUL\K{\_}\half\K{\_i32x4\_}\sx \\ &&|&
     \K{i16x8.}\EXTADDPAIRWISE\K{\_i8x16\_}\sx ~|~
     \K{i32x4.}\EXTADDPAIRWISE\K{\_i16x8\_}\sx \\ &&|&
     \fshape\K{.}\vfbinop \\&&|&
     \K{i32x4.}\VTRUNC\K{\_sat\_f32x4\_}\sx ~|~
     \K{i32x4.}\VTRUNC\K{\_sat\_f64x2\_}\sx\K{\_zero} \\&&|&
     \K{f32x4.}\VCONVERT\K{\_i32x4\_}\sx ~|~
     \K{f32x4.}\VDEMOTE\K{\_f64x2\_zero} \\&&|&
     \K{f64x2.}\VCONVERT\K{\_low\_i32x4\_}\sx ~|~
     \K{f64x2.}\VPROMOTE\K{\_low\_f32x4} \\&&|&
     \dots \\
   \end{array}

.. math::
   \begin{array}{llrl}
   \production{vector bitwise unary operator} & \vvunop &::=&
     \K{not} \\
   \production{vector bitwise binary operator} & \vvbinop &::=&
     \K{and} ~|~
     \K{andnot} ~|~
     \K{or} ~|~
     \K{xor} \\
   \production{vector bitwise ternary operator} & \vvternop &::=&
     \K{bitselect} \\
   \production{vector bitwise test operator} & \vvtestop &::=&
     \K{any\_true} \\
   \production{vector integer test operator} & \vitestop &::=&
     \K{all\_true} \\
   \production{vector integer relational operator} & \virelop &::=&
     \K{eq} ~|~
     \K{ne} ~|~
     \K{lt\_}\sx ~|~
     \K{gt\_}\sx ~|~
     \K{le\_}\sx ~|~
     \K{ge\_}\sx \\
   \production{vector floating-point relational operator} & \vfrelop &::=&
     \K{eq} ~|~
     \K{ne} ~|~
     \K{lt} ~|~
     \K{gt} ~|~
     \K{le} ~|~
     \K{ge} \\
   \production{vector integer unary operator} & \viunop &::=&
     \K{abs} ~|~
     \K{neg} \\
   \production{vector integer binary operator} & \vibinop &::=&
     \K{add} ~|~
     \K{sub} \\
   \production{vector integer binary min/max operator} & \viminmaxop &::=&
     \K{min\_}\sx ~|~
     \K{max\_}\sx \\
   \production{vector integer saturating binary operator} & \visatbinop &::=&
     \K{add\_sat\_}\sx ~|~
     \K{sub\_sat\_}\sx \\
   \production{vector integer shift operator} & \vishiftop &::=&
     \K{shl} ~|~
     \K{shr\_}\sx \\
   \production{vector floating-point unary operator} & \vfunop &::=&
     \K{abs} ~|~
     \K{neg} ~|~
     \K{sqrt} ~|~
     \K{ceil} ~|~
     \K{floor} ~|~
     \K{trunc} ~|~
     \K{nearest} \\
   \production{vector floating-point binary operator} & \vfbinop &::=&
     \K{add} ~|~
     \K{sub} ~|~
     \K{mul} ~|~
     \K{div} ~|~
     \K{min} ~|~
     \K{max} ~|~
     \K{pmin} ~|~
     \K{pmax} \\
   \end{array}

.. _syntax-vec-shape:

Vector instructions have a naming convention involving a prefix that
determines how their operands will be interpreted.
This prefix describes the *shape* of the operand,
written :math:`t\K{x}N`, and consisting of a packed :ref:`numeric type <syntax-numtype>` :math:`t` and the number of *lanes* :math:`N` of that type.
Operations are performed point-wise on the values of each lane.

.. note::
   For example, the shape :math:`\K{i32x4}` interprets the operand
   as four |i32| values, packed into an |i128|.
   The bit width of the numeric type :math:`t` times :math:`N` always is 128.

Instructions prefixed with :math:`\K{v128}` do not involve a specific interpretation, and treat the |V128| as an |i128| value or a vector of 128 individual bits.

Vector instructions can be grouped into several subcategories:

* *Constants*: return a static constant.

* *Unary Operations*: consume one |V128| operand and produce one |V128| result.

* *Binary Operations*: consume two |V128| operands and produce one |V128| result.

* *Ternary Operations*: consume three |V128| operands and produce one |V128| result.

* *Tests*: consume one |V128| operand and produce a Boolean integer result.

* *Shifts*: consume a |v128| operand and a |i32| operand, producing one |V128| result.

* *Splats*: consume a value of numeric type and produce a |V128| result of a specified shape.

* *Extract lanes*: consume a |V128| operand and return the numeric value in a given lane.

* *Replace lanes*: consume a |V128| operand and a numeric value for a given lane, and produce a |V128| result.

Some vector instructions have a signedness annotation |sx| which distinguishes whether the elements in the operands are to be :ref:`interpreted <aux-signed>` as :ref:`unsigned <syntax-uint>` or :ref:`signed <syntax-sint>` integers.
For the other vector instructions, the use of two's complement for the signed interpretation means that they behave the same regardless of signedness.


.. _syntax-vunop:
.. _syntax-vbinop:
.. _syntax-vrelop:
.. _syntax-vtestop:
.. _syntax-vcvtop:

Conventions
...........

Occasionally, it is convenient to group operators together according to the following grammar shorthands:

.. math::
   \begin{array}{llrl}
   \production{unary operator} & \vunop &::=&
     \viunop ~|~
     \vfunop ~|~
     \VPOPCNT \\
   \production{binary operator} & \vbinop &::=&
     \vibinop ~|~ \vfbinop \\&&|&
     \viminmaxop ~|~ \visatbinop \\&&|&
     \VMUL ~|~
     \AVGR\K{\_u} ~|~
     \Q15MULRSAT\K{\_s} \\
   \production{test operator} & \vtestop &::=&
     \vitestop \\
   \production{relational operator} & \vrelop &::=&
     \virelop ~|~ \vfrelop \\
   \production{conversion operator} & \vcvtop &::=&
     \VEXTEND ~|~
     \VTRUNC\K{\_sat} ~|~
     \VCONVERT ~|~
     \VDEMOTE ~|~
     \VPROMOTE \\
   \end{array}


.. index:: ! reference instruction, reference, null, cast, heap type, reference type
   pair: abstract syntax; instruction
.. _syntax-ref.null:
.. _syntax-ref.func:
.. _syntax-ref.is_null:
.. _syntax-ref.as_non_null:
.. _syntax-ref.eq:
.. _syntax-ref.test:
.. _syntax-ref.cast:
.. _syntax-instr-ref:

Reference Instructions
~~~~~~~~~~~~~~~~~~~~~~

Instructions in this group are concerned with accessing :ref:`references <syntax-reftype>`.

.. math::
   \begin{array}{llrl}
   \production{instruction} & \instr &::=&
     \dots \\&&|&
     \REFNULL~\heaptype \\&&|&
     \REFFUNC~\funcidx \\&&|&
     \REFISNULL \\&&|&
     \REFASNONNULL \\&&|&
     \REFEQ \\&&|&
     \REFTEST~\reftype \\&&|&
     \REFCAST~\reftype \\
   \end{array}

The |REFNULL| and |REFFUNC| instructions produce a :ref:`null <syntax-null>` value or a reference to a given function, respectively.

The instruction |REFISNULL| checks for null,
while |REFASNONNULL| converts a :ref:`nullable <syntax-reftype>` to a non-null one, and :ref:`traps <trap>` if it encounters null.

The |REFEQ| compares two references.
<<<<<<< HEAD

The instructions |REFTEST| and |REFCAST| test the :ref:`dynamic type <type-inst>` of a reference operand.
The former merely returns the result of the test,
while the latter performs a downcast and :ref:`traps <trap>` if the operand's type does not match.

.. note::
   The |BRONCAST| and |BRONCASTFAIL| instructions provides versions of the latter that branch depending on the success of the downcast instead of trapping.


.. index:: reference instruction, reference, null, heap type, reference type
   pair: abstract syntax; instruction

.. _syntax-struct.new:
.. _syntax-struct.new_default:
.. _syntax-struct.get:
.. _syntax-struct.get_s:
.. _syntax-struct.get_u:
.. _syntax-struct.set:
.. _syntax-array.new:
.. _syntax-array.new_default:
.. _syntax-array.new_fixed:
.. _syntax-array.new_data:
.. _syntax-array.new_elem:
.. _syntax-array.get:
.. _syntax-array.get_s:
.. _syntax-array.get_u:
.. _syntax-array.set:
.. _syntax-array.len:
.. _syntax-array.fill:
.. _syntax-array.copy:
.. _syntax-array.init_data:
.. _syntax-array.init_elem:
.. _syntax-ref.i31:
.. _syntax-i31.get_s:
.. _syntax-i31.get_u:
.. _syntax-any.convert_extern:
.. _syntax-extern.convert_any:
.. _syntax-instr-struct:
.. _syntax-instr-array:
.. _syntax-instr-i31:
.. _syntax-instr-extern:

Aggregate Instructions
~~~~~~~~~~~~~~~~~~~~~~

=======

The instructions |REFTEST| and |REFCAST| test the :ref:`dynamic type <type-inst>` of a reference operand.
The former merely returns the result of the test,
while the latter performs a downcast and :ref:`traps <trap>` if the operand's type does not match.

.. note::
   The |BRONCAST| and |BRONCASTFAIL| instructions provides versions of the latter that branch depending on the success of the downcast instead of trapping.


.. index:: reference instruction, reference, null, heap type, reference type
   pair: abstract syntax; instruction

.. _syntax-struct.new:
.. _syntax-struct.new_default:
.. _syntax-struct.get:
.. _syntax-struct.get_s:
.. _syntax-struct.get_u:
.. _syntax-struct.set:
.. _syntax-array.new:
.. _syntax-array.new_default:
.. _syntax-array.new_fixed:
.. _syntax-array.new_data:
.. _syntax-array.new_elem:
.. _syntax-array.get:
.. _syntax-array.get_s:
.. _syntax-array.get_u:
.. _syntax-array.set:
.. _syntax-array.len:
.. _syntax-array.fill:
.. _syntax-array.copy:
.. _syntax-array.init_data:
.. _syntax-array.init_elem:
.. _syntax-ref.i31:
.. _syntax-i31.get_s:
.. _syntax-i31.get_u:
.. _syntax-any.convert_extern:
.. _syntax-extern.convert_any:
.. _syntax-instr-struct:
.. _syntax-instr-array:
.. _syntax-instr-i31:
.. _syntax-instr-extern:

Aggregate Instructions
~~~~~~~~~~~~~~~~~~~~~~

>>>>>>> 30aebd0f
Instructions in this group are concerned with creating and accessing :ref:`references <syntax-reftype>` to :ref:`aggregate <syntax-aggrtype>` types.

.. math::
   \begin{array}{llrl}
   \production{instruction} & \instr &::=&
     \dots \\&&|&
     \STRUCTNEW~\typeidx \\&&|&
     \STRUCTNEWDEFAULT~\typeidx \\&&|&
     \STRUCTGET~\typeidx~\fieldidx \\&&|&
     \STRUCTGET\K{\_}\sx~\typeidx~\fieldidx \\&&|&
     \STRUCTSET~\typeidx~\fieldidx \\&&|&
     \ARRAYNEW~\typeidx \\&&|&
     \ARRAYNEWFIXED~\typeidx~\u32 \\&&|&
     \ARRAYNEWDEFAULT~\typeidx \\&&|&
     \ARRAYNEWDATA~\typeidx~\dataidx \\&&|&
     \ARRAYNEWELEM~\typeidx~\elemidx \\&&|&
     \ARRAYGET~\typeidx \\&&|&
     \ARRAYGET\K{\_}\sx~\typeidx \\&&|&
     \ARRAYSET~\typeidx \\&&|&
     \ARRAYLEN \\&&|&
     \ARRAYFILL~\typeidx \\&&|&
     \ARRAYCOPY~\typeidx~\typeidx \\&&|&
     \ARRAYINITDATA~\typeidx~\dataidx \\&&|&
     \ARRAYINITELEM~\typeidx~\elemidx \\&&|&
     \REFI31 \\&&|&
     \I31GET\K{\_}\sx \\&&|&
     \ANYCONVERTEXTERN \\&&|&
     \EXTERNCONVERTANY \\
   \end{array}

The instructions |STRUCTNEW| and |STRUCTNEWDEFAULT| allocate a new :ref:`structure <syntax-structtype>`, initializing them either with operands or with default values.
The remaining instructions on structs access individual fields,
allowing for different sign extension modes in the case of :ref:`packed <syntax-packedtype>` storage types.

Similarly, :ref:`arrays <syntax-arraytype>` can be allocated either with an explicit initialization operand or a default value.
Furthermore, |ARRAYNEWFIXED| allocates an array with statically fixed size,
and |ARRAYNEWDATA| and |ARRAYNEWELEM| allocate an array and initialize it from a :ref:`data <syntax-data>` or :ref:`element <syntax-elem>` segment, respectively.
|ARRAYGET|, |ARRAYGETS|, |ARRAYGETU|, and |ARRAYSET| access individual slots,
again allowing for different sign extension modes in the case of a :ref:`packed <syntax-packedtype>` storage type.
|ARRAYLEN| produces the length of an array.
|ARRAYFILL| fills a specified slice of an array with a given value and |ARRAYCOPY|, |ARRAYINITDATA|, and |ARRAYINITELEM| copy elements to a specified slice of an array from a given array, data segment, or element segment, respectively.

The instructions |REFI31| and :math:`\I31GET\K{\_}\sx` convert between type |I31| and an unboxed :ref:`scalar <syntax-i31>`.

The instructions |ANYCONVERTEXTERN| and |EXTERNCONVERTANY| allow lossless conversion between references represented as type :math:`(\REF~\NULL~\EXTERN)`| and as :math:`(\REF~\NULL~\ANY)`.

.. index:: ! parametric instruction, value type
   pair: abstract syntax; instruction
.. _syntax-instr-parametric:

Parametric Instructions
~~~~~~~~~~~~~~~~~~~~~~~

Instructions in this group can operate on operands of any :ref:`value type <syntax-valtype>`.

.. math::
   \begin{array}{llrl}
   \production{instruction} & \instr &::=&
     \dots \\&&|&
     \DROP \\&&|&
     \SELECT~(\valtype^\ast)^? \\
   \end{array}

The |DROP| instruction simply throws away a single operand.

The |SELECT| instruction selects one of its first two operands based on whether its third operand is zero or not.
It may include a :ref:`value type <syntax-valtype>` determining the type of these operands. If missing, the operands must be of :ref:`numeric type <syntax-numtype>`.

.. note::
   In future versions of WebAssembly, the type annotation on |SELECT| may allow for more than a single value being selected at the same time.


.. index:: ! variable instruction, local, global, local index, global index
   pair: abstract syntax; instruction
.. _syntax-instr-variable:

Variable Instructions
~~~~~~~~~~~~~~~~~~~~~

Variable instructions are concerned with access to :ref:`local <syntax-local>` or :ref:`global <syntax-global>` variables.

.. math::
   \begin{array}{llrl}
   \production{instruction} & \instr &::=&
     \dots \\&&|&
     \LOCALGET~\localidx \\&&|&
     \LOCALSET~\localidx \\&&|&
     \LOCALTEE~\localidx \\&&|&
     \GLOBALGET~\globalidx \\&&|&
     \GLOBALSET~\globalidx \\
   \end{array}

These instructions get or set the values of variables, respectively.
The |LOCALTEE| instruction is like |LOCALSET| but also returns its argument.


.. index:: ! table instruction, table, table index, trap
   pair: abstract syntax; instruction
.. _syntax-instr-table:
.. _syntax-table.get:
.. _syntax-table.set:
.. _syntax-table.size:
.. _syntax-table.grow:
.. _syntax-table.fill:

Table Instructions
~~~~~~~~~~~~~~~~~~

Instructions in this group are concerned with tables :ref:`table <syntax-table>`.

.. math::
   \begin{array}{llrl}
   \production{instruction} & \instr &::=&
     \dots \\&&|&
     \TABLEGET~\tableidx \\&&|&
     \TABLESET~\tableidx \\&&|&
     \TABLESIZE~\tableidx \\&&|&
     \TABLEGROW~\tableidx \\&&|&
     \TABLEFILL~\tableidx \\&&|&
     \TABLECOPY~\tableidx~\tableidx \\&&|&
     \TABLEINIT~\tableidx~\elemidx \\&&|&
     \ELEMDROP~\elemidx \\
   \end{array}

The |TABLEGET| and |TABLESET| instructions load or store an element in a table, respectively.

The |TABLESIZE| instruction returns the current size of a table.
The |TABLEGROW| instruction grows table by a given delta and returns the previous size, or :math:`-1` if enough space cannot be allocated.
It also takes an initialization value for the newly allocated entries.

The |TABLEFILL| instruction sets all entries in a range to a given value.

The |TABLECOPY| instruction copies elements from a source table region to a possibly overlapping destination region; the first index denotes the destination.
The |TABLEINIT| instruction copies elements from a :ref:`passive element segment <syntax-elem>` into a table.
The |ELEMDROP| instruction prevents further use of a passive element segment. This instruction is intended to be used as an optimization hint. After an element segment is dropped its elements can no longer be retrieved, so the memory used by this segment may be freed.

An additional instruction that accesses a table is the :ref:`control instruction <syntax-instr-control>` |CALLINDIRECT|.


.. index:: ! memory instruction, memory, memory index, page size, little endian, trap
   pair: abstract syntax; instruction
.. _syntax-loadn:
.. _syntax-storen:
.. _syntax-memarg:
.. _syntax-lanewidth:
.. _syntax-instr-memory:

Memory Instructions
~~~~~~~~~~~~~~~~~~~

Instructions in this group are concerned with linear :ref:`memory <syntax-mem>`.

.. math::
   \begin{array}{llrl}
   \production{memory immediate} & \memarg &::=&
     \{ \OFFSET~\u32, \ALIGN~\u32 \} \\
   \production{lane width} & \X{ww} &::=&
     8 ~|~ 16 ~|~ 32 ~|~ 64 \\
   \production{instruction} & \instr &::=&
     \dots \\&&|&
     \K{i}\X{nn}\K{.}\LOAD~\memidx~\memarg ~|~
     \K{f}\X{nn}\K{.}\LOAD~\memidx~\memarg \\&&|&
     \K{v128.}\LOAD~\memidx~\memarg \\&&|&
     \K{i}\X{nn}\K{.}\STORE~\memidx~\memarg ~|~
     \K{f}\X{nn}\K{.}\STORE~\memidx~\memarg \\&&|&
     \K{v128.}\STORE~\memidx~\memarg \\&&|&
     \K{i}\X{nn}\K{.}\LOAD\K{8\_}\sx~\memidx~\memarg ~|~
     \K{i}\X{nn}\K{.}\LOAD\K{16\_}\sx~\memidx~\memarg ~|~
     \K{i64.}\LOAD\K{32\_}\sx~\memidx~\memarg \\&&|&
     \K{v128.}\LOAD\K{8x8\_}\sx~\memidx~\memarg ~|~
     \K{v128.}\LOAD\K{16x4\_}\sx~\memidx~\memarg ~|~
     \K{v128.}\LOAD\K{32x2\_}\sx~\memidx~\memarg \\&&|&
     \K{v128.}\LOAD\K{32\_zero}~\memidx~\memarg ~|~
     \K{v128.}\LOAD\K{64\_zero}~\memidx~\memarg \\&&|&
     \K{v128.}\LOAD\X{ww}\K{\_splat}~\memidx~\memarg \\&&|&
     \K{v128.}\LOAD\X{ww}\K{\_lane}~\memidx~\memarg~\laneidx ~|~
     \K{i}\X{nn}\K{.}\STORE\K{8}~\memidx~\memarg ~|~
     \K{i}\X{nn}\K{.}\STORE\K{16}~\memidx~\memarg ~|~
     \K{i64.}\STORE\K{32}~\memidx~\memarg \\&&|&
     \K{v128.}\STORE\X{ww}\K{\_lane}~\memidx~\memarg~\laneidx \\&&|&
     \MEMORYSIZE~\memidx \\&&|&
     \MEMORYGROW~\memidx \\&&|&
     \MEMORYFILL~\memidx \\&&|&
     \MEMORYCOPY~\memidx~\memidx \\&&|&
     \MEMORYINIT~\memidx~\dataidx \\&&|&
     \DATADROP~\dataidx \\
   \end{array}

Memory is accessed with |LOAD| and |STORE| instructions for the different :ref:`number types <syntax-numtype>` and `vector types <syntax-vectype>`.
They all take a :ref:`memory index <syntax-memidx>` and a *memory immediate* |memarg| that contains an address *offset* and the expected *alignment* (expressed as the exponent of a power of 2).

Integer loads and stores can optionally specify a *storage size* that is smaller than the :ref:`bit width <syntax-numtype>` of the respective value type.
In the case of loads, a sign extension mode |sx| is then required to select appropriate behavior.

Vector loads can specify a shape that is half the :ref:`bit width <syntax-valtype>` of |V128|. Each lane is half its usual size, and the sign extension mode |sx| then specifies how the smaller lane is extended to the larger lane.
Alternatively, vector loads can perform a *splat*, such that only a single lane of the specified storage size is loaded, and the result is duplicated to all lanes.

The static address offset is added to the dynamic address operand, yielding a 33 bit *effective address* that is the zero-based index at which the memory is accessed.
All values are read and written in |LittleEndian|_ byte order.
A :ref:`trap <trap>` results if any of the accessed memory bytes lies outside the address range implied by the memory's current size.

.. note::
   Future versions of WebAssembly might provide memory instructions with 64 bit address ranges.

The |MEMORYSIZE| instruction returns the current size of a memory.
The |MEMORYGROW| instruction grows a memory by a given delta and returns the previous size, or :math:`-1` if enough memory cannot be allocated.
Both instructions operate in units of :ref:`page size <page-size>`.
The |MEMORYFILL| instruction sets all values in a region of a memory to a given byte.
The |MEMORYCOPY| instruction copies data from a source memory region to a possibly overlapping destination region in another or the same memory; the first index denotes the destination.
The |MEMORYINIT| instruction copies data from a :ref:`passive data segment <syntax-data>` into a memory.
The |DATADROP| instruction prevents further use of a passive data segment. This instruction is intended to be used as an optimization hint. After a data segment is dropped its data can no longer be retrieved, so the memory used by this segment may be freed.

.. index:: ! control instruction, ! structured control, ! exception, ! label, ! block, ! block type, ! branch, result type, label index, function index, type index, tag index, vector, trap, function, table, tag, function type, value type, tag type, try block, catching try block
   pair: abstract syntax; instruction
   pair: abstract syntax; block type
   pair: block; type
.. _syntax-blocktype:
.. _syntax-nop:
.. _syntax-unreachable:
.. _syntax-block:
.. _syntax-loop:
.. _syntax-if:
.. _syntax-br:
.. _syntax-br_if:
.. _syntax-br_table:
.. _syntax-br_on_null:
.. _syntax-br_on_non_null:
.. _syntax-br_on_cast:
.. _syntax-br_on_cast_fail:
.. _syntax-return:
.. _syntax-call:
.. _syntax-call_indirect:
.. _syntax-instr-seq:
.. _syntax-instr-control:
.. _syntax-throw:
.. _syntax-throw_ref:
.. _syntax-try_table:
.. _syntax-catch:
.. _exception:

Control Instructions
~~~~~~~~~~~~~~~~~~~~

Instructions in this group affect the flow of control.

.. math::
   \begin{array}{llrl}
   \production{block type} & \blocktype &::=&
     \typeidx ~|~ \valtype^? \\
   \production{instruction} & \instr &::=&
     \dots \\&&|&
     \NOP \\&&|&
     \UNREACHABLE \\&&|&
     \BLOCK~\blocktype~\instr^\ast~\END \\&&|&
     \LOOP~\blocktype~\instr^\ast~\END \\&&|&
     \IF~\blocktype~\instr^\ast~\ELSE~\instr^\ast~\END \\&&|&
     \BR~\labelidx \\&&|&
     \BRIF~\labelidx \\&&|&
     \BRTABLE~\vec(\labelidx)~\labelidx \\&&|&
     \BRONNULL~\labelidx \\&&|&
     \BRONNONNULL~\labelidx \\&&|&
     \BRONCAST~\labelidx~\reftype~\reftype \\&&|&
     \BRONCASTFAIL~\labelidx~\reftype~\reftype \\&&|&
     \RETURN \\&&|&
     \CALL~\funcidx \\&&|&
     \CALLREF~\typeidx \\&&|&
     \CALLINDIRECT~\tableidx~\typeidx \\&&|&
     \RETURNCALL~\funcidx \\&&|&
     \RETURNCALLREF~\funcidx \\&&|&
<<<<<<< HEAD
     \RETURNCALLINDIRECT~\tableidx~\typeidx \\
=======
     \RETURNCALLINDIRECT~\tableidx~\typeidx \\&&|&
     \THROW~\tagidx \\&&|&
     \THROWREF \\ &&|&
     \TRYTABLE~\blocktype~\catch^\ast~\instr^\ast~\END \\
   \production{catch clause} & \catch &::=&
     \CATCH~\tagidx~\labelidx \\ &&|&
     \CATCHREF~\tagidx~\labelidx \\ &&|&
     \CATCHALL~\labelidx \\ &&|&
     \CATCHALLREF~\labelidx \\
>>>>>>> 30aebd0f
   \end{array}

The |NOP| instruction does nothing.

The |UNREACHABLE| instruction causes an unconditional :ref:`trap <trap>`.

The |BLOCK|, |LOOP|, |IF|, and |TRYTABLE| instructions are *structured* instructions.
They bracket nested sequences of instructions, called *blocks*,
separated by the |ELSE| pseudo-instruction,
and terminated with an |END| pseudo-instruction.
As the grammar prescribes, they must be well-nested.

The instructions |THROW|, |THROWREF|, and |TRYTABLE| are concerned with *exceptions*.
The |TRYTABLE| instruction installs an exception *handler* that handles exceptions as specified by its catch clauses..
The |THROW| and |THROWREF| instructions raise and reraise an exception, respectively, and transfers control to the innermost enclosing exception handler that has a matching catch clause.

A structured instruction can consume *input* and produce *output* on the operand stack according to its annotated *block type*.
It is given either as a :ref:`type index <syntax-funcidx>` that refers to a suitable :ref:`function type <syntax-functype>` reinterpreted as an :ref:`instruction type <syntax-instrtype>`, or as an optional :ref:`value type <syntax-valtype>` inline, which is a shorthand for the instruction type :math:`[] \to [\valtype^?]`.

Each structured control instruction introduces an implicit *label*.
Labels are targets for branch instructions that reference them with :ref:`label indices <syntax-labelidx>`.
Unlike with other :ref:`index spaces <syntax-index>`, indexing of labels is relative by nesting depth,
that is, label :math:`0` refers to the innermost structured control instruction enclosing the referring branch instruction,
while increasing indices refer to those farther out.
Consequently, labels can only be referenced from *within* the associated structured control instruction.
This also implies that branches can only be directed outwards,
"breaking" from the block of the control construct they target.
The exact effect depends on that control construct.
In case of |BLOCK| or |IF| it is a *forward jump*,
resuming execution after the matching |END|.
In case of |LOOP| it is a *backward jump* to the beginning of the loop.

.. note::
   This enforces *structured control flow*.
   Intuitively, a branch targeting a |BLOCK| or |IF| behaves like a :math:`\K{break}` statement in most C-like languages,
   while a branch targeting a |LOOP| behaves like a :math:`\K{continue}` statement.

Branch instructions come in several flavors:
|BR| performs an unconditional branch,
|BRIF| performs a conditional branch,
and |BRTABLE| performs an indirect branch through an operand indexing into the label vector that is an immediate to the instruction, or to a default target if the operand is out of bounds.
The |BRONNULL| and |BRONNONNULL| instructions check whether a reference operand is :ref:`null <syntax-null>` and branch if that is the case or not the case, respectively.
Similarly, |BRONCAST| and |BRONCASTFAIL| attempt a downcast on a reference operand and branch if that succeeds, or fails, respectively.

The |RETURN| instruction is a shortcut for an unconditional branch to the outermost block, which implicitly is the body of the current function.
Taking a branch *unwinds* the operand stack up to the height where the targeted structured control instruction was entered.
However, branches may additionally consume operands themselves, which they push back on the operand stack after unwinding.
Forward branches require operands according to the output of the targeted block's type, i.e., represent the values produced by the terminated block.
Backward branches require operands according to the input of the targeted block's type, i.e., represent the values consumed by the restarted block.

The |CALL| instruction invokes another :ref:`function <syntax-func>`, consuming the necessary arguments from the stack and returning the result values of the call.
The |CALLREF| instruction invokes a function indirectly through a :ref:`function reference <syntax-reftype>` operand.
The |CALLINDIRECT| instruction calls a function indirectly through an operand indexing into a :ref:`table <syntax-table>` that is denoted by a :ref:`table index <syntax-tableidx>` and must contain :ref:`function references <syntax-reftype>`.
Since it may contain functions of heterogeneous type,
the callee is dynamically checked against the :ref:`function type <syntax-functype>` indexed by the instruction's second immediate, and the call is aborted with a :ref:`trap <trap>` if it does not match.

The |RETURNCALL|, |RETURNCALLREF|, and |RETURNCALLINDIRECT| instructions are *tail-call* variants of the previous ones.
That is, they first return from the current function before actually performing the respective call.
It is guaranteed that no sequence of nested calls using only these instructions can cause resource exhaustion due to hitting an :ref:`implementation's limit <impl-exec>` on the number of active calls.


.. index:: ! expression, constant, global, offset, element, data, instruction
   pair: abstract syntax; expression
   single: expression; constant
.. _syntax-expr:

Expressions
~~~~~~~~~~~

:ref:`Function <syntax-func>` bodies, initialization values for :ref:`globals <syntax-global>`, elements and offsets of :ref:`element <syntax-elem>` segments, and offsets of :ref:`data <syntax-data>` segments are given as expressions, which are sequences of :ref:`instructions <syntax-instr>` terminated by an |END| marker.

.. math::
   \begin{array}{llrl}
   \production{expression} & \expr &::=&
     \instr^\ast~\END \\
   \end{array}

In some places, validation :ref:`restricts <valid-constant>` expressions to be *constant*, which limits the set of allowable instructions.<|MERGE_RESOLUTION|>--- conflicted
+++ resolved
@@ -450,7 +450,6 @@
 while |REFASNONNULL| converts a :ref:`nullable <syntax-reftype>` to a non-null one, and :ref:`traps <trap>` if it encounters null.
 
 The |REFEQ| compares two references.
-<<<<<<< HEAD
 
 The instructions |REFTEST| and |REFCAST| test the :ref:`dynamic type <type-inst>` of a reference operand.
 The former merely returns the result of the test,
@@ -496,53 +495,6 @@
 Aggregate Instructions
 ~~~~~~~~~~~~~~~~~~~~~~
 
-=======
-
-The instructions |REFTEST| and |REFCAST| test the :ref:`dynamic type <type-inst>` of a reference operand.
-The former merely returns the result of the test,
-while the latter performs a downcast and :ref:`traps <trap>` if the operand's type does not match.
-
-.. note::
-   The |BRONCAST| and |BRONCASTFAIL| instructions provides versions of the latter that branch depending on the success of the downcast instead of trapping.
-
-
-.. index:: reference instruction, reference, null, heap type, reference type
-   pair: abstract syntax; instruction
-
-.. _syntax-struct.new:
-.. _syntax-struct.new_default:
-.. _syntax-struct.get:
-.. _syntax-struct.get_s:
-.. _syntax-struct.get_u:
-.. _syntax-struct.set:
-.. _syntax-array.new:
-.. _syntax-array.new_default:
-.. _syntax-array.new_fixed:
-.. _syntax-array.new_data:
-.. _syntax-array.new_elem:
-.. _syntax-array.get:
-.. _syntax-array.get_s:
-.. _syntax-array.get_u:
-.. _syntax-array.set:
-.. _syntax-array.len:
-.. _syntax-array.fill:
-.. _syntax-array.copy:
-.. _syntax-array.init_data:
-.. _syntax-array.init_elem:
-.. _syntax-ref.i31:
-.. _syntax-i31.get_s:
-.. _syntax-i31.get_u:
-.. _syntax-any.convert_extern:
-.. _syntax-extern.convert_any:
-.. _syntax-instr-struct:
-.. _syntax-instr-array:
-.. _syntax-instr-i31:
-.. _syntax-instr-extern:
-
-Aggregate Instructions
-~~~~~~~~~~~~~~~~~~~~~~
-
->>>>>>> 30aebd0f
 Instructions in this group are concerned with creating and accessing :ref:`references <syntax-reftype>` to :ref:`aggregate <syntax-aggrtype>` types.
 
 .. math::
@@ -812,9 +764,6 @@
      \CALLINDIRECT~\tableidx~\typeidx \\&&|&
      \RETURNCALL~\funcidx \\&&|&
      \RETURNCALLREF~\funcidx \\&&|&
-<<<<<<< HEAD
-     \RETURNCALLINDIRECT~\tableidx~\typeidx \\
-=======
      \RETURNCALLINDIRECT~\tableidx~\typeidx \\&&|&
      \THROW~\tagidx \\&&|&
      \THROWREF \\ &&|&
@@ -824,7 +773,6 @@
      \CATCHREF~\tagidx~\labelidx \\ &&|&
      \CATCHALL~\labelidx \\ &&|&
      \CATCHALLREF~\labelidx \\
->>>>>>> 30aebd0f
    \end{array}
 
 The |NOP| instruction does nothing.
