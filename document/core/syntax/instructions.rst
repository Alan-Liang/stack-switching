--- conflicted
+++ resolved
@@ -421,12 +421,9 @@
 .. _syntax-ref.func:
 .. _syntax-ref.is_null:
 .. _syntax-ref.as_non_null:
-<<<<<<< HEAD
-=======
 .. _syntax-ref.eq:
 .. _syntax-ref.test:
 .. _syntax-ref.cast:
->>>>>>> 30aebd0f
 .. _syntax-instr-ref:
 
 Reference Instructions
@@ -438,16 +435,6 @@
    \begin{array}{llrl}
    \production{instruction} & \instr &::=&
      \dots \\&&|&
-<<<<<<< HEAD
-     \REFNULL~\reftype \\&&|&
-     \REFFUNC~\funcidx \\&&|&
-     \REFISNULL \\&&|&
-     \REFASNONNULL \\
-   \end{array}
-
-The first three of these instruction produce a :ref:`null <syntax-null>` value, produce a reference to a given function, or check for a null value, respectively.
-The |REFASNONNULL| casts a :ref:`nullable <syntax-reftype>` to a non-null one, and :ref:`traps <trap>` if it encounters null.
-=======
      \REFNULL~\heaptype \\&&|&
      \REFFUNC~\funcidx \\&&|&
      \REFISNULL \\&&|&
@@ -549,7 +536,6 @@
 again allowing for different sign extension modes in the case of a :ref:`packed <syntax-packedtype>` storage type.
 |ARRAYLEN| produces the length of an array.
 |ARRAYFILL| fills a specified slice of an array with a given value and |ARRAYCOPY|, |ARRAYINITDATA|, and |ARRAYINITELEM| copy elements to a specified slice of an array from a given array, data segment, or element segment, respectively.
->>>>>>> 30aebd0f
 
 The instructions |REFI31| and :math:`\I31GET\K{\_}\sx` convert between type |I31| and an unboxed :ref:`scalar <syntax-i31>`.
 
@@ -770,19 +756,12 @@
      \BRTABLE~\vec(\labelidx)~\labelidx \\&&|&
      \BRONNULL~\labelidx \\&&|&
      \BRONNONNULL~\labelidx \\&&|&
-<<<<<<< HEAD
-     \RETURN \\&&|&
-     \CALL~\funcidx \\&&|&
-     \CALLREF \\&&|&
-     \CALLINDIRECT~\tableidx~\typeidx \\
-=======
      \BRONCAST~\labelidx~\reftype~\reftype \\&&|&
      \BRONCASTFAIL~\labelidx~\reftype~\reftype \\&&|&
      \RETURN \\&&|&
      \CALL~\funcidx \\&&|&
      \CALLREF~\typeidx \\&&|&
      \CALLINDIRECT~\tableidx~\typeidx \\&&|&
->>>>>>> 30aebd0f
      \RETURNCALL~\funcidx \\&&|&
      \RETURNCALLREF~\funcidx \\&&|&
      \RETURNCALLINDIRECT~\tableidx~\typeidx \\&&|&
@@ -836,11 +815,8 @@
 |BRIF| performs a conditional branch,
 and |BRTABLE| performs an indirect branch through an operand indexing into the label vector that is an immediate to the instruction, or to a default target if the operand is out of bounds.
 The |BRONNULL| and |BRONNONNULL| instructions check whether a reference operand is :ref:`null <syntax-null>` and branch if that is the case or not the case, respectively.
-<<<<<<< HEAD
-=======
 Similarly, |BRONCAST| and |BRONCASTFAIL| attempt a downcast on a reference operand and branch if that succeeds, or fails, respectively.
 
->>>>>>> 30aebd0f
 The |RETURN| instruction is a shortcut for an unconditional branch to the outermost block, which implicitly is the body of the current function.
 Taking a branch *unwinds* the operand stack up to the height where the targeted structured control instruction was entered.
 However, branches may additionally consume operands themselves, which they push back on the operand stack after unwinding.
