.. index:: ! instruction, code, stack machine, operand, operand stack
   pair: abstract syntax; instruction
.. _syntax-instr:

Instructions
------------

WebAssembly code consists of sequences of *instructions*.
Its computational model is based on a *stack machine* in that instructions manipulate values on an implicit *operand stack*,
consuming (popping) argument values and producing or returning (pushing) result values.

In addition to dynamic operands from the stack, some instructions also have static *immediate* arguments,
typically :ref:`indices <syntax-index>` or type annotations,
which are part of the instruction itself.

Some instructions are :ref:`structured <syntax-instr-control>` in that they bracket nested sequences of instructions.

The following sections group instructions into a number of different categories.


.. index:: ! numeric instruction, value, value type, integer, floating-point, two's complement
   pair: abstract syntax; instruction
.. _syntax-sx:
.. _syntax-const:
.. _syntax-iunop:
.. _syntax-ibinop:
.. _syntax-itestop:
.. _syntax-irelop:
.. _syntax-funop:
.. _syntax-fbinop:
.. _syntax-ftestop:
.. _syntax-frelop:
.. _syntax-instr-numeric:

Numeric Instructions
~~~~~~~~~~~~~~~~~~~~

Numeric instructions provide basic operations over numeric :ref:`values <syntax-value>` of specific :ref:`type <syntax-numtype>`.
These operations closely match respective operations available in hardware.

.. math::
   \begin{array}{llrl}
   \production{width} & \X{nn}, \X{mm} &::=&
     \K{32} ~|~ \K{64} \\
   \production{signedness} & \sx &::=&
     \K{u} ~|~ \K{s} \\
   \production{instruction} & \instr &::=&
     \K{i}\X{nn}\K{.}\CONST~\xref{syntax/values}{syntax-int}{\uX{\X{nn}}} ~|~
     \K{f}\X{nn}\K{.}\CONST~\xref{syntax/values}{syntax-float}{\fX{\X{nn}}} \\&&|&
     \K{i}\X{nn}\K{.}\iunop ~|~
     \K{f}\X{nn}\K{.}\funop \\&&|&
     \K{i}\X{nn}\K{.}\ibinop ~|~
     \K{f}\X{nn}\K{.}\fbinop \\&&|&
     \K{i}\X{nn}\K{.}\itestop \\&&|&
     \K{i}\X{nn}\K{.}\irelop ~|~
     \K{f}\X{nn}\K{.}\frelop \\&&|&
     \K{i}\X{nn}\K{.}\EXTEND\K{8\_s} ~|~
     \K{i}\X{nn}\K{.}\EXTEND\K{16\_s} ~|~
     \K{i64.}\EXTEND\K{32\_s} \\&&|&
     \K{i32.}\WRAP\K{\_i64} ~|~
     \K{i64.}\EXTEND\K{\_i32}\K{\_}\sx ~|~
     \K{i}\X{nn}\K{.}\TRUNC\K{\_f}\X{mm}\K{\_}\sx \\&&|&
     \K{i}\X{nn}\K{.}\TRUNC\K{\_sat\_f}\X{mm}\K{\_}\sx \\&&|&
     \K{f32.}\DEMOTE\K{\_f64} ~|~
     \K{f64.}\PROMOTE\K{\_f32} ~|~
     \K{f}\X{nn}\K{.}\CONVERT\K{\_i}\X{mm}\K{\_}\sx \\&&|&
     \K{i}\X{nn}\K{.}\REINTERPRET\K{\_f}\X{nn} ~|~
     \K{f}\X{nn}\K{.}\REINTERPRET\K{\_i}\X{nn} \\&&|&
     \dots \\
   \production{integer unary operator} & \iunop &::=&
     \K{clz} ~|~
     \K{ctz} ~|~
     \K{popcnt} \\
   \production{integer binary operator} & \ibinop &::=&
     \K{add} ~|~
     \K{sub} ~|~
     \K{mul} ~|~
     \K{div\_}\sx ~|~
     \K{rem\_}\sx \\&&|&
     \K{and} ~|~
     \K{or} ~|~
     \K{xor} ~|~
     \K{shl} ~|~
     \K{shr\_}\sx ~|~
     \K{rotl} ~|~
     \K{rotr} \\
   \production{floating-point unary operator} & \funop &::=&
     \K{abs} ~|~
     \K{neg} ~|~
     \K{sqrt} ~|~
     \K{ceil} ~|~ 
     \K{floor} ~|~ 
     \K{trunc} ~|~ 
     \K{nearest} \\
   \production{floating-point binary operator} & \fbinop &::=&
     \K{add} ~|~
     \K{sub} ~|~
     \K{mul} ~|~
     \K{div} ~|~
     \K{min} ~|~
     \K{max} ~|~
     \K{copysign} \\
   \production{integer test operator} & \itestop &::=&
     \K{eqz} \\
   \production{integer relational operator} & \irelop &::=&
     \K{eq} ~|~
     \K{ne} ~|~
     \K{lt\_}\sx ~|~
     \K{gt\_}\sx ~|~
     \K{le\_}\sx ~|~
     \K{ge\_}\sx \\
   \production{floating-point relational operator} & \frelop &::=&
     \K{eq} ~|~
     \K{ne} ~|~
     \K{lt} ~|~
     \K{gt} ~|~
     \K{le} ~|~
     \K{ge} \\
   \end{array}

Numeric instructions are divided by :ref:`number type <syntax-numtype>`.
For each type, several subcategories can be distinguished:

* *Constants*: return a static constant.

* *Unary Operations*: consume one operand and produce one result of the respective type.

* *Binary Operations*: consume two operands and produce one result of the respective type.

* *Tests*: consume one operand of the respective type and produce a Boolean integer result.

* *Comparisons*: consume two operands of the respective type and produce a Boolean integer result.

* *Conversions*: consume a value of one type and produce a result of another
  (the source type of the conversion is the one after the ":math:`\K{\_}`").

Some integer instructions come in two flavors,
where a signedness annotation |sx| distinguishes whether the operands are to be :ref:`interpreted <aux-signed>` as :ref:`unsigned <syntax-uint>` or :ref:`signed <syntax-sint>` integers.
For the other integer instructions, the use of two's complement for the signed interpretation means that they behave the same regardless of signedness.


.. _syntax-unop:
.. _syntax-binop:
.. _syntax-testop:
.. _syntax-relop:
.. _syntax-cvtop:

Conventions
...........

Occasionally, it is convenient to group operators together according to the following grammar shorthands:

.. math::
   \begin{array}{llrl}
   \production{unary operator} & \unop &::=&
     \iunop ~|~
     \funop ~|~
     \EXTEND{N}\K{\_s} \\
   \production{binary operator} & \binop &::=& \ibinop ~|~ \fbinop \\
   \production{test operator} & \testop &::=& \itestop \\
   \production{relational operator} & \relop &::=& \irelop ~|~ \frelop \\
   \production{conversion operator} & \cvtop &::=&
     \WRAP ~|~
     \EXTEND ~|~
     \TRUNC ~|~
     \TRUNC\K{\_sat} ~|~
     \CONVERT ~|~
     \DEMOTE ~|~
     \PROMOTE ~|~
     \REINTERPRET \\
   \end{array}


.. index:: ! vector instruction, numeric vector, number, value, value type, SIMD
   pair: abstract syntax; instruction
.. _syntax-laneidx:
.. _syntax-shape:
.. _syntax-half:
.. _syntax-vvunop:
.. _syntax-vvbinop:
.. _syntax-vvternop:
.. _syntax-vvtestop:
.. _syntax-vitestop:
.. _syntax-virelop:
.. _syntax-vfrelop:
.. _syntax-vishiftop:
.. _syntax-viunop:
.. _syntax-vibinop:
.. _syntax-viminmaxop:
.. _syntax-visatbinop:
.. _syntax-vfunop:
.. _syntax-vfbinop:
.. _syntax-instr-vec:

Vector Instructions
~~~~~~~~~~~~~~~~~~~

Vector instructions (also known as *SIMD* instructions, *single instruction multiple data*) provide basic operations over :ref:`values <syntax-value>` of :ref:`vector type <syntax-vectype>`.

.. math::
   \begin{array}{llrl}
   \production{ishape} & \ishape &::=&
     \K{i8x16} ~|~ \K{i16x8} ~|~ \K{i32x4} ~|~ \K{i64x2} \\
   \production{fshape} & \fshape &::=&
     \K{f32x4} ~|~ \K{f64x2} \\
   \production{shape} & \shape &::=&
     \ishape ~|~ \fshape \\
   \production{half} & \half &::=&
     \K{low} ~|~ \K{high} \\
   \production{lane index} & \laneidx &::=& \u8 \\
   \end{array}

.. math::
   \begin{array}{llrl}
   \production{instruction} & \instr &::=&
     \dots \\&&|&
     \K{v128.}\VCONST~\i128 \\&&|&
     \K{v128.}\vvunop \\&&|&
     \K{v128.}\vvbinop \\&&|&
     \K{v128.}\vvternop \\&&|&
     \K{v128.}\vvtestop \\&&|&
     \K{i8x16.}\SHUFFLE~\laneidx^{16} \\&&|&
     \K{i8x16.}\SWIZZLE \\&&|&
     \shape\K{.}\SPLAT \\&&|&
     \K{i8x16.}\EXTRACTLANE\K{\_}\sx~\laneidx ~|~
     \K{i16x8.}\EXTRACTLANE\K{\_}\sx~\laneidx \\&&|&
     \K{i32x4.}\EXTRACTLANE~\laneidx ~|~
     \K{i64x2.}\EXTRACTLANE~\laneidx \\&&|&
     \fshape\K{.}\EXTRACTLANE~\laneidx \\&&|&
     \shape\K{.}\REPLACELANE~\laneidx \\&&|&
     \K{i8x16}\K{.}\virelop ~|~
     \K{i16x8}\K{.}\virelop ~|~
     \K{i32x4}\K{.}\virelop \\&&|&
     \K{i64x2.}\K{eq} ~|~
     \K{i64x2.}\K{ne} ~|~
     \K{i64x2.}\K{lt\_s} ~|~
     \K{i64x2.}\K{gt\_s} ~|~
     \K{i64x2.}\K{le\_s} ~|~
     \K{i64x2.}\K{ge\_s} \\&&|&
     \fshape\K{.}\vfrelop \\&&|&
     \ishape\K{.}\viunop ~|~
     \K{i8x16.}\VPOPCNT \\&&|&
     \K{i16x8.}\Q15MULRSAT\K{\_s} \\ &&|&
     \K{i32x4.}\DOT\K{\_i16x8\_s} \\ &&|&
     \fshape\K{.}\vfunop \\&&|&
     \ishape\K{.}\vitestop \\ &&|&
     \ishape\K{.}\BITMASK \\ &&|&
     \K{i8x16.}\NARROW\K{\_i16x8\_}\sx ~|~
     \K{i16x8.}\NARROW\K{\_i32x4\_}\sx \\&&|&
     \K{i16x8.}\VEXTEND\K{\_}\half\K{\_i8x16\_}\sx ~|~
     \K{i32x4.}\VEXTEND\K{\_}\half\K{\_i16x8\_}\sx \\&&|&
     \K{i64x2.}\VEXTEND\K{\_}\half\K{\_i32x4\_}\sx \\&&|&
     \ishape\K{.}\vishiftop \\&&|&
     \ishape\K{.}\vibinop \\&&|&
     \K{i8x16.}\viminmaxop ~|~
     \K{i16x8.}\viminmaxop ~|~
     \K{i32x4.}\viminmaxop \\&&|&
     \K{i8x16.}\visatbinop ~|~
     \K{i16x8.}\visatbinop \\&&|&
     \K{i16x8.}\K{mul} ~|~
     \K{i32x4.}\K{mul} ~|~
     \K{i64x2.}\K{mul} \\&&|&
     \K{i8x16.}\AVGR\K{\_u} ~|~
     \K{i16x8.}\AVGR\K{\_u} \\&&|&
     \K{i16x8.}\EXTMUL\K{\_}\half\K{\_i8x16\_}\sx ~|~
     \K{i32x4.}\EXTMUL\K{\_}\half\K{\_i16x8\_}\sx ~|~
     \K{i64x2.}\EXTMUL\K{\_}\half\K{\_i32x4\_}\sx \\ &&|&
     \K{i16x8.}\EXTADDPAIRWISE\K{\_i8x16\_}\sx ~|~
     \K{i32x4.}\EXTADDPAIRWISE\K{\_i16x8\_}\sx \\ &&|&
     \fshape\K{.}\vfbinop \\&&|&
     \K{i32x4.}\VTRUNC\K{\_sat\_f32x4\_}\sx ~|~
     \K{i32x4.}\VTRUNC\K{\_sat\_f64x2\_}\sx\K{\_zero} \\&&|&
     \K{f32x4.}\VCONVERT\K{\_i32x4\_}\sx ~|~
     \K{f32x4.}\VDEMOTE\K{\_f64x2\_zero} \\&&|&
     \K{f64x2.}\VCONVERT\K{\_low\_i32x4\_}\sx ~|~
     \K{f64x2.}\VPROMOTE\K{\_low\_f32x4} \\&&|&
     \dots \\
   \end{array}

.. math::
   \begin{array}{llrl}
   \production{vector bitwise unary operator} & \vvunop &::=&
     \K{not} \\
   \production{vector bitwise binary operator} & \vvbinop &::=&
     \K{and} ~|~
     \K{andnot} ~|~
     \K{or} ~|~
     \K{xor} \\
   \production{vector bitwise ternary operator} & \vvternop &::=&
     \K{bitselect} \\
   \production{vector bitwise test operator} & \vvtestop &::=&
     \K{any\_true} \\
   \production{vector integer test operator} & \vitestop &::=&
     \K{all\_true} \\
   \production{vector integer relational operator} & \virelop &::=&
     \K{eq} ~|~
     \K{ne} ~|~
     \K{lt\_}\sx ~|~
     \K{gt\_}\sx ~|~
     \K{le\_}\sx ~|~
     \K{ge\_}\sx \\
   \production{vector floating-point relational operator} & \vfrelop &::=&
     \K{eq} ~|~
     \K{ne} ~|~
     \K{lt} ~|~
     \K{gt} ~|~
     \K{le} ~|~
     \K{ge} \\
   \production{vector integer unary operator} & \viunop &::=&
     \K{abs} ~|~
     \K{neg} \\
   \production{vector integer binary operator} & \vibinop &::=&
     \K{add} ~|~
     \K{sub} \\
   \production{vector integer binary min/max operator} & \viminmaxop &::=&
     \K{min\_}\sx ~|~
     \K{max\_}\sx \\
   \production{vector integer saturating binary operator} & \visatbinop &::=&
     \K{add\_sat\_}\sx ~|~
     \K{sub\_sat\_}\sx \\
   \production{vector integer shift operator} & \vishiftop &::=&
     \K{shl} ~|~
     \K{shr\_}\sx \\
   \production{vector floating-point unary operator} & \vfunop &::=&
     \K{abs} ~|~
     \K{neg} ~|~
     \K{sqrt} ~|~
     \K{ceil} ~|~
     \K{floor} ~|~
     \K{trunc} ~|~
     \K{nearest} \\
   \production{vector floating-point binary operator} & \vfbinop &::=&
     \K{add} ~|~
     \K{sub} ~|~
     \K{mul} ~|~
     \K{div} ~|~
     \K{min} ~|~
     \K{max} ~|~
     \K{pmin} ~|~
     \K{pmax} \\
   \end{array}

.. _syntax-vec-shape:

Vector instructions have a naming convention involving a prefix that
determines how their operands will be interpreted.
This prefix describes the *shape* of the operand,
written :math:`t\K{x}N`, and consisting of a packed :ref:`numeric type <syntax-numtype>` :math:`t` and the number of *lanes* :math:`N` of that type.
Operations are performed point-wise on the values of each lane.

.. note::
   For example, the shape :math:`\K{i32x4}` interprets the operand
   as four |i32| values, packed into an |i128|.
   The bit width of the numeric type :math:`t` times :math:`N` always is 128.

Instructions prefixed with :math:`\K{v128}` do not involve a specific interpretation, and treat the |V128| as an |i128| value or a vector of 128 individual bits.

Vector instructions can be grouped into several subcategories:

* *Constants*: return a static constant.

* *Unary Operations*: consume one |V128| operand and produce one |V128| result.

* *Binary Operations*: consume two |V128| operands and produce one |V128| result.

* *Ternary Operations*: consume three |V128| operands and produce one |V128| result.

* *Tests*: consume one |V128| operand and produce a Boolean integer result.

* *Shifts*: consume a |v128| operand and a |i32| operand, producing one |V128| result.

* *Splats*: consume a value of numeric type and produce a |V128| result of a specified shape.

* *Extract lanes*: consume a |V128| operand and return the numeric value in a given lane.

* *Replace lanes*: consume a |V128| operand and a numeric value for a given lane, and produce a |V128| result.

Some vector instructions have a signedness annotation |sx| which distinguishes whether the elements in the operands are to be :ref:`interpreted <aux-signed>` as :ref:`unsigned <syntax-uint>` or :ref:`signed <syntax-sint>` integers.
For the other vector instructions, the use of two's complement for the signed interpretation means that they behave the same regardless of signedness.


.. _syntax-vunop:
.. _syntax-vbinop:
.. _syntax-vrelop:
.. _syntax-vtestop:
.. _syntax-vcvtop:

Conventions
...........

Occasionally, it is convenient to group operators together according to the following grammar shorthands:

.. math::
   \begin{array}{llrl}
   \production{unary operator} & \vunop &::=&
     \viunop ~|~
     \vfunop ~|~
     \VPOPCNT \\
   \production{binary operator} & \vbinop &::=&
     \vibinop ~|~ \vfbinop \\&&|&
     \viminmaxop ~|~ \visatbinop \\&&|&
     \VMUL ~|~
     \AVGR\K{\_u} ~|~
     \Q15MULRSAT\K{\_s} \\
   \production{test operator} & \vtestop &::=&
     \vitestop \\
   \production{relational operator} & \vrelop &::=&
     \virelop ~|~ \vfrelop \\
   \production{conversion operator} & \vcvtop &::=&
     \VEXTEND ~|~
     \VTRUNC\K{\_sat} ~|~
     \VCONVERT ~|~
     \VDEMOTE ~|~
     \VPROMOTE \\
   \end{array}


.. index:: ! reference instruction, reference, null, cast, heap type, reference type
   pair: abstract syntax; instruction
.. _syntax-ref.null:
.. _syntax-ref.func:
.. _syntax-ref.is_null:
.. _syntax-ref.as_non_null:
.. _syntax-ref.eq:
.. _syntax-ref.test:
.. _syntax-ref.cast:
.. _syntax-instr-ref:

Reference Instructions
~~~~~~~~~~~~~~~~~~~~~~

Instructions in this group are concerned with accessing :ref:`references <syntax-reftype>`.

.. math::
   \begin{array}{llrl}
   \production{instruction} & \instr &::=&
     \dots \\&&|&
     \REFNULL~\heaptype \\&&|&
     \REFFUNC~\funcidx \\&&|&
     \REFISNULL \\&&|&
     \REFASNONNULL \\&&|&
     \REFEQ \\&&|&
     \REFTEST~\reftype \\&&|&
     \REFCAST~\reftype \\
   \end{array}

The |REFNULL| and |REFFUNC| instructions produce a :ref:`null <syntax-null>` value or a reference to a given function, respectively.

The instruction |REFISNULL| checks for null,
while |REFASNONNULL| converts a :ref:`nullable <syntax-reftype>` to a non-null one, and :ref:`traps <trap>` if it encounters null.

The |REFEQ| compares two references.

The instructions |REFTEST| and |REFCAST| test the :ref:`dynamic type <type-inst>` of a reference operand.
The former merely returns the result of the test,
while the latter performs a downcast and :ref:`traps <trap>` if the operand's type does not match.

.. note::
   The |BRONCAST| and |BRONCASTFAIL| instructions provides versions of the latter that branch depending on the success of the downcast instead of trapping.


.. index:: reference instruction, reference, null, heap type, reference type
   pair: abstract syntax; instruction

.. _syntax-struct.new:
.. _syntax-struct.new_default:
.. _syntax-struct.get:
.. _syntax-struct.get_s:
.. _syntax-struct.get_u:
.. _syntax-struct.set:
.. _syntax-array.new:
.. _syntax-array.new_default:
.. _syntax-array.new_fixed:
.. _syntax-array.new_data:
.. _syntax-array.new_elem:
.. _syntax-array.get:
.. _syntax-array.get_s:
.. _syntax-array.get_u:
.. _syntax-array.set:
.. _syntax-array.len:
.. _syntax-array.fill:
.. _syntax-array.copy:
.. _syntax-array.init_data:
.. _syntax-array.init_elem:
.. _syntax-ref.i31:
.. _syntax-i31.get_s:
.. _syntax-i31.get_u:
.. _syntax-any.convert_extern:
.. _syntax-extern.convert_any:
.. _syntax-instr-struct:
.. _syntax-instr-array:
.. _syntax-instr-i31:
.. _syntax-instr-extern:

Aggregate Instructions
~~~~~~~~~~~~~~~~~~~~~~

Instructions in this group are concerned with creating and accessing :ref:`references <syntax-reftype>` to :ref:`aggregate <syntax-aggrtype>` types.

.. math::
   \begin{array}{llrl}
   \production{instruction} & \instr &::=&
     \dots \\&&|&
     \STRUCTNEW~\typeidx \\&&|&
     \STRUCTNEWDEFAULT~\typeidx \\&&|&
     \STRUCTGET~\typeidx~\fieldidx \\&&|&
     \STRUCTGET\K{\_}\sx~\typeidx~\fieldidx \\&&|&
     \STRUCTSET~\typeidx~\fieldidx \\&&|&
     \ARRAYNEW~\typeidx \\&&|&
     \ARRAYNEWFIXED~\typeidx~\u32 \\&&|&
     \ARRAYNEWDEFAULT~\typeidx \\&&|&
     \ARRAYNEWDATA~\typeidx~\dataidx \\&&|&
     \ARRAYNEWELEM~\typeidx~\elemidx \\&&|&
     \ARRAYGET~\typeidx \\&&|&
     \ARRAYGET\K{\_}\sx~\typeidx \\&&|&
     \ARRAYSET~\typeidx \\&&|&
     \ARRAYLEN \\&&|&
     \ARRAYFILL~\typeidx \\&&|&
     \ARRAYCOPY~\typeidx~\typeidx \\&&|&
     \ARRAYINITDATA~\typeidx~\dataidx \\&&|&
     \ARRAYINITELEM~\typeidx~\elemidx \\&&|&
     \REFI31 \\&&|&
     \I31GET\K{\_}\sx \\&&|&
     \ANYCONVERTEXTERN \\&&|&
     \EXTERNCONVERTANY \\
   \end{array}

The instructions |STRUCTNEW| and |STRUCTNEWDEFAULT| allocate a new :ref:`structure <syntax-structtype>`, initializing them either with operands or with default values.
The remaining instructions on structs access individual fields,
allowing for different sign extension modes in the case of :ref:`packed <syntax-packedtype>` storage types.

Similarly, :ref:`arrays <syntax-arraytype>` can be allocated either with an explicit initialization operand or a default value.
Furthermore, |ARRAYNEWFIXED| allocates an array with statically fixed size,
and |ARRAYNEWDATA| and |ARRAYNEWELEM| allocate an array and initialize it from a :ref:`data <syntax-data>` or :ref:`element <syntax-elem>` segment, respectively.
|ARRAYGET|, |ARRAYGETS|, |ARRAYGETU|, and |ARRAYSET| access individual slots,
again allowing for different sign extension modes in the case of a :ref:`packed <syntax-packedtype>` storage type.
|ARRAYLEN| produces the length of an array.
|ARRAYFILL| fills a specified slice of an array with a given value and |ARRAYCOPY|, |ARRAYINITDATA|, and |ARRAYINITELEM| copy elements to a specified slice of an array from a given array, data segment, or element segment, respectively.

The instructions |REFI31| and :math:`\I31GET\K{\_}\sx` convert between type |I31| and an unboxed :ref:`scalar <syntax-i31>`.

The instructions |ANYCONVERTEXTERN| and |EXTERNCONVERTANY| allow lossless conversion between references represented as type :math:`(\REF~\NULL~\EXTERN)`| and as :math:`(\REF~\NULL~\ANY)`.

.. index:: ! parametric instruction, value type
   pair: abstract syntax; instruction
.. _syntax-instr-parametric:

Parametric Instructions
~~~~~~~~~~~~~~~~~~~~~~~

Instructions in this group can operate on operands of any :ref:`value type <syntax-valtype>`.

.. math::
   \begin{array}{llrl}
   \production{instruction} & \instr &::=&
     \dots \\&&|&
     \DROP \\&&|&
     \SELECT~(\valtype^\ast)^? \\
   \end{array}

The |DROP| instruction simply throws away a single operand.

The |SELECT| instruction selects one of its first two operands based on whether its third operand is zero or not.
It may include a :ref:`value type <syntax-valtype>` determining the type of these operands. If missing, the operands must be of :ref:`numeric type <syntax-numtype>`.

.. note::
   In future versions of WebAssembly, the type annotation on |SELECT| may allow for more than a single value being selected at the same time.


.. index:: ! variable instruction, local, global, local index, global index
   pair: abstract syntax; instruction
.. _syntax-instr-variable:

Variable Instructions
~~~~~~~~~~~~~~~~~~~~~

Variable instructions are concerned with access to :ref:`local <syntax-local>` or :ref:`global <syntax-global>` variables.

.. math::
   \begin{array}{llrl}
   \production{instruction} & \instr &::=&
     \dots \\&&|&
     \LOCALGET~\localidx \\&&|&
     \LOCALSET~\localidx \\&&|&
     \LOCALTEE~\localidx \\&&|&
     \GLOBALGET~\globalidx \\&&|&
     \GLOBALSET~\globalidx \\
   \end{array}

These instructions get or set the values of variables, respectively.
The |LOCALTEE| instruction is like |LOCALSET| but also returns its argument.


.. index:: ! table instruction, table, table index, trap
   pair: abstract syntax; instruction
.. _syntax-instr-table:
.. _syntax-table.get:
.. _syntax-table.set:
.. _syntax-table.size:
.. _syntax-table.grow:
.. _syntax-table.fill:

Table Instructions
~~~~~~~~~~~~~~~~~~

Instructions in this group are concerned with tables :ref:`table <syntax-table>`.

.. math::
   \begin{array}{llrl}
   \production{instruction} & \instr &::=&
     \dots \\&&|&
     \TABLEGET~\tableidx \\&&|&
     \TABLESET~\tableidx \\&&|&
     \TABLESIZE~\tableidx \\&&|&
     \TABLEGROW~\tableidx \\&&|&
     \TABLEFILL~\tableidx \\&&|&
     \TABLECOPY~\tableidx~\tableidx \\&&|&
     \TABLEINIT~\tableidx~\elemidx \\&&|&
     \ELEMDROP~\elemidx \\
   \end{array}

The |TABLEGET| and |TABLESET| instructions load or store an element in a table, respectively.

The |TABLESIZE| instruction returns the current size of a table.
The |TABLEGROW| instruction grows table by a given delta and returns the previous size, or :math:`-1` if enough space cannot be allocated.
It also takes an initialization value for the newly allocated entries.

The |TABLEFILL| instruction sets all entries in a range to a given value.

The |TABLECOPY| instruction copies elements from a source table region to a possibly overlapping destination region; the first index denotes the destination.
The |TABLEINIT| instruction copies elements from a :ref:`passive element segment <syntax-elem>` into a table.
The |ELEMDROP| instruction prevents further use of a passive element segment. This instruction is intended to be used as an optimization hint. After an element segment is dropped its elements can no longer be retrieved, so the memory used by this segment may be freed.

An additional instruction that accesses a table is the :ref:`control instruction <syntax-instr-control>` |CALLINDIRECT|.


.. index:: ! memory instruction, memory, memory index, page size, little endian, trap
   pair: abstract syntax; instruction
.. _syntax-loadn:
.. _syntax-storen:
.. _syntax-memarg:
.. _syntax-lanewidth:
.. _syntax-instr-memory:

Memory Instructions
~~~~~~~~~~~~~~~~~~~

Instructions in this group are concerned with linear :ref:`memory <syntax-mem>`.

.. math::
   \begin{array}{llrl}
   \production{memory immediate} & \memarg &::=&
     \{ \OFFSET~\u32, \ALIGN~\u32 \} \\
   \production{lane width} & \X{ww} &::=&
     8 ~|~ 16 ~|~ 32 ~|~ 64 \\
   \production{instruction} & \instr &::=&
     \dots \\&&|&
     \K{i}\X{nn}\K{.}\LOAD~\memidx~\memarg ~|~
     \K{f}\X{nn}\K{.}\LOAD~\memidx~\memarg \\&&|&
     \K{v128.}\LOAD~\memidx~\memarg \\&&|&
     \K{i}\X{nn}\K{.}\STORE~\memidx~\memarg ~|~
     \K{f}\X{nn}\K{.}\STORE~\memidx~\memarg \\&&|&
     \K{v128.}\STORE~\memidx~\memarg \\&&|&
     \K{i}\X{nn}\K{.}\LOAD\K{8\_}\sx~\memidx~\memarg ~|~
     \K{i}\X{nn}\K{.}\LOAD\K{16\_}\sx~\memidx~\memarg ~|~
     \K{i64.}\LOAD\K{32\_}\sx~\memidx~\memarg \\&&|&
     \K{v128.}\LOAD\K{8x8\_}\sx~\memidx~\memarg ~|~
     \K{v128.}\LOAD\K{16x4\_}\sx~\memidx~\memarg ~|~
     \K{v128.}\LOAD\K{32x2\_}\sx~\memidx~\memarg \\&&|&
     \K{v128.}\LOAD\K{32\_zero}~\memidx~\memarg ~|~
     \K{v128.}\LOAD\K{64\_zero}~\memidx~\memarg \\&&|&
     \K{v128.}\LOAD\X{ww}\K{\_splat}~\memidx~\memarg \\&&|&
     \K{v128.}\LOAD\X{ww}\K{\_lane}~\memidx~\memarg~\laneidx ~|~
     \K{i}\X{nn}\K{.}\STORE\K{8}~\memidx~\memarg ~|~
     \K{i}\X{nn}\K{.}\STORE\K{16}~\memidx~\memarg ~|~
     \K{i64.}\STORE\K{32}~\memidx~\memarg \\&&|&
     \K{v128.}\STORE\X{ww}\K{\_lane}~\memidx~\memarg~\laneidx \\&&|&
     \MEMORYSIZE~\memidx \\&&|&
     \MEMORYGROW~\memidx \\&&|&
     \MEMORYFILL~\memidx \\&&|&
     \MEMORYCOPY~\memidx~\memidx \\&&|&
     \MEMORYINIT~\memidx~\dataidx \\&&|&
     \DATADROP~\dataidx \\
   \end{array}

Memory is accessed with |LOAD| and |STORE| instructions for the different :ref:`number types <syntax-numtype>` and `vector types <syntax-vectype>`.
They all take a :ref:`memory index <syntax-memidx>` and a *memory immediate* |memarg| that contains an address *offset* and the expected *alignment* (expressed as the exponent of a power of 2).

Integer loads and stores can optionally specify a *storage size* that is smaller than the :ref:`bit width <syntax-numtype>` of the respective value type.
In the case of loads, a sign extension mode |sx| is then required to select appropriate behavior.

Vector loads can specify a shape that is half the :ref:`bit width <syntax-valtype>` of |V128|. Each lane is half its usual size, and the sign extension mode |sx| then specifies how the smaller lane is extended to the larger lane.
Alternatively, vector loads can perform a *splat*, such that only a single lane of the specified storage size is loaded, and the result is duplicated to all lanes.

The static address offset is added to the dynamic address operand, yielding a 33 bit *effective address* that is the zero-based index at which the memory is accessed.
All values are read and written in |LittleEndian|_ byte order.
A :ref:`trap <trap>` results if any of the accessed memory bytes lies outside the address range implied by the memory's current size.

.. note::
   Future versions of WebAssembly might provide memory instructions with 64 bit address ranges.

The |MEMORYSIZE| instruction returns the current size of a memory.
The |MEMORYGROW| instruction grows a memory by a given delta and returns the previous size, or :math:`-1` if enough memory cannot be allocated.
Both instructions operate in units of :ref:`page size <page-size>`.
The |MEMORYFILL| instruction sets all values in a region of a memory to a given byte.
The |MEMORYCOPY| instruction copies data from a source memory region to a possibly overlapping destination region in another or the same memory; the first index denotes the destination.
The |MEMORYINIT| instruction copies data from a :ref:`passive data segment <syntax-data>` into a memory.
The |DATADROP| instruction prevents further use of a passive data segment. This instruction is intended to be used as an optimization hint. After a data segment is dropped its data can no longer be retrieved, so the memory used by this segment may be freed.

.. index:: ! control instruction, ! structured control, ! exception, ! label, ! block, ! block type, ! branch, result type, label index, function index, type index, tag index, vector, trap, function, table, tag, function type, value type, tag type, try block, catching try block
   pair: abstract syntax; instruction
   pair: abstract syntax; block type
   pair: block; type
.. _syntax-blocktype:
.. _syntax-nop:
.. _syntax-unreachable:
.. _syntax-block:
.. _syntax-loop:
.. _syntax-if:
.. _syntax-br:
.. _syntax-br_if:
.. _syntax-br_table:
.. _syntax-br_on_null:
.. _syntax-br_on_non_null:
.. _syntax-br_on_cast:
.. _syntax-br_on_cast_fail:
.. _syntax-return:
.. _syntax-call:
.. _syntax-call_indirect:
.. _syntax-instr-seq:
.. _syntax-instr-control:
.. _syntax-throw:
.. _syntax-throw_ref:
.. _syntax-try_table:
.. _syntax-catch:
.. _exception:

Control Instructions
~~~~~~~~~~~~~~~~~~~~

Instructions in this group affect the flow of control.

.. math::
   \begin{array}{llrl}
   \production{block type} & \blocktype &::=&
     \typeidx ~|~ \valtype^? \\
   \production{instruction} & \instr &::=&
     \dots \\&&|&
     \NOP \\&&|&
     \UNREACHABLE \\&&|&
     \BLOCK~\blocktype~\instr^\ast~\END \\&&|&
     \LOOP~\blocktype~\instr^\ast~\END \\&&|&
     \IF~\blocktype~\instr^\ast~\ELSE~\instr^\ast~\END \\&&|&
     \BR~\labelidx \\&&|&
     \BRIF~\labelidx \\&&|&
     \BRTABLE~\vec(\labelidx)~\labelidx \\&&|&
     \BRONNULL~\labelidx \\&&|&
     \BRONNONNULL~\labelidx \\&&|&
     \BRONCAST~\labelidx~\reftype~\reftype \\&&|&
     \BRONCASTFAIL~\labelidx~\reftype~\reftype \\&&|&
     \RETURN \\&&|&
     \CALL~\funcidx \\&&|&
     \CALLREF~\typeidx \\&&|&
     \CALLINDIRECT~\tableidx~\typeidx \\&&|&
     \RETURNCALL~\funcidx \\&&|&
<<<<<<< HEAD
     \RETURNCALLREF~\funcidx \\&&|&
=======
     \RETURNCALLREF~\typeidx \\&&|&
>>>>>>> 9b20411f
     \RETURNCALLINDIRECT~\tableidx~\typeidx \\&&|&
     \THROW~\tagidx \\&&|&
     \THROWREF \\ &&|&
     \TRYTABLE~\blocktype~\catch^\ast~\instr^\ast~\END \\
   \production{catch clause} & \catch &::=&
     \CATCH~\tagidx~\labelidx \\ &&|&
     \CATCHREF~\tagidx~\labelidx \\ &&|&
     \CATCHALL~\labelidx \\ &&|&
     \CATCHALLREF~\labelidx \\
   \end{array}

The |NOP| instruction does nothing.

The |UNREACHABLE| instruction causes an unconditional :ref:`trap <trap>`.

The |BLOCK|, |LOOP|, |IF|, and |TRYTABLE| instructions are *structured* instructions.
They bracket nested sequences of instructions, called *blocks*,
separated by the |ELSE| pseudo-instruction,
and terminated with an |END| pseudo-instruction.
As the grammar prescribes, they must be well-nested.

The instructions |THROW|, |THROWREF|, and |TRYTABLE| are concerned with *exceptions*.
The |TRYTABLE| instruction installs an exception *handler* that handles exceptions as specified by its catch clauses..
The |THROW| and |THROWREF| instructions raise and reraise an exception, respectively, and transfers control to the innermost enclosing exception handler that has a matching catch clause.

A structured instruction can consume *input* and produce *output* on the operand stack according to its annotated *block type*.
It is given either as a :ref:`type index <syntax-funcidx>` that refers to a suitable :ref:`function type <syntax-functype>` reinterpreted as an :ref:`instruction type <syntax-instrtype>`, or as an optional :ref:`value type <syntax-valtype>` inline, which is a shorthand for the instruction type :math:`[] \to [\valtype^?]`.

Each structured control instruction introduces an implicit *label*.
Labels are targets for branch instructions that reference them with :ref:`label indices <syntax-labelidx>`.
Unlike with other :ref:`index spaces <syntax-index>`, indexing of labels is relative by nesting depth,
that is, label :math:`0` refers to the innermost structured control instruction enclosing the referring branch instruction,
while increasing indices refer to those farther out.
Consequently, labels can only be referenced from *within* the associated structured control instruction.
This also implies that branches can only be directed outwards,
"breaking" from the block of the control construct they target.
The exact effect depends on that control construct.
In case of |BLOCK| or |IF| it is a *forward jump*,
resuming execution after the matching |END|.
In case of |LOOP| it is a *backward jump* to the beginning of the loop.

.. note::
   This enforces *structured control flow*.
   Intuitively, a branch targeting a |BLOCK| or |IF| behaves like a :math:`\K{break}` statement in most C-like languages,
   while a branch targeting a |LOOP| behaves like a :math:`\K{continue}` statement.

Branch instructions come in several flavors:
|BR| performs an unconditional branch,
|BRIF| performs a conditional branch,
and |BRTABLE| performs an indirect branch through an operand indexing into the label vector that is an immediate to the instruction, or to a default target if the operand is out of bounds.
The |BRONNULL| and |BRONNONNULL| instructions check whether a reference operand is :ref:`null <syntax-null>` and branch if that is the case or not the case, respectively.
Similarly, |BRONCAST| and |BRONCASTFAIL| attempt a downcast on a reference operand and branch if that succeeds, or fails, respectively.

The |RETURN| instruction is a shortcut for an unconditional branch to the outermost block, which implicitly is the body of the current function.
Taking a branch *unwinds* the operand stack up to the height where the targeted structured control instruction was entered.
However, branches may additionally consume operands themselves, which they push back on the operand stack after unwinding.
Forward branches require operands according to the output of the targeted block's type, i.e., represent the values produced by the terminated block.
Backward branches require operands according to the input of the targeted block's type, i.e., represent the values consumed by the restarted block.

The |CALL| instruction invokes another :ref:`function <syntax-func>`, consuming the necessary arguments from the stack and returning the result values of the call.
The |CALLREF| instruction invokes a function indirectly through a :ref:`function reference <syntax-reftype>` operand.
The |CALLINDIRECT| instruction calls a function indirectly through an operand indexing into a :ref:`table <syntax-table>` that is denoted by a :ref:`table index <syntax-tableidx>` and must contain :ref:`function references <syntax-reftype>`.
Since it may contain functions of heterogeneous type,
the callee is dynamically checked against the :ref:`function type <syntax-functype>` indexed by the instruction's second immediate, and the call is aborted with a :ref:`trap <trap>` if it does not match.

The |RETURNCALL|, |RETURNCALLREF|, and |RETURNCALLINDIRECT| instructions are *tail-call* variants of the previous ones.
That is, they first return from the current function before actually performing the respective call.
It is guaranteed that no sequence of nested calls using only these instructions can cause resource exhaustion due to hitting an :ref:`implementation's limit <impl-exec>` on the number of active calls.


.. index:: ! expression, constant, global, offset, element, data, instruction
   pair: abstract syntax; expression
   single: expression; constant
.. _syntax-expr:

Expressions
~~~~~~~~~~~

:ref:`Function <syntax-func>` bodies, initialization values for :ref:`globals <syntax-global>`, elements and offsets of :ref:`element <syntax-elem>` segments, and offsets of :ref:`data <syntax-data>` segments are given as expressions, which are sequences of :ref:`instructions <syntax-instr>` terminated by an |END| marker.

.. math::
   \begin{array}{llrl}
   \production{expression} & \expr &::=&
     \instr^\ast~\END \\
   \end{array}

In some places, validation :ref:`restricts <valid-constant>` expressions to be *constant*, which limits the set of allowable instructions.<|MERGE_RESOLUTION|>--- conflicted
+++ resolved
@@ -763,11 +763,7 @@
      \CALLREF~\typeidx \\&&|&
      \CALLINDIRECT~\tableidx~\typeidx \\&&|&
      \RETURNCALL~\funcidx \\&&|&
-<<<<<<< HEAD
-     \RETURNCALLREF~\funcidx \\&&|&
-=======
      \RETURNCALLREF~\typeidx \\&&|&
->>>>>>> 9b20411f
      \RETURNCALLINDIRECT~\tableidx~\typeidx \\&&|&
      \THROW~\tagidx \\&&|&
      \THROWREF \\ &&|&
