--- conflicted
+++ resolved
@@ -81,10 +81,7 @@
 .. _type-concrete:
 .. _syntax-i31:
 .. _syntax-heaptype:
-<<<<<<< HEAD
-=======
 .. _syntax-absheaptype:
->>>>>>> b16745e4
 
 Heap Types
 ~~~~~~~~~~
@@ -302,18 +299,13 @@
    \end{array}
 
 .. _bitwidth-fieldtype:
-<<<<<<< HEAD
-=======
 .. _aux-unpacktype:
->>>>>>> b16745e4
 
 Conventions
 ...........
 
 * The notation :math:`|t|` for :ref:`bit width <bitwidth-valtype>` extends to packed types as well, that is, :math:`|\I8| = 8` and :math:`|\I16| = 16`.
 
-<<<<<<< HEAD
-=======
 * The auxiliary function :math:`\unpacktype` maps a storage type to the :ref:`value type <syntax-valtype>` obtained when accessing a field:
 
   .. math::
@@ -322,7 +314,6 @@
      \unpacktype(\packedtype) &=& \I32 \\
      \end{array}
 
->>>>>>> b16745e4
 
 .. index:: ! composite type, function type, aggreagate type, structure type, array type
    pair: abstract syntax; composite type
@@ -338,35 +329,7 @@
    \begin{array}{llrl}
    \production{composite type} & \comptype &::=&
      \TFUNC~\functype ~|~ \TSTRUCT~\structtype ~|~ \TARRAY~\arraytype \\
-<<<<<<< HEAD
-=======
-   \end{array}
-
-
-.. index:: ! recursive type, ! sub type, composite type, ! final, subtyping, ! roll, ! unroll, recursive type index
-   pair: abstract syntax; recursive type
-   pair: abstract syntax; sub type
-.. _syntax-rectype:
-.. _syntax-subtype:
-
-Recursive Types
-~~~~~~~~~~~~~~~
-
-*Recursive types* denote a group of mutually recursive :ref:`composite types <syntax-comptype>`, each of which can optionally declare a list of :ref:`type indices <syntax-typeidx>` of supertypes that it :ref:`matches <match-comptype>`.
-Each type can also be declared *final*, preventing further subtyping.
-
-.. math::
-   \begin{array}{llrl}
-   \production{recursive type} & \rectype &::=&
-     \TREC~\subtype^\ast \\
-   \production{sub types} & \subtype &::=&
-     \TSUB~\TFINAL^?~\typeidx^\ast~\comptype \\
->>>>>>> b16745e4
-   \end{array}
-
-In a :ref:`module <syntax-module>`, each member of a recursive type is assigned a separate :ref:`type index <syntax-typeidx>`.
-
-The syntax of sub types is :ref:`generalized <syntax-heaptype-ext>` for the purpose of specifying :ref:`validation <valid>` and :ref:`execution <exec>`.
+   \end{array}
 
 
 .. index:: ! recursive type, ! sub type, composite type, ! final, subtyping, ! roll, ! unroll, recursive type index
