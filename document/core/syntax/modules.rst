.. index:: ! module, type definition, function type, tag type, function, table, memory, tag, global, element, data, start function, import, export
   pair: abstract syntax; module
.. _syntax-module:

Modules
-------

WebAssembly programs are organized into *modules*,
which are the unit of deployment, loading, and compilation.
A module collects definitions for
:ref:`types <syntax-type>`,
:ref:`functions <syntax-func>`,
:ref:`tables <syntax-table>`,
:ref:`memories <syntax-mem>`,
:ref:`tags <syntax-tag>`, and
:ref:`globals <syntax-global>`.
In addition, it can declare
:ref:`imports <syntax-import>` and :ref:`exports <syntax-export>`
and provide initialization in the form of
:ref:`data <syntax-data>` and :ref:`element <syntax-elem>` segments,
or a :ref:`start function <syntax-start>`.

.. math::
   \begin{array}{llrll}
   \production{module} & \module &::=& \{ &
     \MTYPES~\vec(\rectype), \\&&&&
     \MFUNCS~\vec(\func), \\&&&&
     \MTABLES~\vec(\table), \\&&&&
     \MMEMS~\vec(\mem), \\&&&&
     \MGLOBALS~\vec(\global), \\&&&&
     \MTAGS~\vec(\tag), \\&&&&
     \MELEMS~\vec(\elem), \\&&&&
     \MDATAS~\vec(\data), \\&&&&
     \MSTART~\start^?, \\&&&&
     \MIMPORTS~\vec(\import), \\&&&&
     \MEXPORTS~\vec(\export) \quad\} \\
   \end{array}

Each of the vectors -- and thus the entire module -- may be empty.


.. index:: ! index, ! index space, ! type index, ! function index, ! table index, ! memory index, ! global index, ! tag index, ! local index, ! label index, ! element index, ! data index, ! field index, function, global, table, memory, tag, element, data, local, parameter, import, field
   pair: abstract syntax; type index
   pair: abstract syntax; function index
   pair: abstract syntax; table index
   pair: abstract syntax; memory index
   pair: abstract syntax; global index
   pair: abstract syntax; tag index
   pair: abstract syntax; element index
   pair: abstract syntax; data index
   pair: abstract syntax; local index
   pair: abstract syntax; label index
   pair: abstract syntax; field index
   pair: type; index
   pair: function; index
   pair: table; index
   pair: memory; index
   pair: global; index
   pair: tag; index
   pair: element; index
   pair: data; index
   pair: local; index
   pair: label; index
   pair: field; index
.. _syntax-typeidx:
.. _syntax-funcidx:
.. _syntax-tableidx:
.. _syntax-memidx:
.. _syntax-globalidx:
.. _syntax-tagidx:
.. _syntax-elemidx:
.. _syntax-dataidx:
.. _syntax-localidx:
.. _syntax-labelidx:
.. _syntax-fieldidx:
.. _syntax-index:

Indices
~~~~~~~

Definitions are referenced with zero-based *indices*.
Each class of definition has its own *index space*, as distinguished by the following classes.

.. math::
   \begin{array}{llrl}
   \production{type index} & \typeidx &::=& \u32 \\
   \production{function index} & \funcidx &::=& \u32 \\
   \production{table index} & \tableidx &::=& \u32 \\
   \production{memory index} & \memidx &::=& \u32 \\
   \production{global index} & \globalidx &::=& \u32 \\
   \production{tag index} & \tagidx &::=& \u32 \\
   \production{element index} & \elemidx &::=& \u32 \\
   \production{data index} & \dataidx &::=& \u32 \\
   \production{local index} & \localidx &::=& \u32 \\
   \production{label index} & \labelidx &::=& \u32 \\
   \production{field index} & \fieldidx &::=& \u32 \\
   \end{array}

The index space for
:ref:`functions <syntax-func>`,
:ref:`tables <syntax-table>`,
:ref:`memories <syntax-mem>`,
:ref:`globals <syntax-global>`, and
:ref:`tags <syntax-tag>`
includes respective :ref:`imports <syntax-import>` declared in the same module.
The indices of these imports precede the indices of other definitions in the same index space.

Element indices reference :ref:`element segments <syntax-elem>` and data indices reference :ref:`data segments <syntax-data>`.

The index space for :ref:`locals <syntax-local>` is only accessible inside a :ref:`function <syntax-func>` and includes the parameters of that function, which precede the local variables.

Label indices reference :ref:`structured control instructions <syntax-instr-control>` inside an instruction sequence.

Each :ref:`aggregate type <syntax-aggrtype>` provides an index space for its :ref:`fields <syntax-fieldtype>`.


.. _free-typeidx:
.. _free-funcidx:
.. _free-tableidx:
.. _free-memidx:
.. _free-globalidx:
.. _free-tagidx:
.. _free-elemidx:
.. _free-dataidx:
.. _free-localidx:
.. _free-labelidx:
.. _free-fieldidx:
.. _free-index:

Conventions
...........

* The meta variable :math:`l` ranges over label indices.

* The meta variables :math:`x, y` range over indices in any of the other index spaces.

* The notation :math:`\F{idx}(A)` denotes the set of indices from index space :math:`\X{idx}` occurring free in :math:`A`. Sometimes this set is reinterpreted as the :ref:`vector <syntax-vec>` of its elements.

.. note::
   For example, if :math:`\instr^\ast` is :math:`(\DATADROP~x) (\MEMORYINIT~y)`, then :math:`\freedataidx(\instr^\ast) = \{x, y\}`, or equivalently, the vector :math:`x~y`.


.. index:: ! type definition, type index, function type, aggregate type
   pair: abstract syntax; type definition
.. _syntax-typedef:

Types
~~~~~

The |MTYPES| component of a module defines a vector of :ref:`recursive types <syntax-rectype>`, each of consisting of a list of :ref:`sub types <syntax-subtype>` referenced by individual :ref:`type indices <syntax-typeidx>`.
All :ref:`function <syntax-functype>` or :ref:`aggregate <syntax-aggrtype>` types used in a module must be defined in this component.


.. index:: ! function, ! local, function index, local index, type index, value type, expression, import
   pair: abstract syntax; function
   pair: abstract syntax; local
.. _syntax-local:
.. _syntax-func:

Functions
~~~~~~~~~

The |MFUNCS| component of a module defines a vector of *functions* with the following structure:

.. math::
   \begin{array}{llrl}
   \production{function} & \func &::=&
     \{ \FTYPE~\typeidx, \FLOCALS~\vec(\local), \FBODY~\expr \} \\
   \production{local} & \local &::=&
     \{ \LTYPE~\valtype \} \\
   \end{array}

The |FTYPE| of a function declares its signature by reference to a :ref:`type <syntax-type>` defined in the module.
The parameters of the function are referenced through 0-based :ref:`local indices <syntax-localidx>` in the function's body; they are mutable.

The |FLOCALS| declare a vector of mutable local variables and their types.
These variables are referenced through :ref:`local indices <syntax-localidx>` in the function's body.
The index of the first local is the smallest index not referencing a parameter.

The |FBODY| is an :ref:`instruction <syntax-expr>` sequence that upon termination must produce a stack matching the function type's :ref:`result type <syntax-resulttype>`.

Functions are referenced through :ref:`function indices <syntax-funcidx>`,
starting with the smallest index not referencing a function :ref:`import <syntax-import>`.


.. index:: ! table, table index, table type, limits, element, import
   pair: abstract syntax; table
.. _syntax-table:

Tables
~~~~~~

The |MTABLES| component of a module defines a vector of *tables* described by their :ref:`table type <syntax-tabletype>`:

.. math::
   \begin{array}{llrl}
   \production{table} & \table &::=&
     \{ \TTYPE~\tabletype, \TINIT~\expr \} \\
   \end{array}

A table is an array of opaque values of a particular :ref:`reference type <syntax-reftype>`.
Moreover, each table slot is initialized with the |TINIT| value given by a :ref:`constant <valid-constant>` initializer :ref:`expression <syntax-expr>`.
Tables can further be initialized through :ref:`element segments <syntax-elem>`.

The |LMIN| size in the :ref:`limits <syntax-limits>` of the table type specifies the initial size of that table, while its |LMAX|, if present, restricts the size to which it can grow later.

Tables are referenced through :ref:`table indices <syntax-tableidx>`,
starting with the smallest index not referencing a table :ref:`import <syntax-import>`.
Most constructs implicitly reference table index :math:`0`.

.. index:: ! memory, memory index, memory type, limits, page size, data, import
   pair: abstract syntax; memory
.. _syntax-mem:

Memories
~~~~~~~~

The |MMEMS| component of a module defines a vector of *linear memories* (or *memories* for short) as described by their :ref:`memory type <syntax-memtype>`:

.. math::
   \begin{array}{llrl}
   \production{memory} & \mem &::=&
     \{ \MTYPE~\memtype \} \\
   \end{array}

A memory is a vector of raw uninterpreted bytes.
The |LMIN| size in the :ref:`limits <syntax-limits>` of the memory type specifies the initial size of that memory, while its |LMAX|, if present, restricts the size to which it can grow later.
Both are in units of :ref:`page size <page-size>`.

Memories can be initialized through :ref:`data segments <syntax-data>`.

Memories are referenced through :ref:`memory indices <syntax-memidx>`,
starting with the smallest index not referencing a memory :ref:`import <syntax-import>`.
Most constructs implicitly reference memory index :math:`0`.


.. index:: ! global, global index, global type, mutability, expression, constant, value, import
   pair: abstract syntax; global
.. _syntax-global:

Globals
~~~~~~~

The |MGLOBALS| component of a module defines a vector of *global variables* (or *globals* for short):

.. math::
   \begin{array}{llrl}
   \production{global} & \global &::=&
     \{ \GTYPE~\globaltype, \GINIT~\expr \} \\
   \end{array}

Each global stores a single value of the given :ref:`global type <syntax-globaltype>`.
Its |GTYPE| also specifies whether a global is immutable or mutable.
Moreover, each global is initialized with an |GINIT| value given by a :ref:`constant <valid-constant>` initializer :ref:`expression <syntax-expr>`.

Globals are referenced through :ref:`global indices <syntax-globalidx>`,
starting with the smallest index not referencing a global :ref:`import <syntax-import>`.


.. index:: ! tag, type index, tag type
   pair: abstract syntax; tag
.. _syntax-tag:

Tags
~~~~

The |MTAGS| component of a module defines a vector of *tags* with the following structure.

.. math::
   \begin{array}{llll}
   \production{tag} & \tag &::=& \{ \TAGTYPE~\typeidx \} \\
   \end{array}

The result type of the function signature with type index :math:`\typeidx` must be empty.

Tags are referenced through :ref:`tag indices <syntax-tagidx>`,
starting with the smallest index not referencing a tag :ref:`import <syntax-import>`.


.. index:: ! element, ! element mode, ! active, ! passive, ! declarative, element index, table, table index, expression, constant, function index, vector
   pair: abstract syntax; element
   pair: abstract syntax; element mode
   single: table; element
   single: element; segment
   single: element; mode
.. _syntax-elem:
.. _syntax-elemmode:

Element Segments
~~~~~~~~~~~~~~~~

The initial contents of a table is uninitialized. *Element segments* can be used to initialize a subrange of a table from a static :ref:`vector <syntax-vec>` of elements.

The |MELEMS| component of a module defines a vector of element segments.
Each element segment defines a :ref:`reference type <syntax-reftype>` and a corresponding list of :ref:`constant <valid-constant>` element :ref:`expressions <syntax-expr>`.

Element segments have a mode that identifies them as either *passive*, *active*, or *declarative*.
A passive element segment's elements can be copied to a table using the |TABLEINIT| instruction.
An active element segment copies its elements into a table during :ref:`instantiation <exec-instantiation>`, as specified by a :ref:`table index <syntax-tableidx>` and a :ref:`constant <valid-constant>` :ref:`expression <syntax-expr>` defining an offset into that table.
A declarative element segment is not available at runtime but merely serves to forward-declare references that are formed in code with instructions like :math:`\REFFUNC`.

.. math::
   \begin{array}{llrl}
   \production{element segment} & \elem &::=&
     \{ \ETYPE~\reftype, \EINIT~\vec(\expr), \EMODE~\elemmode \} \\
   \production{element segment mode} & \elemmode &::=&
     \EPASSIVE \\&&|&
     \EACTIVE~\{ \ETABLE~\tableidx, \EOFFSET~\expr \} \\&&|&
     \EDECLARATIVE \\
   \end{array}

The |EOFFSET| is given by a :ref:`constant <valid-constant>` :ref:`expression <syntax-expr>`.

Element segments are referenced through :ref:`element indices <syntax-elemidx>`.


.. index:: ! data, active, passive, data index, memory, memory index, expression, constant, byte, vector
   pair: abstract syntax; data
   single: memory; data
   single: data; segment
.. _syntax-data:
.. _syntax-datamode:

Data Segments
~~~~~~~~~~~~~

The initial contents of a :ref:`memory <syntax-mem>` are zero bytes. *Data segments* can be used to initialize a range of memory from a static :ref:`vector <syntax-vec>` of :ref:`bytes <syntax-byte>`.

The |MDATAS| component of a module defines a vector of data segments.

Like element segments, data segments have a mode that identifies them as either *passive* or *active*.
A passive data segment's contents can be copied into a memory using the |MEMORYINIT| instruction.
An active data segment copies its contents into a memory during :ref:`instantiation <exec-instantiation>`, as specified by a :ref:`memory index <syntax-memidx>` and a :ref:`constant <valid-constant>` :ref:`expression <syntax-expr>` defining an offset into that memory.

.. math::
   \begin{array}{llrl}
   \production{data segment} & \data &::=&
     \{ \DINIT~\vec(\byte), \DMODE~\datamode \} \\
   \production{data segment mode} & \datamode &::=&
     \DPASSIVE \\&&|&
     \DACTIVE~\{ \DMEM~\memidx, \DOFFSET~\expr \} \\
   \end{array}

Data segments are referenced through :ref:`data indices <syntax-dataidx>`.

.. note::
   In the current version of WebAssembly, at most one memory is allowed in a module.
   Consequently, the only valid |memidx| is :math:`0`.


.. index:: ! start function, function, function index, table, memory, instantiation
   pair: abstract syntax; start function
.. _syntax-start:

Start Function
~~~~~~~~~~~~~~

The |MSTART| component of a module declares the :ref:`function index <syntax-funcidx>` of a *start function* that is automatically invoked when the module is :ref:`instantiated <exec-instantiation>`, after :ref:`tables <syntax-table>` and :ref:`memories <syntax-mem>` have been initialized.

.. math::
   \begin{array}{llrl}
   \production{start function} & \start &::=&
     \{ \SFUNC~\funcidx \} \\
   \end{array}

.. note::
   The start function is intended for initializing the state of a module.
   The module and its exports are not accessible externally before this initialization has completed.


.. index:: ! export, name, index, function index, table index, memory index, global index, tag index, function, table, memory, global, tag, instantiation
   pair: abstract syntax; export
   single: function; export
   single: table; export
   single: memory; export
   single: global; export
   single: tag; export
.. _syntax-exportdesc:
.. _syntax-export:

Exports
~~~~~~~

The |MEXPORTS| component of a module defines a set of *exports* that become accessible to the host environment once the module has been :ref:`instantiated <exec-instantiation>`.

.. math::
   \begin{array}{llcl}
   \production{export} & \export &::=&
     \{ \ENAME~\name, \EDESC~\exportdesc \} \\
   \production{export description} & \exportdesc &::=&
     \EDFUNC~\funcidx \\&&|&
     \EDTABLE~\tableidx \\&&|&
     \EDMEM~\memidx \\&&|&
     \EDGLOBAL~\globalidx \\&&|&
     \EDTAG~\tagidx \\
   \end{array}

Each export is labeled by a unique :ref:`name <syntax-name>`.
Exportable definitions are
:ref:`functions <syntax-func>`,
:ref:`tables <syntax-table>`,
:ref:`memories <syntax-mem>`,
:ref:`globals <syntax-global>`, and
:ref:`tags <syntax-tag>`,
which are referenced through a respective descriptor.


Conventions
...........

The following auxiliary notation is defined for sequences of exports, filtering out indices of a specific kind in an order-preserving fashion:

* :math:`\edfuncs(\export^\ast) = [\funcidx ~|~ \EDFUNC~\funcidx \in (\export.\EDESC)^\ast]`

* :math:`\edtables(\export^\ast) = [\tableidx ~|~ \EDTABLE~\tableidx \in (\export.\EDESC)^\ast]`

* :math:`\edmems(\export^\ast) = [\memidx ~|~ \EDMEM~\memidx \in (\export.\EDESC)^\ast]`

* :math:`\edglobals(\export^\ast) = [\globalidx ~|~ \EDGLOBAL~\globalidx \in (\export.\EDESC)^\ast]`

* :math:`\edtags(\export^\ast) = [\tagidx ~|~ \EDTAG~\tagidx \in (\export.\EDESC)^\ast]`


.. index:: ! import, name, function type, table type, memory type, global type, tag type, index, index space, type index, function index, table index, memory index, global index, tag index, function, table, memory, tag, global, instantiation
   pair: abstract syntax; import
   single: function; import
   single: table; import
   single: memory; import
   single: global; import
   single: tag; import
.. _syntax-importdesc:
.. _syntax-import:

Imports
~~~~~~~

The |MIMPORTS| component of a module defines a set of *imports* that are required for :ref:`instantiation <exec-instantiation>`.

.. math::
   \begin{array}{llrl}
   \production{import} & \import &::=&
     \{ \IMODULE~\name, \INAME~\name, \IDESC~\importdesc \} \\
   \production{import description} & \importdesc &::=&
     \IDFUNC~\typeidx \\&&|&
     \IDTABLE~\tabletype \\&&|&
     \IDMEM~\memtype \\&&|&
     \IDGLOBAL~\globaltype \\&&|&
<<<<<<< HEAD
     \IDTAG~\tagtype \\
=======
     \IDTAG~\typeidx \\
>>>>>>> 9b20411f
   \end{array}

Each import is labeled by a two-level :ref:`name <syntax-name>` space, consisting of a |IMODULE| name and a |INAME| for an entity within that module.
Importable definitions are
:ref:`functions <syntax-func>`,
:ref:`tables <syntax-table>`,
:ref:`memories <syntax-mem>`,
:ref:`globals <syntax-global>`, and
:ref:`tags <syntax-tag>`.
Each import is specified by a descriptor with a respective type that a definition provided during instantiation is required to match.

Every import defines an index in the respective :ref:`index space <syntax-index>`.
In each index space, the indices of imports go before the first index of any definition contained in the module itself.

.. note::
   Unlike export names, import names are not necessarily unique.
   It is possible to import the same |IMODULE|/|INAME| pair multiple times;
   such imports may even have different type descriptions, including different kinds of entities.
   A module with such imports can still be instantiated depending on the specifics of how an :ref:`embedder <embedder>` allows resolving and supplying imports.
   However, embedders are not required to support such overloading,
   and a WebAssembly module itself cannot implement an overloaded name.<|MERGE_RESOLUTION|>--- conflicted
+++ resolved
@@ -445,11 +445,7 @@
      \IDTABLE~\tabletype \\&&|&
      \IDMEM~\memtype \\&&|&
      \IDGLOBAL~\globaltype \\&&|&
-<<<<<<< HEAD
-     \IDTAG~\tagtype \\
-=======
      \IDTAG~\typeidx \\
->>>>>>> 9b20411f
    \end{array}
 
 Each import is labeled by a two-level :ref:`name <syntax-name>` space, consisting of a |IMODULE| name and a |INAME| for an entity within that module.
