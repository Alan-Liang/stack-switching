--- conflicted
+++ resolved
@@ -104,11 +104,7 @@
 
 
 
-<<<<<<< HEAD
-.. index:: bit, integer, floating-point, numeric vector
-=======
 .. index:: bit, integer, floating-point, numeric vector, packed type, value type
->>>>>>> dd08eeb3
 .. _aux-bits:
 
 Representations
