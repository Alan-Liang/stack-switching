--- conflicted
+++ resolved
@@ -650,11 +650,7 @@
 
    Similarly, module :ref:`allocation <alloc-module>` and the :ref:`evaluation <exec-expr>` of :ref:`global <syntax-global>` and :ref:`table <syntax-table>` initializers as well as :ref:`element segments <syntax-elem>` are mutually recursive because the global initialization :ref:`values <syntax-val>` :math:`\val_{\F{g}}^\ast`, :math:`\reff_{\F{t}}`, and element segment contents :math:`(\reff^\ast)^\ast` are passed to the module allocator while depending on the module instance :math:`\moduleinst` and store :math:`S'` returned by allocation.
    Again, this recursion is just a specification device.
-<<<<<<< HEAD
-   In practice, the initialization values can :ref:`be determined <exec-initvals>` beforehand by staging module allocation further such that first, the module's own :ref:`function instances <syntax-funcinst>` are pre-allocated in the store, then the initializer expressions are evaluated in order, allocating globals on the way, then the rest of the module instance is allocated, and finally the new function instances' :math:`\AMODULE` fields are set to that module instance.
-=======
    In practice, the initialization values can :ref:`be determined <exec-initvals>` beforehand by staging module allocation such that first, the module's own :ref:`function instances <syntax-funcinst>` are pre-allocated in the store, then the initializer expressions are evaluated in order, allocating globals on the way, then the rest of the module instance is allocated, and finally the new function instances' :math:`\AMODULE` fields are set to that module instance.
->>>>>>> 3fa05377
    This is possible because :ref:`validation <valid-module>` ensures that initialization expressions cannot actually call a function, only take their reference.
 
    All failure conditions are checked before any observable mutation of the store takes place.
