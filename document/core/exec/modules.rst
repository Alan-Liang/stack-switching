Modules
-------

For modules, the execution semantics primarily defines :ref:`instantiation <exec-instantiation>`, which :ref:`allocates <alloc>` instances for a module and its contained definitions, initializes :ref:`tables <syntax-table>` and :ref:`memories <syntax-mem>` from contained :ref:`element <syntax-elem>` and :ref:`data <syntax-data>` segments, and invokes the :ref:`start function <syntax-start>` if present. It also includes :ref:`invocation <exec-invocation>` of exported functions.


.. index:: ! allocation, store, address
.. _alloc:

Allocation
~~~~~~~~~~

New instances of :ref:`functions <syntax-funcinst>`, :ref:`tables <syntax-tableinst>`, :ref:`memories <syntax-meminst>`, and :ref:`globals <syntax-globalinst>` are *allocated* in a :ref:`store <syntax-store>` :math:`S`, as defined by the following auxiliary functions.


.. index:: function, function instance, function address, module instance, function type
.. _alloc-func:

:ref:`Functions <syntax-funcinst>`
..................................

1. Let :math:`\func` be the :ref:`function <syntax-func>` to allocate and :math:`\moduleinst` its :ref:`module instance <syntax-moduleinst>`.

2. Let :math:`\deftype` be the :ref:`defined type <syntax-deftype>` :math:`\moduleinst.\MITYPES[\func.\FTYPE]`.

3. Let :math:`a` be the first free :ref:`function address <syntax-funcaddr>` in :math:`S`.

4. Let :math:`\funcinst` be the :ref:`function instance <syntax-funcinst>` :math:`\{ \FITYPE~\deftype, \FIMODULE~\moduleinst, \FICODE~\func \}`.

6. Append :math:`\funcinst` to the |SFUNCS| of :math:`S`.

7. Return :math:`a`.

.. math::
   ~\\[-1ex]
   \begin{array}{rlll}
   \allocfunc(S, \func, \moduleinst) &=& S', \funcaddr \\[1ex]
   \mbox{where:} \hfill \\
   \deftype &=& \moduleinst.\MITYPES[\func.\FTYPE] \\
   \funcaddr &=& |S.\SFUNCS| \\
   \funcinst &=& \{ \FITYPE~\deftype, \FIMODULE~\moduleinst, \FICODE~\func \} \\
   S' &=& S \compose \{\SFUNCS~\funcinst\} \\
   \end{array}


.. index:: host function, function instance, function address, function type
.. _alloc-hostfunc:

:ref:`Host Functions <syntax-hostfunc>`
.......................................

1. Let :math:`\hostfunc` be the :ref:`host function <syntax-hostfunc>` to allocate and :math:`\deftype` its :ref:`defined type <syntax-functype>`.

2. Let :math:`a` be the first free :ref:`function address <syntax-funcaddr>` in :math:`S`.

3. Let :math:`\funcinst` be the :ref:`function instance <syntax-funcinst>` :math:`\{ \FITYPE~\deftype, \FIHOSTCODE~\hostfunc \}`.

4. Append :math:`\funcinst` to the |SFUNCS| of :math:`S`.

5. Return :math:`a`.

.. math::
   ~\\[-1ex]
   \begin{array}{rlll}
   \allochostfunc(S, \deftype, \hostfunc) &=& S', \funcaddr \\[1ex]
   \mbox{where:} \hfill \\
   \funcaddr &=& |S.\SFUNCS| \\
   \funcinst &=& \{ \FITYPE~\deftype, \FIHOSTCODE~\hostfunc \} \\
   S' &=& S \compose \{\SFUNCS~\funcinst\} \\
   \end{array}

.. note::
   Host functions are never allocated by the WebAssembly semantics itself,
   but may be allocated by the :ref:`embedder <embedder>`.


.. index:: table, table instance, table address, table type, limits
.. _alloc-table:

:ref:`Tables <syntax-tableinst>`
................................

1. Let :math:`\tabletype` be the :ref:`table type <syntax-tabletype>` of the table to allocate and :math:`\reff` the initialization value.

2. Let :math:`(\{\LMIN~n, \LMAX~m^?\}~\reftype)` be the structure of :ref:`table type <syntax-tabletype>` :math:`\tabletype`.

3. Let :math:`a` be the first free :ref:`table address <syntax-tableaddr>` in :math:`S`.

4. Let :math:`\tableinst` be the :ref:`table instance <syntax-tableinst>` :math:`\{ \TITYPE~\tabletype', \TIELEM~\reff^n \}` with :math:`n` elements set to :math:`\reff`.

5. Append :math:`\tableinst` to the |STABLES| of :math:`S`.

6. Return :math:`a`.

.. math::
   \begin{array}{rlll}
   \alloctable(S, \tabletype, \reff) &=& S', \tableaddr \\[1ex]
   \mbox{where:} \hfill \\
   \tabletype &=& \{\LMIN~n, \LMAX~m^?\}~\reftype \\
   \tableaddr &=& |S.\STABLES| \\
   \tableinst &=& \{ \TITYPE~\tabletype, \TIELEM~\reff^n \} \\
   S' &=& S \compose \{\STABLES~\tableinst\} \\
   \end{array}


.. index:: memory, memory instance, memory address, memory type, limits, byte
.. _alloc-mem:

:ref:`Memories <syntax-meminst>`
................................

1. Let :math:`\memtype` be the :ref:`memory type <syntax-memtype>` of the memory to allocate.

2. Let :math:`\{\LMIN~n, \LMAX~m^?\}` be the structure of :ref:`memory type <syntax-memtype>` :math:`\memtype`.

3. Let :math:`a` be the first free :ref:`memory address <syntax-memaddr>` in :math:`S`.

4. Let :math:`\meminst` be the :ref:`memory instance <syntax-meminst>` :math:`\{ \MITYPE~\memtype, \MIDATA~(\hex{00})^{n \cdot 64\,\F{Ki}} \}` that contains :math:`n` pages of zeroed :ref:`bytes <syntax-byte>`.

5. Append :math:`\meminst` to the |SMEMS| of :math:`S`.

6. Return :math:`a`.

.. math::
   \begin{array}{rlll}
   \allocmem(S, \memtype) &=& S', \memaddr \\[1ex]
   \mbox{where:} \hfill \\
   \memtype &=& \{\LMIN~n, \LMAX~m^?\} \\
   \memaddr &=& |S.\SMEMS| \\
   \meminst &=& \{ \MITYPE~\memtype, \MIDATA~(\hex{00})^{n \cdot 64\,\F{Ki}} \} \\
   S' &=& S \compose \{\SMEMS~\meminst\} \\
   \end{array}


.. index:: global, global instance, global address, global type, value type, mutability, value
.. _alloc-global:

:ref:`Globals <syntax-globalinst>`
..................................

1. Let :math:`\globaltype` be the :ref:`global type <syntax-globaltype>` of the global to allocate and :math:`\val` its initialization :ref:`value <syntax-val>`.

2. Let :math:`a` be the first free :ref:`global address <syntax-globaladdr>` in :math:`S`.

3. Let :math:`\globalinst` be the :ref:`global instance <syntax-globalinst>` :math:`\{ \GITYPE~\globaltype, \GIVALUE~\val \}`.

4. Append :math:`\globalinst` to the |SGLOBALS| of :math:`S`.

5. Return :math:`a`.

.. math::
   \begin{array}{rlll}
   \allocglobal(S, \globaltype, \val) &=& S', \globaladdr \\[1ex]
   \mbox{where:} \hfill \\
   \globaladdr &=& |S.\SGLOBALS| \\
   \globalinst &=& \{ \GITYPE~\globaltype, \GIVALUE~\val \} \\
   S' &=& S \compose \{\SGLOBALS~\globalinst\} \\
   \end{array}


.. index:: element, element instance, element address
.. _alloc-elem:

:ref:`Element segments <syntax-eleminst>`
.........................................

1. Let :math:`\reftype` be the elements' type and :math:`\reff^\ast` the vector of :ref:`references <syntax-ref>` to allocate.

2. Let :math:`a` be the first free :ref:`element address <syntax-elemaddr>` in :math:`S`.

3. Let :math:`\eleminst` be the :ref:`element instance <syntax-eleminst>` :math:`\{ \EITYPE~\reftype, \EIELEM~\reff^\ast \}`.

4. Append :math:`\eleminst` to the |SELEMS| of :math:`S`.

5. Return :math:`a`.

.. math::
  \begin{array}{rlll}
  \allocelem(S, \reftype, \reff^\ast) &=& S', \elemaddr \\[1ex]
  \mbox{where:} \hfill \\
  \elemaddr &=& |S.\SELEMS| \\
  \eleminst &=& \{ \EITYPE~\reftype, \EIELEM~\reff^\ast \} \\
  S' &=& S \compose \{\SELEMS~\eleminst\} \\
  \end{array}


.. index:: data, data instance, data address
.. _alloc-data:

:ref:`Data segments <syntax-datainst>`
......................................

1. Let :math:`b^\ast` be the vector of :ref:`bytes <syntax-byte>` to allocate.

2. Let :math:`a` be the first free :ref:`data address <syntax-dataaddr>` in :math:`S`.

3. Let :math:`\datainst` be the :ref:`data instance <syntax-datainst>` :math:`\{ \DIDATA~b^\ast \}`.

4. Append :math:`\datainst` to the |SDATAS| of :math:`S`.

5. Return :math:`a`.

.. math::
  \begin{array}{rlll}
  \allocdata(S, b^\ast) &=& S', \dataaddr \\[1ex]
  \mbox{where:} \hfill \\
  \dataaddr &=& |S.\SDATAS| \\
  \datainst &=& \{ \DIDATA~b^\ast \} \\
  S' &=& S \compose \{\SDATAS~\datainst\} \\
  \end{array}


.. index:: table, table instance, table address, grow, limits
.. _grow-table:

Growing :ref:`tables <syntax-tableinst>`
........................................

1. Let :math:`\tableinst` be the :ref:`table instance <syntax-tableinst>` to grow, :math:`n` the number of elements by which to grow it, and :math:`\reff` the initialization value.

2. Let :math:`\X{len}` be :math:`n` added to the length of :math:`\tableinst.\TIELEM`.

3. If :math:`\X{len}` is larger than or equal to :math:`2^{32}`, then fail.

4. Let :math:`\limits~t` be the structure of :ref:`table type <syntax-tabletype>` :math:`\tableinst.\TITYPE`.

5. Let :math:`\limits'` be :math:`\limits` with :math:`\LMIN` updated to :math:`\X{len}`.

6. If :math:`\limits'` is not :ref:`valid <valid-limits>`, then fail.

7. Append :math:`\reff^n` to :math:`\tableinst.\TIELEM`.

8. Set :math:`\tableinst.\TITYPE` to the :ref:`table type <syntax-tabletype>` :math:`\limits'~t`.

.. math::
   \begin{array}{rllll}
   \growtable(\tableinst, n, \reff) &=& \tableinst \with \TITYPE = \limits'~t \with \TIELEM = \tableinst.\TIELEM~\reff^n \\
     && (
       \begin{array}[t]{@{}r@{~}l@{}}
       \iff & \X{len} = n + |\tableinst.\TIELEM| \\
       \wedge & \X{len} < 2^{32} \\
       \wedge & \limits~t = \tableinst.\TITYPE \\
       \wedge & \limits' = \limits \with \LMIN = \X{len} \\
       \wedge & \vdashlimits \limits' \ok) \\
       \end{array} \\
   \end{array}


.. index:: memory, memory instance, memory address, grow, limits
.. _grow-mem:

Growing :ref:`memories <syntax-meminst>`
........................................

1. Let :math:`\meminst` be the :ref:`memory instance <syntax-meminst>` to grow and :math:`n` the number of :ref:`pages <page-size>` by which to grow it.

2. Assert: The length of :math:`\meminst.\MIDATA` is divisible by the :ref:`page size <page-size>` :math:`64\,\F{Ki}`.

3. Let :math:`\X{len}` be :math:`n` added to the length of :math:`\meminst.\MIDATA` divided by the :ref:`page size <page-size>` :math:`64\,\F{Ki}`.

4. If :math:`\X{len}` is larger than :math:`2^{16}`, then fail.

5. Let :math:`\limits` be the structure of :ref:`memory type <syntax-memtype>` :math:`\meminst.\MITYPE`.

6. Let :math:`\limits'` be :math:`\limits` with :math:`\LMIN` updated to :math:`\X{len}`.

7. If :math:`\limits'` is not :ref:`valid <valid-limits>`, then fail.

8. Append :math:`n` times :math:`64\,\F{Ki}` :ref:`bytes <syntax-byte>` with value :math:`\hex{00}` to :math:`\meminst.\MIDATA`.

9. Set :math:`\meminst.\MITYPE` to the :ref:`memory type <syntax-memtype>` :math:`\limits'`.

.. math::
   \begin{array}{rllll}
   \growmem(\meminst, n) &=& \meminst \with \MITYPE = \limits' \with \MIDATA = \meminst.\MIDATA~(\hex{00})^{n \cdot 64\,\F{Ki}} \\
     && (
       \begin{array}[t]{@{}r@{~}l@{}}
       \iff & \X{len} = n + |\meminst.\MIDATA| / 64\,\F{Ki} \\
       \wedge & \X{len} \leq 2^{16} \\
       \wedge & \limits = \meminst.\MITYPE \\
       \wedge & \limits' = \limits \with \LMIN = \X{len} \\
       \wedge & \vdashlimits \limits' \ok) \\
       \end{array} \\
   \end{array}


.. index:: module, module instance, function instance, table instance, memory instance, global instance, export instance, function address, table address, memory address, global address, function index, table index, memory index, global index, type, function, table, memory, global, import, export, external value, external type, matching
.. _alloc-module:

:ref:`Modules <syntax-moduleinst>`
..................................

.. todo:: update prose for types

The allocation function for :ref:`modules <syntax-module>` requires a suitable list of :ref:`external values <syntax-externval>` that are assumed to :ref:`match <match-externtype>` the :ref:`import <syntax-import>` vector of the module,
a list of initialization :ref:`values <syntax-val>` for the module's :ref:`globals <syntax-global>`,
and list of :ref:`reference <syntax-ref>` vectors for the module's :ref:`element segments <syntax-elem>`.

1. Let :math:`\module` be the :ref:`module <syntax-module>` to allocate and :math:`\externval_{\F{im}}^\ast` the vector of :ref:`external values <syntax-externval>` providing the module's imports, :math:`\val_{\F{g}}^\ast` the initialization :ref:`values <syntax-val>` of the module's :ref:`globals <syntax-global>`, :math:`\reff_{\F{t}}^\ast` the initializer :ref:`reference <syntax-ref>` of the module's :ref:`tables <syntax-table>`, and :math:`(\reff_{\F{e}}^\ast)^\ast` the :ref:`reference <syntax-ref>` vectors of the module's :ref:`element segments <syntax-elem>`.

2. For each :ref:`defined type <syntax-deftype>` :math:`\deftype'_i` in :math:`\module.\MTYPES`, do:

   a. Let :math:`\deftype_i` be the :ref:`instantiation <type-inst>` :math:`\deftype'_i` in :math:`\moduleinst` defined below.

3. For each :ref:`function <syntax-func>` :math:`\func_i` in :math:`\module.\MFUNCS`, do:

   a. Let :math:`\funcaddr_i` be the :ref:`function address <syntax-funcaddr>` resulting from :ref:`allocating <alloc-func>` :math:`\func_i` for the :ref:`\module instance <syntax-moduleinst>` :math:`\moduleinst` defined below.

4. For each :ref:`table <syntax-table>` :math:`\table_i` in :math:`\module.\MTABLES`, do:

   a. Let :math:`\limits_i~t_i` be the :ref:`table type <syntax-tabletype>` obtained by :ref:`instantiating <type-inst>` :math:`\table_i.\TTYPE` in :math:`\moduleinst` defined below.

   b. Let :math:`\tableaddr_i` be the :ref:`table address <syntax-tableaddr>` resulting from :ref:`allocating <alloc-table>` :math:`\table_i.\TTYPE` with initialization value :math:`\reff_{\F{t}}^\ast[i]`.

5. For each :ref:`memory <syntax-mem>` :math:`\mem_i` in :math:`\module.\MMEMS`, do:

   a. Let :math:`\memtype_i` be the :ref:`memory type <syntax-memtype>` obtained by :ref:`insantiating <type-inst>` :math:`\mem_i.\MTYPE` in :math:`\moduleinst` defined below.

   b. Let :math:`\memaddr_i` be the :ref:`memory address <syntax-memaddr>` resulting from :ref:`allocating <alloc-mem>` :math:`\memtype_i`.

6. For each :ref:`global <syntax-global>` :math:`\global_i` in :math:`\module.\MGLOBALS`, do:

   a. Let :math:`\globaltype_i` be the :ref:`global type <syntax-globaltype>` obtained by :ref:`instantiating <type-inst>` :math:`\global_i.\GTYPE` in :math:`\moduleinst` defined below.

   b. Let :math:`\globaladdr_i` be the :ref:`global address <syntax-globaladdr>` resulting from :ref:`allocating <alloc-global>` :math:`\globaltype_i` with initializer value :math:`\val_{\F{g}}^\ast[i]`.

7. For each :ref:`element segment <syntax-elem>` :math:`\elem_i` in :math:`\module.\MELEMS`, do:

   a. Let :math:`\reftype_i` be the element :ref:`reference type <syntax-reftype>` obtained by `instantiating <type-inst>` :math:`\elem_i.\ETYPE` in :math:`\moduleinst` defined below.

   b. Let :math:`\elemaddr_i` be the :ref:`element address <syntax-elemaddr>` resulting from :ref:`allocating <alloc-elem>` a :ref:`element instance <syntax-eleminst>` of :ref:`reference type <syntax-reftype>` :math:`\reftype_i` with contents :math:`(\reff_{\F{e}}^\ast)^\ast[i]`.

8. For each :ref:`data segment <syntax-data>` :math:`\data_i` in :math:`\module.\MDATAS`, do:

   a. Let :math:`\dataaddr_i` be the :ref:`data address <syntax-dataaddr>` resulting from :ref:`allocating <alloc-data>` a :ref:`data instance <syntax-datainst>` with contents :math:`\data_i.\DINIT`.

9. Let :math:`\deftype^\ast` be the concatenation of the :ref:`defined types <syntax-deftype>` :math:`\deftype_i` in index order.

10. Let :math:`\funcaddr^\ast` be the concatenation of the :ref:`function addresses <syntax-funcaddr>` :math:`\funcaddr_i` in index order.

11. Let :math:`\tableaddr^\ast` be the concatenation of the :ref:`table addresses <syntax-tableaddr>` :math:`\tableaddr_i` in index order.

12. Let :math:`\memaddr^\ast` be the concatenation of the :ref:`memory addresses <syntax-memaddr>` :math:`\memaddr_i` in index order.

13. Let :math:`\globaladdr^\ast` be the concatenation of the :ref:`global addresses <syntax-globaladdr>` :math:`\globaladdr_i` in index order.

14. Let :math:`\elemaddr^\ast` be the concatenation of the :ref:`element addresses <syntax-elemaddr>` :math:`\elemaddr_i` in index order.

15. Let :math:`\dataaddr^\ast` be the concatenation of the :ref:`data addresses <syntax-dataaddr>` :math:`\dataaddr_i` in index order.

16. Let :math:`\funcaddr_{\F{mod}}^\ast` be the list of :ref:`function addresses <syntax-funcaddr>` extracted from :math:`\externval_{\F{im}}^\ast`, concatenated with :math:`\funcaddr^\ast`.

17. Let :math:`\tableaddr_{\F{mod}}^\ast` be the list of :ref:`table addresses <syntax-tableaddr>` extracted from :math:`\externval_{\F{im}}^\ast`, concatenated with :math:`\tableaddr^\ast`.

18. Let :math:`\memaddr_{\F{mod}}^\ast` be the list of :ref:`memory addresses <syntax-memaddr>` extracted from :math:`\externval_{\F{im}}^\ast`, concatenated with :math:`\memaddr^\ast`.

19. Let :math:`\globaladdr_{\F{mod}}^\ast` be the list of :ref:`global addresses <syntax-globaladdr>` extracted from :math:`\externval_{\F{im}}^\ast`, concatenated with :math:`\globaladdr^\ast`.

20. For each :ref:`export <syntax-export>` :math:`\export_i` in :math:`\module.\MEXPORTS`, do:

    a. If :math:`\export_i` is a function export for :ref:`function index <syntax-funcidx>` :math:`x`, then let :math:`\externval_i` be the :ref:`external value <syntax-externval>` :math:`\EVFUNC~(\funcaddr_{\F{mod}}^\ast[x])`.

    b. Else, if :math:`\export_i` is a table export for :ref:`table index <syntax-tableidx>` :math:`x`, then let :math:`\externval_i` be the :ref:`external value <syntax-externval>` :math:`\EVTABLE~(\tableaddr_{\F{mod}}^\ast[x])`.

    c. Else, if :math:`\export_i` is a memory export for :ref:`memory index <syntax-memidx>` :math:`x`, then let :math:`\externval_i` be the :ref:`external value <syntax-externval>` :math:`\EVMEM~(\memaddr_{\F{mod}}^\ast[x])`.

    d. Else, if :math:`\export_i` is a global export for :ref:`global index <syntax-globalidx>` :math:`x`, then let :math:`\externval_i` be the :ref:`external value <syntax-externval>` :math:`\EVGLOBAL~(\globaladdr_{\F{mod}}^\ast[x])`.

    e. Let :math:`\exportinst_i` be the :ref:`export instance <syntax-exportinst>` :math:`\{\EINAME~(\export_i.\ENAME), \EIVALUE~\externval_i\}`.

21. Let :math:`\exportinst^\ast` be the concatenation of the :ref:`export instances <syntax-exportinst>` :math:`\exportinst_i` in index order.

22. Let :math:`\moduleinst` be the :ref:`module instance <syntax-moduleinst>` :math:`\{\MITYPES~\deftype^\ast,` :math:`\MIFUNCS~\funcaddr_{\F{mod}}^\ast,` :math:`\MITABLES~\tableaddr_{\F{mod}}^\ast,` :math:`\MIMEMS~\memaddr_{\F{mod}}^\ast,` :math:`\MIGLOBALS~\globaladdr_{\F{mod}}^\ast,` :math:`\MIEXPORTS~\exportinst^\ast\}`.

23. Return :math:`\moduleinst`.


.. math::
   ~\\
   \begin{array}{rlll}
   \allocmodule(S, \module, \externval_{\F{im}}^\ast, \val_{\F{g}}^\ast, \reff_{\F{t}}^\ast, (\reff_{\F{e}}^\ast)^\ast) &=& S', \moduleinst
   \end{array}

where:

.. math::
   \begin{array}{@{}rlll@{}}
   \table^\ast &=& \module.\MTABLES \\
   \mem^\ast &=& \module.\MMEMS \\
   \global^\ast &=& \module.\MGLOBALS \\
   \elem^\ast &=& \module.\MELEMS \\
   \data^\ast &=& \module.\MDATAS \\
   \export^\ast &=& \module.\MEXPORTS \\[1ex]
   \moduleinst &=& \{~
     \begin{array}[t]{@{}l@{}}
     \MITYPES~\deftype^\ast, \\
     \MIFUNCS~\evfuncs(\externval_{\F{im}}^\ast)~\funcaddr^\ast, \\
     \MITABLES~\evtables(\externval_{\F{im}}^\ast)~\tableaddr^\ast, \\
     \MIMEMS~\evmems(\externval_{\F{im}}^\ast)~\memaddr^\ast, \\
     \MIGLOBALS~\evglobals(\externval_{\F{im}}^\ast)~\globaladdr^\ast, \\
     \MIELEMS~\elemaddr^\ast, \\
     \MIDATAS~\dataaddr^\ast, \\
     \MIEXPORTS~\exportinst^\ast ~\}
     \end{array} \\[1ex]
   \deftype^\ast &=&
     \alloctype^\ast(\module.\MTYPES) \\
   S_1, \funcaddr^\ast &=&
     \allocfunc^\ast(S, \module.\MFUNCS, \moduleinst) \\
   S_2, \tableaddr^\ast &=&
     \alloctable^\ast(S_1, \insttype_{\moduleinst}(\table.\TTYPE)^\ast, \reff_{\F{t}}^\ast)
     \quad (\where (\table.\TTYPE)^\ast = (\limits~t)^\ast) \\
   S_3, \memaddr^\ast &=&
     \allocmem^\ast(S_2, \insttype_{\moduleinst}(\mem.\MTYPE)^\ast) \\
   S_4, \globaladdr^\ast &=&
     \allocglobal^\ast(S_3, \insttype_{\moduleinst}(\global.\GTYPE)^\ast, \val_{\F{g}}^\ast) \\
   S_5, \elemaddr^\ast &=&
     \allocelem^\ast(S_4, \insttype_{\moduleinst}(\elem.\ETYPE)^\ast, (\reff_{\F{e}}^\ast)^\ast) \\
   S', \dataaddr^\ast &=&
     \allocdata^\ast(S_5, \data.\DINIT^\ast) \\
   \exportinst^\ast &=&
     \{ \EINAME~(\export.\ENAME), \EIVALUE~\externval_{\F{ex}} \}^\ast \\[1ex]
   \evfuncs(\externval_{\F{ex}}^\ast) &=& (\moduleinst.\MIFUNCS[x])^\ast
     \qquad~ (\where x^\ast = \edfuncs(\export^\ast)) \\
   \evtables(\externval_{\F{ex}}^\ast) &=& (\moduleinst.\MITABLES[x])^\ast
     \qquad (\where x^\ast = \edtables(\export^\ast)) \\
   \evmems(\externval_{\F{ex}}^\ast) &=& (\moduleinst.\MIMEMS[x])^\ast
     \qquad (\where x^\ast = \edmems(\export^\ast)) \\
   \evglobals(\externval_{\F{ex}}^\ast) &=& (\moduleinst.\MIGLOBALS[x])^\ast
     \qquad\!\!\! (\where x^\ast = \edglobals(\export^\ast)) \\
   \end{array}

.. scratch
   Here, in slight abuse of notation, :math:(`\F{allocxyz}(S, \dots))^\ast` is taken to express multiple allocations with the updates to the store :math:`S` being threaded through, i.e.,

  .. math::
   \begin{array}{rlll}
   (\F{allocxyz}^\ast(S_0, \dots))^n &=& S_n, a^n \\[1ex]
   \mbox{where for all $i < n$:} \hfill \\
   S_{i+1}, a^n[i] &=& \F{allocxyz}(S_i, \dots)
   \end{array}

Here, the notation :math:`\F{allocx}^\ast` is shorthand for multiple :ref:`allocations <alloc>` of object kind :math:`X`, defined as follows:

.. math::
   \begin{array}{rlll}
   \F{allocx}^\ast(S_0, X^n, \dots) &=& S_n, a^n \\[1ex]
   \mbox{where for all $i < n$:} \hfill \\
   S_{i+1}, a^n[i] &=& \F{allocx}(S_i, X^n[i], \dots)
   \end{array}

Moreover, if the dots :math:`\dots` are a sequence :math:`A^n` (as for globals or tables), then the elements of this sequence are passed to the allocation function pointwise.

For types, however, allocation is defined in terms of :ref:`rolling <aux-roll-rectype>` and :ref:`substitution <notation-subst>` of all preceding types to produce a list of :ref:`closed <type-closed>` :ref:`defined types <syntax-deftype>`:

.. _alloc-type:

.. math::
   \begin{array}{rlll}
   \alloctype^\ast(\rectype^n) = \deftype^\ast \\[1ex]
   \mbox{where for all $i < n$:} \hfill \\
   \rectype^n[i] &=& \REC~\subtype_i^{m_i} \\
<<<<<<< HEAD
   \deftype^\ast[x_i \slice m_i] &=& \rolldt_{x_i}(\REC~\subtype_i^{m_i})[\subst \deftype^\ast[0 \slice x_i]) \\
=======
   \deftype^\ast[x_i \slice m_i] &=& \rolldt_{x_i}(\REC~\subtype_i^{m_i})[\subst \deftype^\ast[0 \slice x_i]] \\
>>>>>>> 4825e741
   x_{i+1} &=& x_i + m_i \\
   x_n &=& |\deftype^\ast| \\
   \end{array}


.. scratch
   \begin{array}{rlll}
   \alloctype^\ast(\epsilon) = \epsilon \\
   \alloctype^\ast(\rectype^\ast~\rectype') = \deftype^\ast~{\deftype'}^\ast \\[1ex]
   \mbox{where:} \hfill \\
   \deftype^\ast &=& \alloctype^\ast(\reftype^\ast) \\
   {\deftype'}^\ast &=& \rolldt_{|\deftype^\ast|}(\rectype)[\subst \deftype^\ast) \\
   \end{array}

.. note::
   The definition of module allocation is mutually recursive with the allocation of its associated functions, because the resulting module instance :math:`\moduleinst` is passed to the allocators as an argument, in order to form the necessary closures.
   In an implementation, this recursion is easily unraveled by mutating one or the other in a secondary step.


.. index:: ! instantiation, module, instance, store, trap
.. _exec-module:
.. _exec-instantiation:

Instantiation
~~~~~~~~~~~~~

Given a :ref:`store <syntax-store>` :math:`S`, a :ref:`module <syntax-module>` :math:`\module` is instantiated with a list of :ref:`external values <syntax-externval>` :math:`\externval^n` supplying the required imports as follows.

Instantiation checks that the module is :ref:`valid <valid>` and the provided imports :ref:`match <match-externtype>` the declared types,
and may *fail* with an error otherwise.
Instantiation can also result in a :ref:`trap <trap>` from initializing a table or memory from an active segment or from executing the start function.
It is up to the :ref:`embedder <embedder>` to define how such conditions are reported.

1. If :math:`\module` is not :ref:`valid <valid-module>`, then:

   a. Fail.

2. Assert: :math:`\module` is :ref:`valid <valid-module>` with :ref:`external types <syntax-externtype>` :math:`\externtype_{\F{im}}^m` classifying its :ref:`imports <syntax-import>`.

3. If the number :math:`m` of :ref:`imports <syntax-import>` is not equal to the number :math:`n` of provided :ref:`external values <syntax-externval>`, then:

   a. Fail.

4. For each :ref:`external value <syntax-externval>` :math:`\externval_i` in :math:`\externval^n` and :ref:`external type <syntax-externtype>` :math:`\externtype'_i` in :math:`\externtype_{\F{im}}^n`, do:

   a. If :math:`\externval_i` is not :ref:`valid <valid-externval>` with an :ref:`external type <syntax-externtype>` :math:`\externtype_i` in store :math:`S`, then:

      i. Fail.

   b. Let :math:`\externtype''_i` be the :ref:`external type <syntax-externtype>` obtained by :ref:`instantiating <type-inst>` :math:`\externtype'_i` in :math:`\moduleinst` defined below.

   c. If :math:`\externtype_i` does not :ref:`match <match-externtype>` :math:`\externtype''_i`, then:

      i. Fail.

.. _exec-initvals:

5. Let :math:`\moduleinst_{\F{init}}` be the auxiliary module :ref:`instance <syntax-moduleinst>` :math:`\{\MIGLOBALS~\evglobals(\externval^n), \MIFUNCS~\moduleinst.\MIFUNCS\}` that only consists of the imported globals and the imported and allocated functions from the final module instance :math:`\moduleinst`, defined below.

6. Let :math:`F_{\F{init}}` be the auxiliary :ref:`frame <syntax-frame>` :math:`\{ \AMODULE~\moduleinst_{\F{init}}, \ALOCALS~\epsilon \}`.

7. Push the frame :math:`F_{\F{init}}` to the stack.

8. Let :math:`\val_{\F{g}}^\ast` be the vector of :ref:`global <syntax-global>` initialization :ref:`values <syntax-val>` determined by :math:`\module` and :math:`\externval^n`. These may be calculated as follows.

   a. For each :ref:`global <syntax-global>` :math:`\global_i` in :math:`\module.\MGLOBALS`, do:

      i. Let :math:`\val_{\F{g}i}` be the result of :ref:`evaluating <exec-expr>` the initializer expression :math:`\global_i.\GINIT`.

   b. Assert: due to :ref:`validation <valid-module>`, the frame :math:`F_{\F{init}}` is now on the top of the stack.

   c. Let :math:`\val_{\F{g}}^\ast` be the concatenation of :math:`\val_{\F{g}i}` in index order.

9. Let :math:`\reff_{\F{t}}^\ast` be the vector of :ref:`table <syntax-table>` initialization :ref:`references <syntax-ref>` determined by :math:`\module` and :math:`\externval^n`. These may be calculated as follows.

   a. For each :ref:`table <syntax-table>` :math:`\table_i` in :math:`\module.\MTABLES`, do:

      i. Let :math:`\val_{\F{t}i}` be the result of :ref:`evaluating <exec-expr>` the initializer expression :math:`\table_i.\TINIT`.

      ii. Assert: due to :ref:`validation <valid-table>`, :math:`\val_{\F{t}i}` is a :ref:`reference <syntax-ref>`.

      iii. Let :math:`\reff_{\F{t}i}` be the reference :math:`\val_{\F{t}i}`.

   b. Assert: due to :ref:`validation <valid-module>`, the frame :math:`F_{\F{init}}` is now on the top of the stack.

   c. Let :math:`\reff_{\F{t}}^\ast` be the concatenation of :math:`\reff_{ti}` in index order.

10. Let :math:`(\reff_{\F{e}}^\ast)^\ast` be the list of :ref:`reference <syntax-ref>` vectors determined by the :ref:`element segments <syntax-elem>` in :math:`\module`. These may be calculated as follows.

    a. For each :ref:`element segment <syntax-elem>` :math:`\elem_i` in :math:`\module.\MELEMS`, and for each element :ref:`expression <syntax-expr>` :math:`\expr_{ij}` in :math:`\elem_i.\EINIT`, do:

       i. Let :math:`\reff_{ij}` be the result of :ref:`evaluating <exec-expr>` the initializer expression :math:`\expr_{ij}`.

    b. Let :math:`\reff^\ast_i` be the concatenation of function elements :math:`\reff_{ij}` in order of index :math:`j`.

    c. Let :math:`(\reff_{\F{e}}^\ast)^\ast` be the concatenation of function element vectors :math:`\reff^\ast_i` in order of index :math:`i`.

11. Pop the frame :math:`F_{\F{init}}` from the stack.

12. Let :math:`\moduleinst` be a new module instance :ref:`allocated <alloc-module>` from :math:`\module` in store :math:`S` with imports :math:`\externval^n`, global initializer values :math:`\val_{\F{g}}^\ast`, table initializer values :math:`\reff_{\F{t}}^\ast`, and element segment contents :math:`(\reff_{\F{e}}^\ast)^\ast`, and let :math:`S'` be the extended store produced by module allocation.

13. Let :math:`F` be the auxiliary :ref:`frame <syntax-frame>` :math:`\{ \AMODULE~\moduleinst, \ALOCALS~\epsilon \}`.

14. Push the frame :math:`F` to the stack.

15. For each :ref:`element segment <syntax-elem>` :math:`\elem_i` in :math:`\module.\MELEMS` whose :ref:`mode <syntax-elemmode>` is of the form :math:`\EACTIVE~\{ \ETABLE~\tableidx_i, \EOFFSET~\X{einstr}^\ast_i~\END \}`, do:

    a. Let :math:`n` be the length of the vector :math:`\elem_i.\EINIT`.

    b. :ref:`Execute <exec-instr-seq>` the instruction sequence :math:`\X{einstr}^\ast_i`.

    c. :ref:`Execute <exec-const>` the instruction :math:`\I32.\CONST~0`.

    d. :ref:`Execute <exec-const>` the instruction :math:`\I32.\CONST~n`.

    e. :ref:`Execute <exec-table.init>` the instruction :math:`\TABLEINIT~\tableidx_i~i`.

    f. :ref:`Execute <exec-elem.drop>` the instruction :math:`\ELEMDROP~i`.

16. For each :ref:`element segment <syntax-elem>` :math:`\elem_i` in :math:`\module.\MELEMS` whose :ref:`mode <syntax-elemmode>` is of the form :math:`\EDECLARATIVE`, do:

    a. :ref:`Execute <exec-elem.drop>` the instruction :math:`\ELEMDROP~i`.

17. For each :ref:`data segment <syntax-data>` :math:`\data_i` in :math:`\module.\MDATAS` whose :ref:`mode <syntax-datamode>` is of the form :math:`\DACTIVE~\{ \DMEM~\memidx_i, \DOFFSET~\X{dinstr}^\ast_i~\END \}`, do:

    a. Assert: :math:`\memidx_i` is :math:`0`.

    b. Let :math:`n` be the length of the vector :math:`\data_i.\DINIT`.

    c. :ref:`Execute <exec-instr-seq>` the instruction sequence :math:`\X{dinstr}^\ast_i`.

    d. :ref:`Execute <exec-const>` the instruction :math:`\I32.\CONST~0`.

    e. :ref:`Execute <exec-const>` the instruction :math:`\I32.\CONST~n`.

    f. :ref:`Execute <exec-memory.init>` the instruction :math:`\MEMORYINIT~i`.

    g. :ref:`Execute <exec-data.drop>` the instruction :math:`\DATADROP~i`.

18. If the :ref:`start function <syntax-start>` :math:`\module.\MSTART` is not empty, then:

    a. Let :math:`\start` be the :ref:`start function <syntax-start>` :math:`\module.\MSTART`.

    b. :ref:`Execute <exec-call>` the instruction :math:`\CALL~\start.\SFUNC`.

19. Assert: due to :ref:`validation <valid-module>`, the frame :math:`F` is now on the top of the stack.

20. Pop the frame :math:`F` from the stack.


.. math::
   ~\\
   \begin{array}{@{}rcll}
   \instantiate(S, \module, \externval^k) &=& S'; F;
     \begin{array}[t]{@{}l@{}}
     \F{runelem}_0(\elem^n[0])~\dots~\F{runelem}_{n-1}(\elem^n[n-1]) \\
     \F{rundata}_0(\data^m[0])~\dots~\F{rundata}_{m-1}(\data^m[m-1]) \\
     (\CALL~\start.\SFUNC)^? \\
     \end{array} \\
   &(\iff
     & \vdashmodule \module : \externtype_{\F{im}}^k \rightarrow \externtype_{\F{ex}}^\ast \\
     &\wedge& (S' \vdashexternval \externval : \externtype)^k \\
     &\wedge& (S' \vdashexterntypematch \externtype \matchesexterntype \insttype_{\moduleinst}(\externtype_{\F{im}}))^k \\[1ex]
     &\wedge& \module.\MGLOBALS = \global^\ast \\
     &\wedge& \module.\MELEMS = \elem^n \\
     &\wedge& \module.\MDATAS = \data^m \\
     &\wedge& \module.\MSTART = \start^? \\
     &\wedge& (\expr_{\F{g}} = \global.\GINIT)^\ast \\
     &\wedge& (\expr_{\F{t}} = \table.\GINIT)^\ast \\
     &\wedge& (\expr_{\F{e}}^\ast = \elem.\EINIT)^n \\[1ex]
     &\wedge& S', \moduleinst = \allocmodule(S, \module, \externval^k, \val^\ast, (\reff^\ast)^n) \\
     &\wedge& F = \{ \AMODULE~\moduleinst, \ALOCALS~\epsilon \} \\[1ex]
     &\wedge& (S'; F; \expr_{\F{g}} \stepto^\ast S'; F; \val_{\F{g}}~\END)^\ast \\
     &\wedge& (S'; F; \expr_{\F{t}} \stepto^\ast S'; F; \reff_{\F{t}}~\END)^\ast \\
     &\wedge& ((S'; F; \expr_{\F{e}} \stepto^\ast S'; F; \reff_{\F{e}}~\END)^\ast)^n) \\
   \end{array}

where:

.. math::
   \begin{array}{@{}l}
   \F{runelem}_i(\{\ETYPE~\X{et}, \EINIT~\expr^n, \EMODE~\EPASSIVE\}) \quad=\quad \epsilon \\
   \F{runelem}_i(\{\ETYPE~\X{et}, \EINIT~\expr^n, \EMODE~\EACTIVE \{\ETABLE~x, \EOFFSET~\instr^\ast~\END\}\}) \quad=\\ \qquad
     \instr^\ast~(\I32.\CONST~0)~(\I32.\CONST~n)~(\TABLEINIT~x~i)~(\ELEMDROP~i) \\
   \F{runelem}_i(\{\ETYPE~\X{et}, \EINIT~\expr^n, \EMODE~\EDECLARATIVE\}) \quad=\\ \qquad
     (\ELEMDROP~i) \\[1ex]
   \F{rundata}_i(\{\DINIT~b^n, \DMODE~\DPASSIVE\}) \quad=\\ \qquad \epsilon \\
   \F{rundata}_i(\{\DINIT~b^n, \DMODE~\DACTIVE \{\DMEM~0, \DOFFSET~\instr^\ast~\END\}\}) \quad=\\ \qquad
     \instr^\ast~(\I32.\CONST~0)~(\I32.\CONST~n)~(\MEMORYINIT~i)~(\DATADROP~i) \\
   \end{array}

.. note::
   Checking import types assumes that the :ref:`module instance <syntax-moduleinst>` has already been :ref:`allocated <alloc-module>` to compute the respective :ref:`closed <type-closed>` :ref:`defined types <syntax-deftype>`.
   However, this forward reference merely is a way to simplify the specification.
   In practice, implementations will likely allocate or canonicalize types beforehand, when *compiling* a module, in a stage before instantiation and before imports are checked.

   Similarly, module :ref:`allocation <alloc-module>` and the :ref:`evaluation <exec-expr>` of :ref:`global <syntax-global>` and :ref:`table <syntax-table>` initializers as well as :ref:`element segments <syntax-elem>` are mutually recursive because the global initialization :ref:`values <syntax-val>` :math:`\val_{\F{g}}^\ast`, :math:`\reff_{\F{t}}`, and element segment contents :math:`(\reff^\ast)^\ast` are passed to the module allocator while depending on the module instance :math:`\moduleinst` and store :math:`S'` returned by allocation.
   Again, this recursion is just a specification device.
   In practice, the initialization values can :ref:`be determined <exec-initvals>` beforehand by staging module allocation further such that first, the module's own :ref:`function instances <syntax-funcinst>` are pre-allocated in the store, then the initializer expressions are evaluated in order, allocating globals on the way, then the rest of the module instance is allocated, and finally the new function instances' :math:`\AMODULE` fields are set to that module instance.
   This is possible because :ref:`validation <valid-module>` ensures that initialization expressions cannot actually call a function, only take their reference.

   All failure conditions are checked before any observable mutation of the store takes place.
   Store mutation is not atomic;
   it happens in individual steps that may be interleaved with other threads.

   :ref:`Evaluation <exec-expr>` of :ref:`constant expressions <valid-constant>` does not affect the store.


.. index:: ! invocation, module, module instance, function, export, function address, function instance, function type, value, stack, trap, store
.. _exec-invocation:

Invocation
~~~~~~~~~~

Once a :ref:`module <syntax-module>` has been :ref:`instantiated <exec-instantiation>`, any exported function can be *invoked* externally via its :ref:`function address <syntax-funcaddr>` :math:`\funcaddr` in the :ref:`store <syntax-store>` :math:`S` and an appropriate list :math:`\val^\ast` of argument :ref:`values <syntax-val>`.

Invocation may *fail* with an error if the arguments do not fit the :ref:`function type <syntax-functype>`.
Invocation can also result in a :ref:`trap <trap>`.
It is up to the :ref:`embedder <embedder>` to define how such conditions are reported.

.. note::
   If the :ref:`embedder <embedder>` API performs type checks itself, either statically or dynamically, before performing an invocation, then no failure other than traps can occur.

The following steps are performed:

1. Assert: :math:`S.\SFUNCS[\funcaddr]` exists.

2. Let :math:`\funcinst` be the :ref:`function instance <syntax-funcinst>` :math:`S.\SFUNCS[\funcaddr]`.

3. Let :math:`\TFUNC~[t_1^n] \toF [t_2^m]` be the :ref:`composite type <syntax-comptype>` :math:`\expanddt(\funcinst.\FITYPE)`.

4. If the length :math:`|\val^\ast|` of the provided argument values is different from the number :math:`n` of expected arguments, then:

   a. Fail.

5. For each :ref:`value type <syntax-valtype>` :math:`t_i` in :math:`t_1^n` and corresponding :ref:`value <syntax-val>` :math:`val_i` in :math:`\val^\ast`, do:

   a. If :math:`\val_i` is not :ref:`valid <valid-val>` with value type :math:`t_i`, then:

      i. Fail.

6. Let :math:`F` be the dummy :ref:`frame <syntax-frame>` :math:`\{ \AMODULE~\{\}, \ALOCALS~\epsilon \}`.

7. Push the frame :math:`F` to the stack.

8. Push the values :math:`\val^\ast` to the stack.

9. :ref:`Invoke <exec-invoke>` the function instance at address :math:`\funcaddr`.

Once the function has returned, the following steps are executed:

1. Assert: due to :ref:`validation <valid-func>`, :math:`m` :ref:`values <syntax-val>` are on the top of the stack.

2. Pop :math:`\val_{\F{res}}^m` from the stack.

3. Assert: due to :ref:`validation <valid-module>`, the frame :math:`F` is now on the top of the stack.

4. Pop the frame :math:`F` from the stack.

The values :math:`\val_{\F{res}}^m` are returned as the results of the invocation.

.. math::
   ~\\[-1ex]
   \begin{array}{@{}lcl}
   \invoke(S, \funcaddr, \val^n) &=& S; F; \val^n~(\INVOKE~\funcaddr) \\
     &(\iff & \expanddt(S.\SFUNCS[\funcaddr].\FITYPE) = \TFUNC~[t_1^n] \toF [t_2^m] \\
     &\wedge& (S \vdashval \val : t_1)^n \\
     &\wedge& F = \{ \AMODULE~\{\}, \ALOCALS~\epsilon \}) \\
   \end{array}<|MERGE_RESOLUTION|>--- conflicted
+++ resolved
@@ -459,11 +459,7 @@
    \alloctype^\ast(\rectype^n) = \deftype^\ast \\[1ex]
    \mbox{where for all $i < n$:} \hfill \\
    \rectype^n[i] &=& \REC~\subtype_i^{m_i} \\
-<<<<<<< HEAD
-   \deftype^\ast[x_i \slice m_i] &=& \rolldt_{x_i}(\REC~\subtype_i^{m_i})[\subst \deftype^\ast[0 \slice x_i]) \\
-=======
    \deftype^\ast[x_i \slice m_i] &=& \rolldt_{x_i}(\REC~\subtype_i^{m_i})[\subst \deftype^\ast[0 \slice x_i]] \\
->>>>>>> 4825e741
    x_{i+1} &=& x_i + m_i \\
    x_n &=& |\deftype^\ast| \\
    \end{array}
