--- conflicted
+++ resolved
@@ -3,154 +3,6 @@
 
 For modules, the execution semantics primarily defines :ref:`instantiation <exec-instantiation>`, which :ref:`allocates <alloc>` instances for a module and its contained definitions, initializes :ref:`tables <syntax-table>` and :ref:`memories <syntax-mem>` from contained :ref:`element <syntax-elem>` and :ref:`data <syntax-data>` segments, and invokes the :ref:`start function <syntax-start>` if present. It also includes :ref:`invocation <exec-invocation>` of exported functions.
 
-<<<<<<< HEAD
-Instantiation depends on a number of auxiliary notions for :ref:`type-checking imports <match-externtype>` and :ref:`allocating <alloc>` instances.
-
-
-.. index:: external value, external type, validation, import, store
-.. _valid-externval:
-
-External Typing
-~~~~~~~~~~~~~~~
-
-For the purpose of checking :ref:`external values <syntax-externval>` against :ref:`imports <syntax-import>`,
-such values are classified by :ref:`external types <syntax-externtype>`.
-The following auxiliary typing rules specify this typing relation relative to a :ref:`store <syntax-store>` :math:`S` in which the referenced instances live.
-
-
-.. index:: function type, function address
-.. _valid-externval-func:
-
-:math:`\EVFUNC~a`
-.................
-
-* The store entry :math:`S.\SFUNCS[a]` must exist.
-
-* Then :math:`\EVFUNC~a` is valid with :ref:`external type <syntax-externtype>` :math:`\ETFUNC~S.\SFUNCS[a].\FITYPE`.
-
-.. math::
-   \frac{
-   }{
-     S \vdashexternval \EVFUNC~a : \ETFUNC~S.\SFUNCS[a].\FITYPE
-   }
-
-
-.. index:: table type, table address
-.. _valid-externval-table:
-
-:math:`\EVTABLE~a`
-..................
-
-* The store entry :math:`S.\STABLES[a]` must exist.
-
-* Then :math:`\EVTABLE~a` is valid with :ref:`external type <syntax-externtype>` :math:`\ETTABLE~S.\STABLES[a].\TITYPE`.
-
-.. math::
-   \frac{
-   }{
-     S \vdashexternval \EVTABLE~a : \ETTABLE~S.\STABLES[a].\TITYPE
-   }
-
-
-.. index:: memory type, memory address
-.. _valid-externval-mem:
-
-:math:`\EVMEM~a`
-................
-
-* The store entry :math:`S.\SMEMS[a]` must exist.
-
-* Then :math:`\EVMEM~a` is valid with :ref:`external type <syntax-externtype>` :math:`\ETMEM~S.\SMEMS[a].\MITYPE`.
-
-.. math::
-   \frac{
-   }{
-     S \vdashexternval \EVMEM~a : \ETMEM~S.\SMEMS[a].\MITYPE
-   }
-
-
-.. index:: global type, global address, value type, mutability
-.. _valid-externval-global:
-
-:math:`\EVGLOBAL~a`
-...................
-
-* The store entry :math:`S.\SGLOBALS[a]` must exist.
-
-* Then :math:`\EVGLOBAL~a` is valid with :ref:`external type <syntax-externtype>` :math:`\ETGLOBAL~S.\SGLOBALS[a].\GITYPE`.
-
-.. math::
-   \frac{
-   }{
-     S \vdashexternval \EVGLOBAL~a : \ETGLOBAL~S.\SGLOBALS[a].\GITYPE
-   }
-
-
-.. index:: value, value type, validation
-.. _valid-val:
-
-Value Typing
-~~~~~~~~~~~~
-
-For the purpose of checking argument :ref:`values <syntax-externval>` against the parameter types of exported :ref:`functions <syntax-func>`,
-values are classified by :ref:`value types <syntax-valtype>`.
-The following auxiliary typing rules specify this typing relation relative to a :ref:`store <syntax-store>` :math:`S` in which possibly referenced addresses live.
-
-.. _valid-num:
-
-:ref:`Numeric Values <syntax-val>` :math:`t.\CONST~c`
-.....................................................
-
-* The value is valid with :ref:`number type <syntax-numtype>` :math:`t`.
-
-.. math::
-   \frac{
-   }{
-     S \vdashval t.\CONST~c : t
-   }
-
-.. _valid-ref:
-
-:ref:`Null References <syntax-ref>` :math:`\REFNULL~t`
-......................................................
-
-* The value is valid with :ref:`reference type <syntax-reftype>` :math:`t`.
-
-.. math::
-   \frac{
-   }{
-     S \vdashval \REFNULL~t : t
-   }
-
-
-:ref:`Function References <syntax-ref>` :math:`\REFFUNCADDR~a`
-..............................................................
-
-* The :ref:`external value <syntax-externval>` :math:`\EVFUNC~a` must be :ref:`valid <valid-externval>`.
-
-* Then the value is valid with :ref:`reference type <syntax-reftype>` :math:`\FUNCREF`.
-
-.. math::
-   \frac{
-     S \vdashexternval \EVFUNC~a : \ETFUNC~\functype
-   }{
-     S \vdashval \REFFUNCADDR~a : \FUNCREF
-   }
-
-
-:ref:`External References <syntax-ref.extern>` :math:`\REFEXTERNADDR~a`
-.......................................................................
-
-* The value is valid with :ref:`reference type <syntax-reftype>` :math:`\EXTERNREF`.
-
-.. math::
-   \frac{
-   }{
-     S \vdashval \REFEXTERNADDR~a : \EXTERNREF
-   }
-
-=======
->>>>>>> 30aebd0f
 
 .. index:: ! allocation, store, address
 .. _alloc:
