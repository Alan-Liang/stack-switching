.. index:: value
.. exec-val:

Values
------

.. index:: value, value type, validation, structure, structure type, structure instance, array, array type, array instance, function, function type, function instance, null reference, scalar reference, store
.. _valid-val:

Value Typing
~~~~~~~~~~~~

For the purpose of checking argument :ref:`values <syntax-externval>` against the parameter types of exported :ref:`functions <syntax-func>`,
values are classified by :ref:`value types <syntax-valtype>`.
The following auxiliary typing rules specify this typing relation relative to a :ref:`store <syntax-store>` :math:`S` in which possibly referenced addresses live.

.. _valid-num:

:ref:`Numeric Values <syntax-val>` :math:`t.\CONST~c`
.....................................................

* The value is valid with :ref:`number type <syntax-numtype>` :math:`t`.

.. math::
   \frac{
   }{
     S \vdashval t.\CONST~c : t
   }

.. _valid-vec:

:ref:`Vector Values <syntax-val>` :math:`t.\CONST~c`
....................................................

* The value is valid with :ref:`vector type <syntax-vectype>` :math:`t`.

.. math::
   \frac{
   }{
     S \vdashval t.\CONST~c : t
   }


.. _valid-ref:

:ref:`Null References <syntax-ref>` :math:`\REFNULL~t`
......................................................

* The :ref:`heap type <syntax-heaptype>` must be :ref:`valid <valid-heaptype>` under the empty :ref:`context <context>`.

* Then value is valid with :ref:`reference type <syntax-reftype>` :math:`(\REF~\NULL~t')`, where the :ref:`heap type <syntax-heaptype>` :math:`t'` that is the least type that :ref:`matches <match-heaptype>` :math:`t`.

.. math::
   \frac{
     \vdashheaptype t \ok
     \qquad
     t' \in \{\NONE, \NOFUNC, \NOEXTERN\}
     \qquad
     \vdashheaptypematch t' \matchesheaptype t
   }{
     S \vdashval \REFNULL~t : (\REF~\NULL~t')
   }

.. note::
   A null reference is typed with the least type in its respective hierarchy.
   That ensures that it is compatible with any nullable type in that hierarchy.


.. _valid-ref.i31num:

:ref:`Scalar References <syntax-ref>` :math:`\REFI31NUM~i`
..........................................................

* The value is valid with :ref:`reference type <syntax-reftype>` :math:`(\REF~\I31)`.

.. math::
   \frac{
   }{
     S \vdashval \REFI31NUM~i : \REF~\I31
   }


.. _valid-ref.struct:

:ref:`Structure References <syntax-ref>` :math:`\REFSTRUCTADDR~a`
.................................................................

* The :ref:`structure address <syntax-structaddr>` :math:`a` must exist in the store.

* Let :math:`\structinst` be the :ref:`structure instance <syntax-structinst>` :math:`S.\SSTRUCTS[a]`.

* Let :math:`\deftype` be the :ref:`defined type <syntax-deftype>` :math:`\structinst.\SITYPE`.

* The :ref:`expansion <aux-expand-deftype>` of :math:`\deftype` must be a :ref:`struct type <syntax-structtype>`.

* Then the value is valid with :ref:`reference type <syntax-reftype>` :math:`(\REF~\deftype)`.

.. math::
   \frac{
     \deftype = S.\SSTRUCTS[a].\SITYPE
     \qquad
     \expanddt(\deftype) = \TSTRUCT~\structtype
   }{
     S \vdashval \REFSTRUCTADDR~a : \REF~\deftype
   }


.. _valid-ref.array:

:ref:`Array References <syntax-ref>` :math:`\REFARRAYADDR~a`
............................................................

* The :ref:`array address <syntax-arrayaddr>` :math:`a` must exist in the store.

* Let :math:`\arrayinst` be the :ref:`array instance <syntax-arrayinst>` :math:`S.\SARRAYS[a]`.

* Let :math:`\deftype` be the :ref:`defined type <syntax-deftype>` :math:`\arrayinst.\AITYPE`.

* The :ref:`expansion <aux-expand-deftype>` of :math:`\deftype` must be an :ref:`array type <syntax-arraytype>`.

* Then the value is valid with :ref:`reference type <syntax-reftype>` :math:`(\REF~\arraytype)`.

.. math::
   \frac{
     \deftype = S.\SARRAYS[a].\AITYPE
     \qquad
     \expanddt(\deftype) = \TARRAY~\arraytype
   }{
     S \vdashval \REFARRAYADDR~a : \REF~\deftype
   }


:ref:`Function References <syntax-ref>` :math:`\REFFUNCADDR~a`
..............................................................

* The :ref:`function address <syntax-funcaddr>` :math:`a` must exist in the store.

* Let :math:`\funcinst` be the :ref:`function instance <syntax-funcinst>` :math:`S.\SFUNCS[a]`.

* Let :math:`\deftype` be the :ref:`defined type <syntax-deftype>` :math:`\funcinst.\FITYPE`.

* The :ref:`expansion <aux-expand-deftype>` of :math:`\deftype` must be a :ref:`function type <syntax-functype>`.

* Then the value is valid with :ref:`reference type <syntax-reftype>` :math:`(\REF~\functype)`.

.. math::
   \frac{
     \deftype = S.\SFUNCS[a].\FITYPE
     \qquad
     \expanddt(\deftype) = \TFUNC~\functype
   }{
     S \vdashval \REFFUNCADDR~a : \REF~\deftype
   }


:ref:`Host References <syntax-ref.host>` :math:`\REFHOSTADDR~a`
...............................................................
<<<<<<< HEAD

* The value is valid with :ref:`reference type <syntax-reftype>` :math:`(\REF~\ANY)`.
=======

* The value is valid with :ref:`reference type <syntax-reftype>` :math:`(\REF~\ANY)`.

.. math::
   \frac{
   }{
     S \vdashval \REFHOSTADDR~a : \REF~\ANY
   }

.. note::
   A host reference is considered internalized by this rule.


:ref:`External References <syntax-ref.extern>` :math:`\REFEXTERN~\reff`
.......................................................................

* The reference value :math:`\reff` must be valid with some :ref:`reference type <syntax-reftype>` :math:`(\REF~\NULL^?~t)`.

* The :ref:`heap type <syntax-heaptype>` :math:`t` must :ref:`match <match-heaptype>` the heap type |ANY|.

* Then the value is valid with :ref:`reference type <syntax-reftype>` :math:`(\REF~\NULL^?~\EXTERN)`.
>>>>>>> 4825e741

.. math::
   \frac{
     S \vdashval \reff : \REF~\NULL^?~t
     \qquad
     \vdashheaptypematch t \matchesheaptype \ANY
   }{
<<<<<<< HEAD
     S \vdashval \REFHOSTADDR~a : \REF~\ANY
   }

.. note::
   A host reference is considered internalized by this rule.


:ref:`External References <syntax-ref.extern>` :math:`\REFEXTERN~\reff`
.......................................................................

* The reference value :math:`\reff` must be valid with some :ref:`reference type <syntax-reftype>` :math:`(\REF~\NULL^?~t)`.

* The :ref:`heap type <syntax-heaptype>` :math:`t` must :ref:`match <match-heaptype>` the heap type |ANY|.

* Then the value is valid with :ref:`reference type <syntax-reftype>` :math:`(\REF~\NULL^?~\EXTERN)`.

.. math::
   \frac{
     S \vdashval \reff : \REF~\NULL^?~t
     \qquad
     \vdashheaptypematch t \matchesheaptype \ANY
   }{
     S \vdashval \REFEXTERN~\reff : \REF~\NULL^?~\EXTERN
=======
     S \vdashval \REFEXTERN~\reff : \REF~\NULL^?~\EXTERN
   }

Subsumption
...........

* The value must be valid with some value type :math:`t`.

* The value type :math:`t` :ref:`matches <match-valtype>` another :ref:`valid <valid-valtype>` type :math:`t'`.

* Then the value is valid with type :math:`t'`.

.. math::
   \frac{
     S \vdashval \val : t
     \qquad
     \vdashvaltype t' \ok
     \qquad
     \vdashvaltypematch t \matchesvaltype t'
   }{
     S \vdashval \val : t'
>>>>>>> 4825e741
   }


.. index:: external value, external type, validation, import, store
.. _valid-externval:

External Typing
~~~~~~~~~~~~~~~

For the purpose of checking :ref:`external values <syntax-externval>` against :ref:`imports <syntax-import>`,
such values are classified by :ref:`external types <syntax-externtype>`.
The following auxiliary typing rules specify this typing relation relative to a :ref:`store <syntax-store>` :math:`S` in which the referenced instances live.


.. index:: function type, function address
.. _valid-externval-func:

:math:`\EVFUNC~a`
.................

* The store entry :math:`S.\SFUNCS[a]` must exist.

* Then :math:`\EVFUNC~a` is valid with :ref:`external type <syntax-externtype>` :math:`\ETFUNC~S.\SFUNCS[a].\FITYPE`.

.. math::
   \frac{
   }{
     S \vdashexternval \EVFUNC~a : \ETFUNC~S.\SFUNCS[a].\FITYPE
   }


.. index:: table type, table address
.. _valid-externval-table:

:math:`\EVTABLE~a`
..................

* The store entry :math:`S.\STABLES[a]` must exist.

* Then :math:`\EVTABLE~a` is valid with :ref:`external type <syntax-externtype>` :math:`\ETTABLE~S.\STABLES[a].\TITYPE`.

.. math::
   \frac{
   }{
     S \vdashexternval \EVTABLE~a : \ETTABLE~S.\STABLES[a].\TITYPE
   }


.. index:: memory type, memory address
.. _valid-externval-mem:

:math:`\EVMEM~a`
................

* The store entry :math:`S.\SMEMS[a]` must exist.

* Then :math:`\EVMEM~a` is valid with :ref:`external type <syntax-externtype>` :math:`\ETMEM~S.\SMEMS[a].\MITYPE`.

.. math::
   \frac{
   }{
     S \vdashexternval \EVMEM~a : \ETMEM~S.\SMEMS[a].\MITYPE
   }


.. index:: global type, global address, value type, mutability
.. _valid-externval-global:

:math:`\EVGLOBAL~a`
...................

* The store entry :math:`S.\SGLOBALS[a]` must exist.

* Then :math:`\EVGLOBAL~a` is valid with :ref:`external type <syntax-externtype>` :math:`\ETGLOBAL~S.\SGLOBALS[a].\GITYPE`.

.. math::
   \frac{
   }{
     S \vdashexternval \EVGLOBAL~a : \ETGLOBAL~S.\SGLOBALS[a].\GITYPE
   }

Subsumption
...........

* The external value must be valid with some external type :math:`\X{et}`.

* The external type :math:`\X{et}` :ref:`matches <match-externtype>` another :ref:`valid <valid-externtype>` type :math:`\X{et'}`.

* Then the external value is valid with type :math:`\X{et'}`.

.. math::
   \frac{
     S \vdashexternval \externval : \X{et}
     \qquad
     \vdashexterntype \X{et'} \ok
     \qquad
     \vdashexterntypematch \X{et} \matchesexterntype \X{et'}
   }{
     S \vdashexternval \externval : \X{et'}
   }<|MERGE_RESOLUTION|>--- conflicted
+++ resolved
@@ -155,10 +155,6 @@
 
 :ref:`Host References <syntax-ref.host>` :math:`\REFHOSTADDR~a`
 ...............................................................
-<<<<<<< HEAD
-
-* The value is valid with :ref:`reference type <syntax-reftype>` :math:`(\REF~\ANY)`.
-=======
 
 * The value is valid with :ref:`reference type <syntax-reftype>` :math:`(\REF~\ANY)`.
 
@@ -180,7 +176,6 @@
 * The :ref:`heap type <syntax-heaptype>` :math:`t` must :ref:`match <match-heaptype>` the heap type |ANY|.
 
 * Then the value is valid with :ref:`reference type <syntax-reftype>` :math:`(\REF~\NULL^?~\EXTERN)`.
->>>>>>> 4825e741
 
 .. math::
    \frac{
@@ -188,31 +183,6 @@
      \qquad
      \vdashheaptypematch t \matchesheaptype \ANY
    }{
-<<<<<<< HEAD
-     S \vdashval \REFHOSTADDR~a : \REF~\ANY
-   }
-
-.. note::
-   A host reference is considered internalized by this rule.
-
-
-:ref:`External References <syntax-ref.extern>` :math:`\REFEXTERN~\reff`
-.......................................................................
-
-* The reference value :math:`\reff` must be valid with some :ref:`reference type <syntax-reftype>` :math:`(\REF~\NULL^?~t)`.
-
-* The :ref:`heap type <syntax-heaptype>` :math:`t` must :ref:`match <match-heaptype>` the heap type |ANY|.
-
-* Then the value is valid with :ref:`reference type <syntax-reftype>` :math:`(\REF~\NULL^?~\EXTERN)`.
-
-.. math::
-   \frac{
-     S \vdashval \reff : \REF~\NULL^?~t
-     \qquad
-     \vdashheaptypematch t \matchesheaptype \ANY
-   }{
-     S \vdashval \REFEXTERN~\reff : \REF~\NULL^?~\EXTERN
-=======
      S \vdashval \REFEXTERN~\reff : \REF~\NULL^?~\EXTERN
    }
 
@@ -234,7 +204,6 @@
      \vdashvaltypematch t \matchesvaltype t'
    }{
      S \vdashval \val : t'
->>>>>>> 4825e741
    }
 
 
