.. index:: instruction, function type, store, validation
.. _exec-instr:

Instructions
------------

WebAssembly computation is performed by executing individual :ref:`instructions <syntax-instr>`.


.. index:: numeric instruction, determinism, trap, NaN, value, value type
   pair: execution; instruction
   single: abstract syntax; instruction
.. _exec-instr-numeric:

Numeric Instructions
~~~~~~~~~~~~~~~~~~~~

Numeric instructions are defined in terms of the generic :ref:`numeric operators <exec-numeric>`.
The mapping of numeric instructions to their underlying operators is expressed by the following definition:

.. math::
   \begin{array}{lll@{\qquad}l}
   \X{op}_{\IN}(i_1,\dots,i_k) &=& \F{i}\X{op}_N(i_1,\dots,i_k) \\
   \X{op}_{\FN}(z_1,\dots,z_k) &=& \F{f}\X{op}_N(z_1,\dots,z_k) \\
   \X{op}_{\VN}(i_1,\dots,i_k) &=& \F{i}\X{op}_N(i_1,\dots,i_k) \\
   \end{array}

And for :ref:`conversion operators <exec-cvtop>`:

.. math::
   \begin{array}{lll@{\qquad}l}
   \X{cvtop}^{\sx^?}_{t_1,t_2}(c) &=& \X{cvtop}^{\sx^?}_{|t_1|,|t_2|}(c) \\
   \end{array}

Where the underlying operators are partial, the corresponding instruction will :ref:`trap <trap>` when the result is not defined.
Where the underlying operators are non-deterministic, because they may return one of multiple possible :ref:`NaN <syntax-nan>` values, so are the corresponding instructions.

.. note::
   For example, the result of instruction :math:`\I32.\ADD` applied to operands :math:`i_1, i_2`
   invokes :math:`\ADD_{\I32}(i_1, i_2)`,
   which maps to the generic :math:`\iadd_{32}(i_1, i_2)` via the above definition.
   Similarly, :math:`\I64.\TRUNC\K{\_}\F32\K{\_s}` applied to :math:`z`
   invokes :math:`\TRUNC^{\K{s}}_{\F32,\I64}(z)`,
   which maps to the generic :math:`\truncs_{32,64}(z)`.


.. _exec-const:

:math:`t\K{.}\CONST~c`
......................

1. Push the value :math:`t.\CONST~c` to the stack.

.. note::
   No formal reduction rule is required for this instruction, since |CONST| instructions already are :ref:`values <syntax-val>`.


.. _exec-unop:

:math:`t\K{.}\unop`
...................

1. Assert: due to :ref:`validation <valid-unop>`, a value of :ref:`value type <syntax-valtype>` :math:`t` is on the top of the stack.

2. Pop the value :math:`t.\CONST~c_1` from the stack.

3. If :math:`\unop_t(c_1)` is defined, then:

   a. Let :math:`c` be a possible result of computing :math:`\unop_t(c_1)`.

   b. Push the value :math:`t.\CONST~c` to the stack.

4. Else:

   a. Trap.

.. math::
   \begin{array}{lcl@{\qquad}l}
   (t\K{.}\CONST~c_1)~t\K{.}\unop &\stepto& (t\K{.}\CONST~c)
     & (\iff c \in \unop_t(c_1)) \\
   (t\K{.}\CONST~c_1)~t\K{.}\unop &\stepto& \TRAP
     & (\iff \unop_{t}(c_1) = \{\})
   \end{array}


.. _exec-binop:

:math:`t\K{.}\binop`
....................

1. Assert: due to :ref:`validation <valid-binop>`, two values of :ref:`value type <syntax-valtype>` :math:`t` are on the top of the stack.

2. Pop the value :math:`t.\CONST~c_2` from the stack.

3. Pop the value :math:`t.\CONST~c_1` from the stack.

4. If :math:`\binop_t(c_1, c_2)` is defined, then:

   a. Let :math:`c` be a possible result of computing :math:`\binop_t(c_1, c_2)`.

   b. Push the value :math:`t.\CONST~c` to the stack.

5. Else:

   a. Trap.

.. math::
   \begin{array}{lcl@{\qquad}l}
   (t\K{.}\CONST~c_1)~(t\K{.}\CONST~c_2)~t\K{.}\binop &\stepto& (t\K{.}\CONST~c)
     & (\iff c \in \binop_t(c_1,c_2)) \\
   (t\K{.}\CONST~c_1)~(t\K{.}\CONST~c_2)~t\K{.}\binop &\stepto& \TRAP
     & (\iff \binop_{t}(c_1,c_2) = \{\})
   \end{array}


.. _exec-testop:

:math:`t\K{.}\testop`
.....................

1. Assert: due to :ref:`validation <valid-testop>`, a value of :ref:`value type <syntax-valtype>` :math:`t` is on the top of the stack.

2. Pop the value :math:`t.\CONST~c_1` from the stack.

3. Let :math:`c` be the result of computing :math:`\testop_t(c_1)`.

4. Push the value :math:`\I32.\CONST~c` to the stack.

.. math::
   \begin{array}{lcl@{\qquad}l}
   (t\K{.}\CONST~c_1)~t\K{.}\testop &\stepto& (\I32\K{.}\CONST~c)
     & (\iff c = \testop_t(c_1)) \\
   \end{array}


.. _exec-relop:

:math:`t\K{.}\relop`
....................

1. Assert: due to :ref:`validation <valid-relop>`, two values of :ref:`value type <syntax-valtype>` :math:`t` are on the top of the stack.

2. Pop the value :math:`t.\CONST~c_2` from the stack.

3. Pop the value :math:`t.\CONST~c_1` from the stack.

4. Let :math:`c` be the result of computing :math:`\relop_t(c_1, c_2)`.

5. Push the value :math:`\I32.\CONST~c` to the stack.

.. math::
   \begin{array}{lcl@{\qquad}l}
   (t\K{.}\CONST~c_1)~(t\K{.}\CONST~c_2)~t\K{.}\relop &\stepto& (\I32\K{.}\CONST~c)
     & (\iff c = \relop_t(c_1,c_2)) \\
   \end{array}


.. _exec-cvtop:

:math:`t_2\K{.}\cvtop\K{\_}t_1\K{\_}\sx^?`
..........................................

1. Assert: due to :ref:`validation <valid-cvtop>`, a value of :ref:`value type <syntax-valtype>` :math:`t_1` is on the top of the stack.

2. Pop the value :math:`t_1.\CONST~c_1` from the stack.

3. If :math:`\cvtop^{\sx^?}_{t_1,t_2}(c_1)` is defined:

   a. Let :math:`c_2` be a possible result of computing :math:`\cvtop^{\sx^?}_{t_1,t_2}(c_1)`.

   b. Push the value :math:`t_2.\CONST~c_2` to the stack.

4. Else:

   a. Trap.

.. math::
   \begin{array}{lcl@{\qquad}l}
   (t_1\K{.}\CONST~c_1)~t_2\K{.}\cvtop\K{\_}t_1\K{\_}\sx^? &\stepto& (t_2\K{.}\CONST~c_2)
     & (\iff c_2 \in \cvtop^{\sx^?}_{t_1,t_2}(c_1)) \\
   (t_1\K{.}\CONST~c_1)~t_2\K{.}\cvtop\K{\_}t_1\K{\_}\sx^? &\stepto& \TRAP
     & (\iff \cvtop^{\sx^?}_{t_1,t_2}(c_1) = \{\})
   \end{array}


.. index:: reference instructions, reference
   pair: execution; instruction
   single: abstract syntax; instruction
.. _exec-instr-ref:

Reference Instructions
~~~~~~~~~~~~~~~~~~~~~~

.. _exec-ref.null:

:math:`\REFNULL~\X{ht}`
.......................

1. Push the value :math:`\REFNULL~\X{ht}` to the stack.

.. note::
   No formal reduction rule is required for this instruction, since the |REFNULL| instruction is already a :ref:`value <syntax-val>`.


.. _exec-ref.func:

:math:`\REFFUNC~x`
..................

1. Let :math:`F` be the :ref:`current <exec-notation-textual>` :ref:`frame <syntax-frame>`.

2. Assert: due to :ref:`validation <valid-ref.func>`, :math:`F.\AMODULE.\MIFUNCS[x]` exists.

3. Let :math:`a` be the :ref:`function address <syntax-funcaddr>` :math:`F.\AMODULE.\MIFUNCS[x]`.

4. Push the value :math:`\REFFUNCADDR~a` to the stack.

.. math::
   \begin{array}{lcl@{\qquad}l}
   F; (\REFFUNC~x) &\stepto& F; (\REFFUNCADDR~a)
     & (\iff a = F.\AMODULE.\MIFUNCS[x]) \\
   \end{array}


.. _exec-ref.is_null:

:math:`\REFISNULL`
..................

1. Assert: due to :ref:`validation <valid-ref.is_null>`, a :ref:`reference value <syntax-ref>` is on the top of the stack.

2. Pop the value :math:`\reff` from the stack.

3. If :math:`\reff` is :math:`\REFNULL~\X{ht}`, then:

   a. Push the value :math:`\I32.\CONST~1` to the stack.

4. Else:

   a. Push the value :math:`\I32.\CONST~0` to the stack.

.. math::
   \begin{array}{lcl@{\qquad}l}
   \reff~\REFISNULL &\stepto& (\I32.\CONST~1)
     & (\iff \reff = \REFNULL~\X{ht}) \\
   \reff~\REFISNULL &\stepto& (\I32.\CONST~0)
     & (\otherwise) \\
   \end{array}


.. _exec-ref.as_non_null:

:math:`\REFASNONNULL`
.....................

1. Assert: due to :ref:`validation <valid-ref.is_null>`, a :ref:`reference value <syntax-ref>` is on the top of the stack.

2. Pop the value :math:`\reff` from the stack.

3. If :math:`\reff` is :math:`\REFNULL~\X{ht}`, then:

   a. Trap.

4. Push the value :math:`\reff` back to the stack.

.. math::
   \begin{array}{lcl@{\qquad}l}
   \reff~\REFASNONNULL &\stepto& \TRAP
     & (\iff \reff = \REFNULL~\X{ht}) \\
   \reff~\REFASNONNULL &\stepto& \reff
     & (\otherwise) \\
   \end{array}


.. _exec-ref.eq:

:math:`\REFEQ`
..............

1. Assert: due to :ref:`validation <valid-ref.eq>`, two :ref:`reference values <syntax-ref>` are on the top of the stack.

2. Pop the value :math:`\reff_2` from the stack.

3. Pop the value :math:`\reff_1` from the stack.

4. If :math:`\reff_1` is the same as :math:`\reff_2`, then:

   a. Push the value :math:`\I32.\CONST~1` to the stack.

5. Else:

   a. Push the value :math:`\I32.\CONST~0` to the stack.

.. math::
   \begin{array}{lcl@{\qquad}l}
   \reff_1~\reff_2~\REFEQ &\stepto& (\I32.\CONST~1)
     & (\iff \reff_1 = \reff_2) \\
   \reff_1~\reff_2~\REFEQ &\stepto& (\I32.\CONST~0)
     & (\iff \reff_1 \neq \reff_2) \\
   \end{array}


.. _exec-ref.test:

:math:`\REFTEST~\X{rt}`
.......................

1. Let :math:`F` be the :ref:`current <exec-notation-textual>` :ref:`frame <syntax-frame>`.

2. Let :math:`\X{rt}_1` be the :ref:`reference type <syntax-reftype>` :math:`\insttype_{F.\AMODULE}(\X{rt})`.

3. Assert: due to :ref:`validation <valid-ref.test>`, :math:`\X{rt}_1` is :ref:`closed <type-closed>`.

4. Assert: due to :ref:`validation <valid-ref.test>`, a :ref:`reference value <syntax-ref>` is on the top of the stack.

5. Pop the value :math:`\reff` from the stack.

6. Assert: due to validation, the :ref:`reference value <syntax-ref>` is :ref:`valid <valid-ref>` with some :ref:`reference type <syntax-reftype>`.

7. Let :math:`\X{rt}_2` be the :ref:`reference type <syntax-reftype>` of :math:`\reff`.

8. If the :ref:`reference type <syntax-reftype>` :math:`\X{rt}_2` :ref:`matches <match-reftype>` :math:`\X{rt}_1`, then:

   a. Push the value :math:`\I32.\CONST~1` to the stack.

9. Else:

   a. Push the value :math:`\I32.\CONST~0` to the stack.

.. math::
   \begin{array}{lcl@{\qquad}l}
   S; \reff~(\REFTEST~\X{rt}) &\stepto& (\I32.\CONST~1)
     & (\iff S \vdashval \reff : \X{rt}'
        \land \vdashreftypematch \X{rt}' \matchesreftype \insttype_{F.\AMODULE}(\X{rt})) \\
   S; \reff~(\REFTEST~\X{rt}) &\stepto& (\I32.\CONST~0)
     & (\otherwise) \\
   \end{array}


.. _exec-ref.cast:

:math:`\REFCAST~\X{rt}`
.......................

1. Let :math:`F` be the :ref:`current <exec-notation-textual>` :ref:`frame <syntax-frame>`.

2. Let :math:`\X{rt}_1` be the :ref:`reference type <syntax-reftype>` :math:`\insttype_{F.\AMODULE}(\X{rt})`.

3. Assert: due to :ref:`validation <valid-ref.test>`, :math:`\X{rt}_1` is :ref:`closed <type-closed>`.

4. Assert: due to :ref:`validation <valid-ref.test>`, a :ref:`reference value <syntax-ref>` is on the top of the stack.

5. Pop the value :math:`\reff` from the stack.

6. Assert: due to validation, the :ref:`reference value <syntax-ref>` is :ref:`valid <valid-ref>` with some :ref:`reference type <syntax-reftype>`.

7. Let :math:`\X{rt}_2` be the :ref:`reference type <syntax-reftype>` of :math:`\reff`.

8. If the :ref:`reference type <syntax-reftype>` :math:`\X{rt}_2` :ref:`matches <match-reftype>` :math:`\X{rt}_1`, then:

   a. Push the value :math:`\reff` back to the stack.

9. Else:

   a. Trap.

.. math::
   \begin{array}{lcl@{\qquad}l}
   S; \reff~(\REFCAST~\X{rt}) &\stepto& \reff
     & (\iff S \vdashval \reff : \X{rt}'
        \land \vdashreftypematch \X{rt}' \matchesreftype \insttype_{F.\AMODULE}(\X{rt})) \\
   S; \reff~(\REFCAST~\X{rt}) &\stepto& \TRAP
     & (\otherwise) \\
   \end{array}



.. _exec-i31.new:

:math:`\I31NEW`
...............

1. Assert: due to :ref:`validation <valid-i31.new>`, a :ref:`value <syntax-val>` of :ref:`type <syntax-valtype>` |I32| is on the top of the stack.

2. Pop the value :math:`(\I32.\CONST~i)` from the stack.

3. Let :math:`j` be the result of computing :math:`\wrap_{32,31}(i)`.

4. Push the reference value :math:`(\REFI31~j)` to the stack.

.. math::
   \begin{array}{lcl@{\qquad}l}
   (\I32.\CONST~i)~\I31NEW &\stepto& (\REFI31~\wrap_{32,31}(i))
   \end{array}


.. _exec-i31.get_s:

:math:`\I31GET\K{\_}\sx`
........................

1. Assert: due to :ref:`validation <valid-i31.get_s>`, a :ref:`value <syntax-val>` of :ref:`type <syntax-valtype>` :math:`(\REF~\NULL~\I31)` is on the top of the stack.

2. Pop the value :math:`\reff` from the stack.

3. If :math:`\reff` is :math:`\REFNULL~t`, then:

   a. Trap.

4. Assert: due to validation, a :math:`\reff` is a :ref:`scalar reference <syntax-ref.i31>`.

5. Let :math:`(\REFI31~i)` be the reference value :math:`\reff`.

6. Let :math:`j` be the result of computing :math:`\extend^{\sx}_{31,32}(i)`.

7. Push the value :math:`(\I32.\CONST~j)` to the stack.

.. math::
   \begin{array}{lcl@{\qquad}l}
   (\REFI31~i)~\I31NEW &\stepto& (\I32.\CONST~\extend^{\sx}_{31,32}(i)) \\
   (\REFNULL~t)~\I31NEW &\stepto& \TRAP
   \end{array}


.. _exec-struct.new:

:math:`\STRUCTNEW~\typeidx`
...........................

.. todo:: unroll type

1. Assert: due to :ref:`validation <valid-struct.new>`, the :ref:`defined type <syntax-deftype>` :math:`F.\AMODULE.\MITYPES[\typeidx]` exists.

2. Let :math:`\deftype` be the :ref:`defined type <syntax-deftype>` :math:`F.\AMODULE.\MITYPES[\typeidx]`.

3. Assert: due to :ref:`validation <valid-struct.new>`, :math:`\deftype` is a :ref:`structure type <syntax-structtype>`.

4. Let :math:`\TSTRUCT~\X{ft}^\ast` be the :ref:`structure type <syntax-structtype>` :math:`\deftype`. (todo: unroll)

5. Let :math:`n` be the length of the :ref:`field type <syntax-fieldtype>` sequence :math:`\X{ft}^\ast`.

6. Assert: due to :ref:`validation <valid-struct.set>`, :math:`n` :ref:`values <syntax-val>` are on the top of the stack.

7. Pop the :math:`n` values :math:`\val^\ast` from the stack.

8. For every value :math:`\val_i` in :math:`\val^\ast` and corresponding :ref:`field type <syntax-fieldtype>` :math:`\X{ft}_i` in :math:`\X{ft}^\ast`:

   a. Let :math:`\fieldval_i` be the result of computing :math:`\packval_{\X{ft}_i}(\val_i))`.

9. Let :math:`\fieldval^\ast` the concatenation of all field values :math:`\fieldval_i`.

10. Let :math:`\X{si}` be the :ref:`structure instance <syntax-structinst>` :math:`\{\SITYPE~\deftype, \SIFIELDS~\fieldval^\ast\}`.

11. Let :math:`a` be the length of :math:`S.\SSTRUCTS`.

12. Append :math:`\X{si}` to :math:`S.\SSTRUCTS`.

13. Return the :ref:`structure reference <syntax-ref.struct>` :math:`\REFSTRUCTADDR~a`.

.. math::
   \begin{array}{lcl@{\qquad}l}
   S; F; \val^n~(\STRUCTNEW~x) &\stepto& S'; F; (\REFSTRUCTADDR~|S.\SSTRUCTS|)
     \\&&
     \begin{array}[t]{@{}r@{~}l@{}}
<<<<<<< HEAD
      (\iff & \expand(F.\AMODULE.\MITYPES[x]) = \TSTRUCT~\X{ft}^n \\
=======
      (\iff & F.\AMODULE.\MITYPES[x] = \TSTRUCT~\X{ft}^n \\
>>>>>>> 6b8ccabe
      \land & \X{si} = \{\SITYPE~F.\AMODULE.\MITYPES[x], \SIFIELDS~(\packval_{\X{ft}}(\val))^n\} \\
      \land & S' = S \with \SSTRUCTS = S.\SSTRUCTS~\X{si})
     \end{array} \\
   \end{array}


.. _exec-struct.new_default:

:math:`\STRUCTNEWDEFAULT~\typeidx`
..................................

.. todo:: unroll type

1. Assert: due to :ref:`validation <valid-struct.new_default>`, the :ref:`defined type <syntax-deftype>` :math:`F.\AMODULE.\MITYPES[\typeidx]` exists.

2. Let :math:`\deftype` be the :ref:`defined type <syntax-deftype>` :math:`F.\AMODULE.\MITYPES[\typeidx]`.

3. Assert: due to :ref:`validation <valid-struct.new_default>`, :math:`\deftype` is a :ref:`structure type <syntax-structtype>`.

4. Let :math:`\TSTRUCT~\X{ft}^\ast` be the :ref:`structure type <syntax-structtype>` :math:`\deftype`. (todo: unroll)

5. Let :math:`n` be the length of the :ref:`field type <syntax-fieldtype>` sequence :math:`\X{ft}^\ast`.

6. For every :ref:`field type <syntax-fieldtype>` :math:`\X{ft}_i` in :math:`\X{ft}^\ast`:

   a. Let :math:`t_i` be the :ref:`value type <syntax-valtype>` :math:`\unpacktype(\X{ft}_i)`.

   b. Assert: due to :ref:`validation <valid-struct.new_default>`, :math:`\default_{t_i}` is defined.

   c. Push the :ref:`value <syntax-val>` :math:`\default_{t_i}` to the stack.

7. Execute the instruction :math:`(\STRUCTNEW~\typeidx)`.

.. math::
   \begin{array}{lcl@{\qquad}l}
   F; (\STRUCTNEWDEFAULT~x) &\stepto& (\default_{\unpacktype(\X{ft})}))^n~(\STRUCTNEW~x)
     \\&&
     \begin{array}[t]{@{}r@{~}l@{}}
      (\iff & \expand(F.\AMODULE.\MITYPES[x]) = \TSTRUCT~\X{ft}^n)
     \end{array} \\
   \end{array}

.. scratch
   .. math::
      \begin{array}{lcl@{\qquad}l}
      S; F; (\STRUCTNEWDEFAULT~x) &\stepto& S'; F; (\REFSTRUCTADDR~|S.\SSTRUCTS|)
        \\&&
        \begin{array}[t]{@{}r@{~}l@{}}
<<<<<<< HEAD
         (\iff & \expand(F.\AMODULE.\MITYPES[x]) = \TSTRUCT~\X{ft}^n \\
=======
         (\iff & F.\AMODULE.\MITYPES[x] = \TSTRUCT~\X{ft}^n \\
>>>>>>> 6b8ccabe
         \land & \X{si} = \{\SITYPE~F.\AMODULE.\MITYPES[x], \SIFIELDS~(\packval_{\X{ft}}(\default_{\unpacktype(\X{ft})}))^n\} \\
         \land & S' = S \with \SSTRUCTS = S.\SSTRUCTS~\X{si})
        \end{array} \\
      \end{array}


.. _exec-struct.get:
.. _exec-struct.get_sx:

:math:`\STRUCTGET\K{\_}\sx^?~\typeidx~i`
........................................

.. todo:: unroll type

1. Assert: due to :ref:`validation <valid-struct.get>`, the :ref:`defined type <syntax-deftype>` :math:`F.\AMODULE.\MITYPES[\typeidx]` exists.

2. Let :math:`\deftype` be the :ref:`defined type <syntax-deftype>` :math:`F.\AMODULE.\MITYPES[\typeidx]`.

3. Assert: due to :ref:`validation <valid-struct.get>`, :math:`\deftype` is a :ref:`structure type <syntax-structtype>` with at least :math:`i + 1` fields.

4. Let :math:`\TSTRUCT~\X{ft}^\ast` be the :ref:`structure type <syntax-structtype>` :math:`\deftype`. (todo: unroll)

5. Let :math:`\X{ft}_i` be the :math:`i`-th :ref:`field type <syntax-fieldtype>` of :math:`\X{ft}^\ast`.

6. Assert: due to :ref:`validation <valid-struct.get>`, a :ref:`value <syntax-val>` of :ref:`type <syntax-valtype>` :math:`(\REF~\NULL~x)` is on the top of the stack.

7. Pop the value :math:`\reff` from the stack.

8. If :math:`\reff` is :math:`\REFNULL~t`, then:

   a. Trap.

9. Assert: due to validation, a :math:`\reff` is a :ref:`structure reference <syntax-ref.struct>`.

10. Let :math:`(\REFSTRUCTADDR~a)` be the reference value :math:`\reff`.

11. Assert: due to :ref:`validation <valid-struct.get>`, the :ref:`structure instance <syntax-structinst>` :math:`S.\SSTRUCTS[a]` exists and has at least :math:`i + 1` fields.

12. Let :math:`\fieldval` be the :ref:`field value <syntax-fieldval>` :math:`S.\SSTRUCTS[a].\SIFIELDS[i]`.

13. Let :math:`\val` be the result of computing :math:`\unpackval^{\sx^?}_{\X{ft}_i}(\fieldval))`.

14. Push the value :math:`\val` to the stack.

.. math::
   \begin{array}{lcl@{\qquad}l}
   S; F; (\REFSTRUCTADDR~a)~(\STRUCTGET\K{\_}\sx^?~x~i) &\stepto& \val
     &
     \begin{array}[t]{@{}r@{~}l@{}}
<<<<<<< HEAD
      (\iff & \expand(F.\AMODULE.\MITYPES[x]) = \TSTRUCT~\X{ft}^n \\
      \land & \val = \unpackval^{\sx^?}_{\X{ft}[i]}(S.\SSTRUCTS[a].\SIFIELDS[i]))
=======
      (\iff & F.\AMODULE.\MITYPES[x] = \TSTRUCT~\X{ft}^\ast \\
      \land & \val = \unpackval^{\sx^?}_{\X{ft}^\ast[i]}(S.\SSTRUCTS[a].\SIFIELDS[i]))
>>>>>>> 6b8ccabe
     \end{array} \\
   S; F; (\REFNULL~t)~(\STRUCTGET\K{\_}\sx^?~x~i) &\stepto& \TRAP
   \end{array}


.. _exec-struct.set:

:math:`\STRUCTSET~\typeidx~i`
.............................

.. todo:: unroll type

1. Assert: due to :ref:`validation <valid-struct.set>`, the :ref:`defined type <syntax-deftype>` :math:`F.\AMODULE.\MITYPES[\typeidx]` exists.

2. Let :math:`\deftype` be the :ref:`defined type <syntax-deftype>` :math:`F.\AMODULE.\MITYPES[\typeidx]`.

3. Assert: due to :ref:`validation <valid-struct.set>`, :math:`\deftype` is a :ref:`structure type <syntax-structtype>` with at least :math:`i + 1` fields.

4. Let :math:`\TSTRUCT~\X{ft}^\ast` be the :ref:`structure type <syntax-structtype>` :math:`\deftype`. (todo: unroll)

5. Let :math:`\X{ft}_i` be the :math:`i`-th :ref:`field type <syntax-fieldtype>` of :math:`\X{ft}^\ast`.

6. Assert: due to :ref:`validation <valid-struct.set>`, a :ref:`value <syntax-val>` is on the top of the stack.

7. Pop the value :math:`\val` from the stack.

8. Assert: due to :ref:`validation <valid-struct.set>`, a :ref:`value <syntax-val>` of :ref:`type <syntax-valtype>` :math:`(\REF~\NULL~x)` is on the top of the stack.

9. Pop the value :math:`\reff` from the stack.

10. If :math:`\reff` is :math:`\REFNULL~t`, then:

   a. Trap.

11. Assert: due to validation, a :math:`\reff` is a :ref:`structure reference <syntax-ref.struct>`.

12. Let :math:`(\REFSTRUCTADDR~a)` be the reference value :math:`\reff`.

13. Assert: due to :ref:`validation <valid-struct.set>`, the :ref:`structure instance <syntax-structinst>` :math:`S.\SSTRUCTS[a]` exists and has at least :math:`i + 1` fields.

14. Let :math:`\fieldval` be the result of computing :math:`\packval_{\X{ft}_i}(\val))`.

15. Replace the :ref:`field value <syntax-fieldval>` :math:`S.\SSTRUCTS[a].\SIFIELDS[i]` with :math:`\fieldval`.

.. math::
   \begin{array}{lcl@{\qquad}l}
   S; F; (\REFSTRUCTADDR~a)~\val~(\STRUCTSET~x~i) &\stepto& S'; \epsilon
     &
     \begin{array}[t]{@{}r@{~}l@{}}
<<<<<<< HEAD
     (\iff & \expand(F.\AMODULE.\MITYPES[x]) = \TSTRUCT~\X{ft}^n \\
      \land & S' = S \with \SSTRUCTS[a].\SIFIELDS[i] = \packval_{\X{ft}[i]}(\val))
=======
     (\iff & F.\AMODULE.\MITYPES[x] = \TSTRUCT~\X{ft}^\ast \\
      \land & S' = S \with \SSTRUCTS[a].\SIFIELDS[i] = \packval_{\X{ft}^\ast[i]}(\val))
>>>>>>> 6b8ccabe
     \end{array} \\
   S; F; (\REFNULL~t)~\val~(\STRUCTSET~x~i) &\stepto& \TRAP
   \end{array}


.. _exec-array.new:

:math:`\ARRAYNEW~\typeidx`
..........................

.. todo:: unroll type

1. Assert: due to :ref:`validation <valid-array.new>`, the :ref:`defined type <syntax-deftype>` :math:`F.\AMODULE.\MITYPES[\typeidx]` exists.

2. Let :math:`\deftype` be the :ref:`defined type <syntax-deftype>` :math:`F.\AMODULE.\MITYPES[\typeidx]`.

3. Assert: due to :ref:`validation <valid-array.new>`, :math:`\deftype` is an :ref:`array type <syntax-arraytype>`.

4. Let :math:`\TARRAY~\X{ft}` be the :ref:`array type <syntax-arraytype>` :math:`\deftype`. (todo: unroll)

5. Assert: due to :ref:`validation <valid-array.new>`, a :ref:`value <syntax-val>` of type :math:`\I32` is on the top of the stack.

6. Pop the value :math:`(\I32.\CONST~n)` from the stack.

7. Assert: due to :ref:`validation <valid-array.new>`, a :ref:`value <syntax-val>` is on the top of the stack.

8. Pop the value :math:`\val` from the stack.

9. Push the value :math:`\val` to the stack :math:`n` times.

10. Execute the instruction :math:`(\ARRAYNEWFIXED~\typeidx~n)`.

.. math::
   \begin{array}{lcl@{\qquad}l}
   \val~(\I32.\CONST~n)~(\ARRAYNEW~x) &\stepto& \val^n~(\ARRAYNEWFIXED~x~n)
   \end{array}

.. scratch
   .. math::
      \begin{array}{lcl@{\qquad}l}
      S; F; \val~(\I32.\CONST~n)~(\ARRAYNEW~x) &\stepto& S'; F; (\REFARRAYADDR~|S.\SARRAYS|)
        \\&&
        \begin{array}[t]{@{}r@{~}l@{}}
<<<<<<< HEAD
         (\iff & \expand(F.\AMODULE.\MITYPES[x]) = \TARRAY~\X{ft} \\
=======
         (\iff & F.\AMODULE.\MITYPES[x] = \TARRAY~\X{ft} \\
>>>>>>> 6b8ccabe
         \land & \X{ai} = \{\AITYPE~F.\AMODULE.\MITYPES[x], \AIFIELDS~(\packval_{\X{ft}}(\val))^n\} \\
         \land & S' = S \with \SARRAYS = S.\SARRAYS~\X{ai})
        \end{array} \\
      \end{array}


.. _exec-array.new_default:

:math:`\ARRAYNEWDEFAULT~\typeidx`
..................................

.. todo:: unroll type

1. Assert: due to :ref:`validation <valid-array.new_default>`, the :ref:`defined type <syntax-deftype>` :math:`F.\AMODULE.\MITYPES[\typeidx]` exists.

2. Let :math:`\deftype` be the :ref:`defined type <syntax-deftype>` :math:`F.\AMODULE.\MITYPES[\typeidx]`.

3. Assert: due to :ref:`validation <valid-array.new_default>`, :math:`\deftype` is an :ref:`array type <syntax-arraytype>`.

4. Let :math:`\TARRAY~\X{ft}` be the :ref:`array type <syntax-arraytype>` :math:`\deftype`. (todo: unroll)

5. Assert: due to :ref:`validation <valid-array.new_default>`, a :ref:`value <syntax-val>` of type :math:`\I32` is on the top of the stack.

6. Pop the value :math:`(\I32.\CONST~n)` from the stack.

7. Let :math:`t` be the :ref:`value type <syntax-valtype>` :math:`\unpacktype(\X{ft})`.

8. Assert: due to :ref:`validation <valid-array.new_default>`, :math:`\default_t` is defined.

9. Push the :ref:`value <syntax-val>` :math:`\default_t` to the stack :math:`n` times.

10. Execute the instruction :math:`(\ARRAYNEWFIXED~\typeidx~n)`.

.. math::
   \begin{array}{lcl@{\qquad}l}
   F; (\I32.\CONST~n)~(\ARRAYNEWDEFAULT~x) &\stepto& (\default_{\unpacktype(\X{ft}}))^n~(\ARRAYNEWFIXED~x~n)
     \\&&
     \begin{array}[t]{@{}r@{~}l@{}}
<<<<<<< HEAD
      (\iff & \expand(F.\AMODULE.\MITYPES[x]) = \TARRAY~\X{ft})
=======
      (\iff & F.\AMODULE.\MITYPES.\MITYPES[x] = \TARRAY~\X{ft})
>>>>>>> 6b8ccabe
     \end{array} \\
   \end{array}

.. scratch
   .. math::
      \begin{array}{lcl@{\qquad}l}
      S; F; (\I32.\CONST~n)~(\ARRAYNEWDEFAULT~x) &\stepto& S'; F; (\REFARRAYADDR~|S.\SARRAYS|)
        \\&&
        \begin{array}[t]{@{}r@{~}l@{}}
<<<<<<< HEAD
         (\iff & \expand(F.\AMODULE.\MITYPES[x]) = \TARRAY~\X{ft} \\
=======
         (\iff & F.\AMODULE.\MITYPES[x] = \TARRAY~\X{ft} \\
>>>>>>> 6b8ccabe
         \land & \X{ai} = \{\AITYPE~F.\AMODULE.\MITYPES[x], \AIFIELDS~(\packval_{\X{ft}}(\default_{\unpacktype(\X{ft}}))^n\} \\
         \land & S' = S \with \SARRAYS = S.\SARRAYS~\X{ai})
        \end{array} \\
      \end{array}


.. _exec-array.new_fixed:

:math:`\ARRAYNEWFIXED~\typeidx~n`
.................................

.. todo:: unroll type

1. Assert: due to :ref:`validation <valid-array.new_fixed>`, the :ref:`defined type <syntax-deftype>` :math:`F.\AMODULE.\MITYPES[\typeidx]` exists.

2. Let :math:`\deftype` be the :ref:`defined type <syntax-deftype>` :math:`F.\AMODULE.\MITYPES[\typeidx]`.

3. Assert: due to :ref:`validation <valid-array.new_fixed>`, :math:`\deftype` is a :ref:`array type <syntax-arraytype>`.

4. Let :math:`\TARRAY~\X{ft}` be the :ref:`array type <syntax-arraytype>` :math:`\deftype`. (todo: unroll)

5. Assert: due to :ref:`validation <valid-struct.new_fixed>`, :math:`n` :ref:`values <syntax-val>` are on the top of the stack.

6. Pop the :math:`n` values :math:`\val^\ast` from the stack.

7. For every value :math:`\val_i` in :math:`\val^\ast`:

   a. Let :math:`\fieldval_i` be the result of computing :math:`\packval_{\X{ft}}(\val_i))`.

8. Let :math:`\fieldval^\ast` be the concatenation of all field values :math:`\fieldval_i`.

9. Let :math:`\X{ai}` be the :ref:`array instance <syntax-arrayinst>` :math:`\{\AITYPE~\deftype, \AIFIELDS~\fieldval^\ast\}`.

10. Let :math:`a` be the length of :math:`S.\SARRAYS`.

11. Append :math:`\X{ai}` to :math:`S.\SARRAYS`.

12. Return the :ref:`array reference <syntax-ref.array>` :math:`\REFARRAYADDR~a`.

.. math::
   \begin{array}{lcl@{\qquad}l}
   S; F; \val^n~(\ARRAYNEWFIXED~x~n) &\stepto& S'; F; (\REFARRAYADDR~|S.\SARRAYS|)
     \\&&
     \begin{array}[t]{@{}r@{~}l@{}}
<<<<<<< HEAD
      (\iff & \expand(F.\AMODULE.\MITYPES[x]) = \TARRAY~\X{ft}^n \\
=======
      (\iff & F.\AMODULE.\MITYPES[x] = \TARRAY~\X{ft} \\
>>>>>>> 6b8ccabe
      \land & \X{ai} = \{\AITYPE~F.\AMODULE.\MITYPES[x], \AIFIELDS~(\packval_{\X{ft}}(\val))^n\} \\
      \land & S' = S \with \SARRAYS = S.\SARRAYS~\X{ai})
     \end{array} \\
   \end{array}


.. _exec-array.new_data:

:math:`\ARRAYNEWDATA~\typeidx~\dataidx`
.......................................

.. todo:: extend type size convention to field types
.. todo:: unroll type

1. Assert: due to :ref:`validation <valid-array.new_data>`, the :ref:`defined type <syntax-deftype>` :math:`F.\AMODULE.\MITYPES[\typeidx]` exists.

2. Let :math:`\deftype` be the :ref:`defined type <syntax-deftype>` :math:`F.\AMODULE.\MITYPES[\typeidx]`.

3. Assert: due to :ref:`validation <valid-array.new_data>`, :math:`\deftype` is an :ref:`array type <syntax-arraytype>`.

4. Let :math:`\TARRAY~\X{ft}` be the :ref:`array type <syntax-arraytype>` :math:`\deftype`. (todo: unroll)

5. Assert: due to :ref:`validation <valid-array.new_data>`, the :ref:`data address <syntax-dataaddr>` :math:`F.\AMODULE.\MIDATAS[\dataidx]` exists.

6. Let :math:`\X{da}` be the :ref:`data address <syntax-dataaddr>` :math:`F.\AMODULE.\MIDATAS[\dataidx]`.

7. Assert: due to :ref:`validation <valid-array.new_data>`, the :ref:`data instance <syntax-datainst>` :math:`S.\SDATAS[\X{da}]` exists.

8. Let :math:`\datainst` be the :ref:`data instance <syntax-datainst>` :math:`S.\SDATAS[\X{da}]`.

9. Assert: due to :ref:`validation <valid-array.new_data>`, two :ref:`values <syntax-val>` of type :math:`\I32` are on the top of the stack.

10. Pop the value :math:`(\I32.\CONST~n)` from the stack.

11. Pop the value :math:`(\I32.\CONST~s)` from the stack.

12. Assert: due to :ref:`validation <valid-array.new_data>`, the :ref:`field type <syntax-fieldtype>` :math:`\X{ft}` has a defined :ref:`size <aux-size-fieldtype>`.

13. Let :math:`z` be the :ref:`size <aux-size-fieldtype>` of :ref:`field type <syntax-fieldtype>` :math:`\X{ft}`.

14. If the sum of :math:`s` and :math:`n` times :math:`z` is larger than the length of :math:`\datainst.\DIDATA`, then:

    a. Trap.

15. Let :math:`b^\ast` be the :ref:`byte <syntax-byte>` sequence :math:`\datainst.\DIDATA[s \slice n \cdot z]`.

16. Let :math:`t` be the :ref:`value type <syntax-valtype>` :math:`\unpacktype(\X{ft})`.

17. For each consecutive subsequence :math:`{b'}^n` of :math:`b^\ast`:

    a. Let :math:`c_i` be the constant for which :math:`\bytes_{\X{ft}}(k_i)` is :math:`{b'}^n`.

    b. Push the value :math:`(t.\CONST~c_i)` to the stack.

18. Execute the instruction :math:`(\ARRAYNEWFIXED~\typeidx~n)`.

.. math::
   ~\\[-1ex]
   \begin{array}{lcl@{\qquad}l}
   S; F; (\I32.\CONST~s)~(\I32.\CONST~n)~(\ARRAYNEWDATA~x~y) &\stepto& \TRAP
     \\&&
     \begin{array}[t]{@{}r@{~}l@{}}
      (\iff & \expand(F.\AMODULE.\MITYPES[x]) = \TARRAY~\X{ft}^n \\
      \land & s + n\cdot|\X{ft}| > |S.\SDATAS[F.\AMODULE.\MIDATAS[y]].\DIDATA|)
     \end{array} \\
   \\[1ex]
   S; F; (\I32.\CONST~s)~(\I32.\CONST~n)~(\ARRAYNEWDATA~x~y) &\stepto& (t.\CONST~c)^n~(\ARRAYNEWFIXED~x~n)
     \\&&
     \begin{array}[t]{@{}r@{~}l@{}}
      (\iff & \expand(F.\AMODULE.\MITYPES[x]) = \TARRAY~\X{ft}^n \\
      \land & t = \unpacktype(\X{ft}) \\
      \land & (\bytes_{\X{ft}}(c))^n = S.\SDATAS[F.\AMODULE.\MIDATAS[y]].\DIDATA[s \slice n\cdot|\X{ft}|] \\
     \end{array} \\
   \end{array}


.. _exec-array.new_elem:

:math:`\ARRAYNEWELEM~\typeidx~\elemidx`
.......................................

.. todo:: unroll type

1. Assert: due to :ref:`validation <valid-array.new_elem>`, the :ref:`defined type <syntax-deftype>` :math:`F.\AMODULE.\MITYPES[\typeidx]` exists.

2. Let :math:`\deftype` be the :ref:`defined type <syntax-deftype>` :math:`F.\AMODULE.\MITYPES[\typeidx]`.

3. Assert: due to :ref:`validation <valid-array.new_elem>`, :math:`\deftype` is an :ref:`array type <syntax-arraytype>`.

4. Let :math:`\TARRAY~\X{ft}` be the :ref:`array type <syntax-arraytype>` :math:`\deftype`. (todo: unroll)

5. Assert: due to :ref:`validation <valid-array.new_elem>`, the :ref:`element address <syntax-elemaddr>` :math:`F.\AMODULE.\MIELEMS[\elemidx]` exists.

6. Let :math:`\X{ea}` be the :ref:`element address <syntax-elemaddr>` :math:`F.\AMODULE.\MIELEMS[\elemidx]`.

7. Assert: due to :ref:`validation <valid-array.new_elem>`, the :ref:`element instance <syntax-eleminst>` :math:`S.\SELEMS[\X{ea}]` exists.

8. Let :math:`\eleminst` be the :ref:`element instance <syntax-eleminst>` :math:`S.\SELEMS[\X{ea}]`.

9. Assert: due to :ref:`validation <valid-array.new_elem>`, two :ref:`values <syntax-val>` of type :math:`\I32` are on the top of the stack.

10. Pop the value :math:`(\I32.\CONST~n)` from the stack.

11. Pop the value :math:`(\I32.\CONST~s)` from the stack.

12. If the sum of :math:`s` and :math:`n` is larger than the length of :math:`\eleminst.\EIELEM`, then:

    a. Trap.

13. Let :math:`\reff^\ast` be the :ref:`reference <syntax-ref>` sequence :math:`\eleminst.\EIELEM[s \slice n]`.

14. Push the references :math:`\reff^\ast` to the stack.

15. Execute the instruction :math:`(\ARRAYNEWFIXED~\typeidx~n)`.

.. math::
   ~\\[-1ex]
   \begin{array}{lcl@{\qquad}l}
   S; F; (\I32.\CONST~s)~(\I32.\CONST~n)~(\ARRAYNEWELEM~x~y) &\stepto& \TRAP
     \\&&
     (\iff s + n > |S.\SELEMS[F.\AMODULE.\MIELEMS[y]].\EIELEM|)
   \\[1ex]
   S; F; (\I32.\CONST~s)~(\I32.\CONST~n)~(\ARRAYNEWELEM~x~y) &\stepto& \reff^n~(\ARRAYNEWFIXED~x~n)
     \\&&
     \begin{array}[t]{@{}r@{~}l@{}}
      (\iff & \reff^n = S.\SELEMS[F.\AMODULE.\MIELEMS[y]].\EIELEM[s \slice n])
     \end{array} \\
   \end{array}


.. _exec-array.get:
.. _exec-array.get_sx:

:math:`\ARRAYGET\K{\_}\sx^?~\typeidx`
.....................................

.. todo:: unroll type

1. Assert: due to :ref:`validation <valid-array.get>`, the :ref:`defined type <syntax-deftype>` :math:`F.\AMODULE.\MITYPES[\typeidx]` exists.

2. Let :math:`\deftype` be the :ref:`defined type <syntax-deftype>` :math:`F.\AMODULE.\MITYPES[\typeidx]`.

3. Assert: due to :ref:`validation <valid-array.get>`, :math:`\deftype` is an :ref:`array type <syntax-arraytype>`.

4. Let :math:`\TARRAY~\X{ft}` be the :ref:`array type <syntax-arraytype>` :math:`\deftype`. (todo: unroll)

5. Assert: due to :ref:`validation <valid-array.get>`, a :ref:`value <syntax-val>` of :ref:`type <syntax-valtype>` :math:`\I32` is on the top of the stack.

6. Pop the value :math:`(\I32.\CONST~i)` from the stack.

7. Assert: due to :ref:`validation <valid-array.get>`, a :ref:`value <syntax-val>` of :ref:`type <syntax-valtype>` :math:`(\REF~\NULL~x)` is on the top of the stack.

8. Pop the value :math:`\reff` from the stack.

9. If :math:`\reff` is :math:`\REFNULL~t`, then:

   a. Trap.

10. Assert: due to validation, a :math:`\reff` is an :ref:`array reference <syntax-ref.array>`.

11. Let :math:`(\REFARRAYADDR~a)` be the reference value :math:`\reff`.

12. Assert: due to :ref:`validation <valid-array.get>`, the :ref:`array instance <syntax-arrayinst>` :math:`S.\SARRAYS[a]` exists.

13. If :math:`n` is larger than or equal to the length of :math:`S.\SARRAYS[a].\AIFIELDS`, then:

    a. Trap.

14. Let :math:`\fieldval` be the :ref:`field value <syntax-fieldval>` :math:`S.\SARRAYS[a].\AIFIELDS[i]`.

15. Let :math:`\val` be the result of computing :math:`\unpackval^{\sx^?}_{\X{ft}}(\fieldval))`.

16. Push the value :math:`\val` to the stack.

.. math::
   \begin{array}{lcl@{\qquad}l}
   S; F; (\REFARRAYADDR~a)~(\I32.\CONST~i)~(\ARRAYGET\K{\_}\sx^?~x) &\stepto& \val
     &
     \begin{array}[t]{@{}r@{~}l@{}}
      (\iff & \expand(F.\AMODULE.\MITYPES[x]) = \TARRAY~\X{ft} \\
      \land & \val = \unpackval^{\sx^?}_{\X{ft}}(S.\SARRAYS[a].\AIFIELDS[i]))
     \end{array} \\
   S; F; (\REFARRAYADDR~a)~(\I32.\CONST~i)~(\ARRAYGET\K{\_}\sx^?~x) &\stepto& \val
     & (\otherwise) \\
   S; F; (\REFNULL~t)~(\I32.\CONST~i)~(\ARRAYGET\K{\_}\sx^?~x) &\stepto& \TRAP
   \end{array}


.. _exec-array.set:

:math:`\ARRAYSET~\typeidx`
..........................

.. todo:: unroll type

1. Assert: due to :ref:`validation <valid-array.set>`, the :ref:`defined type <syntax-deftype>` :math:`F.\AMODULE.\MITYPES[\typeidx]` exists.

2. Let :math:`\deftype` be the :ref:`defined type <syntax-deftype>` :math:`F.\AMODULE.\MITYPES[\typeidx]`.

3. Assert: due to :ref:`validation <valid-array.set>`, :math:`\deftype` is an :ref:`array type <syntax-arraytype>`.

4. Let :math:`\TARRAY~\X{ft}` be the :ref:`array type <syntax-arraytype>` :math:`\deftype`. (todo: unroll)

5. Assert: due to :ref:`validation <valid-array.set>`, a :ref:`value <syntax-val>` is on the top of the stack.

6. Pop the value :math:`\val` from the stack.

7. Assert: due to :ref:`validation <valid-array.get>`, a :ref:`value <syntax-val>` of :ref:`type <syntax-valtype>` :math:`\I32` is on the top of the stack.

8. Pop the value :math:`(\I32.\CONST~i)` from the stack.

9. Assert: due to :ref:`validation <valid-array.set>`, a :ref:`value <syntax-val>` of :ref:`type <syntax-valtype>` :math:`(\REF~\NULL~x)` is on the top of the stack.

10. Pop the value :math:`\reff` from the stack.

11. If :math:`\reff` is :math:`\REFNULL~t`, then:

   a. Trap.

12. Assert: due to validation, a :math:`\reff` is an :ref:`array reference <syntax-ref.array>`.

13. Let :math:`(\REFARRAYADDR~a)` be the reference value :math:`\reff`.

14. Assert: due to :ref:`validation <valid-array.set>`, the :ref:`array instance <syntax-arrayinst>` :math:`S.\SARRAYS[a]` exists.

15. If :math:`n` is larger than or equal to the length of :math:`S.\SARRAYS[a].\AIFIELDS`, then:

    a. Trap.

16. Let :math:`\fieldval` be the result of computing :math:`\packval_{\X{ft}}(\val))`.

17. Replace the :ref:`field value <syntax-fieldval>` :math:`S.\SARRAYS[a].\AIFIELDS[i]` with :math:`\fieldval`.

.. math::
   \begin{array}{lcl@{\qquad}l}
   S; F; (\REFARRAYADDR~a)~(\I32.\CONST~i)~\val~(\ARRAYSET~x) &\stepto& S'; \epsilon
     &
     \begin{array}[t]{@{}r@{~}l@{}}
     (\iff & \expand(F.\AMODULE.\MITYPES[x]) = \TSTRUCT~\X{ft}^n \\
      \land & S' = S \with \SARRAYS[a].\AIFIELDS[i] = \packval_{\X{ft}}(\val))
     \end{array} \\
   S; F; (\REFNULL~t)~(\I32.\CONST~i)~\val~(\ARRAYSET~x) &\stepto& \TRAP
   \end{array}


.. _exec-array.len:

:math:`\ARRAYLEN`
.................

1. Assert: due to :ref:`validation <valid-array.len>`, a :ref:`value <syntax-val>` of :ref:`type <syntax-valtype>` :math:`(\REF~\NULL~\ARRAY)` is on the top of the stack.

2. Pop the value :math:`\reff` from the stack.

3. If :math:`\reff` is :math:`\REFNULL~t`, then:

   a. Trap.

4. Assert: due to validation, a :math:`\reff` is an :ref:`array reference <syntax-ref.array>`.

5. Let :math:`(\REFARRAYADDR~a)` be the reference value :math:`\reff`.

6. Assert: due to :ref:`validation <valid-array.len>`, the :ref:`array instance <syntax-arrayinst>` :math:`S.\SARRAYS[a]` exists.

7. Let :math:`n` be the length of :math:`S.\SARRAYS[a].\AIFIELDS`.

8. Push the :ref:`value <syntax-val>` :math:`(\I32.\CONST~n)` to the stack.

.. math::
   \begin{array}{lcl@{\qquad}l}
   S; (\REFARRAYADDR~a)~\ARRAYLEN &\stepto& (\I32.\CONST~|S.\SARRAYS[a].\AIFIELDS|) \\
   S; (\REFNULL~t)~\ARRAYLEN &\stepto& \TRAP
   \end{array}


.. _exec-array.fill:

:math:`\ARRAYFILL~\typeidx`
...........................

.. todo:: Prose

.. math::
   ~\\[-1ex]
   \begin{array}{l}
   S; (\REFARRAYADDR~a)~(\I32.\CONST~d)~\val~(\I32.\CONST~n)~(\ARRAYFILL~x)
     \quad\stepto\quad \TRAP
     \\ \qquad
     (\iff d + n > |S.\SARRAYS[a].\AIFIELDS|)
   \\[1ex]
   S; (\REFARRAYADDR~a)~(\I32.\CONST~d)~\val~(\I32.\CONST~0)~(\ARRAYFILL~x)
     \quad\stepto\quad S; \epsilon
     \\ \qquad
     (\otherwise)
   \\[1ex]
   S; (\REFARRAYADDR~a)~(\I32.\CONST~d)~\val~(\I32.\CONST~n+1)~(\ARRAYFILL~x)
     \quad\stepto
     \\ \quad S;
       \begin{array}[t]{@{}l@{}}
       (\REFARRAYADDR~a)~(\I32.\CONST~d)~\val~(\ARRAYSET~x) \\
       (\REFARRAYADDR~a)~(\I32.\CONST~d+1)~\val~(\I32.\CONST~n)~(\ARRAYFILL~x) \\
       \end{array}
     \\ \qquad
     (\otherwise)
   \\[1ex]
   S; (\REFNULL~t)~(\I32.\CONST~d)~\val~(\I32.\CONST~n)~(\ARRAYFILL~x) \quad\stepto\quad \TRAP
   \end{array}


.. _exec-array.copy:

:math:`\ARRAYCOPY~\typeidx~\typeidx`
....................................

.. todo:: Prose

.. todo:: Handle packed fields correctly via array.get_u instead of array.get

.. math::
   ~\\[-1ex]
   \begin{array}{l}
   S; (\REFARRAYADDR~a_1)~(\I32.\CONST~d)~(\REFARRAYADDR~a_2)~(\I32.\CONST~s)~(\I32.\CONST~n)~(\ARRAYCOPY~x~y)
     \quad\stepto\quad \TRAP
     \\ \qquad
     (\iff d + n > |S.\SARRAYS[a_1].\AIFIELDS| \vee s + n > |S.\SARRAYS[a_2].\AIFIELDS|)
   \\[1ex]
   S; (\REFARRAYADDR~a_1)~(\I32.\CONST~d)~(\REFARRAYADDR~a_2)~(\I32.\CONST~s)~(\I32.\CONST~0)~(\ARRAYCOPY~x~y)
     \quad\stepto\quad S; \epsilon
     \\ \qquad
     (\otherwise)
   \\[1ex]
   S; (\REFARRAYADDR~a_1)~(\I32.\CONST~d)~(\REFARRAYADDR~a_2)~(\I32.\CONST~s)~(\I32.\CONST~n+1)~(\ARRAYCOPY~x~y)
     \quad\stepto
     \\ \quad S;
       \begin{array}[t]{@{}l@{}}
       (\REFARRAYADDR~a_1)~(\I32.\CONST~d) \\
       (\REFARRAYADDR~a_2)~(\I32.\CONST~s)~(\ARRAYGET~y) \\
       (\ARRAYSET~x) \\
       (\REFARRAYADDR~a_1)~(\I32.\CONST~d+1)~(\REFARRAYADDR~a_2)~(\I32.\CONST~s+1)~(\I32.\CONST~n)~(\ARRAYCOPY~x~y) \\
       \end{array}
     \\ \qquad
     (\otherwise, \iff d \leq s)
   \\[1ex]
   S; (\REFARRAYADDR~a_1)~(\I32.\CONST~d)~(\REFARRAYADDR~a_2)~(\I32.\CONST~s)~(\I32.\CONST~n+1)~(\ARRAYCOPY~x~y)
     \quad\stepto
     \\ \quad S;
       \begin{array}[t]{@{}l@{}}
       (\REFARRAYADDR~a_1)~(\I32.\CONST~d+n) \\
       (\REFARRAYADDR~a_2)~(\I32.\CONST~s+n)~(\ARRAYGET~y) \\
       (\ARRAYSET~x) \\
       (\REFARRAYADDR~a_1)~(\I32.\CONST~d)~(\REFARRAYADDR~a_2)~(\I32.\CONST~s)~(\I32.\CONST~n)~(\ARRAYCOPY~x~y) \\
       \end{array}
     \\ \qquad
     (\otherwise, \iff d > s)
   \\[1ex]
   S; (\REFNULL~t)~(\I32.\CONST~d)~\val~(\I32.\CONST~s)~(\I32.\CONST~n)~(\ARRAYCOPY~x~y) \quad\stepto\quad \TRAP
   \\[1ex]
   S; \val~(\I32.\CONST~d)~(\REFNULL~t)~(\I32.\CONST~s)~(\I32.\CONST~n)~(\ARRAYCOPY~x~y) \quad\stepto\quad \TRAP
   \end{array}


.. _exec-array.init_data:

:math:`\ARRAYINITDATA~\typeidx~\dataidx`
........................................

.. todo:: Prose

.. math::
   ~\\[-1ex]
   \begin{array}{l}
   S; F; (\REFARRAYADDR~a)~(\I32.\CONST~d)~(\I32.\CONST~s)~(\I32.\CONST~n)~(\ARRAYINITDATA~x~y) \quad\stepto\quad \TRAP
     \\ \qquad
     \begin{array}[t]{@{}r@{~}l@{}}
     (\iff & d + n > |S.\SARRAYS[a].\AIFIELDS| \\
      \vee & (F.\AMODULE.\MITYPES[x] = \TARRAY~\X{ft} \land
              s + n\cdot|\X{ft}| > |S.\SDATAS[F.\AMODULE.\MIDATAS[y]].\DIDATA|))
     \end{array}
   \\[1ex]
   S; F; (\REFARRAYADDR~a)~(\I32.\CONST~d)~(\I32.\CONST~s)~(\I32.\CONST~0)~(\ARRAYINITDATA~x~y)
     \quad\stepto\quad S; F; \epsilon
     \\ \qquad
     (\otherwise)
   \\[1ex]
   S; F; (\REFARRAYADDR~a)~(\I32.\CONST~d)~(\I32.\CONST~s)~(\I32.\CONST~n+1)~(\ARRAYINITDATA~x~y)
     \quad\stepto
     \\ \quad S; F;
     \begin{array}[t]{@{}l@{}}
     (\REFARRAYADDR~a)~(\I32.\CONST~d)~(t.\CONST c)~(\ARRAYSET~x) \\
     (\REFARRAYADDR~a)~(\I32.\CONST~d+1)~(\I32.\CONST~s+|\X{ft}|)~(\I32.\CONST~n)~(\ARRAYINITDATA~x~y) \\
     \end{array}
     \\ \qquad
     \begin{array}[t]{@{}r@{~}l@{}}
     (\otherwise, \iff & F.\AMODULE.\MITYPES[x] = \TARRAY~\X{ft} \\
      \land & t = \unpacktype(\X{ft}) \\
      \land & \bytes_{\X{ft}}(c) = S.\SDATAS[F.\AMODULE.\MIDATAS[y]].\DIDATA[s \slice |\X{ft}|]
     \end{array}
   \\[1ex]
   S; F; (\REFNULL~t)~(\I32.\CONST~d)~(\I32.\CONST~s)~(\I32.\CONST~n)~(\ARRAYINITDATA~x~y) \quad\stepto\quad \TRAP
   \end{array}


.. _exec-array.init_elem:

:math:`\ARRAYINITELEM~\typeidx~\elemidx`
........................................

.. todo:: Prose

.. math::
   ~\\[-1ex]
   \begin{array}{l}
   S; F; (\REFARRAYADDR~a)~(\I32.\CONST~d)~(\I32.\CONST~s)~(\I32.\CONST~n)~(\ARRAYINITELEM~x~y) \quad\stepto\quad \TRAP
     \\ \qquad
     \begin{array}[t]{@{}r@{~}l@{}}
     (\iff & d + n > |S.\SARRAYS[a].\AIFIELDS| \\
      \vee & s + n > |S.\SELEMS[F.\AMODULE.\MIELEMS[y]].\EIELEM|)
     \end{array}
   \\[1ex]
   S; F; (\REFARRAYADDR~a)~(\I32.\CONST~d)~(\I32.\CONST~s)~(\I32.\CONST~0)~(\ARRAYINITELEM~x~y)
     \quad\stepto\quad S; F; \epsilon
     \\ \qquad
     (\otherwise)
   \\[1ex]
   S; F; (\REFARRAYADDR~a)~(\I32.\CONST~d)~(\I32.\CONST~s)~(\I32.\CONST~n+1)~(\ARRAYINITELEM~x~y)
     \quad\stepto
     \\ \quad S; F;
     \begin{array}[t]{@{}l@{}}
     (\REFARRAYADDR~a)~(\I32.\CONST~d)~\REF~(\ARRAYSET~x) \\
     (\REFARRAYADDR~a)~(\I32.\CONST~d+1)~(\I32.\CONST~s+1)~(\I32.\CONST~n)~(\ARRAYINITELEM~x~y) \\
     \end{array}
     \\ \qquad
     (\otherwise, \iff \REF = S.\SELEMS[F.\AMODULE.\MIELEMS[y]].\EIELEM[s])
   \\[1ex]
   S; F; (\REFNULL~t)~(\I32.\CONST~d)~(\I32.\CONST~s)~(\I32.\CONST~n)~(\ARRAYINITELEM~x~y) \quad\stepto\quad \TRAP
   \end{array}


.. _exec-extern.externalize:

:math:`\EXTERNEXTERNALIZE`
..........................

1. Assert: due to :ref:`validation <valid-extern.externalize>`, a :ref:`reference value <syntax-ref>` is on the top of the stack.

2. Pop the value :math:`\reff` from the stack.

3. Let :math:`\reff'` be the reference value :math:`(\REFEXTERN~\reff)`.

5. Push the reference value :math:`\reff'` to the stack.

.. math::
   \begin{array}{lcl@{\qquad}l}
   \reff~\EXTERNEXTERNALIZE &\stepto& (\REFEXTERN~\reff)
   \end{array}


.. _exec-extern.internalize:

:math:`\EXTERNINTERNALIZE`
..........................

1. Assert: due to :ref:`validation <valid-extern.internalize>`, a :ref:`reference value <syntax-ref>` is on the top of the stack.

2. Pop the value :math:`\reff` from the stack.

3. Assert: due to :ref:`validation <valid-extern.internalize>`, a :math:`\reff` is an :ref:`external reference <syntax-ref.extern>`.

4. Let :math:`(\REFEXTERN~\reff')` be the reference value :math:`\reff`.

5. Push the reference value :math:`\reff'` to the stack.

.. math::
   \begin{array}{lcl@{\qquad}l}
   (\REFEXTERN~\reff)~\EXTERNINTERNALIZE &\stepto& \reff
   \end{array}



.. index:: vector instruction
   pair: execution; instruction
   single: abstract syntax; instruction
.. _exec-instr-vec:

Vector Instructions
~~~~~~~~~~~~~~~~~~~

Most vector instructions are defined in terms of generic numeric operators applied lane-wise based on the :ref:`shape <syntax-vec-shape>`.

.. math::
   \begin{array}{lll@{\qquad}l}
   \X{op}_{t\K{x}N}(n_1,\dots,n_k) &=&
     \lanes^{-1}_{t\K{x}N}(op_t(\lanes_{t\K{x}N}(n_1) ~\dots~ \lanes_{t\K{x}N}(n_k))
   \end{array}

.. note::
   For example, the result of instruction :math:`\K{i32x4}.\ADD` applied to operands :math:`i_1, i_2`
   invokes :math:`\ADD_{\K{i32x4}}(i_1, i_2)`, which maps to
   :math:`\lanes^{-1}_{\K{i32x4}}(\ADD_{\I32}(i_1^+, i_2^+))`,
   where :math:`i_1^+` and :math:`i_2^+` are sequences resulting from invoking
   :math:`\lanes_{\K{i32x4}}(i_1)` and :math:`\lanes_{\K{i32x4}}(i_2)`
   respectively.


.. _exec-vconst:

:math:`\V128\K{.}\VCONST~c`
...........................

1. Push the value :math:`\V128.\VCONST~c` to the stack.

.. note::
   No formal reduction rule is required for this instruction, since |VCONST| instructions coincide with :ref:`values <syntax-val>`.


.. _exec-vvunop:

:math:`\V128\K{.}\vvunop`
.........................

1. Assert: due to :ref:`validation <valid-vvunop>`, a value of :ref:`value type <syntax-valtype>` |V128| is on the top of the stack.

2. Pop the value :math:`\V128.\VCONST~c_1` from the stack.

3. Let :math:`c` be the result of computing :math:`\vvunop_{\V128}(c_1)`.

4. Push the value :math:`\V128.\VCONST~c` to the stack.

.. math::
   \begin{array}{lcl@{\qquad}l}
   (\V128\K{.}\VCONST~c_1)~\V128\K{.}\vvunop &\stepto& (\V128\K{.}\VCONST~c)
     & (\iff c = \vvunop_{\V128}(c_1)) \\
   \end{array}


.. _exec-vvbinop:

:math:`\V128\K{.}\vvbinop`
..........................

1. Assert: due to :ref:`validation <valid-vvbinop>`, two values of :ref:`value type <syntax-valtype>` |V128| are on the top of the stack.

2. Pop the value :math:`\V128.\VCONST~c_2` from the stack.

3. Pop the value :math:`\V128.\VCONST~c_1` from the stack.

4. Let :math:`c` be the result of computing :math:`\vvbinop_{\V128}(c_1, c_2)`.

5. Push the value :math:`\V128.\VCONST~c` to the stack.

.. math::
   \begin{array}{lcl@{\qquad}l}
   (\V128\K{.}\VCONST~c_1)~(\V128\K{.}\VCONST~c_2)~\V128\K{.}\vvbinop &\stepto& (\V128\K{.}\VCONST~c)
     & (\iff c = \vvbinop_{\V128}(c_1, c_2)) \\
   \end{array}


.. _exec-vvternop:

:math:`\V128\K{.}\vvternop`
...........................

1. Assert: due to :ref:`validation <valid-vvternop>`, three values of :ref:`value type <syntax-valtype>` |V128| are on the top of the stack.

2. Pop the value :math:`\V128.\VCONST~c_3` from the stack.

3. Pop the value :math:`\V128.\VCONST~c_2` from the stack.

4. Pop the value :math:`\V128.\VCONST~c_1` from the stack.

5. Let :math:`c` be the result of computing :math:`\vvternop_{\V128}(c_1, c_2, c_3)`.

6. Push the value :math:`\V128.\VCONST~c` to the stack.

.. math::
   \begin{array}{lcl@{\qquad}l}
   (\V128\K{.}\VCONST~c_1)~(\V128\K{.}\VCONST~c_2)~(\V128\K{.}\VCONST~c_3)~\V128\K{.}\vvternop &\stepto& (\V128\K{.}\VCONST~c)
     & (\iff c = \vvternop_{\V128}(c_1, c_2, c_3)) \\
   \end{array}


.. _exec-vvtestop:
.. _exec-vec-any_true:

:math:`\V128\K{.}\ANYTRUE`
..........................

1. Assert: due to :ref:`validation <valid-vvtestop>`, a value of :ref:`value type <syntax-valtype>` |V128| is on the top of the stack.

2. Pop the value :math:`\V128.\VCONST~c_1` from the stack.

3. Let :math:`i` be the result of computing :math:`\ine_{128}(c_1, 0)`.

4. Push the value :math:`\I32.\CONST~i` onto the stack.

.. math::
   \begin{array}{lcl@{\qquad}l}
   (\V128\K{.}\VCONST~c_1)~\V128\K{.}\ANYTRUE &\stepto& (\I32\K{.}\CONST~i)
     & (\iff i = \ine_{128}(c_1, 0)) \\
   \end{array}


.. _exec-vec-swizzle:

:math:`\K{i8x16.}\SWIZZLE`
..........................

1. Assert: due to :ref:`validation <valid-vbinop>`, two values of :ref:`value type <syntax-valtype>` |V128| are on the top of the stack.

2. Pop the value :math:`\V128.\VCONST~c_2` from the stack.

3. Let :math:`i^\ast` be the result of computing :math:`\lanes_{\I8X16}(c_2)`.

4. Pop the value :math:`\V128.\VCONST~c_1` from the stack.

5. Let :math:`j^\ast` be the result of computing :math:`\lanes_{\I8X16}(c_1)`.

6. Let :math:`c^\ast` be the concatenation of the two sequences :math:`j^\ast` and :math:`0^{240}`.

7. Let :math:`c'` be the result of computing :math:`\lanes^{-1}_{\I8X16}(c^\ast[ i^\ast[0] ] \dots c^\ast[ i^\ast[15] ])`.

8. Push the value :math:`\V128.\VCONST~c'` onto the stack.

.. math::
   \begin{array}{l}
   \begin{array}{lcl@{\qquad}l}
   (\V128\K{.}\VCONST~c_1)~(\V128\K{.}\VCONST~c_2)~\I8X16\K{.}\SWIZZLE &\stepto& (\V128\K{.}\VCONST~c')
   \end{array}
   \\ \qquad
     \begin{array}[t]{@{}r@{~}l@{}}
      (\iff & i^\ast = \lanes_{\I8X16}(c_2) \\
      \wedge & c^\ast = \lanes_{\I8X16}(c_1)~0^{240} \\
      \wedge & c' = \lanes^{-1}_{\I8X16}(c^\ast[ i^\ast[0] ] \dots c^\ast[ i^\ast[15] ]))
     \end{array}
   \end{array}


.. _exec-vec-shuffle:

:math:`\K{i8x16.}\SHUFFLE~x^\ast`
.................................

1. Assert: due to :ref:`validation <valid-vec-shuffle>`, two values of :ref:`value type <syntax-valtype>` |V128| are on the top of the stack.

2. Assert: due to :ref:`validation <valid-vec-shuffle>`, for all :math:`x_i` in :math:`x^\ast` it holds that :math:`x_i < 32`.

3. Pop the value :math:`\V128.\VCONST~c_2` from the stack.

4. Let :math:`i_2^\ast` be the result of computing :math:`\lanes_{\I8X16}(c_2)`.

5. Pop the value :math:`\V128.\VCONST~c_1` from the stack.

6. Let :math:`i_1^\ast` be the result of computing :math:`\lanes_{\I8X16}(c_1)`.

7. Let :math:`i^\ast` be the concatenation of the two sequences :math:`i_1^\ast` and :math:`i_2^\ast`.

8. Let :math:`c` be the result of computing :math:`\lanes^{-1}_{\I8X16}(i^\ast[x^\ast[0]] \dots i^\ast[x^\ast[15]])`.

9. Push the value :math:`\V128.\VCONST~c` onto the stack.

.. math::
   \begin{array}{l}
   \begin{array}{lcl@{\qquad}l}
   (\V128\K{.}\VCONST~c_1)~(\V128\K{.}\VCONST~c_2)~(\I8X16\K{.}\SHUFFLE~x^\ast) &\stepto& (\V128\K{.}\VCONST~c)
   \end{array}
   \\ \qquad
     \begin{array}[t]{@{}r@{~}l@{}}
      (\iff & i^\ast = \lanes_{\I8X16}(c_1)~\lanes_{\I8X16}(c_2) \\
      \wedge & c = \lanes^{-1}_{\I8X16}(i^\ast[x^\ast[0]] \dots i^\ast[x^\ast[15]]))
     \end{array}
   \end{array}


.. _exec-vec-splat:

:math:`\shape\K{.}\SPLAT`
.........................

1. Let :math:`t` be the type :math:`\unpacked(\shape)`.

2. Assert: due to :ref:`validation <valid-vec-splat>`, a value of :ref:`value type <syntax-valtype>` :math:`t` is on the top of the stack.

3. Pop the value :math:`t.\CONST~c_1` from the stack.

4. Let :math:`N` be the integer :math:`\dim(\shape)`.

5. Let :math:`c` be the result of computing :math:`\lanes^{-1}_{\shape}(c_1^N)`.

6. Push the value :math:`\V128.\VCONST~c` to the stack.

.. math::
   \begin{array}{lcl@{\qquad}l}
   (t\K{.}\CONST~c_1)~\shape\K{.}\SPLAT &\stepto& (\V128\K{.}\VCONST~c)
     & (\iff t = \unpacked(\shape)
       \wedge c = \lanes^{-1}_{\shape}(c_1^{\dim(\shape)}))
     \\
   \end{array}


.. _exec-vec-extract_lane:

:math:`t_1\K{x}N\K{.}\EXTRACTLANE\K{\_}\sx^?~x`
...............................................

1. Assert: due to :ref:`validation <valid-vec-extract_lane>`, :math:`x < N`.

2. Assert: due to :ref:`validation <valid-vec-extract_lane>`, a value of :ref:`value type <syntax-valtype>` |V128| is on the top of the stack.

3. Pop the value :math:`\V128.\VCONST~c_1` from the stack.

4. Let :math:`i^\ast` be the result of computing :math:`\lanes_{t_1\K{x}N}(c_1)`.

5. Let :math:`t_2` be the type :math:`\unpacked(t_1\K{x}N)`.

6. Let :math:`c_2` be the result of computing :math:`\extend^{sx^?}_{t_1,t_2}(i^\ast[x])`.

7. Push the value :math:`t_2.\CONST~c_2` to the stack.

.. math::
   \begin{array}{l}
   \begin{array}{lcl@{\qquad}l}
   (\V128\K{.}\VCONST~c_1)~(t_1\K{x}N\K{.}\EXTRACTLANE~x) &\stepto& (t_2\K{.}\CONST~c_2)
   \end{array}
   \\ \qquad
     \begin{array}[t]{@{}r@{~}l@{}}
      (\iff & t_2 = \unpacked(t_1\K{x}N) \\
       \wedge & c_2 = \extend^{sx^?}_{t_1,t_2}(\lanes_{t_1\K{x}N}(c_1)[x]))
     \end{array}
   \end{array}


.. _exec-vec-replace_lane:

:math:`\shape\K{.}\REPLACELANE~x`
.................................

1. Assert: due to :ref:`validation <valid-vec-replace_lane>`, :math:`x < \dim(\shape)`.

2. Let :math:`t_1` be the type :math:`\unpacked(\shape)`.

3. Assert: due to :ref:`validation <valid-vec-replace_lane>`, a value of :ref:`value type <syntax-valtype>` :math:`t_1` is on the top of the stack.

4. Pop the value :math:`t_1.\CONST~c_1` from the stack.

5. Assert: due to :ref:`validation <valid-vec-replace_lane>`, a value of :ref:`value type <syntax-valtype>` |V128| is on the top of the stack.

6. Pop the value :math:`\V128.\VCONST~c_2` from the stack.

7. Let :math:`i^\ast` be the result of computing :math:`\lanes_{\shape}(c_2)`.

8. Let :math:`c` be the result of computing :math:`\lanes^{-1}_{\shape}(i^\ast \with [x] = c_1)`.

9. Push :math:`\V128.\VCONST~c` on the stack.

.. math::
   \begin{array}{l}
   \begin{array}{lcl@{\qquad}l}
   (t_1\K{.}\CONST~c_1)~(\V128\K{.}\VCONST~c_2)~(\shape\K{.}\REPLACELANE~x) &\stepto& (\V128\K{.}\VCONST~c)
   \end{array}
   \\ \qquad
     \begin{array}[t]{@{}r@{~}l@{}}
      (\iff & i^\ast = \lanes_{\shape}(c_2) \\
       \wedge & c = \lanes^{-1}_{\shape}(i^\ast \with [x] = c_1))
     \end{array}
   \end{array}


.. _exec-vunop:

:math:`\shape\K{.}\vunop`
.........................

1. Assert: due to :ref:`validation <valid-vunop>`, a value of :ref:`value type <syntax-valtype>` |V128| is on the top of the stack.

2. Pop the value :math:`\V128.\VCONST~c_1` from the stack.

3. Let :math:`c` be the result of computing :math:`\vunop_{\shape}(c_1)`.

4. Push the value :math:`\V128.\VCONST~c` to the stack.

.. math::
   \begin{array}{lcl@{\qquad}l}
   (\V128\K{.}\VCONST~c_1)~\V128\K{.}\vunop &\stepto& (\V128\K{.}\VCONST~c)
     & (\iff c = \vunop_{\shape}(c_1))
   \end{array}


.. _exec-vbinop:

:math:`\shape\K{.}\vbinop`
..........................

1. Assert: due to :ref:`validation <valid-vbinop>`, two values of :ref:`value type <syntax-valtype>` |V128| are on the top of the stack.

2. Pop the value :math:`\V128.\VCONST~c_2` from the stack.

3. Pop the value :math:`\V128.\VCONST~c_1` from the stack.

4. If :math:`\vbinop_{\shape}(c_1, c_2)` is defined:

   a. Let :math:`c` be a possible result of computing :math:`\vbinop_{\shape}(c_1, c_2)`.

   b. Push the value :math:`\V128.\VCONST~c` to the stack.

5. Else:

   a. Trap.

.. math::
   \begin{array}{lcl@{\qquad}l}
   (\V128\K{.}\VCONST~c_1)~(\V128\K{.}\VCONST~c_2)~\shape\K{.}\vbinop &\stepto& (\V128\K{.}\VCONST~c)
     & (\iff c \in \vbinop_{\shape}(c_1, c_2)) \\
   (\V128\K{.}\VCONST~c_1)~(\V128\K{.}\VCONST~c_2)~\shape\K{.}\vbinop &\stepto& \TRAP
     & (\iff \vbinop_{\shape}(c_1, c_2) = \{\})
   \end{array}


.. _exec-vrelop:

:math:`t\K{x}N\K{.}\vrelop`
...........................

1. Assert: due to :ref:`validation <valid-vrelop>`, two values of :ref:`value type <syntax-valtype>` |V128| are on the top of the stack.

2. Pop the value :math:`\V128.\VCONST~c_2` from the stack.

3. Pop the value :math:`\V128.\VCONST~c_1` from the stack.

4. Let :math:`i_1^\ast` be the result of computing :math:`\lanes_{t\K{x}N}(c_1)`.

5. Let :math:`i_2^\ast` be the result of computing :math:`\lanes_{t\K{x}N}(c_2)`.

6. Let :math:`i^\ast` be the result of computing :math:`\vrelop_t(i_1^\ast, i_2^\ast)`.

7. Let :math:`j^\ast` be the result of computing :math:`\extends_{1,|t|}(i^\ast)`.

8. Let :math:`c` be the result of computing :math:`\lanes^{-1}_{t\K{x}N}(j^\ast)`.

9. Push the value :math:`\V128.\VCONST~c` to the stack.

.. math::
   \begin{array}{l}
   \begin{array}{lcl@{\qquad}l}
   (\V128\K{.}\VCONST~c_1)~(\V128\K{.}\VCONST~c_2)~t\K{x}N\K{.}\vrelop &\stepto& (\V128\K{.}\VCONST~c)
   \end{array}
   \\ \qquad
     \begin{array}[t]{@{}r@{~}l@{}}
     (\iff c = \lanes^{-1}_{t\K{x}N}(\extends_{1,|t|}(\vrelop_t(\lanes_{t\K{x}N}(c_1), \lanes_{t\K{x}N}(c_2)))))
     \end{array}
   \end{array}


.. _exec-vishiftop:

:math:`t\K{x}N\K{.}\vishiftop`
..............................

1. Assert: due to :ref:`validation <valid-vishiftop>`, a value of :ref:`value type <syntax-valtype>` |I32| is on the top of the stack.

2. Pop the value :math:`\I32.\CONST~s` from the stack.

3. Assert: due to :ref:`validation <valid-vishiftop>`, a value of :ref:`value type <syntax-valtype>` |V128| is on the top of the stack.

4. Pop the value :math:`\V128.\VCONST~c_1` from the stack.

5. Let :math:`i^\ast` be the result of computing :math:`\lanes_{t\K{x}N}(c_1)`.

6. Let :math:`j^\ast` be the result of computing :math:`\vishiftop_{t}(i^\ast, s^N)`.

7. Let :math:`c` be the result of computing :math:`\lanes^{-1}_{t\K{x}N}(j^\ast)`.

8. Push the value :math:`\V128.\VCONST~c` to the stack.

.. math::
   \begin{array}{l}
   \begin{array}{lcl@{\qquad}l}
   (\V128\K{.}\VCONST~c_1)~(\I32\K{.}\CONST~s)~t\K{x}N\K{.}\vishiftop &\stepto& (\V128\K{.}\VCONST~c)
   \end{array}
   \\ \qquad
     \begin{array}[t]{@{}r@{~}l@{}}
     (\iff & i^\ast = \lanes_{t\K{x}N}(c_1) \\
     \wedge & c = \lanes^{-1}_{t\K{x}N}(\vishiftop_{t}(i^\ast, s^N)))
     \end{array}
   \end{array}


.. _exec-vtestop:
.. _exec-vec-all_true:

:math:`\shape\K{.}\ALLTRUE`
...........................

1. Assert: due to :ref:`validation <valid-vtestop>`, a value of :ref:`value type <syntax-valtype>` |V128| is on the top of the stack.

2. Pop the value :math:`\V128.\VCONST~c_1` from the stack.

3. Let :math:`i_1^\ast` be the result of computing :math:`\lanes_{\shape}(c_1)`.

4. Let :math:`i` be the result of computing :math:`\tobool(\bigwedge(i_1 \neq 0)^\ast)`.

5. Push the value :math:`\I32.\CONST~i` onto the stack.


.. math::
   \begin{array}{l}
   \begin{array}{lcl@{\qquad}l}
   (\V128\K{.}\VCONST~c_1)~\shape\K{.}\ALLTRUE &\stepto& (\I32\K{.}\CONST~i)
   \end{array}
   \\ \qquad
     \begin{array}[t]{@{}r@{~}l@{}}
     (\iff & i_1^\ast = \lanes_{\shape}(c) \\
     \wedge & i = \tobool(\bigwedge(i_1 \neq 0)^\ast))
     \end{array}
   \end{array}


.. _exec-vec-bitmask:

:math:`t\K{x}N\K{.}\BITMASK`
............................

1. Assert: due to :ref:`validation <valid-vec-bitmask>`, a value of :ref:`value type <syntax-valtype>` |V128| is on the top of the stack.

2. Pop the value :math:`\V128.\VCONST~c_1` from the stack.

3. Let :math:`i_1^N` be the result of computing :math:`\lanes_{t\K{x}N}(c)`.

4. Let :math:`B` be the :ref:`bit width <syntax-valtype>` :math:`|t|` of :ref:`value type <syntax-valtype>` :math:`t`.

5. Let :math:`i_2^N` be the result of computing :math:`\ilts_{B}(i_1^N, 0^N)`.

6. Let :math:`j^\ast` be the concatenation of the two sequences :math:`i_2^N` and :math:`0^{32-N}`.

7. Let :math:`c` be the result of computing :math:`\ibits_{32}^{-1}(j^\ast)`.

8. Push the value :math:`\I32.\CONST~c` onto the stack.

.. math::
   \begin{array}{lcl@{\qquad}l}
   (\V128\K{.}\VCONST~c_1)~t\K{x}N\K{.}\BITMASK &\stepto& (\I32\K{.}\CONST~c)
     & (\iff c = \ibits_{32}^{-1}(\ilts_{|t|}(\lanes_{t\K{x}N}(c), 0^N)))
     \\
   \end{array}


.. _exec-vec-narrow:

:math:`t_2\K{x}N\K{.}\NARROW\K{\_}t_1\K{x}M\K{\_}\sx`
.....................................................

1. Assert: due to :ref:`syntax <syntax-instr-vec>`, :math:`N = 2\cdot M`.

2. Assert: due to :ref:`validation <valid-vec-narrow>`, two values of :ref:`value type <syntax-valtype>` |V128| are on the top of the stack.

3. Pop the value :math:`\V128.\VCONST~c_2` from the stack.

4. Let :math:`i_2^M` be the result of computing :math:`\lanes_{t_1\K{x}M}(c_2)`.

5. Let :math:`d_2^M` be the result of computing :math:`\narrow^{\sx}_{|t_1|,|t_2|}(i_2^M)`.

6. Pop the value :math:`\V128.\VCONST~c_1` from the stack.

7. Let :math:`i_1^M` be the result of computing :math:`\lanes_{t_1\K{x}M}(c_1)`.

8. Let :math:`d_1^M` be the result of computing :math:`\narrow^{\sx}_{|t_1|,|t_2|}(i_1^M)`.

9. Let :math:`j^N` be the concatenation of the two sequences :math:`d_1^M` and :math:`d_2^M`.

10. Let :math:`c` be the result of computing :math:`\lanes^{-1}_{t_2\K{x}N}(j^N)`.

11. Push the value :math:`\V128.\VCONST~c` onto the stack.

.. math::
   \begin{array}{l}
   \begin{array}{lcl@{\qquad}l}
   (\V128\K{.}\VCONST~c_1)~(\V128\K{.}\VCONST~c_2)~t_2\K{x}N\K{.}\NARROW\_t_1\K{x}M\_\sx &\stepto& (\V128\K{.}\VCONST~c)
   \end{array}
   \\ \qquad
     \begin{array}[t]{@{}r@{~}l@{}}
     (\iff & d_1^M = \narrow^{\sx}_{|t_1|,|t_2|}( \lanes_{t_1\K{x}M}(c_1)) \\
     \wedge & d_2^M = \narrow^{\sx}_{|t_1|,|t_2|}( \lanes_{t_1\K{x}M}(c_2)) \\
     \wedge & c = \lanes^{-1}_{t_2\K{x}N}(d_1^M~d_2^M))
     \end{array}
   \end{array}


.. _exec-vcvtop:

:math:`t_2\K{x}N\K{.}\vcvtop\K{\_}t_1\K{x}M\K{\_}\sx`
.....................................................

1. Assert: due to :ref:`syntax <syntax-instr-vec>`, :math:`N = M`.

2. Assert: due to :ref:`validation <valid-vcvtop>`, a value of :ref:`value type <syntax-valtype>` |V128| is on the top of the stack.

3. Pop the value :math:`\V128.\VCONST~c_1` from the stack.

4. Let :math:`i^\ast` be the result of computing :math:`\lanes_{t_1\K{x}M}(c_1)`.

5. Let :math:`j^\ast` be the result of computing :math:`\vcvtop^{\sx}_{|t_1|,|t_2|}(i^\ast)`.

6. Let :math:`c` be the result of computing :math:`\lanes^{-1}_{t_2\K{x}N}(j^\ast)`.

7. Push the value :math:`\V128.\VCONST~c` onto the stack.

.. math::
   \begin{array}{l}
   \begin{array}{lcl@{\qquad}l}
   (\V128\K{.}\VCONST~c_1)~t_2\K{x}N\K{.}\vcvtop\K{\_}t_1\K{x}M\K{\_}\sx &\stepto& (\V128\K{.}\VCONST~c) \\
   \end{array}
   \\ \qquad
     \begin{array}[t]{@{}r@{~}l@{}}
     (\iff & c = \lanes^{-1}_{t_2\K{x}N}(\vcvtop^{\sx}_{|t_1|,|t_2|}(\lanes_{t_1\K{x}M}(c_1))))
     \end{array}
   \end{array}


:math:`t_2\K{x}N\K{.}\vcvtop\K{\_}\half\K{\_}t_1\K{x}M\K{\_}\sx^?`
..................................................................

1. Assert: due to :ref:`syntax <syntax-instr-vec>`, :math:`N = M / 2`.

2. Assert: due to :ref:`validation <valid-vcvtop>`, a value of :ref:`value type <syntax-valtype>` |V128| is on the top of the stack.

3. Pop the value :math:`\V128.\VCONST~c_1` from the stack.

4. Let :math:`i^\ast` be the result of computing :math:`\lanes_{t_1\K{x}M}(c_1)`.

5. If :math:`\half` is :math:`\K{low}`, then:

   a. Let :math:`j^\ast` be the sequence :math:`i^\ast[0 \slice N]`.

6. Else:

   a. Let :math:`j^\ast` be the sequence :math:`i^\ast[N \slice N]`.

7. Let :math:`k^\ast` be the result of computing :math:`\vcvtop^{\sx^?}_{|t_1|,|t_2|}(j^\ast)`.

8. Let :math:`c` be the result of computing :math:`\lanes^{-1}_{t_2\K{x}N}(k^\ast)`.

9. Push the value :math:`\V128.\VCONST~c` onto the stack.

.. math::
   \begin{array}{l}
   \begin{array}{lcl@{\qquad}l}
   (\V128\K{.}\VCONST~c_1)~t_2\K{x}N\K{.}\vcvtop\K{\_}\half\K{\_}t_1\K{x}M\K{\_}\sx^? &\stepto& (\V128\K{.}\VCONST~c) \\
   \end{array}
   \\ \qquad
     \begin{array}[t]{@{}r@{~}l@{}}
     (\iff & c = \lanes^{-1}_{t_2\K{x}N}(\vcvtop^{\sx^?}_{|t_1|,|t_2|}(\lanes_{t_1\K{x}M}(c_1)[\half(0, N) \slice N])))
     \end{array}
   \end{array}

where:

.. math::
   \begin{array}{lcl}
   \K{low}(x, y) &=& x \\
   \K{high}(x, y) &=& y \\
   \end{array}


:math:`t_2\K{x}N\K{.}\vcvtop\K{\_}t_1\K{x}M\K{\_}\sx\K{\_zero}`
...............................................................

1. Assert: due to :ref:`syntax <syntax-instr-vec>`, :math:`N = 2 \cdot M`.

2. Assert: due to :ref:`validation <valid-vcvtop>`, a value of :ref:`value type <syntax-valtype>` |V128| is on the top of the stack.

3. Pop the value :math:`\V128.\VCONST~c_1` from the stack.

4. Let :math:`i^\ast` be the result of computing :math:`\lanes_{t_1\K{x}M}(c_1)`.

5. Let :math:`j^\ast` be the result of computing :math:`\vcvtop^{\sx}_{|t_1|,|t_2|}(i^\ast)`.

6. Let :math:`k^\ast` be the concatenation of the two sequences :math:`j^\ast` and :math:`0^M`.

7. Let :math:`c` be the result of computing :math:`\lanes^{-1}_{t_2\K{x}N}(k^\ast)`.

8. Push the value :math:`\V128.\VCONST~c` onto the stack.

.. math::
   \begin{array}{l}
   \begin{array}{lcl@{\qquad}l}
   (\V128\K{.}\VCONST~c_1)~t_2\K{x}N\K{.}\vcvtop\K{\_}t_1\K{x}M\K{\_}\sx\K{\_zero} &\stepto& (\V128\K{.}\VCONST~c) \\
   \end{array}
   \\ \qquad
     \begin{array}[t]{@{}r@{~}l@{}}
     (\iff & c = \lanes^{-1}_{t_2\K{x}N}(\vcvtop^{\sx}_{|t_1|,|t_2|}(\lanes_{t_1\K{x}M}(c_1))~0^M))
     \end{array}
   \end{array}


.. _exec-vec-dot:

:math:`\K{i32x4.}\DOT\K{\_i16x8\_s}`
....................................

1. Assert: due to :ref:`validation <valid-vec-dot>`, two values of :ref:`value type <syntax-valtype>` |V128| are on the top of the stack.

2. Pop the value :math:`\V128.\VCONST~c_2` from the stack.

3. Pop the value :math:`\V128.\VCONST~c_1` from the stack.

4. Let :math:`i_1^\ast` be the result of computing :math:`\lanes_{\I16X8}(c_1)`.

5. Let :math:`j_1^\ast` be the result of computing :math:`\extends_{16,32}(i_1^\ast)`.

6. Let :math:`i_2^\ast` be the result of computing :math:`\lanes_{\I16X8}(c_2)`.

7. Let :math:`j_2^\ast` be the result of computing :math:`\extends_{16,32}(i_2^\ast)`.

8. Let :math:`(k_1~k_2)^\ast` be the result of computing :math:`\imul_{32}(j_1^\ast, j_2^\ast)`.

9. Let :math:`k^\ast` be the result of computing :math:`\iadd_{32}(k_1, k_2)^\ast`.

10. Let :math:`c` be the result of computing :math:`\lanes^{-1}_{\I32X4}(k^\ast)`.

11. Push the value :math:`\V128.\VCONST~c` onto the stack.

.. math::
   \begin{array}{l}
   \begin{array}{lcl@{\qquad}l}
   (\V128\K{.}\VCONST~c_1)~(\V128\K{.}\VCONST~c_2)~\K{i32x4.}\DOT\K{\_i16x8\_s} &\stepto& (\V128\K{.}\VCONST~c) \\
   \end{array}
   \\ \qquad
     \begin{array}[t]{@{}r@{~}l@{}}
     (\iff & (i_1~i_2)^\ast = \imul_{32}(\extends_{16,32}(\lanes_{\I16X8}(c_1)), \extends_{16,32}(\lanes_{\I16X8}(c_2))) \\
     \wedge & j^\ast = \iadd_{32}(i_1, i_2)^\ast \\
     \wedge & c = \lanes^{-1}_{\I32X4}(j^\ast))
     \end{array}
   \end{array}


.. _exec-vec-extmul:

:math:`t_2\K{x}N\K{.}\EXTMUL\K{\_}\half\K{\_}t_1\K{x}M\K{\_}\sx`
................................................................

1. Assert: due to :ref:`syntax <syntax-instr-vec>`, :math:`N = M / 2`.

2. Assert: due to :ref:`validation <valid-vec-extmul>`, two values of :ref:`value type <syntax-valtype>` |V128| are on the top of the stack.

3. Pop the value :math:`\V128.\VCONST~c_2` from the stack.

4. Pop the value :math:`\V128.\VCONST~c_1` from the stack.

5. Let :math:`i_1^\ast` be the result of computing :math:`\lanes_{t_1\K{x}M}(c_1)`.

6. Let :math:`i_2^\ast` be the result of computing :math:`\lanes_{t_1\K{x}M}(c_2)`.

7. If :math:`\half` is :math:`\K{low}`, then:

   a. Let :math:`j_1^\ast` be the sequence :math:`i_1^\ast[0 \slice N]`.

   b. Let :math:`j_2^\ast` be the sequence :math:`i_2^\ast[0 \slice N]`.

8. Else:

   a. Let :math:`j_1^\ast` be the sequence :math:`i_1^\ast[N \slice N]`.

   b. Let :math:`j_2^\ast` be the sequence :math:`i_2^\ast[N \slice N]`.

9. Let :math:`k_1^\ast` be the result of computing :math:`\extend^{\sx}_{|t_1|,|t_2|}(j_1^\ast)`.

10. Let :math:`k_2^\ast` be the result of computing :math:`\extend^{\sx}_{|t_1|,|t_2|}(j_2^\ast)`.

11. Let :math:`k^\ast` be the result of computing :math:`\imul_{t_2\K{x}N}(k_1^\ast, k_2^\ast)`.

12. Let :math:`c` be the result of computing :math:`\lanes^{-1}_{t_2\K{x}N}(k^\ast)`.

13. Push the value :math:`\V128.\VCONST~c` onto the stack.

.. math::
   \begin{array}{lcl@{\qquad}l}
   (\V128\K{.}\VCONST~c_1)~(\V128\K{.}\VCONST~c_2)~t_2\K{x}N\K{.}\EXTMUL\K{\_}\half\K{\_}t_1\K{x}M\_\sx &\stepto& (\V128\K{.}\VCONST~c) \\
   \end{array}
   \\ \qquad
     \begin{array}[t]{@{}r@{~}l@{}}
     (\iff & i^\ast = \lanes_{t_1\K{x}M}(c_1)[\half(0, N) \slice N] \\
     \wedge & j^\ast = \lanes_{t_1\K{x}M}(c_2)[\half(0, N) \slice N] \\
     \wedge & c = \lanes^{-1}_{t_2\K{x}N}(\imul_{t_2\K{x}N}(\extend^{\sx}_{|t_1|,|t_2|}(i^\ast), \extend^{\sx}_{|t_1|,|t_2|}(j^\ast))))
     \end{array}

where:

.. math::
   \begin{array}{lcl}
   \K{low}(x, y) &=& x \\
   \K{high}(x, y) &=& y \\
   \end{array}


.. _exec-vec-extadd_pairwise:

:math:`t_2\K{x}N\K{.}\EXTADDPAIRWISE\_t_1\K{x}M\_\sx`
.....................................................

1. Assert: due to :ref:`syntax <syntax-instr-vec>`, :math:`N = M / 2`.

2. Assert: due to :ref:`validation <valid-vec-extadd_pairwise>`, a value of :ref:`value type <syntax-valtype>` |V128| is on the top of the stack.

3. Pop the value :math:`\V128.\VCONST~c_1` from the stack.

4. Let :math:`i^\ast` be the result of computing :math:`\lanes_{t_1\K{x}M}(c_1)`.

5. Let :math:`(j_1~j_2)^\ast` be the result of computing :math:`\extend^{\sx}_{|t_1|,|t_2|}(i^\ast)`.

6. Let :math:`k^\ast` be the result of computing :math:`\iadd_{N}(j_1, j_2)^\ast`.

7. Let :math:`c` be the result of computing :math:`\lanes^{-1}_{t_2\K{x}N}(k^\ast)`.

8. Push the value :math:`\V128.\VCONST~c` to the stack.

.. math::
   \begin{array}{l}
   \begin{array}{lcl@{\qquad}l}
   (\V128\K{.}\VCONST~c_1)~t_2\K{x}N\K{.}\EXTADDPAIRWISE\_t_1\K{x}M\_\sx &\stepto& (\V128\K{.}\VCONST~c) \\
   \end{array}
   \\ \qquad
     \begin{array}[t]{@{}r@{~}l@{}}
     (\iff & (i_1~i_2)^\ast = \extend^{\sx}_{|t_1|,|t_2|}(\lanes_{t_1\K{x}M}(c_1)) \\
     \wedge & j^\ast = \iadd_{N}(i_1, i_2)^\ast \\
     \wedge & c = \lanes^{-1}_{t_2\K{x}N}(j^\ast))
     \end{array}
   \end{array}


.. index:: parametric instructions, value
   pair: execution; instruction
   single: abstract syntax; instruction
.. _exec-instr-parametric:

Parametric Instructions
~~~~~~~~~~~~~~~~~~~~~~~

.. _exec-drop:

:math:`\DROP`
.............

1. Assert: due to :ref:`validation <valid-drop>`, a value is on the top of the stack.

2. Pop the value :math:`\val` from the stack.

.. math::
   \begin{array}{lcl@{\qquad}l}
   \val~~\DROP &\stepto& \epsilon
   \end{array}


.. _exec-select:

:math:`\SELECT~(t^\ast)^?`
..........................

1. Assert: due to :ref:`validation <valid-select>`, a value of :ref:`value type <syntax-valtype>` |I32| is on the top of the stack.

2. Pop the value :math:`\I32.\CONST~c` from the stack.

3. Assert: due to :ref:`validation <valid-select>`, two more values (of the same :ref:`value type <syntax-valtype>`) are on the top of the stack.

4. Pop the value :math:`\val_2` from the stack.

5. Pop the value :math:`\val_1` from the stack.

6. If :math:`c` is not :math:`0`, then:

   a. Push the value :math:`\val_1` back to the stack.

7. Else:

   a. Push the value :math:`\val_2` back to the stack.

.. math::
   \begin{array}{lcl@{\qquad}l}
   \val_1~\val_2~(\I32\K{.}\CONST~c)~(\SELECT~t^?) &\stepto& \val_1
     & (\iff c \neq 0) \\
   \val_1~\val_2~(\I32\K{.}\CONST~c)~(\SELECT~t^?) &\stepto& \val_2
     & (\iff c = 0) \\
   \end{array}

.. note::
   In future versions of WebAssembly, |SELECT| may allow more than one value per choice.


.. index:: variable instructions, local index, global index, address, global address, global instance, store, frame, value
   pair: execution; instruction
   single: abstract syntax; instruction
.. _exec-instr-variable:

Variable Instructions
~~~~~~~~~~~~~~~~~~~~~

.. _exec-local.get:

:math:`\LOCALGET~x`
...................

1. Let :math:`F` be the :ref:`current <exec-notation-textual>` :ref:`frame <syntax-frame>`.

2. Assert: due to :ref:`validation <valid-local.get>`, :math:`F.\ALOCALS[x]` exists and is non-empty.

3. Let :math:`\val` be the value :math:`F.\ALOCALS[x]`.

4. Push the value :math:`\val` to the stack.

.. math::
   \begin{array}{lcl@{\qquad}l}
   F; (\LOCALGET~x) &\stepto& F; \val
     & (\iff F.\ALOCALS[x] = \val) \\
   \end{array}


.. _exec-local.set:

:math:`\LOCALSET~x`
...................

1. Let :math:`F` be the :ref:`current <exec-notation-textual>` :ref:`frame <syntax-frame>`.

2. Assert: due to :ref:`validation <valid-local.set>`, :math:`F.\ALOCALS[x]` exists.

3. Assert: due to :ref:`validation <valid-local.set>`, a value is on the top of the stack.

4. Pop the value :math:`\val` from the stack.

5. Replace :math:`F.\ALOCALS[x]` with the value :math:`\val`.

.. math::
   \begin{array}{lcl@{\qquad}l}
   F; \val~(\LOCALSET~x) &\stepto& F'; \epsilon
     & (\iff F' = F \with \ALOCALS[x] = \val) \\
   \end{array}


.. _exec-local.tee:

:math:`\LOCALTEE~x`
...................

1. Assert: due to :ref:`validation <valid-local.tee>`, a value is on the top of the stack.

2. Pop the value :math:`\val` from the stack.

3. Push the value :math:`\val` to the stack.

4. Push the value :math:`\val` to the stack.

5. :ref:`Execute <exec-local.set>` the instruction :math:`\LOCALSET~x`.

.. math::
   \begin{array}{lcl@{\qquad}l}
   \val~(\LOCALTEE~x) &\stepto& \val~\val~(\LOCALSET~x)
   \end{array}


.. _exec-global.get:

:math:`\GLOBALGET~x`
....................

1. Let :math:`F` be the :ref:`current <exec-notation-textual>` :ref:`frame <syntax-frame>`.

2. Assert: due to :ref:`validation <valid-global.get>`, :math:`F.\AMODULE.\MIGLOBALS[x]` exists.

3. Let :math:`a` be the :ref:`global address <syntax-globaladdr>` :math:`F.\AMODULE.\MIGLOBALS[x]`.

4. Assert: due to :ref:`validation <valid-global.get>`, :math:`S.\SGLOBALS[a]` exists.

5. Let :math:`\X{glob}` be the :ref:`global instance <syntax-globalinst>` :math:`S.\SGLOBALS[a]`.

6. Let :math:`\val` be the value :math:`\X{glob}.\GIVALUE`.

7. Push the value :math:`\val` to the stack.

.. math::
   \begin{array}{l}
   \begin{array}{lcl@{\qquad}l}
   S; F; (\GLOBALGET~x) &\stepto& S; F; \val
   \end{array}
   \\ \qquad
     (\iff S.\SGLOBALS[F.\AMODULE.\MIGLOBALS[x]].\GIVALUE = \val) \\
   \end{array}


.. _exec-global.set:

:math:`\GLOBALSET~x`
....................

1. Let :math:`F` be the :ref:`current <exec-notation-textual>` :ref:`frame <syntax-frame>`.

2. Assert: due to :ref:`validation <valid-global.set>`, :math:`F.\AMODULE.\MIGLOBALS[x]` exists.

3. Let :math:`a` be the :ref:`global address <syntax-globaladdr>` :math:`F.\AMODULE.\MIGLOBALS[x]`.

4. Assert: due to :ref:`validation <valid-global.set>`, :math:`S.\SGLOBALS[a]` exists.

5. Let :math:`\X{glob}` be the :ref:`global instance <syntax-globalinst>` :math:`S.\SGLOBALS[a]`.

6. Assert: due to :ref:`validation <valid-global.set>`, a value is on the top of the stack.

7. Pop the value :math:`\val` from the stack.

8. Replace :math:`\X{glob}.\GIVALUE` with the value :math:`\val`.

.. math::
   \begin{array}{l}
   \begin{array}{lcl@{\qquad}l}
   S; F; \val~(\GLOBALSET~x) &\stepto& S'; F; \epsilon
   \end{array}
   \\ \qquad
   (\iff S' = S \with \SGLOBALS[F.\AMODULE.\MIGLOBALS[x]].\GIVALUE = \val) \\
   \end{array}

.. note::
   :ref:`Validation <valid-global.set>` ensures that the global is, in fact, marked as mutable.


.. index:: table instruction, table index, store, frame, address, table address, table instance, element address, element instance, value, integer, limits, reference, reference type
   pair: execution; instruction
   single: abstract syntax; instruction
.. _exec-instr-table:

Table Instructions
~~~~~~~~~~~~~~~~~~

.. _exec-table.get:

:math:`\TABLEGET~x`
...................

1. Let :math:`F` be the :ref:`current <exec-notation-textual>` :ref:`frame <syntax-frame>`.

2. Assert: due to :ref:`validation <valid-table.get>`, :math:`F.\AMODULE.\MITABLES[x]` exists.

3. Let :math:`a` be the :ref:`table address <syntax-tableaddr>` :math:`F.\AMODULE.\MITABLES[x]`.

4. Assert: due to :ref:`validation <valid-table.get>`, :math:`S.\STABLES[a]` exists.

5. Let :math:`\X{tab}` be the :ref:`table instance <syntax-tableinst>` :math:`S.\STABLES[a]`.

6. Assert: due to :ref:`validation <valid-table.get>`, a value of :ref:`value type <syntax-valtype>` |I32| is on the top of the stack.

7. Pop the value :math:`\I32.\CONST~i` from the stack.

8. If :math:`i` is not smaller than the length of :math:`\X{tab}.\TIELEM`, then:

   a. Trap.

9. Let :math:`\val` be the value :math:`\X{tab}.\TIELEM[i]`.

10. Push the value :math:`\val` to the stack.

.. math::
   ~\\[-1ex]
   \begin{array}{l}
   \begin{array}{lcl@{\qquad}l}
   S; F; (\I32.\CONST~i)~(\TABLEGET~x) &\stepto& S; F; \val
   \end{array}
   \\ \qquad
     (\iff S.\STABLES[F.\AMODULE.\MITABLES[x]].\TIELEM[i] = \val) \\
   \begin{array}{lcl@{\qquad}l}
   S; F; (\I32.\CONST~i)~(\TABLEGET~x) &\stepto& S; F; \TRAP
   \end{array}
   \\ \qquad
     (\otherwise) \\
   \end{array}


.. _exec-table.set:

:math:`\TABLESET~x`
...................

1. Let :math:`F` be the :ref:`current <exec-notation-textual>` :ref:`frame <syntax-frame>`.

2. Assert: due to :ref:`validation <valid-table.set>`, :math:`F.\AMODULE.\MITABLES[x]` exists.

3. Let :math:`a` be the :ref:`table address <syntax-tableaddr>` :math:`F.\AMODULE.\MITABLES[x]`.

4. Assert: due to :ref:`validation <valid-table.set>`, :math:`S.\STABLES[a]` exists.

5. Let :math:`\X{tab}` be the :ref:`table instance <syntax-tableinst>` :math:`S.\STABLES[a]`.

6. Assert: due to :ref:`validation <valid-table.set>`, a :ref:`reference value <syntax-ref>` is on the top of the stack.

7. Pop the value :math:`\val` from the stack.

8. Assert: due to :ref:`validation <valid-table.set>`, a value of :ref:`value type <syntax-valtype>` |I32| is on the top of the stack.

9. Pop the value :math:`\I32.\CONST~i` from the stack.

10. If :math:`i` is not smaller than the length of :math:`\X{tab}.\TIELEM`, then:

    a. Trap.

11. Replace the element :math:`\X{tab}.\TIELEM[i]` with :math:`\val`.

.. math::
   ~\\[-1ex]
   \begin{array}{l}
   \begin{array}{lcl@{\qquad}l}
   S; F; (\I32.\CONST~i)~\val~(\TABLESET~x) &\stepto& S'; F; \epsilon
   \end{array}
   \\ \qquad
     (\iff S' = S \with \STABLES[F.\AMODULE.\MITABLES[x]].\TIELEM[i] = \val) \\
   \begin{array}{lcl@{\qquad}l}
   S; F; (\I32.\CONST~i)~\val~(\TABLESET~x) &\stepto& S; F; \TRAP
   \end{array}
   \\ \qquad
     (\otherwise) \\
   \end{array}


.. _exec-table.size:

:math:`\TABLESIZE~x`
....................

1. Let :math:`F` be the :ref:`current <exec-notation-textual>` :ref:`frame <syntax-frame>`.

2. Assert: due to :ref:`validation <valid-table.size>`, :math:`F.\AMODULE.\MITABLES[x]` exists.

3. Let :math:`a` be the :ref:`table address <syntax-tableaddr>` :math:`F.\AMODULE.\MITABLES[x]`.

4. Assert: due to :ref:`validation <valid-table.size>`, :math:`S.\STABLES[a]` exists.

5. Let :math:`\X{tab}` be the :ref:`table instance <syntax-tableinst>` :math:`S.\STABLES[a]`.

6. Let :math:`\X{sz}` be the length of :math:`\X{tab}.\TIELEM`.

7. Push the value :math:`\I32.\CONST~\X{sz}` to the stack.

.. math::
   \begin{array}{l}
   \begin{array}{lcl@{\qquad}l}
   S; F; (\TABLESIZE~x) &\stepto& S; F; (\I32.\CONST~\X{sz})
   \end{array}
   \\ \qquad
     (\iff |S.\STABLES[F.\AMODULE.\MITABLES[x]].\TIELEM| = \X{sz}) \\
   \end{array}


.. _exec-table.grow:

:math:`\TABLEGROW~x`
....................

1. Let :math:`F` be the :ref:`current <exec-notation-textual>` :ref:`frame <syntax-frame>`.

2. Assert: due to :ref:`validation <valid-table.grow>`, :math:`F.\AMODULE.\MITABLES[x]` exists.

3. Let :math:`a` be the :ref:`table address <syntax-tableaddr>` :math:`F.\AMODULE.\MITABLES[x]`.

4. Assert: due to :ref:`validation <valid-table.grow>`, :math:`S.\STABLES[a]` exists.

5. Let :math:`\X{tab}` be the :ref:`table instance <syntax-tableinst>` :math:`S.\STABLES[a]`.

6. Let :math:`\X{sz}` be the length of :math:`S.\STABLES[a]`.

7. Assert: due to :ref:`validation <valid-table.grow>`, a value of :ref:`value type <syntax-valtype>` |I32| is on the top of the stack.

8. Pop the value :math:`\I32.\CONST~n` from the stack.

9. Assert: due to :ref:`validation <valid-table.fill>`, a :ref:`reference value <syntax-ref>` is on the top of the stack.

10. Pop the value :math:`\val` from the stack.

11. Let :math:`\X{err}` be the |i32| value :math:`2^{32}-1`, for which :math:`\signed_{32}(\X{err})` is :math:`-1`.

12. Either:

   a. If :ref:`growing <grow-table>` :math:`\X{tab}` by :math:`n` entries with initialization value :math:`\val` succeeds, then:

      i. Push the value :math:`\I32.\CONST~\X{sz}` to the stack.

   b. Else:

      i. Push the value :math:`\I32.\CONST~\X{err}` to the stack.

13. Or:

   a. push the value :math:`\I32.\CONST~\X{err}` to the stack.

.. math::
   ~\\[-1ex]
   \begin{array}{l}
   \begin{array}{lcl@{\qquad}l}
   S; F; \val~(\I32.\CONST~n)~(\TABLEGROW~x) &\stepto& S'; F; (\I32.\CONST~\X{sz})
   \end{array}
   \\ \qquad
     \begin{array}[t]{@{}r@{~}l@{}}
     (\iff & F.\AMODULE.\MITABLES[x] = a \\
     \wedge & \X{sz} = |S.\STABLES[a].\TIELEM| \\
     \wedge & S' = S \with \STABLES[a] = \growtable(S.\STABLES[a], n, \val)) \\[1ex]
     \end{array}
   \\[1ex]
   \begin{array}{lcl@{\qquad}l}
   S; F; \val~(\I32.\CONST~n)~(\TABLEGROW~x) &\stepto& S; F; (\I32.\CONST~\signed_{32}^{-1}(-1))
   \end{array}
   \end{array}

.. note::
   The |TABLEGROW| instruction is non-deterministic.
   It may either succeed, returning the old table size :math:`\X{sz}`,
   or fail, returning :math:`{-1}`.
   Failure *must* occur if the referenced table instance has a maximum size defined that would be exceeded.
   However, failure *can* occur in other cases as well.
   In practice, the choice depends on the :ref:`resources <impl-exec>` available to the :ref:`embedder <embedder>`.


.. _exec-table.fill:

:math:`\TABLEFILL~x`
....................

1. Let :math:`F` be the :ref:`current <exec-notation-textual>` :ref:`frame <syntax-frame>`.

2. Assert: due to :ref:`validation <valid-table.fill>`, :math:`F.\AMODULE.\MITABLES[x]` exists.

3. Let :math:`\X{ta}` be the :ref:`table address <syntax-tableaddr>` :math:`F.\AMODULE.\MITABLES[x]`.

4. Assert: due to :ref:`validation <valid-table.fill>`, :math:`S.\STABLES[\X{ta}]` exists.

5. Let :math:`\X{tab}` be the :ref:`table instance <syntax-tableinst>` :math:`S.\STABLES[\X{ta}]`.

6. Assert: due to :ref:`validation <valid-table.fill>`, a value of :ref:`value type <syntax-valtype>` |I32| is on the top of the stack.

7. Pop the value :math:`\I32.\CONST~n` from the stack.

8. Assert: due to :ref:`validation <valid-table.fill>`, a :ref:`reference value <syntax-ref>` is on the top of the stack.

9. Pop the value :math:`\val` from the stack.

10. Assert: due to :ref:`validation <valid-table.fill>`, a value of :ref:`value type <syntax-valtype>` |I32| is on the top of the stack.

11. Pop the value :math:`\I32.\CONST~i` from the stack.

12. If :math:`i + n` is larger than the length of :math:`\X{tab}.\TIELEM`, then:

    a. Trap.

12. If :math:`n` is :math:`0`, then:

    a. Return.

13. Push the value :math:`\I32.\CONST~i` to the stack.

14. Push the value :math:`\val` to the stack.

15. Execute the instruction :math:`\TABLESET~x`.

16. Push the value :math:`\I32.\CONST~(i+1)` to the stack.

17. Push the value :math:`\val` to the stack.

18. Push the value :math:`\I32.\CONST~(n-1)` to the stack.

19. Execute the instruction :math:`\TABLEFILL~x`.

.. math::
   \begin{array}{l}
   S; F; (\I32.\CONST~i)~\val~(\I32.\CONST~n)~(\TABLEFILL~x)
     \quad\stepto\quad S; F; \TRAP
     \\ \qquad
     \begin{array}[t]{@{}r@{~}l@{}}
     (\iff & i + n > |S.\STABLES[F.\AMODULE.\MITABLES[x]].\TIELEM|) \\[1ex]
     \end{array}
   \\[1ex]
   S; F; (\I32.\CONST~i)~\val~(\I32.\CONST~0)~(\TABLEFILL~x)
     \quad\stepto\quad S; F; \epsilon
     \\ \qquad
     (\otherwise)
   \\[1ex]
   S; F; (\I32.\CONST~i)~\val~(\I32.\CONST~n+1)~(\TABLEFILL~x)
     \quad\stepto
     \\ \qquad S; F;
       \begin{array}[t]{@{}l@{}}
       (\I32.\CONST~i)~\val~(\TABLESET~x) \\
       (\I32.\CONST~i+1)~\val~(\I32.\CONST~n)~(\TABLEFILL~x) \\
       \end{array}
     \\ \qquad
     (\otherwise) \\
   \end{array}


.. _exec-table.copy:

:math:`\TABLECOPY~x~y`
......................

1. Let :math:`F` be the :ref:`current <exec-notation-textual>` :ref:`frame <syntax-frame>`.

2. Assert: due to :ref:`validation <valid-table.copy>`, :math:`F.\AMODULE.\MITABLES[x]` exists.

3. Let :math:`\X{ta}_x` be the :ref:`table address <syntax-tableaddr>` :math:`F.\AMODULE.\MITABLES[x]`.

4. Assert: due to :ref:`validation <valid-table.copy>`, :math:`S.\STABLES[\X{ta}_x]` exists.

5. Let :math:`\X{tab}_x` be the :ref:`table instance <syntax-tableinst>` :math:`S.\STABLES[\X{ta}_x]`.

6. Assert: due to :ref:`validation <valid-table.copy>`, :math:`F.\AMODULE.\MITABLES[y]` exists.

7. Let :math:`\X{ta}_y` be the :ref:`table address <syntax-tableaddr>` :math:`F.\AMODULE.\MITABLES[y]`.

8. Assert: due to :ref:`validation <valid-table.copy>`, :math:`S.\STABLES[\X{ta}_y]` exists.

9. Let :math:`\X{tab}_y` be the :ref:`table instance <syntax-tableinst>` :math:`S.\STABLES[\X{ta}_y]`.

10. Assert: due to :ref:`validation <valid-table.copy>`, a value of :ref:`value type <syntax-valtype>` |I32| is on the top of the stack.

11. Pop the value :math:`\I32.\CONST~n` from the stack.

12. Assert: due to :ref:`validation <valid-table.copy>`, a value of :ref:`value type <syntax-valtype>` |I32| is on the top of the stack.

13. Pop the value :math:`\I32.\CONST~s` from the stack.

14. Assert: due to :ref:`validation <valid-table.copy>`, a value of :ref:`value type <syntax-valtype>` |I32| is on the top of the stack.

15. Pop the value :math:`\I32.\CONST~d` from the stack.

16. If :math:`s + n` is larger than the length of :math:`\X{tab}_y.\TIELEM` or :math:`d + n` is larger than the length of :math:`\X{tab}_x.\TIELEM`, then:

    a. Trap.

17. If :math:`n = 0`, then:

   a. Return.

18. If :math:`d \leq s`, then:

   a. Push the value :math:`\I32.\CONST~d` to the stack.

   b. Push the value :math:`\I32.\CONST~s` to the stack.

   c. Execute the instruction :math:`\TABLEGET~y`.

   d. Execute the instruction :math:`\TABLESET~x`.

   e. Assert: due to the earlier check against the table size, :math:`d+1 < 2^{32}`.

   f. Push the value :math:`\I32.\CONST~(d+1)` to the stack.

   g. Assert: due to the earlier check against the table size, :math:`s+1 < 2^{32}`.

   h. Push the value :math:`\I32.\CONST~(s+1)` to the stack.

19. Else:

   a. Assert: due to the earlier check against the table size, :math:`d+n-1 < 2^{32}`.

   b. Push the value :math:`\I32.\CONST~(d+n-1)` to the stack.

   c. Assert: due to the earlier check against the table size, :math:`s+n-1 < 2^{32}`.

   d. Push the value :math:`\I32.\CONST~(s+n-1)` to the stack.

   c. Execute the instruction :math:`\TABLEGET~y`.

   f. Execute the instruction :math:`\TABLESET~x`.

   g. Push the value :math:`\I32.\CONST~d` to the stack.

   h. Push the value :math:`\I32.\CONST~s` to the stack.

20. Push the value :math:`\I32.\CONST~(n-1)` to the stack.

21. Execute the instruction :math:`\TABLECOPY~x~y`.

.. math::
   ~\\[-1ex]
   \begin{array}{l}
   S; F; (\I32.\CONST~d)~(\I32.\CONST~s)~(\I32.\CONST~n)~(\TABLECOPY~x~y)
     \quad\stepto\quad S; F; \TRAP
     \\ \qquad
     \begin{array}[t]{@{}r@{~}l@{}}
     (\iff & s + n > |S.\STABLES[F.\AMODULE.\MITABLES[y]].\TIELEM| \\
      \vee & d + n > |S.\STABLES[F.\AMODULE.\MITABLES[x]].\TIELEM|) \\[1ex]
     \end{array}
   \\[1ex]
   S; F; (\I32.\CONST~d)~(\I32.\CONST~s)~(\I32.\CONST~0)~(\TABLECOPY~x~y)
     \quad\stepto\quad S; F; \epsilon
     \\ \qquad
     (\otherwise)
   \\[1ex]
   S; F; (\I32.\CONST~d)~(\I32.\CONST~s)~(\I32.\CONST~n+1)~(\TABLECOPY~x~y)
     \quad\stepto
     \\ \qquad S; F;
       \begin{array}[t]{@{}l@{}}
       (\I32.\CONST~d)~(\I32.\CONST~s)~(\TABLEGET~y)~(\TABLESET~x) \\
       (\I32.\CONST~d+1)~(\I32.\CONST~s+1)~(\I32.\CONST~n)~(\TABLECOPY~x~y) \\
       \end{array}
     \\ \qquad
     (\otherwise, \iff d \leq s)
   \\[1ex]
   S; F; (\I32.\CONST~d)~(\I32.\CONST~s)~(\I32.\CONST~n+1)~(\TABLECOPY~x~y)
     \quad\stepto
     \\ \qquad S; F;
       \begin{array}[t]{@{}l@{}}
       (\I32.\CONST~d+n)~(\I32.\CONST~s+n)~(\TABLEGET~y)~(\TABLESET~x) \\
       (\I32.\CONST~d)~(\I32.\CONST~s)~(\I32.\CONST~n)~(\TABLECOPY~x~y) \\
       \end{array}
     \\ \qquad
     (\otherwise, \iff d > s) \\
   \end{array}


.. _exec-table.init:

:math:`\TABLEINIT~x~y`
......................

1. Let :math:`F` be the :ref:`current <exec-notation-textual>` :ref:`frame <syntax-frame>`.

2. Assert: due to :ref:`validation <valid-table.init>`, :math:`F.\AMODULE.\MITABLES[x]` exists.

3. Let :math:`\X{ta}` be the :ref:`table address <syntax-tableaddr>` :math:`F.\AMODULE.\MITABLES[x]`.

4. Assert: due to :ref:`validation <valid-table.init>`, :math:`S.\STABLES[\X{ta}]` exists.

5. Let :math:`\X{tab}` be the :ref:`table instance <syntax-tableinst>` :math:`S.\STABLES[\X{ta}]`.

6. Assert: due to :ref:`validation <valid-table.init>`, :math:`F.\AMODULE.\MIELEMS[y]` exists.

7. Let :math:`\X{ea}` be the :ref:`element address <syntax-elemaddr>` :math:`F.\AMODULE.\MIELEMS[y]`.

8. Assert: due to :ref:`validation <valid-table.init>`, :math:`S.\SELEMS[\X{ea}]` exists.

9. Let :math:`\X{elem}` be the :ref:`element instance <syntax-eleminst>` :math:`S.\SELEMS[\X{ea}]`.

10. Assert: due to :ref:`validation <valid-table.init>`, a value of :ref:`value type <syntax-valtype>` |I32| is on the top of the stack.

11. Pop the value :math:`\I32.\CONST~n` from the stack.

12. Assert: due to :ref:`validation <valid-table.init>`, a value of :ref:`value type <syntax-valtype>` |I32| is on the top of the stack.

13. Pop the value :math:`\I32.\CONST~s` from the stack.

14. Assert: due to :ref:`validation <valid-table.init>`, a value of :ref:`value type <syntax-valtype>` |I32| is on the top of the stack.

15. Pop the value :math:`\I32.\CONST~d` from the stack.

16. If :math:`s + n` is larger than the length of :math:`\X{elem}.\EIELEM` or :math:`d + n` is larger than the length of :math:`\X{tab}.\TIELEM`, then:

    a. Trap.

17. If :math:`n = 0`, then:

    a. Return.

18. Let :math:`\val` be the :ref:`reference value <syntax-ref>` :math:`\X{elem}.\EIELEM[s]`.

19. Push the value :math:`\I32.\CONST~d` to the stack.

20. Push the value :math:`\val` to the stack.

21. Execute the instruction :math:`\TABLESET~x`.

22. Assert: due to the earlier check against the table size, :math:`d+1 < 2^{32}`.

23. Push the value :math:`\I32.\CONST~(d+1)` to the stack.

24. Assert: due to the earlier check against the segment size, :math:`s+1 < 2^{32}`.

25. Push the value :math:`\I32.\CONST~(s+1)` to the stack.

26. Push the value :math:`\I32.\CONST~(n-1)` to the stack.

27. Execute the instruction :math:`\TABLEINIT~x~y`.

.. math::
   ~\\[-1ex]
   \begin{array}{l}
   S; F; (\I32.\CONST~d)~(\I32.\CONST~s)~(\I32.\CONST~n)~(\TABLEINIT~x~y)
     \quad\stepto\quad S; F; \TRAP
     \\ \qquad
     \begin{array}[t]{@{}r@{~}l@{}}
     (\iff & s + n > |S.\SELEMS[F.\AMODULE.\MIELEMS[y]].\EIELEM| \\
      \vee & d + n > |S.\STABLES[F.\AMODULE.\MITABLES[x]].\TIELEM|) \\[1ex]
     \end{array}
   \\[1ex]
   S; F; (\I32.\CONST~d)~(\I32.\CONST~s)~(\I32.\CONST~0)~(\TABLEINIT~x~y)
     \quad\stepto\quad S; F; \epsilon
     \\ \qquad
     (\otherwise)
   \\[1ex]
   S; F; (\I32.\CONST~d)~(\I32.\CONST~s)~(\I32.\CONST~n+1)~(\TABLEINIT~x~y)
     \quad\stepto
     \\ \qquad S; F;
       \begin{array}[t]{@{}l@{}}
       (\I32.\CONST~d)~\val~(\TABLESET~x) \\
       (\I32.\CONST~d+1)~(\I32.\CONST~s+1)~(\I32.\CONST~n)~(\TABLEINIT~x~y) \\
       \end{array}
     \\ \qquad
     (\otherwise, \iff \val = S.\SELEMS[F.\AMODULE.\MIELEMS[y]].\EIELEM[s]) \\
   \end{array}


.. _exec-elem.drop:

:math:`\ELEMDROP~x`
...................

1. Let :math:`F` be the :ref:`current <exec-notation-textual>` :ref:`frame <syntax-frame>`.

2. Assert: due to :ref:`validation <valid-elem.drop>`, :math:`F.\AMODULE.\MIELEMS[x]` exists.

3. Let :math:`a` be the :ref:`element address <syntax-elemaddr>` :math:`F.\AMODULE.\MIELEMS[x]`.

4. Assert: due to :ref:`validation <valid-elem.drop>`, :math:`S.\SELEMS[a]` exists.

5. Replace :math:`S.\SELEMS[a]` with the :ref:`element instance <syntax-eleminst>` :math:`\{\EIELEM~\epsilon\}`.

.. math::
   ~\\[-1ex]
   \begin{array}{l}
   \begin{array}{lcl@{\qquad}l}
   S; F; (\ELEMDROP~x) &\stepto& S'; F; \epsilon
   \end{array}
   \\ \qquad
     (\iff S' = S \with \SELEMS[F.\AMODULE.\MIELEMS[x]] = \{ \EIELEM~\epsilon \}) \\
   \end{array}


.. index:: memory instruction, memory index, store, frame, address, memory address, memory instance, value, integer, limits, value type, bit width
   pair: execution; instruction
   single: abstract syntax; instruction
.. _exec-memarg:
.. _exec-instr-memory:

Memory Instructions
~~~~~~~~~~~~~~~~~~~

.. note::
   The alignment :math:`\memarg.\ALIGN` in load and store instructions does not affect the semantics.
   It is an indication that the offset :math:`\X{ea}` at which the memory is accessed is intended to satisfy the property :math:`\X{ea} \mod 2^{\memarg.\ALIGN} = 0`.
   A WebAssembly implementation can use this hint to optimize for the intended use.
   Unaligned access violating that property is still allowed and must succeed regardless of the annotation.
   However, it may be substantially slower on some hardware.


.. _exec-load:
.. _exec-loadn:

:math:`t\K{.}\LOAD~\memarg` and :math:`t\K{.}\LOAD{N}\K{\_}\sx~\memarg`
.......................................................................

1. Let :math:`F` be the :ref:`current <exec-notation-textual>` :ref:`frame <syntax-frame>`.

2. Assert: due to :ref:`validation <valid-loadn>`, :math:`F.\AMODULE.\MIMEMS[0]` exists.

3. Let :math:`a` be the :ref:`memory address <syntax-memaddr>` :math:`F.\AMODULE.\MIMEMS[0]`.

4. Assert: due to :ref:`validation <valid-loadn>`, :math:`S.\SMEMS[a]` exists.

5. Let :math:`\X{mem}` be the :ref:`memory instance <syntax-meminst>` :math:`S.\SMEMS[a]`.

6. Assert: due to :ref:`validation <valid-loadn>`, a value of :ref:`value type <syntax-valtype>` |I32| is on the top of the stack.

7. Pop the value :math:`\I32.\CONST~i` from the stack.

8. Let :math:`\X{ea}` be the integer :math:`i + \memarg.\OFFSET`.

9. If :math:`N` is not part of the instruction, then:

   a. Let :math:`N` be the :ref:`bit width <syntax-numtype>` :math:`|t|` of :ref:`number type <syntax-numtype>` :math:`t`.

10. If :math:`\X{ea} + N/8` is larger than the length of :math:`\X{mem}.\MIDATA`, then:

    a. Trap.

11. Let :math:`b^\ast` be the byte sequence :math:`\X{mem}.\MIDATA[\X{ea} \slice N/8]`.

12. If :math:`N` and :math:`\sx` are part of the instruction, then:

    a. Let :math:`n` be the integer for which :math:`\bytes_{\iN}(n) = b^\ast`.

    b. Let :math:`c` be the result of computing :math:`\extend^{\sx}_{N,|t|}(n)`.

13. Else:

    a. Let :math:`c` be the constant for which :math:`\bytes_t(c) = b^\ast`.

14. Push the value :math:`t.\CONST~c` to the stack.

.. math::
   ~\\[-1ex]
   \begin{array}{l}
   \begin{array}{lcl@{\qquad}l}
   S; F; (\I32.\CONST~i)~(t.\LOAD~\memarg) &\stepto& S; F; (t.\CONST~c)
   \end{array}
   \\ \qquad
     \begin{array}[t]{@{}r@{~}l@{}}
     (\iff & \X{ea} = i + \memarg.\OFFSET \\
     \wedge & \X{ea} + |t|/8 \leq |S.\SMEMS[F.\AMODULE.\MIMEMS[0]].\MIDATA| \\
     \wedge & \bytes_t(c) = S.\SMEMS[F.\AMODULE.\MIMEMS[0]].\MIDATA[\X{ea} \slice |t|/8]) \\[1ex]
     \end{array}
   \\[1ex]
   \begin{array}{lcl@{\qquad}l}
   S; F; (\I32.\CONST~i)~(t.\LOAD{N}\K{\_}\sx~\memarg) &\stepto&
     S; F; (t.\CONST~\extend^{\sx}_{N,|t|}(n))
   \end{array}
   \\ \qquad
     \begin{array}[t]{@{}r@{~}l@{}}
     (\iff & \X{ea} = i + \memarg.\OFFSET \\
     \wedge & \X{ea} + N/8 \leq |S.\SMEMS[F.\AMODULE.\MIMEMS[0]].\MIDATA| \\
     \wedge & \bytes_{\iN}(n) = S.\SMEMS[F.\AMODULE.\MIMEMS[0]].\MIDATA[\X{ea} \slice N/8]) \\[1ex]
     \end{array}
   \\[1ex]
   \begin{array}{lcl@{\qquad}l}
   S; F; (\I32.\CONST~i)~(t.\LOAD({N}\K{\_}\sx)^?~\memarg) &\stepto& S; F; \TRAP
   \end{array}
   \\ \qquad
     (\otherwise) \\
   \end{array}


.. _exec-load-extend:

:math:`\V128\K{.}\LOAD{M}\K{x}N\_\sx~\memarg`
.............................................

1. Let :math:`F` be the :ref:`current <exec-notation-textual>` :ref:`frame <syntax-frame>`.

2. Assert: due to :ref:`validation <valid-load-extend>`, :math:`F.\AMODULE.\MIMEMS[0]` exists.

3. Let :math:`a` be the :ref:`memory address <syntax-memaddr>` :math:`F.\AMODULE.\MIMEMS[0]`.

4. Assert: due to :ref:`validation <valid-load-extend>`, :math:`S.\SMEMS[a]` exists.

5. Let :math:`\X{mem}` be the :ref:`memory instance <syntax-meminst>` :math:`S.\SMEMS[a]`.

6. Assert: due to :ref:`validation <valid-load-extend>`, a value of :ref:`value type <syntax-valtype>` |I32| is on the top of the stack.

7. Pop the value :math:`\I32.\CONST~i` from the stack.

8. Let :math:`\X{ea}` be the integer :math:`i + \memarg.\OFFSET`.

9. If :math:`\X{ea} + M \cdot N /8` is larger than the length of :math:`\X{mem}.\MIDATA`, then:

    a. Trap.

10. Let :math:`b^\ast` be the byte sequence :math:`\X{mem}.\MIDATA[\X{ea} \slice M \cdot N /8]`.

11. Let :math:`m_k` be the integer for which :math:`\bytes_{\iM}(m_k) = b^\ast[k \cdot M/8 \slice M/8]`.

12. Let :math:`W` be the integer :math:`M \cdot 2`.

13. Let :math:`n_k` be the result of computing :math:`\extend^{\sx}_{M,W}(m_k)`.

14. Let :math:`c` be the result of computing :math:`\lanes^{-1}_{\K{i}W\K{x}N}(n_0 \dots n_{N-1})`.

15. Push the value :math:`\V128.\CONST~c` to the stack.

.. math::
   ~\\[-1ex]
   \begin{array}{l}
   \begin{array}{lcl@{\qquad}l}
   S; F; (\I32.\CONST~i)~(\V128.\LOAD{M}\K{x}N\_\sx~\memarg) &\stepto&
     S; F; (\V128.\CONST~c)
   \end{array}
   \\ \qquad
     \begin{array}[t]{@{}r@{~}l@{}}
     (\iff & \X{ea} = i + \memarg.\OFFSET \\
     \wedge & \X{ea} + M \cdot N / 8 \leq |S.\SMEMS[F.\AMODULE.\MIMEMS[0]].\MIDATA| \\
     \wedge & \bytes_{\iM}(m_k) = S.\SMEMS[F.\AMODULE.\MIMEMS[0]].\MIDATA[\X{ea} + k \cdot M/8 \slice M/8] \\
     \wedge & W = M \cdot 2 \\
     \wedge & c = \lanes^{-1}_{\K{i}W\K{x}N}(\extend^{\sx}_{M,W}(m_0) \dots \extend^{\sx}_{M,W}(m_{N-1})))
     \end{array}
   \\[1ex]
   \begin{array}{lcl@{\qquad}l}
   S; F; (\I32.\CONST~i)~(\V128.\LOAD{M}\K{x}N\K{\_}\sx~\memarg) &\stepto& S; F; \TRAP
   \end{array}
   \\ \qquad
     (\otherwise) \\
   \end{array}


.. _exec-load-splat:

:math:`\V128\K{.}\LOAD{N}\K{\_splat}~\memarg`
.............................................

1. Let :math:`F` be the :ref:`current <exec-notation-textual>` :ref:`frame <syntax-frame>`.

2. Assert: due to :ref:`validation <valid-load-extend>`, :math:`F.\AMODULE.\MIMEMS[0]` exists.

3. Let :math:`a` be the :ref:`memory address <syntax-memaddr>` :math:`F.\AMODULE.\MIMEMS[0]`.

4. Assert: due to :ref:`validation <valid-load-extend>`, :math:`S.\SMEMS[a]` exists.

5. Let :math:`\X{mem}` be the :ref:`memory instance <syntax-meminst>` :math:`S.\SMEMS[a]`.

6. Assert: due to :ref:`validation <valid-load-extend>`, a value of :ref:`value type <syntax-valtype>` |I32| is on the top of the stack.

7. Pop the value :math:`\I32.\CONST~i` from the stack.

8. Let :math:`\X{ea}` be the integer :math:`i + \memarg.\OFFSET`.

9. If :math:`\X{ea} + N/8` is larger than the length of :math:`\X{mem}.\MIDATA`, then:

    a. Trap.

10. Let :math:`b^\ast` be the byte sequence :math:`\X{mem}.\MIDATA[\X{ea} \slice N/8]`.

11. Let :math:`n` be the integer for which :math:`\bytes_{\iN}(n) = b^\ast`.

12. Let :math:`L` be the integer :math:`128 / N`.

13. Let :math:`c` be the result of computing :math:`\lanes^{-1}_{\IN\K{x}L}(n^L)`.

14. Push the value :math:`\V128.\CONST~c` to the stack.

.. math::
   ~\\[-1ex]
   \begin{array}{l}
   \begin{array}{lcl@{\qquad}l}
   S; F; (\I32.\CONST~i)~(\V128\K{.}\LOAD{N}\K{\_splat}~\memarg) &\stepto& S; F; (\V128.\CONST~c)
   \end{array}
   \\ \qquad
     \begin{array}[t]{@{}r@{~}l@{}}
     (\iff & \X{ea} = i + \memarg.\OFFSET \\
     \wedge & \X{ea} + N/8 \leq |S.\SMEMS[F.\AMODULE.\MIMEMS[0]].\MIDATA| \\
     \wedge & \bytes_{\iN}(n) = S.\SMEMS[F.\AMODULE.\MIMEMS[0]].\MIDATA[\X{ea} \slice N/8] \\
     \wedge & c = \lanes^{-1}_{\IN\K{x}L}(n^L))
     \end{array}
   \\[1ex]
   \begin{array}{lcl@{\qquad}l}
   S; F; (\I32.\CONST~i)~(\V128.\LOAD{N}\K{\_splat}~\memarg) &\stepto& S; F; \TRAP
   \end{array}
   \\ \qquad
     (\otherwise) \\
   \end{array}


.. _exec-load-zero:

:math:`\V128\K{.}\LOAD{N}\K{\_zero}~\memarg`
.............................................

1. Let :math:`F` be the :ref:`current <exec-notation-textual>` :ref:`frame <syntax-frame>`.

2. Assert: due to :ref:`validation <valid-load-extend>`, :math:`F.\AMODULE.\MIMEMS[0]` exists.

3. Let :math:`a` be the :ref:`memory address <syntax-memaddr>` :math:`F.\AMODULE.\MIMEMS[0]`.

4. Assert: due to :ref:`validation <valid-load-extend>`, :math:`S.\SMEMS[a]` exists.

5. Let :math:`\X{mem}` be the :ref:`memory instance <syntax-meminst>` :math:`S.\SMEMS[a]`.

6. Assert: due to :ref:`validation <valid-load-extend>`, a value of :ref:`value type <syntax-valtype>` |I32| is on the top of the stack.

7. Pop the value :math:`\I32.\CONST~i` from the stack.

8. Let :math:`\X{ea}` be the integer :math:`i + \memarg.\OFFSET`.

9. If :math:`\X{ea} + N/8` is larger than the length of :math:`\X{mem}.\MIDATA`, then:

    a. Trap.

10. Let :math:`b^\ast` be the byte sequence :math:`\X{mem}.\MIDATA[\X{ea} \slice N/8]`.

11. Let :math:`n` be the integer for which :math:`\bytes_{\iN}(n) = b^\ast`.

12. Let :math:`c` be the result of computing :math:`\extendu_{N,128}(n)`.

13. Push the value :math:`\V128.\CONST~c` to the stack.

.. math::
   ~\\[-1ex]
   \begin{array}{l}
   \begin{array}{lcl@{\qquad}l}
   S; F; (\I32.\CONST~i)~(\V128\K{.}\LOAD{N}\K{\_zero}~\memarg) &\stepto& S; F; (\V128.\CONST~c)
   \end{array}
   \\ \qquad
     \begin{array}[t]{@{}r@{~}l@{}}
     (\iff & \X{ea} = i + \memarg.\OFFSET \\
     \wedge & \X{ea} + N/8 \leq |S.\SMEMS[F.\AMODULE.\MIMEMS[0]].\MIDATA| \\
     \wedge & \bytes_{\iN}(n) = S.\SMEMS[F.\AMODULE.\MIMEMS[0]].\MIDATA[\X{ea} \slice N/8] \\
     \wedge & c = \extendu_{N,128}(n))
     \end{array}
   \\[1ex]
   \begin{array}{lcl@{\qquad}l}
   S; F; (\I32.\CONST~i)~(\V128.\LOAD{N}\K{\_zero}~\memarg) &\stepto& S; F; \TRAP
   \end{array}
   \\ \qquad
     (\otherwise) \\
   \end{array}


.. _exec-load-lane:

:math:`\V128\K{.}\LOAD{N}\K{\_lane}~\memarg~x`
.....................................................

1. Let :math:`F` be the :ref:`current <exec-notation-textual>` :ref:`frame <syntax-frame>`.

2. Assert: due to :ref:`validation <valid-load-extend>`, :math:`F.\AMODULE.\MIMEMS[0]` exists.

3. Let :math:`a` be the :ref:`memory address <syntax-memaddr>` :math:`F.\AMODULE.\MIMEMS[0]`.

4. Assert: due to :ref:`validation <valid-load-extend>`, :math:`S.\SMEMS[a]` exists.

5. Let :math:`\X{mem}` be the :ref:`memory instance <syntax-meminst>` :math:`S.\SMEMS[a]`.

6. Assert: due to :ref:`validation <valid-load-extend>`, a value of :ref:`value type <syntax-valtype>` |V128| is on the top of the stack.

7. Pop the value :math:`\V128.\CONST~v` from the stack.

8. Assert: due to :ref:`validation <valid-load-extend>`, a value of :ref:`value type <syntax-valtype>` |I32| is on the top of the stack.

9. Pop the value :math:`\I32.\CONST~i` from the stack.

10. Let :math:`\X{ea}` be the integer :math:`i + \memarg.\OFFSET`.

11. If :math:`\X{ea} + N/8` is larger than the length of :math:`\X{mem}.\MIDATA`, then:

    a. Trap.

12. Let :math:`b^\ast` be the byte sequence :math:`\X{mem}.\MIDATA[\X{ea} \slice N/8]`.

13. Let :math:`r` be the constant for which :math:`\bytes_{\iN}(r) = b^\ast`.

14. Let :math:`L` be :math:`128 / N`.

15. Let :math:`j^\ast` be the result of computing :math:`\lanes_{\IN\K{x}L}(v)`.

16. Let :math:`c` be the result of computing :math:`\lanes^{-1}_{\IN\K{x}L}(j^\ast \with [x] = r)`.

17. Push the value :math:`\V128.\CONST~c` to the stack.

.. math::
   ~\\[-1ex]
   \begin{array}{l}
   \begin{array}{lcl@{\qquad}l}
   S; F; (\I32.\CONST~i)~(\V128.\CONST~v)~(\V128\K{.}\LOAD{N}\K{\_lane}~\memarg~x) &\stepto& S; F; (\V128.\CONST~c)
   \end{array}
   \\ \qquad
     \begin{array}[t]{@{}r@{~}l@{}}
     (\iff & \X{ea} = i + \memarg.\OFFSET \\
     \wedge & \X{ea} + N/8 \leq |S.\SMEMS[F.\AMODULE.\MIMEMS[0]].\MIDATA| \\
     \wedge & \bytes_{\iN}(r) = S.\SMEMS[F.\AMODULE.\MIMEMS[0]].\MIDATA[\X{ea} \slice N/8] \\
     \wedge & L = 128/N \\
     \wedge & c = \lanes^{-1}_{\IN\K{x}L}(\lanes_{\IN\K{x}L}(v) \with [x] = r))
     \end{array}
   \\[1ex]
   \begin{array}{lcl@{\qquad}l}
   S; F; (\I32.\CONST~i)~(\V128.\CONST~v)~(\V128.\LOAD{N}\K{\_lane}~\memarg~x) &\stepto& S; F; \TRAP
   \end{array}
   \\ \qquad
     (\otherwise) \\
   \end{array}


.. _exec-store:
.. _exec-storen:

:math:`t\K{.}\STORE~\memarg` and :math:`t\K{.}\STORE{N}~\memarg`
................................................................

1. Let :math:`F` be the :ref:`current <exec-notation-textual>` :ref:`frame <syntax-frame>`.

2. Assert: due to :ref:`validation <valid-storen>`, :math:`F.\AMODULE.\MIMEMS[0]` exists.

3. Let :math:`a` be the :ref:`memory address <syntax-memaddr>` :math:`F.\AMODULE.\MIMEMS[0]`.

4. Assert: due to :ref:`validation <valid-storen>`, :math:`S.\SMEMS[a]` exists.

5. Let :math:`\X{mem}` be the :ref:`memory instance <syntax-meminst>` :math:`S.\SMEMS[a]`.

6. Assert: due to :ref:`validation <valid-storen>`, a value of :ref:`value type <syntax-valtype>` :math:`t` is on the top of the stack.

7. Pop the value :math:`t.\CONST~c` from the stack.

8. Assert: due to :ref:`validation <valid-storen>`, a value of :ref:`value type <syntax-valtype>` |I32| is on the top of the stack.

9. Pop the value :math:`\I32.\CONST~i` from the stack.

10. Let :math:`\X{ea}` be the integer :math:`i + \memarg.\OFFSET`.

11. If :math:`N` is not part of the instruction, then:

    a. Let :math:`N` be the :ref:`bit width <syntax-numtype>` :math:`|t|` of :ref:`number type <syntax-numtype>` :math:`t`.

12. If :math:`\X{ea} + N/8` is larger than the length of :math:`\X{mem}.\MIDATA`, then:

    a. Trap.

13. If :math:`N` is part of the instruction, then:

    a. Let :math:`n` be the result of computing :math:`\wrap_{|t|,N}(c)`.

    b. Let :math:`b^\ast` be the byte sequence :math:`\bytes_{\iN}(n)`.

14. Else:

    a. Let :math:`b^\ast` be the byte sequence :math:`\bytes_t(c)`.

15. Replace the bytes :math:`\X{mem}.\MIDATA[\X{ea} \slice N/8]` with :math:`b^\ast`.

.. math::
   ~\\[-1ex]
   \begin{array}{l}
   \begin{array}{lcl@{\qquad}l}
   S; F; (\I32.\CONST~i)~(t.\CONST~c)~(t.\STORE~\memarg) &\stepto& S'; F; \epsilon
   \end{array}
   \\ \qquad
     \begin{array}[t]{@{}r@{~}l@{}}
     (\iff & \X{ea} = i + \memarg.\OFFSET \\
     \wedge & \X{ea} + |t|/8 \leq |S.\SMEMS[F.\AMODULE.\MIMEMS[0]].\MIDATA| \\
     \wedge & S' = S \with \SMEMS[F.\AMODULE.\MIMEMS[0]].\MIDATA[\X{ea} \slice |t|/8] = \bytes_t(c)) \\[1ex]
     \end{array}
   \\[1ex]
   \begin{array}{lcl@{\qquad}l}
   S; F; (\I32.\CONST~i)~(t.\CONST~c)~(t.\STORE{N}~\memarg) &\stepto& S'; F; \epsilon
   \end{array}
   \\ \qquad
     \begin{array}[t]{@{}r@{~}l@{}}
     (\iff & \X{ea} = i + \memarg.\OFFSET \\
     \wedge & \X{ea} + N/8 \leq |S.\SMEMS[F.\AMODULE.\MIMEMS[0]].\MIDATA| \\
     \wedge & S' = S \with \SMEMS[F.\AMODULE.\MIMEMS[0]].\MIDATA[\X{ea} \slice N/8] = \bytes_{\iN}(\wrap_{|t|,N}(c))) \\[1ex]
     \end{array}
   \\[1ex]
   \begin{array}{lcl@{\qquad}l}
   S; F; (\I32.\CONST~i)~(t.\CONST~c)~(t.\STORE{N}^?~\memarg) &\stepto& S; F; \TRAP
   \end{array}
   \\ \qquad
     (\otherwise) \\
   \end{array}


.. _exec-store-lane:

:math:`\V128\K{.}\STORE{N}\K{\_lane}~\memarg~x`
......................................................

1. Let :math:`F` be the :ref:`current <exec-notation-textual>` :ref:`frame <syntax-frame>`.

2. Assert: due to :ref:`validation <valid-storen>`, :math:`F.\AMODULE.\MIMEMS[0]` exists.

3. Let :math:`a` be the :ref:`memory address <syntax-memaddr>` :math:`F.\AMODULE.\MIMEMS[0]`.

4. Assert: due to :ref:`validation <valid-storen>`, :math:`S.\SMEMS[a]` exists.

5. Let :math:`\X{mem}` be the :ref:`memory instance <syntax-meminst>` :math:`S.\SMEMS[a]`.

6. Assert: due to :ref:`validation <valid-storen>`, a value of :ref:`value type <syntax-valtype>` :math:`\V128` is on the top of the stack.

7. Pop the value :math:`\V128.\CONST~c` from the stack.

8. Assert: due to :ref:`validation <valid-storen>`, a value of :ref:`value type <syntax-valtype>` |I32| is on the top of the stack.

9. Pop the value :math:`\I32.\CONST~i` from the stack.

10. Let :math:`\X{ea}` be the integer :math:`i + \memarg.\OFFSET`.

11. If :math:`\X{ea} + N/8` is larger than the length of :math:`\X{mem}.\MIDATA`, then:

    a. Trap.

12. Let :math:`L` be :math:`128/N`.

13. Let :math:`j^\ast` be the result of computing :math:`\lanes_{\IN\K{x}L}(c)`.

14. Let :math:`b^\ast` be the result of computing :math:`\bytes_{\iN}(j^\ast[x])`.

15. Replace the bytes :math:`\X{mem}.\MIDATA[\X{ea} \slice N/8]` with :math:`b^\ast`.

.. math::
   ~\\[-1ex]
   \begin{array}{l}
   \begin{array}{lcl@{\qquad}l}
   S; F; (\I32.\CONST~i)~(\V128.\CONST~c)~(\V128.\STORE{N}\K{\_lane}~\memarg~x) &\stepto& S'; F; \epsilon
   \end{array}
   \\ \qquad
     \begin{array}[t]{@{}r@{~}l@{}}
     (\iff & \X{ea} = i + \memarg.\OFFSET \\
     \wedge & \X{ea} + N \leq |S.\SMEMS[F.\AMODULE.\MIMEMS[0]].\MIDATA| \\
     \wedge & L = 128/N \\
     \wedge & S' = S \with \SMEMS[F.\AMODULE.\MIMEMS[0]].\MIDATA[\X{ea} \slice N/8] = \bytes_{\iN}(\lanes_{\IN\K{x}L}(c)[x]))
     \end{array}
   \\[1ex]
   \begin{array}{lcl@{\qquad}l}
   S; F; (\I32.\CONST~i)~(\V128.\CONST~c)~(\V128.\STORE{N}\K{\_lane}~\memarg~x) &\stepto& S; F; \TRAP
   \end{array}
   \\ \qquad
     (\otherwise) \\
   \end{array}


.. _exec-memory.size:

:math:`\MEMORYSIZE`
...................

1. Let :math:`F` be the :ref:`current <exec-notation-textual>` :ref:`frame <syntax-frame>`.

2. Assert: due to :ref:`validation <valid-memory.size>`, :math:`F.\AMODULE.\MIMEMS[0]` exists.

3. Let :math:`a` be the :ref:`memory address <syntax-memaddr>` :math:`F.\AMODULE.\MIMEMS[0]`.

4. Assert: due to :ref:`validation <valid-memory.size>`, :math:`S.\SMEMS[a]` exists.

5. Let :math:`\X{mem}` be the :ref:`memory instance <syntax-meminst>` :math:`S.\SMEMS[a]`.

6. Let :math:`\X{sz}` be the length of :math:`\X{mem}.\MIDATA` divided by the :ref:`page size <page-size>`.

7. Push the value :math:`\I32.\CONST~\X{sz}` to the stack.

.. math::
   \begin{array}{l}
   \begin{array}{lcl@{\qquad}l}
   S; F; \MEMORYSIZE &\stepto& S; F; (\I32.\CONST~\X{sz})
   \end{array}
   \\ \qquad
     (\iff |S.\SMEMS[F.\AMODULE.\MIMEMS[0]].\MIDATA| = \X{sz}\cdot64\,\F{Ki}) \\
   \end{array}


.. _exec-memory.grow:

:math:`\MEMORYGROW`
...................

1. Let :math:`F` be the :ref:`current <exec-notation-textual>` :ref:`frame <syntax-frame>`.

2. Assert: due to :ref:`validation <valid-memory.grow>`, :math:`F.\AMODULE.\MIMEMS[0]` exists.

3. Let :math:`a` be the :ref:`memory address <syntax-memaddr>` :math:`F.\AMODULE.\MIMEMS[0]`.

4. Assert: due to :ref:`validation <valid-memory.grow>`, :math:`S.\SMEMS[a]` exists.

5. Let :math:`\X{mem}` be the :ref:`memory instance <syntax-meminst>` :math:`S.\SMEMS[a]`.

6. Let :math:`\X{sz}` be the length of :math:`S.\SMEMS[a]` divided by the :ref:`page size <page-size>`.

7. Assert: due to :ref:`validation <valid-memory.grow>`, a value of :ref:`value type <syntax-valtype>` |I32| is on the top of the stack.

8. Pop the value :math:`\I32.\CONST~n` from the stack.

9. Let :math:`\X{err}` be the |i32| value :math:`2^{32}-1`, for which :math:`\signed_{32}(\X{err})` is :math:`-1`.

10. Either:

   a. If :ref:`growing <grow-mem>` :math:`\X{mem}` by :math:`n` :ref:`pages <page-size>` succeeds, then:

      i. Push the value :math:`\I32.\CONST~\X{sz}` to the stack.

   b. Else:

      i. Push the value :math:`\I32.\CONST~\X{err}` to the stack.

11. Or:

   a. Push the value :math:`\I32.\CONST~\X{err}` to the stack.

.. math::
   ~\\[-1ex]
   \begin{array}{l}
   \begin{array}{lcl@{\qquad}l}
   S; F; (\I32.\CONST~n)~\MEMORYGROW &\stepto& S'; F; (\I32.\CONST~\X{sz})
   \end{array}
   \\ \qquad
     \begin{array}[t]{@{}r@{~}l@{}}
     (\iff & F.\AMODULE.\MIMEMS[0] = a \\
     \wedge & \X{sz} = |S.\SMEMS[a].\MIDATA|/64\,\F{Ki} \\
     \wedge & S' = S \with \SMEMS[a] = \growmem(S.\SMEMS[a], n)) \\[1ex]
     \end{array}
   \\[1ex]
   \begin{array}{lcl@{\qquad}l}
   S; F; (\I32.\CONST~n)~\MEMORYGROW &\stepto& S; F; (\I32.\CONST~\signed_{32}^{-1}(-1))
   \end{array}
   \end{array}

.. note::
   The |MEMORYGROW| instruction is non-deterministic.
   It may either succeed, returning the old memory size :math:`\X{sz}`,
   or fail, returning :math:`{-1}`.
   Failure *must* occur if the referenced memory instance has a maximum size defined that would be exceeded.
   However, failure *can* occur in other cases as well.
   In practice, the choice depends on the :ref:`resources <impl-exec>` available to the :ref:`embedder <embedder>`.


.. _exec-memory.fill:

:math:`\MEMORYFILL`
...................

1. Let :math:`F` be the :ref:`current <exec-notation-textual>` :ref:`frame <syntax-frame>`.

2. Assert: due to :ref:`validation <valid-memory.fill>`, :math:`F.\AMODULE.\MIMEMS[0]` exists.

3. Let :math:`\X{ma}` be the :ref:`memory address <syntax-memaddr>` :math:`F.\AMODULE.\MIMEMS[0]`.

4. Assert: due to :ref:`validation <valid-memory.fill>`, :math:`S.\SMEMS[\X{ma}]` exists.

5. Let :math:`\X{mem}` be the :ref:`memory instance <syntax-meminst>` :math:`S.\SMEMS[\X{ma}]`.

6. Assert: due to :ref:`validation <valid-memory.fill>`, a value of :ref:`value type <syntax-valtype>` |I32| is on the top of the stack.

7. Pop the value :math:`\I32.\CONST~n` from the stack.

8. Assert: due to :ref:`validation <valid-memory.fill>`, a value of :ref:`value type <syntax-valtype>` |I32| is on the top of the stack.

9. Pop the value :math:`\val` from the stack.

10. Assert: due to :ref:`validation <valid-memory.fill>`, a value of :ref:`value type <syntax-valtype>` |I32| is on the top of the stack.

11. Pop the value :math:`\I32.\CONST~d` from the stack.

12. If :math:`d + n` is larger than the length of :math:`\X{mem}.\MIDATA`, then:

    a. Trap.

13. If :math:`n = 0`, then:

    a. Return.

14. Push the value :math:`\I32.\CONST~d` to the stack.

15. Push the value :math:`\val` to the stack.

16. Execute the instruction :math:`\I32\K{.}\STORE\K{8}~\{ \OFFSET~0, \ALIGN~0 \}`.

17. Assert: due to the earlier check against the memory size, :math:`d+1 < 2^{32}`.

18. Push the value :math:`\I32.\CONST~(d+1)` to the stack.

19. Push the value :math:`\val` to the stack.

20. Push the value :math:`\I32.\CONST~(n-1)` to the stack.

21. Execute the instruction :math:`\MEMORYFILL`.

.. math::
   ~\\[-1ex]
   \begin{array}{l}
   S; F; (\I32.\CONST~d)~\val~(\I32.\CONST~n)~\MEMORYFILL
     \quad\stepto\quad S; F; \TRAP
     \\ \qquad
     (\iff d + n > |S.\SMEMS[F.\AMODULE.\MIMEMS[0]].\MIDATA|)
   \\[1ex]
   S; F; (\I32.\CONST~d)~\val~(\I32.\CONST~0)~\MEMORYFILL
     \quad\stepto\quad S; F; \epsilon
     \\ \qquad
     (\otherwise)
   \\[1ex]
   S; F; (\I32.\CONST~d)~\val~(\I32.\CONST~n+1)~\MEMORYFILL
     \quad\stepto
     \\ \qquad S; F;
       \begin{array}[t]{@{}l@{}}
       (\I32.\CONST~d)~\val~(\I32\K{.}\STORE\K{8}~\{ \OFFSET~0, \ALIGN~0 \}) \\
       (\I32.\CONST~d+1)~\val~(\I32.\CONST~n)~\MEMORYFILL \\
       \end{array}
     \\ \qquad
     (\otherwise) \\
   \end{array}


.. _exec-memory.copy:

:math:`\MEMORYCOPY`
...................

1. Let :math:`F` be the :ref:`current <exec-notation-textual>` :ref:`frame <syntax-frame>`.

2. Assert: due to :ref:`validation <valid-memory.copy>`, :math:`F.\AMODULE.\MIMEMS[0]` exists.

3. Let :math:`\X{ma}` be the :ref:`memory address <syntax-memaddr>` :math:`F.\AMODULE.\MIMEMS[0]`.

4. Assert: due to :ref:`validation <valid-memory.copy>`, :math:`S.\SMEMS[\X{ma}]` exists.

5. Let :math:`\X{mem}` be the :ref:`memory instance <syntax-meminst>` :math:`S.\SMEMS[\X{ma}]`.

6. Assert: due to :ref:`validation <valid-memory.copy>`, a value of :ref:`value type <syntax-valtype>` |I32| is on the top of the stack.

7. Pop the value :math:`\I32.\CONST~n` from the stack.

8. Assert: due to :ref:`validation <valid-memory.copy>`, a value of :ref:`value type <syntax-valtype>` |I32| is on the top of the stack.

9. Pop the value :math:`\I32.\CONST~s` from the stack.

10. Assert: due to :ref:`validation <valid-memory.copy>`, a value of :ref:`value type <syntax-valtype>` |I32| is on the top of the stack.

11. Pop the value :math:`\I32.\CONST~d` from the stack.

12. If :math:`s + n` is larger than the length of :math:`\X{mem}.\MIDATA` or :math:`d + n` is larger than the length of :math:`\X{mem}.\MIDATA`, then:

    a. Trap.

13. If :math:`n = 0`, then:

   a. Return.

14. If :math:`d \leq s`, then:

   a. Push the value :math:`\I32.\CONST~d` to the stack.

   b. Push the value :math:`\I32.\CONST~s` to the stack.

   c. Execute the instruction :math:`\I32\K{.}\LOAD\K{8\_u}~\{ \OFFSET~0, \ALIGN~0 \}`.

   d. Execute the instruction :math:`\I32\K{.}\STORE\K{8}~\{ \OFFSET~0, \ALIGN~0 \}`.

   e. Assert: due to the earlier check against the memory size, :math:`d+1 < 2^{32}`.

   f. Push the value :math:`\I32.\CONST~(d+1)` to the stack.

   g. Assert: due to the earlier check against the memory size, :math:`s+1 < 2^{32}`.

   h. Push the value :math:`\I32.\CONST~(s+1)` to the stack.

15. Else:

   a. Assert: due to the earlier check against the memory size, :math:`d+n-1 < 2^{32}`.

   b. Push the value :math:`\I32.\CONST~(d+n-1)` to the stack.

   c. Assert: due to the earlier check against the memory size, :math:`s+n-1 < 2^{32}`.

   d. Push the value :math:`\I32.\CONST~(s+n-1)` to the stack.

   e. Execute the instruction :math:`\I32\K{.}\LOAD\K{8\_u}~\{ \OFFSET~0, \ALIGN~0 \}`.

   f. Execute the instruction :math:`\I32\K{.}\STORE\K{8}~\{ \OFFSET~0, \ALIGN~0 \}`.

   g. Push the value :math:`\I32.\CONST~d` to the stack.

   h. Push the value :math:`\I32.\CONST~s` to the stack.

16. Push the value :math:`\I32.\CONST~(n-1)` to the stack.

17. Execute the instruction :math:`\MEMORYCOPY`.

.. math::
   ~\\[-1ex]
   \begin{array}{l}
   S; F; (\I32.\CONST~d)~(\I32.\CONST~s)~(\I32.\CONST~n)~\MEMORYCOPY
     \quad\stepto\quad S; F; \TRAP
     \\ \qquad
     \begin{array}[t]{@{}r@{~}l@{}}
     (\iff & s + n > |S.\SMEMS[F.\AMODULE.\MIMEMS[0]].\MIDATA| \\
      \vee & d + n > |S.\SMEMS[F.\AMODULE.\MIMEMS[0]].\MIDATA|) \\[1ex]
     \end{array}
   \\[1ex]
   S; F; (\I32.\CONST~d)~(\I32.\CONST~s)~(\I32.\CONST~0)~\MEMORYCOPY
     \quad\stepto\quad S; F; \epsilon
     \\ \qquad
     (\otherwise)
   \\[1ex]
   S; F; (\I32.\CONST~d)~(\I32.\CONST~s)~(\I32.\CONST~n+1)~\MEMORYCOPY
     \quad\stepto
     \\ \qquad S; F;
       \begin{array}[t]{@{}l@{}}
       (\I32.\CONST~d) \\
       (\I32.\CONST~s)~(\I32\K{.}\LOAD\K{8\_u}~\{ \OFFSET~0, \ALIGN~0 \}) \\
       (\I32\K{.}\STORE\K{8}~\{ \OFFSET~0, \ALIGN~0 \}) \\
       (\I32.\CONST~d+1)~(\I32.\CONST~s+1)~(\I32.\CONST~n)~\MEMORYCOPY \\
       \end{array}
     \\ \qquad
     (\otherwise, \iff d \leq s)
   \\[1ex]
   S; F; (\I32.\CONST~d)~(\I32.\CONST~s)~(\I32.\CONST~n+1)~\MEMORYCOPY
     \quad\stepto
     \\ \qquad S; F;
       \begin{array}[t]{@{}l@{}}
       (\I32.\CONST~d+n) \\
       (\I32.\CONST~s+n)~(\I32\K{.}\LOAD\K{8\_u}~\{ \OFFSET~0, \ALIGN~0 \}) \\
       (\I32\K{.}\STORE\K{8}~\{ \OFFSET~0, \ALIGN~0 \}) \\
       (\I32.\CONST~d)~(\I32.\CONST~s)~(\I32.\CONST~n)~\MEMORYCOPY \\
       \end{array}
     \\ \qquad
     (\otherwise, \iff d > s) \\
   \end{array}


.. _exec-memory.init:

:math:`\MEMORYINIT~x`
.....................

1. Let :math:`F` be the :ref:`current <exec-notation-textual>` :ref:`frame <syntax-frame>`.

2. Assert: due to :ref:`validation <valid-memory.init>`, :math:`F.\AMODULE.\MIMEMS[0]` exists.

3. Let :math:`\X{ma}` be the :ref:`memory address <syntax-memaddr>` :math:`F.\AMODULE.\MIMEMS[0]`.

4. Assert: due to :ref:`validation <valid-memory.init>`, :math:`S.\SMEMS[\X{ma}]` exists.

5. Let :math:`\X{mem}` be the :ref:`memory instance <syntax-meminst>` :math:`S.\SMEMS[\X{ma}]`.

6. Assert: due to :ref:`validation <valid-memory.init>`, :math:`F.\AMODULE.\MIDATAS[x]` exists.

7. Let :math:`\X{da}` be the :ref:`data address <syntax-dataaddr>` :math:`F.\AMODULE.\MIDATAS[x]`.

8. Assert: due to :ref:`validation <valid-memory.init>`, :math:`S.\SDATAS[\X{da}]` exists.

9. Let :math:`\X{data}` be the  :ref:`data instance <syntax-datainst>` :math:`S.\SDATAS[\X{da}]`.

10. Assert: due to :ref:`validation <valid-memory.init>`, a value of :ref:`value type <syntax-valtype>` |I32| is on the top of the stack.

11. Pop the value :math:`\I32.\CONST~n` from the stack.

12. Assert: due to :ref:`validation <valid-memory.init>`, a value of :ref:`value type <syntax-valtype>` |I32| is on the top of the stack.

13. Pop the value :math:`\I32.\CONST~s` from the stack.

14. Assert: due to :ref:`validation <valid-memory.init>`, a value of :ref:`value type <syntax-valtype>` |I32| is on the top of the stack.

15. Pop the value :math:`\I32.\CONST~d` from the stack.

16. If :math:`s + n` is larger than the length of :math:`\X{data}.\DIDATA` or :math:`d + n` is larger than the length of :math:`\X{mem}.\MIDATA`, then:

    a. Trap.

17. If :math:`n = 0`, then:

    a. Return.

18. Let :math:`b` be the byte :math:`\X{data}.\DIDATA[s]`.

19. Push the value :math:`\I32.\CONST~d` to the stack.

20. Push the value :math:`\I32.\CONST~b` to the stack.

21. Execute the instruction :math:`\I32\K{.}\STORE\K{8}~\{ \OFFSET~0, \ALIGN~0 \}`.

22. Assert: due to the earlier check against the memory size, :math:`d+1 < 2^{32}`.

23. Push the value :math:`\I32.\CONST~(d+1)` to the stack.

24. Assert: due to the earlier check against the memory size, :math:`s+1 < 2^{32}`.

25. Push the value :math:`\I32.\CONST~(s+1)` to the stack.

26. Push the value :math:`\I32.\CONST~(n-1)` to the stack.

27. Execute the instruction :math:`\MEMORYINIT~x`.

.. math::
   ~\\[-1ex]
   \begin{array}{l}
   S; F; (\I32.\CONST~d)~(\I32.\CONST~s)~(\I32.\CONST~n)~(\MEMORYINIT~x)
     \quad\stepto\quad S; F; \TRAP
     \\ \qquad
     \begin{array}[t]{@{}r@{~}l@{}}
     (\iff & s + n > |S.\SDATAS[F.\AMODULE.\MIDATAS[x]].\DIDATA| \\
      \vee & d + n > |S.\SMEMS[F.\AMODULE.\MIMEMS[0]].\MIDATA|) \\[1ex]
     \end{array}
   \\[1ex]
   S; F; (\I32.\CONST~d)~(\I32.\CONST~s)~(\I32.\CONST~0)~(\MEMORYINIT~x)
     \quad\stepto\quad S; F; \epsilon
     \\ \qquad
     (\otherwise)
   \\[1ex]
   S; F; (\I32.\CONST~d)~(\I32.\CONST~s)~(\I32.\CONST~n+1)~(\MEMORYINIT~x)
     \quad\stepto
       \\ \qquad S; F;
       \begin{array}[t]{@{}l@{}}
       (\I32.\CONST~d)~(\I32.\CONST~b)~(\I32\K{.}\STORE\K{8}~\{ \OFFSET~0, \ALIGN~0 \}) \\
       (\I32.\CONST~d+1)~(\I32.\CONST~s+1)~(\I32.\CONST~n)~(\MEMORYINIT~x) \\
       \end{array}
     \\ \qquad
     (\otherwise, \iff b = S.\SDATAS[F.\AMODULE.\MIDATAS[x]].\DIDATA[s]) \\
   \end{array}


.. _exec-data.drop:

:math:`\DATADROP~x`
...................

1. Let :math:`F` be the :ref:`current <exec-notation-textual>` :ref:`frame <syntax-frame>`.

2. Assert: due to :ref:`validation <valid-data.drop>`, :math:`F.\AMODULE.\MIDATAS[x]` exists.

3. Let :math:`a` be the :ref:`data address <syntax-dataaddr>` :math:`F.\AMODULE.\MIDATAS[x]`.

4. Assert: due to :ref:`validation <valid-data.drop>`, :math:`S.\SDATAS[a]` exists.

5. Replace :math:`S.\SDATAS[a]` with the :ref:`data instance <syntax-datainst>` :math:`\{\DIDATA~\epsilon\}`.

.. math::
   ~\\[-1ex]
   \begin{array}{l}
   \begin{array}{lcl@{\qquad}l}
   S; F; (\DATADROP~x) &\stepto& S'; F; \epsilon
   \end{array}
   \\ \qquad
     (\iff S' = S \with \SDATAS[F.\AMODULE.\MIDATAS[x]] = \{ \DIDATA~\epsilon \}) \\
   \end{array}


.. index:: control instructions, structured control, label, block, branch, result type, label index, function index, type index, vector, address, table address, table instance, store, frame
   pair: execution; instruction
   single: abstract syntax; instruction
.. _exec-label:
.. _exec-instr-control:

Control Instructions
~~~~~~~~~~~~~~~~~~~~

.. _exec-nop:

:math:`\NOP`
............

1. Do nothing.

.. math::
   \begin{array}{lcl@{\qquad}l}
   \NOP &\stepto& \epsilon
   \end{array}


.. _exec-unreachable:

:math:`\UNREACHABLE`
....................

1. Trap.

.. math::
   \begin{array}{lcl@{\qquad}l}
   \UNREACHABLE &\stepto& \TRAP
   \end{array}


.. _exec-block:

:math:`\BLOCK~\blocktype~\instr^\ast~\END`
..........................................

1. Let :math:`F` be the :ref:`current <exec-notation-textual>` :ref:`frame <syntax-frame>`.

2. Assert: due to :ref:`validation <valid-blocktype>`, :math:`\fblocktype_{S;F}(\blocktype)` is defined.

3. Let :math:`[t_1^m] \to [t_2^n]` be the :ref:`instruction type <syntax-instrtype>` :math:`\fblocktype_{S;F}(\blocktype)`.

4. Let :math:`L` be the label whose arity is :math:`n` and whose continuation is the end of the block.

5. Assert: due to :ref:`validation <valid-block>`, there are at least :math:`m` values on the top of the stack.

6. Pop the values :math:`\val^m` from the stack.

7. :ref:`Enter <exec-instr-seq-enter>` the block :math:`\val^m~\instr^\ast` with label :math:`L`.

.. math::
   ~\\[-1ex]
   \begin{array}{lcl}
   S; F; \val^m~\BLOCK~\X{bt}~\instr^\ast~\END &\stepto&
     S; F; \LABEL_n\{\epsilon\}~\val^m~\instr^\ast~\END
     \\&&\quad (\iff \fblocktype_{S;F}(\X{bt}) = [t_1^m] \to [t_2^n])
   \end{array}


.. _exec-loop:

:math:`\LOOP~\blocktype~\instr^\ast~\END`
.........................................

1. Let :math:`F` be the :ref:`current <exec-notation-textual>` :ref:`frame <syntax-frame>`.

2. Assert: due to :ref:`validation <valid-blocktype>`, :math:`\fblocktype_{S;F}(\blocktype)` is defined.

3. Let :math:`[t_1^m] \to [t_2^n]` be the :ref:`instruction type <syntax-instrtype>` :math:`\fblocktype_{S;F}(\blocktype)`.

4. Let :math:`L` be the label whose arity is :math:`m` and whose continuation is the start of the loop.

5. Assert: due to :ref:`validation <valid-loop>`, there are at least :math:`m` values on the top of the stack.

6. Pop the values :math:`\val^m` from the stack.

7. :ref:`Enter <exec-instr-seq-enter>` the block :math:`\val^m~\instr^\ast` with label :math:`L`.

.. math::
   ~\\[-1ex]
   \begin{array}{lcl}
   S; F; \val^m~\LOOP~\X{bt}~\instr^\ast~\END &\stepto&
     S; F; \LABEL_m\{\LOOP~\X{bt}~\instr^\ast~\END\}~\val^m~\instr^\ast~\END
     \\&&\quad (\iff \fblocktype_{S;F}(\X{bt}) = [t_1^m] \to [t_2^n])
   \end{array}


.. _exec-if:

:math:`\IF~\blocktype~\instr_1^\ast~\ELSE~\instr_2^\ast~\END`
.............................................................

1. Assert: due to :ref:`validation <valid-if>`, a value of :ref:`value type <syntax-valtype>` |I32| is on the top of the stack.

2. Pop the value :math:`\I32.\CONST~c` from the stack.

3. If :math:`c` is non-zero, then:

   a. Execute the block instruction :math:`\BLOCK~\blocktype~\instr_1^\ast~\END`.

4. Else:

   a. Execute the block instruction :math:`\BLOCK~\blocktype~\instr_2^\ast~\END`.

.. math::
   ~\\[-1ex]
   \begin{array}{lcl}
   (\I32.\CONST~c)~\IF~\X{bt}~\instr_1^\ast~\ELSE~\instr_2^\ast~\END &\stepto&
     \BLOCK~\X{bt}~\instr_1^\ast~\END
     \\&&\quad (\iff c \neq 0) \\
   (\I32.\CONST~c)~\IF~\X{bt}~\instr_1^\ast~\ELSE~\instr_2^\ast~\END &\stepto&
     \BLOCK~\X{bt}~\instr_2^\ast~\END
     \\&&\quad (\iff c = 0) \\
   \end{array}


.. _exec-br:

:math:`\BR~l`
.............

1. Assert: due to :ref:`validation <valid-br>`, the stack contains at least :math:`l+1` labels.

2. Let :math:`L` be the :math:`l`-th label appearing on the stack, starting from the top and counting from zero.

3. Let :math:`n` be the arity of :math:`L`.

4. Assert: due to :ref:`validation <valid-br>`, there are at least :math:`n` values on the top of the stack.

5. Pop the values :math:`\val^n` from the stack.

6. Repeat :math:`l+1` times:

   a. While the top of the stack is a value, do:

      i. Pop the value from the stack.

   b. Assert: due to :ref:`validation <valid-br>`, the top of the stack now is a label.

   c. Pop the label from the stack.

7. Push the values :math:`\val^n` to the stack.

8. Jump to the continuation of :math:`L`.

.. math::
   ~\\[-1ex]
   \begin{array}{lcl@{\qquad}l}
   \LABEL_n\{\instr^\ast\}~\XB^l[\val^n~(\BR~l)]~\END &\stepto& \val^n~\instr^\ast
   \end{array}


.. _exec-br_if:

:math:`\BRIF~l`
...............

1. Assert: due to :ref:`validation <valid-br_if>`, a value of :ref:`value type <syntax-valtype>` |I32| is on the top of the stack.

2. Pop the value :math:`\I32.\CONST~c` from the stack.

3. If :math:`c` is non-zero, then:

   a. :ref:`Execute <exec-br>` the instruction :math:`\BR~l`.

4. Else:

   a. Do nothing.

.. math::
   ~\\[-1ex]
   \begin{array}{lcl@{\qquad}l}
   (\I32.\CONST~c)~(\BRIF~l) &\stepto& (\BR~l)
     & (\iff c \neq 0) \\
   (\I32.\CONST~c)~(\BRIF~l) &\stepto& \epsilon
     & (\iff c = 0) \\
   \end{array}


.. _exec-br_table:

:math:`\BRTABLE~l^\ast~l_N`
...........................

1. Assert: due to :ref:`validation <valid-br_table>`, a value of :ref:`value type <syntax-valtype>` |I32| is on the top of the stack.

2. Pop the value :math:`\I32.\CONST~i` from the stack.

3. If :math:`i` is smaller than the length of :math:`l^\ast`, then:

   a. Let :math:`l_i` be the label :math:`l^\ast[i]`.

   b. :ref:`Execute <exec-br>` the instruction :math:`\BR~l_i`.

4. Else:

   a. :ref:`Execute <exec-br>` the instruction :math:`\BR~l_N`.

.. math::
   ~\\[-1ex]
   \begin{array}{lcl@{\qquad}l}
   (\I32.\CONST~i)~(\BRTABLE~l^\ast~l_N) &\stepto& (\BR~l_i)
     & (\iff l^\ast[i] = l_i) \\
   (\I32.\CONST~i)~(\BRTABLE~l^\ast~l_N) &\stepto& (\BR~l_N)
     & (\iff |l^\ast| \leq i) \\
   \end{array}


.. _exec-br_on_null:

:math:`\BRONNULL~l`
...................

1. Assert: due to :ref:`validation <valid-ref.is_null>`, a :ref:`reference value <syntax-ref>` is on the top of the stack.

2. Pop the value :math:`\reff` from the stack.

3. If :math:`\reff` is :math:`\REFNULL~\X{ht}`, then:

   a. :ref:`Execute <exec-br>` the instruction :math:`(\BR~l)`.

4. Else:

   a. Push the value :math:`\reff` back to the stack.

.. math::
   \begin{array}{lcl@{\qquad}l}
   \reff~(\BRONNULL~l) &\stepto& (\BR~l)
     & (\iff \reff = \REFNULL~\X{ht}) \\
   \reff~(\BRONNULL~l) &\stepto& \reff
     & (\otherwise) \\
   \end{array}


.. _exec-br_on_non_null:

:math:`\BRONNONNULL~l`
......................

1. Assert: due to :ref:`validation <valid-ref.is_null>`, a :ref:`reference value <syntax-ref>` is on the top of the stack.

2. Pop the value :math:`\reff` from the stack.

3. If :math:`\reff` is :math:`\REFNULL~\X{ht}`, then:

   a. Do nothing.

4. Else:

   a. Push the value :math:`\reff` back to the stack.

   b. :ref:`Execute <exec-br>` the instruction :math:`(\BR~l)`.

.. math::
   \begin{array}{lcl@{\qquad}l}
   \reff~(\BRONNONNULL~l) &\stepto& \epsilon
     & (\iff \reff = \REFNULL~\X{ht}) \\
   \reff~(\BRONNONNULL~l) &\stepto& \reff~(\BR~l)
     & (\otherwise) \\
   \end{array}


.. _exec-br_on_cast:

:math:`\BRONCAST~l~\X{rt}_1~\X{rt}_2`
.....................................

1. Let :math:`F` be the :ref:`current <exec-notation-textual>` :ref:`frame <syntax-frame>`.

2. Let :math:`\X{rt}'_2` be the :ref:`reference type <syntax-reftype>` :math:`\insttype_{F.\AMODULE}(\X{rt}_2)`.

3. Assert: due to :ref:`validation <valid-ref.test>`, :math:`\X{rt}'_2` is :ref:`closed <type-closed>`.

4. Assert: due to :ref:`validation <valid-ref.test>`, a :ref:`reference value <syntax-ref>` is on the top of the stack.

5. Pop the value :math:`\reff` from the stack.

6. Assert: due to validation, the :ref:`reference value <syntax-ref>` is :ref:`valid <valid-ref>` with some :ref:`reference type <syntax-reftype>`.

7. Let :math:`\X{rt}` be the :ref:`reference type <syntax-reftype>` of :math:`\reff`.

8. Push the value :math:`\reff` back to the stack.

9. If the :ref:`reference type <syntax-reftype>` :math:`\X{rt}` :ref:`matches <match-reftype>` :math:`\X{rt}'_2`, then:

   a. :ref:`Execute <exec-br>` the instruction :math:`(\BR~l)`.

.. math::
   \begin{array}{lcl@{\qquad}l}
   S; \reff~(\BRONCAST~l~\X{rt}_1~X{rt}_2) &\stepto& (\BR~l)
     & (\iff S \vdashval \reff : \X{rt}
        \land \vdashreftypematch \X{rt} \matchesreftype \insttype_{F.\AMODULE}(\X{rt}_2)) \\
   S; \reff~(\BRONCAST~l~\X{rt}_1~\X{rt}_2) &\stepto& \reff
     & (\otherwise) \\
   \end{array}


.. _exec-br_on_cast_fail:

:math:`\BRONCASTFAIL~l~\X{rt}_1~\X{rt}_2`
.........................................

1. Let :math:`F` be the :ref:`current <exec-notation-textual>` :ref:`frame <syntax-frame>`.

2. Let :math:`\X{rt}'_2` be the :ref:`reference type <syntax-reftype>` :math:`\insttype_{F.\AMODULE}(\X{rt}_2)`.

3. Assert: due to :ref:`validation <valid-ref.test>`, :math:`\X{rt}'_2` is :ref:`closed <type-closed>`.

4. Assert: due to :ref:`validation <valid-ref.test>`, a :ref:`reference value <syntax-ref>` is on the top of the stack.

5. Pop the value :math:`\reff` from the stack.

6. Assert: due to validation, the :ref:`reference value <syntax-ref>` is :ref:`valid <valid-ref>` with some :ref:`reference type <syntax-reftype>`.

7. Let :math:`\X{rt}` be the :ref:`reference type <syntax-reftype>` of :math:`\reff`.

8. Push the value :math:`\reff` back to the stack.

9. If the :ref:`reference type <syntax-reftype>` :math:`\X{rt}` does not :ref:`match <match-reftype>` :math:`\X{rt}'_2`, then:

   a. :ref:`Execute <exec-br>` the instruction :math:`(\BR~l)`.

.. math::
   \begin{array}{lcl@{\qquad}l}
   S; \reff~(\BRONCASTFAIL~l~\X{rt}_1~X{rt}_2) &\stepto& \reff
     & (\iff S \vdashval \reff : \X{rt}
        \land \vdashreftypematch \X{rt} \matchesreftype \insttype_{F.\AMODULE}(\X{rt}_2)) \\
   S; \reff~(\BRONCASTFAIL~l~\X{rt}_1~\X{rt}_2) &\stepto& (\BR~l)
     & (\otherwise) \\
   \end{array}


.. _exec-return:

:math:`\RETURN`
...............

1. Let :math:`F` be the :ref:`current <exec-notation-textual>` :ref:`frame <syntax-frame>`.

2. Let :math:`n` be the arity of :math:`F`.

3. Assert: due to :ref:`validation <valid-return>`, there are at least :math:`n` values on the top of the stack.

4. Pop the results :math:`\val^n` from the stack.

5. Assert: due to :ref:`validation <valid-return>`, the stack contains at least one :ref:`frame <syntax-frame>`.

6. While the top of the stack is not a frame, do:

   a. Pop the top element from the stack.

7. Assert: the top of the stack is the frame :math:`F`.

8. Pop the frame from the stack.

9. Push :math:`\val^n` to the stack.

10. Jump to the instruction after the original call that pushed the frame.

.. math::
   ~\\[-1ex]
   \begin{array}{lcl@{\qquad}l}
   \FRAME_n\{F\}~B^\ast[\val^n~\RETURN]~\END &\stepto& \val^n
   \end{array}


.. _exec-call:

:math:`\CALL~x`
...............

1. Let :math:`F` be the :ref:`current <exec-notation-textual>` :ref:`frame <syntax-frame>`.

2. Assert: due to :ref:`validation <valid-call>`, :math:`F.\AMODULE.\MIFUNCS[x]` exists.

3. Let :math:`a` be the :ref:`function address <syntax-funcaddr>` :math:`F.\AMODULE.\MIFUNCS[x]`.

4. :ref:`Invoke <exec-invoke>` the function instance at address :math:`a`.

.. math::
   \begin{array}{lcl@{\qquad}l}
   F; (\CALL~x) &\stepto& F; (\INVOKE~a)
     & (\iff F.\AMODULE.\MIFUNCS[x] = a)
   \end{array}


.. _exec-call_ref:

:math:`\CALLREF~x`
..................

1. Assert: due to :ref:`validation <valid-call_ref>`, a null or :ref:`function reference <syntax-ref>` is on the top of the stack.

2. Pop the reference value :math:`r` from the stack.

3. If :math:`r` is :math:`\REFNULL~\X{ht}`, then:

    a. Trap.

4. Assert: due to :ref:`validation <valid-call_ref>`, :math:`r` is a :ref:`function reference <syntax-ref>`.

5. Let :math:`\REFFUNCADDR~a` be the reference :math:`r`.

6. :ref:`Invoke <exec-invoke>` the function instance at address :math:`a`.

.. math::
   \begin{array}{lcl@{\qquad}l}
   F; (\REFFUNCADDR~a)~(\CALLREF~x) &\stepto& F; (\INVOKE~a) \\
   F; (\REFNULL~\X{ht})~(\CALLREF~x) &\stepto& F; \TRAP \\
   \end{array}


.. _exec-call_indirect:

:math:`\CALLINDIRECT~x~y`
.........................

1. Let :math:`F` be the :ref:`current <exec-notation-textual>` :ref:`frame <syntax-frame>`.

2. Assert: due to :ref:`validation <valid-call_indirect>`, :math:`F.\AMODULE.\MITABLES[x]` exists.

3. Let :math:`\X{ta}` be the :ref:`table address <syntax-tableaddr>` :math:`F.\AMODULE.\MITABLES[x]`.

4. Assert: due to :ref:`validation <valid-call_indirect>`, :math:`S.\STABLES[\X{ta}]` exists.

5. Let :math:`\X{tab}` be the :ref:`table instance <syntax-tableinst>` :math:`S.\STABLES[\X{ta}]`.

6. Assert: due to :ref:`validation <valid-call_indirect>`, :math:`F.\AMODULE.\MITYPES[y]` is defined.

7. Let :math:`\X{dt}_{\F{expect}}` be the :ref:`defined type <syntax-deftype>` :math:`F.\AMODULE.\MITYPES[y]`.

8. Assert: due to :ref:`validation <valid-call_indirect>`, a value with :ref:`value type <syntax-valtype>` |I32| is on the top of the stack.

9. Pop the value :math:`\I32.\CONST~i` from the stack.

10. If :math:`i` is not smaller than the length of :math:`\X{tab}.\TIELEM`, then:

    a. Trap.

11. Let :math:`r` be the :ref:`reference <syntax-ref>` :math:`\X{tab}.\TIELEM[i]`.

12. If :math:`r` is :math:`\REFNULL~\X{ht}`, then:

    a. Trap.

13. Assert: due to :ref:`validation of table mutation <valid-table.set>`, :math:`r` is a :ref:`function reference <syntax-ref.func>`.

14. Let :math:`\REFFUNCADDR~a` be the :ref:`function reference <syntax-ref.func>` :math:`r`.

15. Assert: due to :ref:`validation of table mutation <valid-table.set>`, :math:`S.\SFUNCS[a]` exists.

16. Let :math:`\X{f}` be the :ref:`function instance <syntax-funcinst>` :math:`S.\SFUNCS[a]`.

17. Let :math:`\X{dt}_{\F{actual}}` be the :ref:`defined type <syntax-deftype>` :math:`\X{f}.\FITYPE`.

18. If :math:`\X{dt}_{\F{actual}}` does not :ref:`match <match-deftype>` :math:`\X{dt}_{\F{expect}}`, then:

    a. Trap.

19. :ref:`Invoke <exec-invoke>` the function instance at address :math:`a`.

.. math::
   ~\\[-1ex]
   \begin{array}{l}
   \begin{array}{lcl@{\qquad}l}
   S; F; (\I32.\CONST~i)~(\CALLINDIRECT~x~y) &\stepto& S; F; (\INVOKE~a)
   \end{array}
   \\ \qquad
     \begin{array}[t]{@{}r@{~}l@{}}
     (\iff & S.\STABLES[F.\AMODULE.\MITABLES[x]].\TIELEM[i] = \REFFUNCADDR~a \\
     \wedge & S.\SFUNCS[a] = f \\
     \wedge & S \vdashdeftypematch F.\AMODULE.\MITYPES[y] \matchesdeftype f.\FITYPE)
     \end{array}
   \\[1ex]
   \begin{array}{lcl@{\qquad}l}
   S; F; (\I32.\CONST~i)~(\CALLINDIRECT~x~y) &\stepto& S; F; \TRAP
   \end{array}
   \\ \qquad
     (\otherwise)
   \end{array}


.. _exec-return_call:

:math:`\RETURNCALL~x`
.....................

.. todo: find a way to reuse call/call_indirect prose for tail call versions

1. Let :math:`F` be the :ref:`current <exec-notation-textual>` :ref:`frame <syntax-frame>`.

2. Assert: due to :ref:`validation <valid-call>`, :math:`F.\AMODULE.\MIFUNCS[x]` exists.

3. Let :math:`a` be the :ref:`function address <syntax-funcaddr>` :math:`F.\AMODULE.\MIFUNCS[x]`.

4. :ref:`Tail-invoke <exec-return-invoke>` the function instance at address :math:`a`.


.. math::
   \begin{array}{lcl@{\qquad}l}
   (\RETURNCALL~x) &\stepto& (\RETURNINVOKE~a)
     & (\iff (\CALL~x) \stepto (\INVOKE~a))
   \end{array}


.. _exec-return_call_ref:

:math:`\RETURNCALLREF~x`
........................

1. Assert: due to :ref:`validation <valid-return_call_ref>`, a :ref:`function reference <syntax-ref>` is on the top of the stack.

2. Pop the reference value :math:`r` from the stack.

3. If :math:`r` is :math:`\REFNULL~\X{ht}`, then:

    a. Trap.

4. Assert: due to :ref:`validation <valid-call_ref>`, :math:`r` is a :ref:`function reference <syntax-ref>`.

5. Let :math:`\REFFUNCADDR~a` be the reference :math:`r`.

6. :ref:`Tail-invoke <exec-return-invoke>` the function instance at address :math:`a`.

.. math::
   \begin{array}{lcl@{\qquad}l}
   \val~(\RETURNCALLREF~x) &\stepto& (\RETURNINVOKE~a)
     & (\iff \val~(\CALLREF~x) \stepto (\INVOKE~a)) \\
   \val~(\RETURNCALLREF~x) &\stepto& \TRAP
     & (\iff \val~(\CALLREF~x) \stepto \TRAP) \\
   \end{array}


.. _exec-return_call_indirect:

:math:`\RETURNCALLINDIRECT~x`
.............................

1. Let :math:`F` be the :ref:`current <exec-notation-textual>` :ref:`frame <syntax-frame>`.

2. Assert: due to :ref:`validation <valid-call_indirect>`, :math:`F.\AMODULE.\MITABLES[0]` exists.

3. Let :math:`\X{ta}` be the :ref:`table address <syntax-tableaddr>` :math:`F.\AMODULE.\MITABLES[0]`.

4. Assert: due to :ref:`validation <valid-call_indirect>`, :math:`S.\STABLES[\X{ta}]` exists.

5. Let :math:`\X{tab}` be the :ref:`table instance <syntax-tableinst>` :math:`S.\STABLES[\X{ta}]`.

6. Assert: due to :ref:`validation <valid-call_indirect>`, :math:`F.\AMODULE.\MITYPES[x]` is defined.

7. Let :math:`\X{dt}_{\F{expect}}` be the :ref:`defined type <syntax-deftype>` :math:`F.\AMODULE.\MITYPES[x]`.

8. Assert: due to :ref:`validation <valid-call_indirect>`, a value with :ref:`value type <syntax-valtype>` |I32| is on the top of the stack.

9. Pop the value :math:`\I32.\CONST~i` from the stack.

10. If :math:`i` is not smaller than the length of :math:`\X{tab}.\TIELEM`, then:

    a. Trap.

11. If :math:`\X{tab}.\TIELEM[i]` is uninitialized, then:

    a. Trap.

12. Let :math:`a` be the :ref:`function address <syntax-funcaddr>` :math:`\X{tab}.\TIELEM[i]`.

13. Assert: due to :ref:`validation <valid-call_indirect>`, :math:`S.\SFUNCS[a]` exists.

14. Let :math:`\X{f}` be the :ref:`function instance <syntax-funcinst>` :math:`S.\SFUNCS[a]`.

15. Let :math:`\X{dt}_{\F{actual}}` be the :ref:`defined type <syntax-functype>` :math:`\X{f}.\FITYPE`.

16. If :math:`\X{dt}_{\F{actual}}` does not :ref:`match <match-functype>` :math:`\X{dt}_{\F{expect}}`, then:

    a. Trap.

17. :ref:`Tail-invoke <exec-return-invoke>` the function instance at address :math:`a`.


.. math::
   \begin{array}{lcl@{\qquad}l}
   \val~(\RETURNCALLINDIRECT~x) &\stepto& (\RETURNINVOKE~a)
     & (\iff \val~(\CALLINDIRECT~x) \stepto (\INVOKE~a)) \\
   \val~(\RETURNCALLINDIRECT~x) &\stepto& \TRAP
     & (\iff \val~(\CALLINDIRECT~x) \stepto \TRAP) \\
   \end{array}


.. index:: instruction, instruction sequence, block
.. _exec-instr-seq:

Blocks
~~~~~~

The following auxiliary rules define the semantics of executing an :ref:`instruction sequence <syntax-instr-seq>`
that forms a :ref:`block <exec-instr-control>`.


.. _exec-instr-seq-enter:

Entering :math:`\instr^\ast` with label :math:`L`
.................................................

1. Push :math:`L` to the stack.

2. Jump to the start of the instruction sequence :math:`\instr^\ast`.

.. note::
   No formal reduction rule is needed for entering an instruction sequence,
   because the label :math:`L` is embedded in the :ref:`administrative instruction <syntax-instr-admin>` that structured control instructions reduce to directly.


.. _exec-instr-seq-exit:

Exiting :math:`\instr^\ast` with label :math:`L`
................................................

When the end of a block is reached without a jump or trap aborting it, then the following steps are performed.

1. Pop all values :math:`\val^\ast` from the top of the stack.

2. Assert: due to :ref:`validation <valid-instr-seq>`, the label :math:`L` is now on the top of the stack.

3. Pop the label from the stack.

4. Push :math:`\val^\ast` back to the stack.

5. Jump to the position after the |END| of the :ref:`structured control instruction <syntax-instr-control>` associated with the label :math:`L`.

.. math::
   ~\\[-1ex]
   \begin{array}{lcl@{\qquad}l}
   \LABEL_n\{\instr^\ast\}~\val^\ast~\END &\stepto& \val^\ast
   \end{array}

.. note::
   This semantics also applies to the instruction sequence contained in a |LOOP| instruction.
   Therefore, execution of a loop falls off the end, unless a backwards branch is performed explicitly.


.. index:: ! call, function, function instance, label, frame

Function Calls
~~~~~~~~~~~~~~

The following auxiliary rules define the semantics of invoking a :ref:`function instance <syntax-funcinst>`
through one of the :ref:`call instructions <exec-instr-control>`
and returning from it.


.. _exec-invoke:

Invocation of :ref:`function address <syntax-funcaddr>` :math:`a`
.................................................................

1. Assert: due to :ref:`validation <valid-call>`, :math:`S.\SFUNCS[a]` exists.

2. Let :math:`f` be the :ref:`function instance <syntax-funcinst>`, :math:`S.\SFUNCS[a]`.

3. Let :math:`\TFUNC~[t_1^n] \toF [t_2^m]` be the :ref:`structured type <syntax-strtype>` :math:`\expand(\X{f}.\FITYPE)`.

4. Let :math:`\local^\ast` be the list of :ref:`locals <syntax-local>` :math:`f.\FICODE.\FLOCALS`.

5. Let :math:`\instr^\ast~\END` be the :ref:`expression <syntax-expr>` :math:`f.\FICODE.\FBODY`.

6. Assert: due to :ref:`validation <valid-call>`, :math:`n` values are on the top of the stack.

7. Pop the values :math:`\val^n` from the stack.

8. Let :math:`F` be the :ref:`frame <syntax-frame>` :math:`\{ \AMODULE~f.\FIMODULE, \ALOCALS~\val^n~(\default_t)^\ast \}`.

9. Push the activation of :math:`F` with arity :math:`m` to the stack.

10. Let :math:`L` be the :ref:`label <syntax-label>` whose arity is :math:`m` and whose continuation is the end of the function.

11. :ref:`Enter <exec-instr-seq-enter>` the instruction sequence :math:`\instr^\ast` with label :math:`L`.

.. math::
   ~\\[-1ex]
   \begin{array}{l}
   \begin{array}{lcl@{\qquad}l}
   S; \val^n~(\INVOKE~a) &\stepto& S; \FRAME_m\{F\}~\LABEL_m\{\}~\instr^\ast~\END~\END
   \end{array}
   \\ \qquad
     \begin{array}[t]{@{}r@{~}l@{}}
     (\iff & S.\SFUNCS[a] = f \\
     \wedge & \expand(S.f.\FITYPE) = \TFUNC~[t_1^n] \toF [t_2^m] \\
     \wedge & f.\FICODE = \{ \FTYPE~x, \FLOCALS~\{\LTYPE~t\}^k, \FBODY~\instr^\ast~\END \} \\
     \wedge & F = \{ \AMODULE~f.\FIMODULE, ~\ALOCALS~\val^n~(\default_t)^k \})
     \end{array} \\
   \end{array}

.. note::
   For non-defaultable types, the respective local is left uninitialized by these rules.


.. _exec-return-invoke:

Tail-invocation of :ref:`function address <syntax-funcaddr>` :math:`a`
......................................................................

1. Assert: due to :ref:`validation <valid-call>`, :math:`S.\SFUNCS[a]` exists.

2. Let :math:`\TFUNC~[t_1^n] \toF [t_2^m]` be the :ref:`structured type <syntax-strtype>` :math:`\expand(S.\SFUNCS[a].\FITYPE)`.

3. Assert: due to :ref:`validation <valid-return_call>`, there are at least :math:`n` values on the top of the stack.

4. Pop the results :math:`\val^n` from the stack.

5. Assert: due to :ref:`validation <valid-return_call>`, the stack contains at least one :ref:`frame <syntax-frame>`.

6. While the top of the stack is not a frame, do:

   a. Pop the top element from the stack.

7. Assert: the top of the stack is a frame.

8. Pop the frame from the stack.

9. Push :math:`\val^n` to the stack.

10. :ref:`Invoke <exec-invoke>` the function instance at address :math:`a`.

.. math::
   ~\\[-1ex]
   \begin{array}{lcl@{\qquad}l}
    S; \FRAME_m\{F\}~B^\ast[\val^n~(\RETURNINVOKE~a)]~\END &\stepto&
      \val^n~(\INVOKE~a)
      & (\iff \expand(S.\SFUNCS[a].\FITYPE) = \TFUNC~[t_1^n] \toF [t_2^m])
   \end{array}


.. _exec-invoke-exit:

Returning from a function
.........................

When the end of a function is reached without a jump (i.e., |RETURN|) or trap aborting it, then the following steps are performed.

1. Let :math:`F` be the :ref:`current <exec-notation-textual>` :ref:`frame <syntax-frame>`.

2. Let :math:`n` be the arity of the activation of :math:`F`.

3. Assert: due to :ref:`validation <valid-instr-seq>`, there are :math:`n` values on the top of the stack.

4. Pop the results :math:`\val^n` from the stack.

5. Assert: due to :ref:`validation <valid-func>`, the frame :math:`F` is now on the top of the stack.

6. Pop the frame from the stack.

7. Push :math:`\val^n` back to the stack.

8. Jump to the instruction after the original call.

.. math::
   ~\\[-1ex]
   \begin{array}{lcl@{\qquad}l}
   \FRAME_n\{F\}~\val^n~\END &\stepto& \val^n
   \end{array}


.. index:: host function, store
.. _exec-invoke-host:

Host Functions
..............

Invoking a :ref:`host function <syntax-hostfunc>` has non-deterministic behavior.
It may either terminate with a :ref:`trap <trap>` or return regularly.
However, in the latter case, it must consume and produce the right number and types of WebAssembly :ref:`values <syntax-val>` on the stack,
according to its :ref:`function type <syntax-functype>`.

A host function may also modify the :ref:`store <syntax-store>`.
However, all store modifications must result in an :ref:`extension <extend-store>` of the original store, i.e., they must only modify mutable contents and must not have instances removed.
Furthermore, the resulting store must be :ref:`valid <valid-store>`, i.e., all data and code in it is well-typed.

.. math::
   ~\\[-1ex]
   \begin{array}{l}
   \begin{array}{lcl@{\qquad}l}
   S; \val^n~(\INVOKE~a) &\stepto& S'; \result
   \end{array}
   \\ \qquad
     \begin{array}[t]{@{}r@{~}l@{}}
     (\iff & S.\SFUNCS[a] = \{ \FITYPE~\deftype, \FIHOSTCODE~\X{hf} \} \\
     \wedge & \expand(\deftype) = \TFUNC~[t_1^n] \toF [t_2^m] \\
     \wedge & (S'; \result) \in \X{hf}(S; \val^n)) \\
     \end{array} \\
   \begin{array}{lcl@{\qquad}l}
   S; \val^n~(\INVOKE~a) &\stepto& S; \val^n~(\INVOKE~a)
   \end{array}
   \\ \qquad
     \begin{array}[t]{@{}r@{~}l@{}}
     (\iff & S.\SFUNCS[a] = \{ \FITYPE~\deftype, \FIHOSTCODE~\X{hf} \} \\
     \wedge & \expand(\deftype) = \TFUNC~[t_1^n] \toF [t_2^m] \\
     \wedge & \bot \in \X{hf}(S; \val^n)) \\
     \end{array} \\
   \end{array}

Here, :math:`\X{hf}(S; \val^n)` denotes the implementation-defined execution of host function :math:`\X{hf}` in current store :math:`S` with arguments :math:`\val^n`.
It yields a set of possible outcomes, where each element is either a pair of a modified store :math:`S'` and a :ref:`result <syntax-result>`
or the special value :math:`\bot` indicating divergence.
A host function is non-deterministic if there is at least one argument for which the set of outcomes is not singular.

For a WebAssembly implementation to be :ref:`sound <soundness>` in the presence of host functions,
every :ref:`host function instance <syntax-funcinst>` must be :ref:`valid <valid-hostfuncinst>`,
which means that it adheres to suitable pre- and post-conditions:
under a :ref:`valid store <valid-store>` :math:`S`, and given arguments :math:`\val^n` matching the ascribed parameter types :math:`t_1^n`,
executing the host function must yield a non-empty set of possible outcomes each of which is either divergence or consists of a valid store :math:`S'` that is an :ref:`extension <extend-store>` of :math:`S` and a result matching the ascribed return types :math:`t_2^m`.
All these notions are made precise in the :ref:`Appendix <soundness>`.

.. note::
   A host function can call back into WebAssembly by :ref:`invoking <exec-invocation>` a function :ref:`exported <syntax-export>` from a :ref:`module <syntax-module>`.
   However, the effects of any such call are subsumed by the non-deterministic behavior allowed for the host function.



.. index:: expression
   pair: execution; expression
   single: abstract syntax; expression
.. _exec-expr:

Expressions
~~~~~~~~~~~

An :ref:`expression <syntax-expr>` is *evaluated* relative to a :ref:`current <exec-notation-textual>` :ref:`frame <syntax-frame>` pointing to its containing :ref:`module instance <syntax-moduleinst>`.

1. Jump to the start of the instruction sequence :math:`\instr^\ast` of the expression.

2. Execute the instruction sequence.

3. Assert: due to :ref:`validation <valid-expr>`, the top of the stack contains a :ref:`value <syntax-val>`.

4. Pop the :ref:`value <syntax-val>` :math:`\val` from the stack.

The value :math:`\val` is the result of the evaluation.

.. math::
   S; F; \instr^\ast \stepto S'; F'; \instr'^\ast
   \qquad (\iff S; F; \instr^\ast~\END \stepto S'; F'; \instr'^\ast~\END)

.. note::
   Evaluation iterates this reduction rule until reaching a value.
   Expressions constituting :ref:`function <syntax-func>` bodies are executed during function :ref:`invocation <exec-invoke>`.<|MERGE_RESOLUTION|>--- conflicted
+++ resolved
@@ -462,11 +462,7 @@
    S; F; \val^n~(\STRUCTNEW~x) &\stepto& S'; F; (\REFSTRUCTADDR~|S.\SSTRUCTS|)
      \\&&
      \begin{array}[t]{@{}r@{~}l@{}}
-<<<<<<< HEAD
       (\iff & \expand(F.\AMODULE.\MITYPES[x]) = \TSTRUCT~\X{ft}^n \\
-=======
-      (\iff & F.\AMODULE.\MITYPES[x] = \TSTRUCT~\X{ft}^n \\
->>>>>>> 6b8ccabe
       \land & \X{si} = \{\SITYPE~F.\AMODULE.\MITYPES[x], \SIFIELDS~(\packval_{\X{ft}}(\val))^n\} \\
       \land & S' = S \with \SSTRUCTS = S.\SSTRUCTS~\X{si})
      \end{array} \\
@@ -515,11 +511,7 @@
       S; F; (\STRUCTNEWDEFAULT~x) &\stepto& S'; F; (\REFSTRUCTADDR~|S.\SSTRUCTS|)
         \\&&
         \begin{array}[t]{@{}r@{~}l@{}}
-<<<<<<< HEAD
          (\iff & \expand(F.\AMODULE.\MITYPES[x]) = \TSTRUCT~\X{ft}^n \\
-=======
-         (\iff & F.\AMODULE.\MITYPES[x] = \TSTRUCT~\X{ft}^n \\
->>>>>>> 6b8ccabe
          \land & \X{si} = \{\SITYPE~F.\AMODULE.\MITYPES[x], \SIFIELDS~(\packval_{\X{ft}}(\default_{\unpacktype(\X{ft})}))^n\} \\
          \land & S' = S \with \SSTRUCTS = S.\SSTRUCTS~\X{si})
         \end{array} \\
@@ -569,13 +561,8 @@
    S; F; (\REFSTRUCTADDR~a)~(\STRUCTGET\K{\_}\sx^?~x~i) &\stepto& \val
      &
      \begin{array}[t]{@{}r@{~}l@{}}
-<<<<<<< HEAD
       (\iff & \expand(F.\AMODULE.\MITYPES[x]) = \TSTRUCT~\X{ft}^n \\
-      \land & \val = \unpackval^{\sx^?}_{\X{ft}[i]}(S.\SSTRUCTS[a].\SIFIELDS[i]))
-=======
-      (\iff & F.\AMODULE.\MITYPES[x] = \TSTRUCT~\X{ft}^\ast \\
       \land & \val = \unpackval^{\sx^?}_{\X{ft}^\ast[i]}(S.\SSTRUCTS[a].\SIFIELDS[i]))
->>>>>>> 6b8ccabe
      \end{array} \\
    S; F; (\REFNULL~t)~(\STRUCTGET\K{\_}\sx^?~x~i) &\stepto& \TRAP
    \end{array}
@@ -625,13 +612,8 @@
    S; F; (\REFSTRUCTADDR~a)~\val~(\STRUCTSET~x~i) &\stepto& S'; \epsilon
      &
      \begin{array}[t]{@{}r@{~}l@{}}
-<<<<<<< HEAD
      (\iff & \expand(F.\AMODULE.\MITYPES[x]) = \TSTRUCT~\X{ft}^n \\
-      \land & S' = S \with \SSTRUCTS[a].\SIFIELDS[i] = \packval_{\X{ft}[i]}(\val))
-=======
-     (\iff & F.\AMODULE.\MITYPES[x] = \TSTRUCT~\X{ft}^\ast \\
       \land & S' = S \with \SSTRUCTS[a].\SIFIELDS[i] = \packval_{\X{ft}^\ast[i]}(\val))
->>>>>>> 6b8ccabe
      \end{array} \\
    S; F; (\REFNULL~t)~\val~(\STRUCTSET~x~i) &\stepto& \TRAP
    \end{array}
@@ -675,11 +657,7 @@
       S; F; \val~(\I32.\CONST~n)~(\ARRAYNEW~x) &\stepto& S'; F; (\REFARRAYADDR~|S.\SARRAYS|)
         \\&&
         \begin{array}[t]{@{}r@{~}l@{}}
-<<<<<<< HEAD
          (\iff & \expand(F.\AMODULE.\MITYPES[x]) = \TARRAY~\X{ft} \\
-=======
-         (\iff & F.\AMODULE.\MITYPES[x] = \TARRAY~\X{ft} \\
->>>>>>> 6b8ccabe
          \land & \X{ai} = \{\AITYPE~F.\AMODULE.\MITYPES[x], \AIFIELDS~(\packval_{\X{ft}}(\val))^n\} \\
          \land & S' = S \with \SARRAYS = S.\SARRAYS~\X{ai})
         \end{array} \\
@@ -718,11 +696,7 @@
    F; (\I32.\CONST~n)~(\ARRAYNEWDEFAULT~x) &\stepto& (\default_{\unpacktype(\X{ft}}))^n~(\ARRAYNEWFIXED~x~n)
      \\&&
      \begin{array}[t]{@{}r@{~}l@{}}
-<<<<<<< HEAD
       (\iff & \expand(F.\AMODULE.\MITYPES[x]) = \TARRAY~\X{ft})
-=======
-      (\iff & F.\AMODULE.\MITYPES.\MITYPES[x] = \TARRAY~\X{ft})
->>>>>>> 6b8ccabe
      \end{array} \\
    \end{array}
 
@@ -732,11 +706,7 @@
       S; F; (\I32.\CONST~n)~(\ARRAYNEWDEFAULT~x) &\stepto& S'; F; (\REFARRAYADDR~|S.\SARRAYS|)
         \\&&
         \begin{array}[t]{@{}r@{~}l@{}}
-<<<<<<< HEAD
          (\iff & \expand(F.\AMODULE.\MITYPES[x]) = \TARRAY~\X{ft} \\
-=======
-         (\iff & F.\AMODULE.\MITYPES[x] = \TARRAY~\X{ft} \\
->>>>>>> 6b8ccabe
          \land & \X{ai} = \{\AITYPE~F.\AMODULE.\MITYPES[x], \AIFIELDS~(\packval_{\X{ft}}(\default_{\unpacktype(\X{ft}}))^n\} \\
          \land & S' = S \with \SARRAYS = S.\SARRAYS~\X{ai})
         \end{array} \\
@@ -781,11 +751,7 @@
    S; F; \val^n~(\ARRAYNEWFIXED~x~n) &\stepto& S'; F; (\REFARRAYADDR~|S.\SARRAYS|)
      \\&&
      \begin{array}[t]{@{}r@{~}l@{}}
-<<<<<<< HEAD
       (\iff & \expand(F.\AMODULE.\MITYPES[x]) = \TARRAY~\X{ft}^n \\
-=======
-      (\iff & F.\AMODULE.\MITYPES[x] = \TARRAY~\X{ft} \\
->>>>>>> 6b8ccabe
       \land & \X{ai} = \{\AITYPE~F.\AMODULE.\MITYPES[x], \AIFIELDS~(\packval_{\X{ft}}(\val))^n\} \\
       \land & S' = S \with \SARRAYS = S.\SARRAYS~\X{ai})
      \end{array} \\
