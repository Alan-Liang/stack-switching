--- conflicted
+++ resolved
@@ -1318,7 +1318,6 @@
 8. Assert: due to :ref:`validation <valid-array.init_data>`, the :ref:`data instance <syntax-datainst>` :math:`S.\SDATAS[\X{da}]` exists.
 
 9. Let :math:`\datainst` be the :ref:`data instance <syntax-datainst>` :math:`S.\SDATAS[\X{da}]`.
-<<<<<<< HEAD
 
 10. Assert: due to :ref:`validation <valid-array.init_data>`, three values of type :math:`\I32` are on the top of the stack.
 
@@ -1528,231 +1527,13 @@
 3. If :math:`\reff` is :math:`\REFNULL~\X{ht}`, then:
 
    a. Push the reference value :math:`(\REFNULL~\ANY)` to the stack.
-=======
-
-10. Assert: due to :ref:`validation <valid-array.init_data>`, three values of type :math:`\I32` are on the top of the stack.
-
-11. Pop the value :math:`\I32.\CONST~n` from the stack.
-
-12. Pop the value :math:`\I32.\CONST~s` from the stack.
-
-13. Pop the value :math:`\I32.\CONST~d` from the stack.
-
-14. Assert: due to :ref:`validation <valid-array.init_data>`, a :ref:`value <syntax-val>` of :ref:`type <syntax-valtype>` :math:`(\REF~\NULL~x)` is on the top of the stack.
-
-15. Pop the value :math:`\reff` from the stack.
-
-16. If :math:`\reff` is :math:`\REFNULL~t`, then:
-
-   a. Trap.
-
-17. Assert: due to :ref:`validation <valid-array.init_data>`, :math:`\reff` is an :ref:`array reference <syntax-ref.array>`.
-
-18. Let :math:`\REFARRAYADDR~a` be the reference value :math:`\reff`.
-
-19. Assert: due to :ref:`validation <valid-array.init_data>`, the :ref:`array instance <syntax-arrayinst>` :math:`S.\SARRAYS[a]` exists.
-
-20. Assert: due to :ref:`validation <valid-array.init_data>`, the :ref:`field type <syntax-fieldtype>` :math:`\X{ft}` has a defined :ref:`bit width <bitwidth-fieldtype>`.
-
-21. Let :math:`z` be the :ref:`bit width <bitwidth-fieldtype>` of :ref:`field type <syntax-fieldtype>` :math:`\X{ft}` divided by eight.
-
-22. If :math:`d + n` is larger than the length of :math:`S.\SARRAYS[a].\AIFIELDS`, or the sum of :math:`s` and :math:`n` times :math:`z` is larger than the length of :math:`\datainst.\DIDATA`, then:
-
-    a. Trap.
-
-23. If :math:`n = 0`, then:
-
-    a. Return.
-
-24. Let :math:`b^\ast` be the :ref:`byte <syntax-byte>` sequence :math:`\datainst.\DIDATA[s \slice z]`.
-
-25. Let :math:`t` be the :ref:`value type <syntax-valtype>` :math:`\unpacktype(\X{ft})`.
-
-26. Assert: due to :ref:`validation <valid-array.init_data>`, :math:`\bytes_{\X{ft}}` is defined.
-
-27. Let :math:`c` be the constant for which :math:`\bytes_{\X{ft}}(c)` is :math:`b^\ast`.
-
-28. Push the value :math:`\REFARRAYADDR~a` to the stack.
-
-29. Push the value :math:`\I32.\CONST~d` to the stack.
-
-30. Push the value :math:`t.\CONST~c` to the stack.
-
-31. Execute the instruction :math:`\ARRAYSET~x`.
-
-32. Push the value :math:`\REFARRAYADDR~a` to the stack.
-
-33. Push the value :math:`\I32.\CONST~(d+1)` to the stack.
-
-34. Push the value :math:`\I32.\CONST~(s+z)` to the stack.
-
-35. Push the value :math:`\I32.\CONST~(n-1)` to the stack.
-
-36. Execute the instruction :math:`\ARRAYINITDATA~x~y`.
-
-.. math::
-   ~\\[-1ex]
-   \begin{array}{l}
-   S; F; (\REFARRAYADDR~a)~(\I32.\CONST~d)~(\I32.\CONST~s)~(\I32.\CONST~n)~(\ARRAYINITDATA~x~y) \quad\stepto\quad \TRAP
-     \\ \qquad
-     \begin{array}[t]{@{}r@{~}l@{}}
-     (\iff & d + n > |S.\SARRAYS[a].\AIFIELDS| \\
-      \vee & (F.\AMODULE.\MITYPES[x] = \TARRAY~\X{ft} \land
-              s + n\cdot|\X{ft}|/8 > |S.\SDATAS[F.\AMODULE.\MIDATAS[y]].\DIDATA|))
-     \end{array}
-   \\[1ex]
-   S; F; (\REFARRAYADDR~a)~(\I32.\CONST~d)~(\I32.\CONST~s)~(\I32.\CONST~0)~(\ARRAYINITDATA~x~y)
-     \quad\stepto\quad S; F; \epsilon
-     \\ \qquad
-     (\otherwise)
-   \\[1ex]
-   S; F; (\REFARRAYADDR~a)~(\I32.\CONST~d)~(\I32.\CONST~s)~(\I32.\CONST~n+1)~(\ARRAYINITDATA~x~y)
-     \quad\stepto
-     \\ \quad S; F;
-     \begin{array}[t]{@{}l@{}}
-     (\REFARRAYADDR~a)~(\I32.\CONST~d)~(t.\CONST~c)~(\ARRAYSET~x) \\
-     (\REFARRAYADDR~a)~(\I32.\CONST~d+1)~(\I32.\CONST~s+|\X{ft}|/8)~(\I32.\CONST~n)~(\ARRAYINITDATA~x~y) \\
-     \end{array}
-     \\ \qquad
-     \begin{array}[t]{@{}r@{~}l@{}}
-     (\otherwise, \iff & F.\AMODULE.\MITYPES[x] = \TARRAY~\X{ft} \\
-      \land & t = \unpacktype(\X{ft}) \\
-      \land & \bytes_{\X{ft}}(c) = S.\SDATAS[F.\AMODULE.\MIDATAS[y]].\DIDATA[s \slice |\X{ft}|/8]
-     \end{array}
-   \\[1ex]
-   S; F; (\REFNULL~t)~(\I32.\CONST~d)~(\I32.\CONST~s)~(\I32.\CONST~n)~(\ARRAYINITDATA~x~y) \quad\stepto\quad \TRAP
-   \end{array}
-
-
-.. _exec-array.init_elem:
-
-:math:`\ARRAYINITELEM~x~y`
-..........................
-
-1. Let :math:`F` be the :ref:`current <exec-notation-textual>` :ref:`frame <syntax-frame>`.
-
-2. Assert: due to :ref:`validation <valid-array.init_elem>`, the :ref:`defined type <syntax-deftype>` :math:`F.\AMODULE.\MITYPES[x]` exists.
-
-3. Let :math:`\deftype` be the :ref:`defined type <syntax-deftype>` :math:`F.\AMODULE.\MITYPES[x]`.
-
-4. Assert: due to :ref:`validation <valid-array.init_elem>`, the :ref:`expansion <aux-expand-deftype>` of :math:`\deftype` is an :ref:`array type <syntax-arraytype>`.
-
-5. Let :math:`\TARRAY~\X{ft}` be the :ref:`expanded <aux-expand-deftype>` :ref:`array type <syntax-arraytype>` :math:`\deftype`.
-
-6. Assert: due to :ref:`validation <valid-array.init_elem>`, the :ref:`element address <syntax-elemaddr>` :math:`F.\AMODULE.\MIELEMS[y]` exists.
-
-7. Let :math:`\X{ea}` be the :ref:`element address <syntax-elemaddr>` :math:`F.\AMODULE.\MIELEMS[y]`.
-
-8. Assert: due to :ref:`validation <valid-array.init_elem>`, the :ref:`element instance <syntax-eleminst>` :math:`S.\SELEMS[\X{ea}]` exists.
-
-9. Let :math:`\eleminst` be the :ref:`element instance <syntax-eleminst>` :math:`S.\SELEMS[\X{ea}]`.
-
-10. Assert: due to :ref:`validation <valid-array.init_elem>`, three values of type :math:`\I32` are on the top of the stack.
-
-11. Pop the value :math:`\I32.\CONST~n` from the stack.
-
-12. Pop the value :math:`\I32.\CONST~s` from the stack.
-
-13. Pop the value :math:`\I32.\CONST~d` from the stack.
-
-14. Assert: due to :ref:`validation <valid-array.init_elem>`, a :ref:`value <syntax-val>` of :ref:`type <syntax-valtype>` :math:`(\REF~\NULL~x)` is on the top of the stack.
-
-15. Pop the value :math:`\reff` from the stack.
-
-16. If :math:`\reff` is :math:`\REFNULL~t`, then:
-
-   a. Trap.
-
-17. Assert: due to :ref:`validation <valid-array.init_elem>`, :math:`\reff` is an :ref:`array reference <syntax-ref.array>`.
-
-18. Let :math:`\REFARRAYADDR~a` be the reference value :math:`\reff`.
-
-19. Assert: due to :ref:`validation <valid-array.init_elem>`, the :ref:`array instance <syntax-arrayinst>` :math:`S.\SARRAYS[a]` exists.
-
-20. If :math:`d + n` is larger than the length of :math:`S.\SARRAYS[a].\AIFIELDS`, or :math:`s + n` is larger than the length of :math:`\eleminst.\EIELEM`, then:
-
-    a. Trap.
-
-21. If :math:`n = 0`, then:
-
-    a. Return.
-
-22. Let :math:`\reff'` be the :ref:`reference value <syntax-ref>` :math:`\eleminst.\EIELEM[s]`.
-
-23. Push the value :math:`\REFARRAYADDR~a` to the stack.
-
-24. Push the value :math:`\I32.\CONST~d` to the stack.
-
-25. Push the value :math:`\reff'` to the stack.
-
-26. Execute the instruction :math:`\ARRAYSET~x`.
-
-27. Push the value :math:`\REFARRAYADDR~a` to the stack.
-
-28. Push the value :math:`\I32.\CONST~(d+1)` to the stack.
-
-29. Push the value :math:`\I32.\CONST~(s+1)` to the stack.
-
-30. Push the value :math:`\I32.\CONST~(n-1)` to the stack.
-
-31. Execute the instruction :math:`\ARRAYINITELEM~x~y`.
-
-.. math::
-   ~\\[-1ex]
-   \begin{array}{l}
-   S; F; (\REFARRAYADDR~a)~(\I32.\CONST~d)~(\I32.\CONST~s)~(\I32.\CONST~n)~(\ARRAYINITELEM~x~y) \quad\stepto\quad \TRAP
-     \\ \qquad
-     \begin{array}[t]{@{}r@{~}l@{}}
-     (\iff & d + n > |S.\SARRAYS[a].\AIFIELDS| \\
-      \vee & s + n > |S.\SELEMS[F.\AMODULE.\MIELEMS[y]].\EIELEM|)
-     \end{array}
-   \\[1ex]
-   S; F; (\REFARRAYADDR~a)~(\I32.\CONST~d)~(\I32.\CONST~s)~(\I32.\CONST~0)~(\ARRAYINITELEM~x~y)
-     \quad\stepto\quad S; F; \epsilon
-     \\ \qquad
-     (\otherwise)
-   \\[1ex]
-   S; F; (\REFARRAYADDR~a)~(\I32.\CONST~d)~(\I32.\CONST~s)~(\I32.\CONST~n+1)~(\ARRAYINITELEM~x~y)
-     \quad\stepto
-     \\ \quad S; F;
-     \begin{array}[t]{@{}l@{}}
-     (\REFARRAYADDR~a)~(\I32.\CONST~d)~\REF~(\ARRAYSET~x) \\
-     (\REFARRAYADDR~a)~(\I32.\CONST~d+1)~(\I32.\CONST~s+1)~(\I32.\CONST~n)~(\ARRAYINITELEM~x~y) \\
-     \end{array}
-     \\ \qquad
-     (\otherwise, \iff \REF = S.\SELEMS[F.\AMODULE.\MIELEMS[y]].\EIELEM[s])
-   \\[1ex]
-   S; F; (\REFNULL~t)~(\I32.\CONST~d)~(\I32.\CONST~s)~(\I32.\CONST~n)~(\ARRAYINITELEM~x~y) \quad\stepto\quad \TRAP
-   \end{array}
-
-
-.. _exec-any.convert_extern:
-
-:math:`\ANYCONVERTEXTERN`
-.........................
-
-1. Assert: due to :ref:`validation <valid-any.convert_extern>`, a :ref:`reference value <syntax-ref>` is on the top of the stack.
-
-2. Pop the value :math:`\reff` from the stack.
-
-3. If :math:`\reff` is :math:`\REFNULL~\X{ht}`, then:
-
-   a. Push the reference value :math:`(\REFNULL~\ANY)` to the stack.
 
 4. Else:
 
    a. Assert: due to :ref:`validation <valid-any.convert_extern>`, a :math:`\reff` is an :ref:`external reference <syntax-ref.extern>`.
->>>>>>> ba81d7a2
 
    b. Let :math:`\REFEXTERN~\reff'` be the reference value :math:`\reff`.
 
-<<<<<<< HEAD
-   a. Assert: due to :ref:`validation <valid-any.convert_extern>`, a :math:`\reff` is an :ref:`external reference <syntax-ref.extern>`.
-
-   b. Let :math:`\REFEXTERN~\reff'` be the reference value :math:`\reff`.
-
-=======
->>>>>>> ba81d7a2
    c. Push the reference value :math:`\reff'` to the stack.
 
 .. math::
@@ -4331,15 +4112,9 @@
 
 16. Else:
 
-<<<<<<< HEAD
     a. Let :math:`\catch_1` be the first :ref:`catch clause <syntax-catch>` in :math:`\catch^\ast` and :math:`{\catch'}^\ast` the remaining clauses.
 
     b. If :math:`\catch_1` is of the form :math:`\CATCH~x~l` and the :ref:`exception address <syntax-exnaddr>` :math:`a` equals :math:`F.\AMODULE.\MITAGS[x]`, then:
-=======
-2. Assert: due to :ref:`validation <valid-blocktype>`, :math:`\fblocktype_{S;F}(\blocktype)` is defined.
-
-3. Let :math:`[t_1^m] \to [t_2^n]` be the :ref:`instruction type <syntax-instrtype>` :math:`\fblocktype_{S;F}(\blocktype)`.
->>>>>>> ba81d7a2
 
        i. Push the values :math:`\X{exn}.\EIFIELDS` to the stack.
 
@@ -4349,47 +4124,30 @@
 
        i. Push the values :math:`\X{exn}.\EIFIELDS` to the stack.
 
-<<<<<<< HEAD
        ii. Push the exception reference :math:`\REFEXNADDR~\X{ea}` to the stack.
-=======
+
+       iii. Execute the instruction :math:`\BR~l`.
+
+    d. Else if :math:`\catch_1` is of the form :math:`\CATCHALL~l`, then:
+
+       i. Execute the instruction :math:`\BR~l`.
+
+    e. Else if :math:`\catch_1` is of the form :math:`\CATCHALLREF~l`, then:
+
+       i. Push the exception reference :math:`\REFEXNADDR~\X{ea}` to the stack.
+
+       ii. Execute the instruction :math:`\BR~l`.
+
+    f. Else:
+
+       1. Push the modified handler  :math:`\HANDLER_n\{{\catch'}^\ast\}` back to the stack.
+
+       2. Push the exception reference :math:`\REFEXNADDR~\X{ea}` back to the stack.
+
+       3. Execute the instruction :math:`\THROWREF` again.
+
 .. math::
    ~\\[-1ex]
-   \begin{array}{lcl}
-   S; F; \val^m~\BLOCK~\X{bt}~\instr^\ast~\END &\stepto&
-     S; F; \LABEL_n\{\epsilon\}~\val^m~\instr^\ast~\END
-     \\&&\quad (\iff \fblocktype_{S;F}(\X{bt}) = [t_1^m] \to [t_2^n])
-   \end{array}
->>>>>>> ba81d7a2
-
-       iii. Execute the instruction :math:`\BR~l`.
-
-    d. Else if :math:`\catch_1` is of the form :math:`\CATCHALL~l`, then:
-
-       i. Execute the instruction :math:`\BR~l`.
-
-    e. Else if :math:`\catch_1` is of the form :math:`\CATCHALLREF~l`, then:
-
-<<<<<<< HEAD
-       i. Push the exception reference :math:`\REFEXNADDR~\X{ea}` to the stack.
-
-       ii. Execute the instruction :math:`\BR~l`.
-=======
-2. Assert: due to :ref:`validation <valid-blocktype>`, :math:`\fblocktype_{S;F}(\blocktype)` is defined.
-
-3. Let :math:`[t_1^m] \to [t_2^n]` be the :ref:`instruction type <syntax-instrtype>` :math:`\fblocktype_{S;F}(\blocktype)`.
->>>>>>> ba81d7a2
-
-    f. Else:
-
-       1. Push the modified handler  :math:`\HANDLER_n\{{\catch'}^\ast\}` back to the stack.
-
-       2. Push the exception reference :math:`\REFEXNADDR~\X{ea}` back to the stack.
-
-       3. Execute the instruction :math:`\THROWREF` again.
-
-.. math::
-   ~\\[-1ex]
-<<<<<<< HEAD
    \begin{array}{rcl}
    (\REFNULL~\X{ht})~\THROWREF &\stepto&
      \TRAP \\
@@ -4414,12 +4172,6 @@
    \HANDLER_n\{\catch_1~\catch^\ast\}~\XT[(\REFEXNADDR~a)~\THROWREF]~\END &\stepto&
      \HANDLER_n\{\catch^\ast\}~\XT[(\REFEXNADDR~a)~\THROWREF]~\END \\ &&
      (\otherwise) \\
-=======
-   \begin{array}{lcl}
-   S; F; \val^m~\LOOP~\X{bt}~\instr^\ast~\END &\stepto&
-     S; F; \LABEL_m\{\LOOP~\X{bt}~\instr^\ast~\END\}~\val^m~\instr^\ast~\END
-     \\&&\quad (\iff \fblocktype_{S;F}(\X{bt}) = [t_1^m] \to [t_2^n])
->>>>>>> ba81d7a2
    \end{array}
 
 
@@ -4921,11 +4673,7 @@
    \end{array}
 
 
-<<<<<<< HEAD
 .. index:: instruction, instruction sequence, block, exception, trap
-=======
-.. index:: instruction, instruction sequence, block
->>>>>>> ba81d7a2
 .. _exec-instr-seq:
 
 Blocks
