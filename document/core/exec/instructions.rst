.. index:: instruction, function type, store, validation
.. _exec-instr:

Instructions
------------

WebAssembly computation is performed by executing individual :ref:`instructions <syntax-instr>`.


.. index:: numeric instruction, determinism, trap, NaN, value, value type
   pair: execution; instruction
   single: abstract syntax; instruction
.. _exec-instr-numeric:

Numeric Instructions
~~~~~~~~~~~~~~~~~~~~

Numeric instructions are defined in terms of the generic :ref:`numeric operators <exec-numeric>`.
The mapping of numeric instructions to their underlying operators is expressed by the following definition:

.. math::
   \begin{array}{lll@{\qquad}l}
   \X{op}_{\IN}(i_1,\dots,i_k) &=& \xref{exec/numerics}{int-ops}{\F{i}\X{op}}_N(i_1,\dots,i_k) \\
   \X{op}_{\FN}(z_1,\dots,z_k) &=& \xref{exec/numerics}{float-ops}{\F{f}\X{op}}_N(z_1,\dots,z_k) \\
   \end{array}

And for :ref:`conversion operators <exec-cvtop>`:

.. math::
   \begin{array}{lll@{\qquad}l}
   \cvtop^{\sx^?}_{t_1,t_2}(c) &=& \xref{exec/numerics}{convert-ops}{\X{cvtop}}^{\sx^?}_{|t_1|,|t_2|}(c) \\
   \end{array}

Where the underlying operators are partial, the corresponding instruction will :ref:`trap <trap>` when the result is not defined.
Where the underlying operators are non-deterministic, because they may return one of multiple possible :ref:`NaN <syntax-nan>` values, so are the corresponding instructions.

.. note::
   For example, the result of instruction :math:`\I32.\ADD` applied to operands :math:`i_1, i_2`
   invokes :math:`\ADD_{\I32}(i_1, i_2)`,
   which maps to the generic :math:`\iadd_{32}(i_1, i_2)` via the above definition.
   Similarly, :math:`\I64.\TRUNC\K{\_}\F32\K{\_s}` applied to :math:`z`
   invokes :math:`\TRUNC^{\K{s}}_{\F32,\I64}(z)`,
   which maps to the generic :math:`\truncs_{32,64}(z)`.


.. _exec-const:

:math:`t\K{.}\CONST~c`
......................

1. Push the value :math:`t.\CONST~c` to the stack.

.. note::
   No formal reduction rule is required for this instruction, since |CONST| instructions already are :ref:`values <syntax-val>`.


.. _exec-unop:

:math:`t\K{.}\unop`
...................

1. Assert: due to :ref:`validation <valid-unop>`, a value of :ref:`value type <syntax-valtype>` :math:`t` is on the top of the stack.

2. Pop the value :math:`t.\CONST~c_1` from the stack.

3. If :math:`\unopF_t(c_1)` is defined, then:

   a. Let :math:`c` be a possible result of computing :math:`\unopF_t(c_1)`.

   b. Push the value :math:`t.\CONST~c` to the stack.

4. Else:

   a. Trap.

.. math::
   \begin{array}{lcl@{\qquad}l}
   (t\K{.}\CONST~c_1)~t\K{.}\unop &\stepto& (t\K{.}\CONST~c)
     & (\iff c \in \unopF_t(c_1)) \\
   (t\K{.}\CONST~c_1)~t\K{.}\unop &\stepto& \TRAP
     & (\iff \unopF_{t}(c_1) = \{\})
   \end{array}


.. _exec-binop:

:math:`t\K{.}\binop`
....................

1. Assert: due to :ref:`validation <valid-binop>`, two values of :ref:`value type <syntax-valtype>` :math:`t` are on the top of the stack.

2. Pop the value :math:`t.\CONST~c_2` from the stack.

3. Pop the value :math:`t.\CONST~c_1` from the stack.

4. If :math:`\binopF_t(c_1, c_2)` is defined, then:

   a. Let :math:`c` be a possible result of computing :math:`\binopF_t(c_1, c_2)`.

   b. Push the value :math:`t.\CONST~c` to the stack.

5. Else:

   a. Trap.

.. math::
   \begin{array}{lcl@{\qquad}l}
   (t\K{.}\CONST~c_1)~(t\K{.}\CONST~c_2)~t\K{.}\binop &\stepto& (t\K{.}\CONST~c)
     & (\iff c \in \binopF_t(c_1,c_2)) \\
   (t\K{.}\CONST~c_1)~(t\K{.}\CONST~c_2)~t\K{.}\binop &\stepto& \TRAP
     & (\iff \binopF_{t}(c_1,c_2) = \{\})
   \end{array}


.. _exec-testop:

:math:`t\K{.}\testop`
.....................

1. Assert: due to :ref:`validation <valid-testop>`, a value of :ref:`value type <syntax-valtype>` :math:`t` is on the top of the stack.

2. Pop the value :math:`t.\CONST~c_1` from the stack.

3. Let :math:`c` be the result of computing :math:`\testopF_t(c_1)`.

4. Push the value :math:`\I32.\CONST~c` to the stack.

.. math::
   \begin{array}{lcl@{\qquad}l}
   (t\K{.}\CONST~c_1)~t\K{.}\testop &\stepto& (\I32\K{.}\CONST~c)
     & (\iff c = \testopF_t(c_1)) \\
   \end{array}


.. _exec-relop:

:math:`t\K{.}\relop`
....................

1. Assert: due to :ref:`validation <valid-relop>`, two values of :ref:`value type <syntax-valtype>` :math:`t` are on the top of the stack.

2. Pop the value :math:`t.\CONST~c_2` from the stack.

3. Pop the value :math:`t.\CONST~c_1` from the stack.

4. Let :math:`c` be the result of computing :math:`\relopF_t(c_1, c_2)`.

5. Push the value :math:`\I32.\CONST~c` to the stack.

.. math::
   \begin{array}{lcl@{\qquad}l}
   (t\K{.}\CONST~c_1)~(t\K{.}\CONST~c_2)~t\K{.}\relop &\stepto& (\I32\K{.}\CONST~c)
     & (\iff c = \relopF_t(c_1,c_2)) \\
   \end{array}


.. _exec-cvtop:

:math:`t_2\K{.}\cvtop\K{\_}t_1\K{\_}\sx^?`
..........................................

1. Assert: due to :ref:`validation <valid-cvtop>`, a value of :ref:`value type <syntax-valtype>` :math:`t_1` is on the top of the stack.

2. Pop the value :math:`t_1.\CONST~c_1` from the stack.

3. If :math:`\cvtop^{\sx^?}_{t_1,t_2}(c_1)` is defined:

   a. Let :math:`c_2` be a possible result of computing :math:`\cvtop^{\sx^?}_{t_1,t_2}(c_1)`.

   b. Push the value :math:`t_2.\CONST~c_2` to the stack.

4. Else:

   a. Trap.

.. math::
   \begin{array}{lcl@{\qquad}l}
   (t_1\K{.}\CONST~c_1)~t_2\K{.}\cvtop\K{\_}t_1\K{\_}\sx^? &\stepto& (t_2\K{.}\CONST~c_2)
     & (\iff c_2 \in \cvtop^{\sx^?}_{t_1,t_2}(c_1)) \\
   (t_1\K{.}\CONST~c_1)~t_2\K{.}\cvtop\K{\_}t_1\K{\_}\sx^? &\stepto& \TRAP
     & (\iff \cvtop^{\sx^?}_{t_1,t_2}(c_1) = \{\})
   \end{array}


.. index:: reference instructions, reference
   pair: execution; instruction
   single: abstract syntax; instruction
.. _exec-instr-ref:

Reference Instructions
~~~~~~~~~~~~~~~~~~~~~~

.. _exec-ref.null:

:math:`\REFNULL~x`
.......................

1. Let :math:`F` be the :ref:`current <exec-notation-textual>` :ref:`frame <syntax-frame>`.

2. Assert: due to :ref:`validation <valid-ref.null>`, the :ref:`defined type <syntax-deftype>` :math:`F.\AMODULE.\MITYPES[x]` exists.

3. Let :math:`\deftype` be the :ref:`defined type <syntax-deftype>` :math:`F.\AMODULE.\MITYPES[x]`.

4. Push the value :math:`\REFNULL~\deftype` to the stack.

.. math::
   \begin{array}{lcl@{\qquad}l}
   F; (\REFNULL~x) &\stepto& F; (\REFNULL~\deftype)
     & (\iff \deftype = F.\AMODULE.\MITYPES[x]) \\
   \end{array}

.. note::
   No formal reduction rule is required for the case |REFNULL| |ABSHEAPTYPE|,
   since the instruction form is already a :ref:`value <syntax-val>`.


.. _exec-ref.func:

:math:`\REFFUNC~x`
..................

1. Let :math:`F` be the :ref:`current <exec-notation-textual>` :ref:`frame <syntax-frame>`.

2. Assert: due to :ref:`validation <valid-ref.func>`, :math:`F.\AMODULE.\MIFUNCS[x]` exists.

3. Let :math:`a` be the :ref:`function address <syntax-funcaddr>` :math:`F.\AMODULE.\MIFUNCS[x]`.

4. Push the value :math:`\REFFUNCADDR~a` to the stack.

.. math::
   \begin{array}{lcl@{\qquad}l}
   F; (\REFFUNC~x) &\stepto& F; (\REFFUNCADDR~a)
     & (\iff a = F.\AMODULE.\MIFUNCS[x]) \\
   \end{array}


.. _exec-ref.is_null:

:math:`\REFISNULL`
..................

1. Assert: due to :ref:`validation <valid-ref.is_null>`, a :ref:`reference value <syntax-ref>` is on the top of the stack.

2. Pop the value :math:`\reff` from the stack.

3. If :math:`\reff` is :math:`\REFNULL~\X{ht}`, then:

   a. Push the value :math:`\I32.\CONST~1` to the stack.

4. Else:

   a. Push the value :math:`\I32.\CONST~0` to the stack.

.. math::
   \begin{array}{lcl@{\qquad}l}
   \reff~\REFISNULL &\stepto& (\I32.\CONST~1)
     & (\iff \reff = \REFNULL~\X{ht}) \\
   \reff~\REFISNULL &\stepto& (\I32.\CONST~0)
     & (\otherwise) \\
   \end{array}


.. _exec-ref.as_non_null:

:math:`\REFASNONNULL`
.....................

1. Assert: due to :ref:`validation <valid-ref.is_null>`, a :ref:`reference value <syntax-ref>` is on the top of the stack.

2. Pop the value :math:`\reff` from the stack.

3. If :math:`\reff` is :math:`\REFNULL~\X{ht}`, then:

   a. Trap.

4. Push the value :math:`\reff` back to the stack.

.. math::
   \begin{array}{lcl@{\qquad}l}
   \reff~\REFASNONNULL &\stepto& \TRAP
     & (\iff \reff = \REFNULL~\X{ht}) \\
   \reff~\REFASNONNULL &\stepto& \reff
     & (\otherwise) \\
   \end{array}


.. _exec-ref.eq:

:math:`\REFEQ`
..............

1. Assert: due to :ref:`validation <valid-ref.eq>`, two :ref:`reference values <syntax-ref>` are on the top of the stack.

2. Pop the value :math:`\reff_2` from the stack.

3. Pop the value :math:`\reff_1` from the stack.

4. If :math:`\reff_1` is the same as :math:`\reff_2`, then:

   a. Push the value :math:`\I32.\CONST~1` to the stack.

5. Else:

   a. Push the value :math:`\I32.\CONST~0` to the stack.

.. math::
   \begin{array}{lcl@{\qquad}l}
   \reff_1~\reff_2~\REFEQ &\stepto& (\I32.\CONST~1)
     & (\iff \reff_1 = (\REFNULL~\X{ht}_1) \land \reff_2 = (\REFNULL~\X{ht}_2)) \\
   \reff_1~\reff_2~\REFEQ &\stepto& (\I32.\CONST~1)
     & (\iff \reff_1 = \reff_2) \\
   \reff_1~\reff_2~\REFEQ &\stepto& (\I32.\CONST~0)
     & (\otherwise) \\
   \end{array}


.. _exec-ref.test:

:math:`\REFTEST~\X{rt}`
.......................

1. Let :math:`F` be the :ref:`current <exec-notation-textual>` :ref:`frame <syntax-frame>`.

2. Let :math:`\X{rt}_1` be the :ref:`reference type <syntax-reftype>` :math:`\insttype_{F.\AMODULE}(\X{rt})`.

3. Assert: due to :ref:`validation <valid-ref.test>`, :math:`\X{rt}_1` is :ref:`closed <type-closed>`.

4. Assert: due to :ref:`validation <valid-ref.test>`, a :ref:`reference value <syntax-ref>` is on the top of the stack.

5. Pop the value :math:`\reff` from the stack.

6. Assert: due to validation, the :ref:`reference value <syntax-ref>` is :ref:`valid <valid-ref>` with some :ref:`reference type <syntax-reftype>`.

7. Let :math:`\X{rt}_2` be the :ref:`reference type <syntax-reftype>` of :math:`\reff`.

8. If the :ref:`reference type <syntax-reftype>` :math:`\X{rt}_2` :ref:`matches <match-reftype>` :math:`\X{rt}_1`, then:

   a. Push the value :math:`\I32.\CONST~1` to the stack.

9. Else:

   a. Push the value :math:`\I32.\CONST~0` to the stack.

.. math::
   \begin{array}{lcl@{\qquad}l}
   S; F; \reff~(\REFTEST~\X{rt}) &\stepto& (\I32.\CONST~1)
     & (\iff S \vdashval \reff : \X{rt}'
        \land \vdashreftypematch \X{rt}' \matchesreftype \insttype_{F.\AMODULE}(\X{rt})) \\
   S; F; \reff~(\REFTEST~\X{rt}) &\stepto& (\I32.\CONST~0)
     & (\otherwise) \\
   \end{array}


.. _exec-ref.cast:

:math:`\REFCAST~\X{rt}`
.......................

1. Let :math:`F` be the :ref:`current <exec-notation-textual>` :ref:`frame <syntax-frame>`.

2. Let :math:`\X{rt}_1` be the :ref:`reference type <syntax-reftype>` :math:`\insttype_{F.\AMODULE}(\X{rt})`.

3. Assert: due to :ref:`validation <valid-ref.test>`, :math:`\X{rt}_1` is :ref:`closed <type-closed>`.

4. Assert: due to :ref:`validation <valid-ref.test>`, a :ref:`reference value <syntax-ref>` is on the top of the stack.

5. Pop the value :math:`\reff` from the stack.

6. Assert: due to validation, the :ref:`reference value <syntax-ref>` is :ref:`valid <valid-ref>` with some :ref:`reference type <syntax-reftype>`.

7. Let :math:`\X{rt}_2` be the :ref:`reference type <syntax-reftype>` of :math:`\reff`.

8. If the :ref:`reference type <syntax-reftype>` :math:`\X{rt}_2` :ref:`matches <match-reftype>` :math:`\X{rt}_1`, then:

   a. Push the value :math:`\reff` back to the stack.

9. Else:

   a. Trap.

.. math::
   \begin{array}{lcl@{\qquad}l}
   S; F; \reff~(\REFCAST~\X{rt}) &\stepto& \reff
     & (\iff S \vdashval \reff : \X{rt}'
        \land \vdashreftypematch \X{rt}' \matchesreftype \insttype_{F.\AMODULE}(\X{rt})) \\
   S; F; \reff~(\REFCAST~\X{rt}) &\stepto& \TRAP
     & (\otherwise) \\
   \end{array}



.. _exec-ref.i31:

:math:`\REFI31`
...............

1. Assert: due to :ref:`validation <valid-ref.i31>`, a :ref:`value <syntax-val>` of :ref:`type <syntax-valtype>` |I32| is on the top of the stack.

2. Pop the value :math:`\I32.\CONST~i` from the stack.

3. Let :math:`j` be the result of computing :math:`\wrap_{32,31}(i)`.

4. Push the reference value :math:`(\REFI31NUM~j)` to the stack.

.. math::
   \begin{array}{lcl@{\qquad}l}
   (\I32.\CONST~i)~\REFI31 &\stepto& (\REFI31NUM~\wrap_{32,31}(i))
   \end{array}


.. _exec-i31.get_sx:

:math:`\I31GET\K{\_}\sx`
........................

1. Assert: due to :ref:`validation <valid-i31.get_sx>`, a :ref:`value <syntax-val>` of :ref:`type <syntax-valtype>` :math:`(\REF~\NULL~\I31)` is on the top of the stack.

2. Pop the value :math:`\reff` from the stack.

3. If :math:`\reff` is :math:`\REFNULL~t`, then:

   a. Trap.

4. Assert: due to :ref:`validation <valid-i31.get_sx>`, a :math:`\reff` is a :ref:`scalar reference <syntax-ref.i31>`.

5. Let :math:`\REFI31NUM~i` be the reference value :math:`\reff`.

6. Let :math:`j` be the result of computing :math:`\extend^{\sx}_{31,32}(i)`.

7. Push the value :math:`\I32.\CONST~j` to the stack.

.. math::
   \begin{array}{lcl@{\qquad}l}
   (\REFI31NUM~i)~\I31GET\K{\_}\sx &\stepto& (\I32.\CONST~\extend^{\sx}_{31,32}(i)) \\
   (\REFNULL~t)~\I31GET\K{\_}\sx &\stepto& \TRAP
   \end{array}


.. _exec-struct.new:

:math:`\STRUCTNEW~x`
....................

1. Let :math:`F` be the :ref:`current <exec-notation-textual>` :ref:`frame <syntax-frame>`.

2. Assert: due to :ref:`validation <valid-struct.new>`, the :ref:`defined type <syntax-deftype>` :math:`F.\AMODULE.\MITYPES[x]` exists.

3. Let :math:`\deftype` be the :ref:`defined type <syntax-deftype>` :math:`F.\AMODULE.\MITYPES[x]`.

4. Assert: due to :ref:`validation <valid-struct.new>`, the :ref:`expansion <aux-expand-deftype>` of :math:`\deftype` is a :ref:`structure type <syntax-structtype>`.

5. Let :math:`\TSTRUCT~\X{ft}^\ast` be the :ref:`expanded <aux-expand-deftype>` :ref:`structure type <syntax-structtype>` of :math:`\deftype`.

6. Let :math:`n` be the length of the :ref:`field type <syntax-fieldtype>` sequence :math:`\X{ft}^\ast`.

7. Assert: due to :ref:`validation <valid-struct.new>`, :math:`n` :ref:`values <syntax-val>` are on the top of the stack.

8. Pop the :math:`n` values :math:`\val^\ast` from the stack.

9. For every value :math:`\val_i` in :math:`\val^\ast` and corresponding :ref:`field type <syntax-fieldtype>` :math:`\X{ft}_i` in :math:`\X{ft}^\ast`:

   a. Let :math:`\fieldval_i` be the result of computing :math:`\packval_{\X{ft}_i}(\val_i))`.

10. Let :math:`\fieldval^\ast` the concatenation of all field values :math:`\fieldval_i`.

11. Let :math:`\X{si}` be the :ref:`structure instance <syntax-structinst>` :math:`\{\SITYPE~\deftype, \SIFIELDS~\fieldval^\ast\}`.

12. Let :math:`a` be the length of :math:`S.\SSTRUCTS`.

13. Append :math:`\X{si}` to :math:`S.\SSTRUCTS`.

14. Push the :ref:`structure reference <syntax-ref.struct>` :math:`\REFSTRUCTADDR~a` to the stack.

.. math::
   \begin{array}{lcl@{\qquad}l}
   S; F; \val^n~(\STRUCTNEW~x) &\stepto& S'; F; (\REFSTRUCTADDR~|S.\SSTRUCTS|)
     \\&&
     \begin{array}[t]{@{}r@{~}l@{}}
      (\iff & \expanddt(F.\AMODULE.\MITYPES[x]) = \TSTRUCT~\X{ft}^n \\
      \land & \X{si} = \{\SITYPE~F.\AMODULE.\MITYPES[x], \SIFIELDS~(\packval_{\X{ft}}(\val))^n\} \\
      \land & S' = S \with \SSTRUCTS = S.\SSTRUCTS~\X{si})
     \end{array} \\
   \end{array}


.. _exec-struct.new_default:

:math:`\STRUCTNEWDEFAULT~x`
...........................

1. Let :math:`F` be the :ref:`current <exec-notation-textual>` :ref:`frame <syntax-frame>`.

2. Assert: due to :ref:`validation <valid-struct.new_default>`, the :ref:`defined type <syntax-deftype>` :math:`F.\AMODULE.\MITYPES[x]` exists.

3. Let :math:`\deftype` be the :ref:`defined type <syntax-deftype>` :math:`F.\AMODULE.\MITYPES[x]`.

4. Assert: due to :ref:`validation <valid-struct.new_default>`, the :ref:`expansion <aux-expand-deftype>` of :math:`\deftype` is a :ref:`structure type <syntax-structtype>`.

5. Let :math:`\TSTRUCT~\X{ft}^\ast` be the :ref:`expanded <aux-expand-deftype>` :ref:`structure type <syntax-structtype>` of :math:`\deftype`.

6. Let :math:`n` be the length of the :ref:`field type <syntax-fieldtype>` sequence :math:`\X{ft}^\ast`.

7. For every :ref:`field type <syntax-fieldtype>` :math:`\X{ft}_i` in :math:`\X{ft}^\ast`:

   a. Let :math:`t_i` be the :ref:`value type <syntax-valtype>` :math:`\unpacktype(\X{ft}_i)`.

   b. Assert: due to :ref:`validation <valid-struct.new_default>`, :math:`\default_{t_i}` is defined.

   c. Push the :ref:`value <syntax-val>` :math:`\default_{t_i}` to the stack.

8. Execute the instruction :math:`(\STRUCTNEW~x)`.

.. math::
   \begin{array}{lcl@{\qquad}l}
   F; (\STRUCTNEWDEFAULT~x) &\stepto& (\default_{\unpacktype(\X{ft})}))^n~(\STRUCTNEW~x)
     \\&&
     \begin{array}[t]{@{}r@{~}l@{}}
      (\iff & \expanddt(F.\AMODULE.\MITYPES[x]) = \TSTRUCT~\X{ft}^n)
     \end{array} \\
   \end{array}

.. scratch
   .. math::
      \begin{array}{lcl@{\qquad}l}
      S; F; (\STRUCTNEWDEFAULT~x) &\stepto& S'; F; (\REFSTRUCTADDR~|S.\SSTRUCTS|)
        \\&&
        \begin{array}[t]{@{}r@{~}l@{}}
         (\iff & \expanddt(F.\AMODULE.\MITYPES[x]) = \TSTRUCT~\X{ft}^n \\
         \land & \X{si} = \{\SITYPE~F.\AMODULE.\MITYPES[x], \SIFIELDS~(\packval_{\X{ft}}(\default_{\unpacktype(\X{ft})}))^n\} \\
         \land & S' = S \with \SSTRUCTS = S.\SSTRUCTS~\X{si})
        \end{array} \\
      \end{array}


.. _exec-struct.get:
.. _exec-struct.get_sx:

:math:`\STRUCTGET\K{\_}\sx^?~x~y`
.................................

1. Let :math:`F` be the :ref:`current <exec-notation-textual>` :ref:`frame <syntax-frame>`.

2. Assert: due to :ref:`validation <valid-struct.get>`, the :ref:`defined type <syntax-deftype>` :math:`F.\AMODULE.\MITYPES[x]` exists.

3. Let :math:`\deftype` be the :ref:`defined type <syntax-deftype>` :math:`F.\AMODULE.\MITYPES[x]`.

4. Assert: due to :ref:`validation <valid-struct.get>`, the :ref:`expansion <aux-expand-deftype>` of :math:`\deftype` is a :ref:`structure type <syntax-structtype>` with at least :math:`y + 1` fields.

5. Let :math:`\TSTRUCT~\X{ft}^\ast` be the :ref:`expanded <aux-expand-deftype>` :ref:`structure type <syntax-structtype>` of :math:`\deftype`.

6. Let :math:`\X{ft}_y` be the :math:`y`-th :ref:`field type <syntax-fieldtype>` of :math:`\X{ft}^\ast`.

7. Assert: due to :ref:`validation <valid-struct.get>`, a :ref:`value <syntax-val>` of :ref:`type <syntax-valtype>` :math:`(\REF~\NULL~x)` is on the top of the stack.

8. Pop the value :math:`\reff` from the stack.

9. If :math:`\reff` is :math:`\REFNULL~t`, then:

   a. Trap.

10. Assert: due to :ref:`validation <valid-struct.get>`, a :math:`\reff` is a :ref:`structure reference <syntax-ref.struct>`.

11. Let :math:`\REFSTRUCTADDR~a` be the reference value :math:`\reff`.

12. Assert: due to :ref:`validation <valid-struct.get>`, the :ref:`structure instance <syntax-structinst>` :math:`S.\SSTRUCTS[a]` exists and has at least :math:`y + 1` fields.

13. Let :math:`\fieldval` be the :ref:`field value <syntax-fieldval>` :math:`S.\SSTRUCTS[a].\SIFIELDS[y]`.

14. Let :math:`\val` be the result of computing :math:`\unpackval^{\sx^?}_{\X{ft}_y}(\fieldval))`.

15. Push the value :math:`\val` to the stack.

.. math::
   \begin{array}{lcl@{\qquad}l}
   S; F; (\REFSTRUCTADDR~a)~(\STRUCTGET\K{\_}\sx^?~x~y) &\stepto& \val
     &
     \begin{array}[t]{@{}r@{~}l@{}}
      (\iff & \expanddt(F.\AMODULE.\MITYPES[x]) = \TSTRUCT~\X{ft}^n \\
      \land & \val = \unpackval^{\sx^?}_{\X{ft}^n[y]}(S.\SSTRUCTS[a].\SIFIELDS[y]))
     \end{array} \\
   S; F; (\REFNULL~t)~(\STRUCTGET\K{\_}\sx^?~x~y) &\stepto& \TRAP
   \end{array}


.. _exec-struct.set:

:math:`\STRUCTSET~x~y`
......................

1. Let :math:`F` be the :ref:`current <exec-notation-textual>` :ref:`frame <syntax-frame>`.

2. Assert: due to :ref:`validation <valid-struct.set>`, the :ref:`defined type <syntax-deftype>` :math:`F.\AMODULE.\MITYPES[x]` exists.

3. Let :math:`\deftype` be the :ref:`defined type <syntax-deftype>` :math:`F.\AMODULE.\MITYPES[x]`.

4. Assert: due to :ref:`validation <valid-struct.set>`, the :ref:`expansion <aux-expand-deftype>` of :math:`\deftype` is a :ref:`structure type <syntax-structtype>` with at least :math:`y + 1` fields.

5. Let :math:`\TSTRUCT~\X{ft}^\ast` be the :ref:`expanded <aux-expand-deftype>` :ref:`structure type <syntax-structtype>` of :math:`\deftype`.

6. Let :math:`\X{ft}_y` be the :math:`y`-th :ref:`field type <syntax-fieldtype>` of :math:`\X{ft}^\ast`.

7. Assert: due to :ref:`validation <valid-struct.set>`, a :ref:`value <syntax-val>` is on the top of the stack.

8. Pop the value :math:`\val` from the stack.

9. Assert: due to :ref:`validation <valid-struct.set>`, a :ref:`value <syntax-val>` of :ref:`type <syntax-valtype>` :math:`(\REF~\NULL~x)` is on the top of the stack.

10. Pop the value :math:`\reff` from the stack.

11. If :math:`\reff` is :math:`\REFNULL~t`, then:

   a. Trap.

12. Assert: due to :ref:`validation <valid-struct.set>`, a :math:`\reff` is a :ref:`structure reference <syntax-ref.struct>`.

13. Let :math:`\REFSTRUCTADDR~a` be the reference value :math:`\reff`.

14. Assert: due to :ref:`validation <valid-struct.set>`, the :ref:`structure instance <syntax-structinst>` :math:`S.\SSTRUCTS[a]` exists and has at least :math:`y + 1` fields.

15. Let :math:`\fieldval` be the result of computing :math:`\packval_{\X{ft}_y}(\val))`.

16. Replace the :ref:`field value <syntax-fieldval>` :math:`S.\SSTRUCTS[a].\SIFIELDS[y]` with :math:`\fieldval`.

.. math::
   \begin{array}{lcl@{\qquad}l}
   S; F; (\REFSTRUCTADDR~a)~\val~(\STRUCTSET~x~y) &\stepto& S'; \epsilon
     &
     \begin{array}[t]{@{}r@{~}l@{}}
     (\iff & \expanddt(F.\AMODULE.\MITYPES[x]) = \TSTRUCT~\X{ft}^n \\
      \land & S' = S \with \SSTRUCTS[a].\SIFIELDS[y] = \packval_{\X{ft}^n[y]}(\val))
     \end{array} \\
   S; F; (\REFNULL~t)~\val~(\STRUCTSET~x~y) &\stepto& \TRAP
   \end{array}


.. _exec-array.new:

:math:`\ARRAYNEW~x`
...................

1. Assert: due to :ref:`validation <valid-array.new>`, a :ref:`value <syntax-val>` of type :math:`\I32` is on the top of the stack.

2. Pop the value :math:`(\I32.\CONST~n)` from the stack.

3. Assert: due to :ref:`validation <valid-array.new>`, a :ref:`value <syntax-val>` is on the top of the stack.

4. Pop the value :math:`\val` from the stack.

5. Push the value :math:`\val` to the stack :math:`n` times.

6. Execute the instruction :math:`(\ARRAYNEWFIXED~x~n)`.

.. math::
   \begin{array}{lcl@{\qquad}l}
   \val~(\I32.\CONST~n)~(\ARRAYNEW~x) &\stepto& \val^n~(\ARRAYNEWFIXED~x~n)
   \end{array}

.. scratch
   .. math::
      \begin{array}{lcl@{\qquad}l}
      S; F; \val~(\I32.\CONST~n)~(\ARRAYNEW~x) &\stepto& S'; F; (\REFARRAYADDR~|S.\SARRAYS|)
        \\&&
        \begin{array}[t]{@{}r@{~}l@{}}
         (\iff & \expanddt(F.\AMODULE.\MITYPES[x]) = \TARRAY~\X{ft} \\
         \land & \X{ai} = \{\AITYPE~F.\AMODULE.\MITYPES[x], \AIFIELDS~(\packval_{\X{ft}}(\val))^n\} \\
         \land & S' = S \with \SARRAYS = S.\SARRAYS~\X{ai})
        \end{array} \\
      \end{array}


.. _exec-array.new_default:

:math:`\ARRAYNEWDEFAULT~x`
..........................

1. Let :math:`F` be the :ref:`current <exec-notation-textual>` :ref:`frame <syntax-frame>`.

2. Assert: due to :ref:`validation <valid-array.new_default>`, the :ref:`defined type <syntax-deftype>` :math:`F.\AMODULE.\MITYPES[x]` exists.

3. Let :math:`\deftype` be the :ref:`defined type <syntax-deftype>` :math:`F.\AMODULE.\MITYPES[x]`.

4. Assert: due to :ref:`validation <valid-array.new_default>`, the :ref:`expansion <aux-expand-deftype>` of :math:`\deftype` is an :ref:`array type <syntax-arraytype>`.

5. Let :math:`\TARRAY~\X{ft}` be the :ref:`expanded <aux-expand-deftype>` :ref:`array type <syntax-arraytype>` of :math:`\deftype`.

6. Assert: due to :ref:`validation <valid-array.new_default>`, a :ref:`value <syntax-val>` of type :math:`\I32` is on the top of the stack.

7. Pop the value :math:`\I32.\CONST~n` from the stack.

8. Let :math:`t` be the :ref:`value type <syntax-valtype>` :math:`\unpacktype(\X{ft})`.

9. Assert: due to :ref:`validation <valid-array.new_default>`, :math:`\default_t` is defined.

10. Push the :ref:`value <syntax-val>` :math:`\default_t` to the stack :math:`n` times.

11. Execute the instruction :math:`(\ARRAYNEWFIXED~x~n)`.

.. math::
   \begin{array}{lcl@{\qquad}l}
   F; (\I32.\CONST~n)~(\ARRAYNEWDEFAULT~x) &\stepto& (\default_{\unpacktype(\X{ft}}))^n~(\ARRAYNEWFIXED~x~n)
     \\&&
     \begin{array}[t]{@{}r@{~}l@{}}
      (\iff & \expanddt(F.\AMODULE.\MITYPES[x]) = \TARRAY~\X{ft})
     \end{array} \\
   \end{array}

.. scratch
   .. math::
      \begin{array}{lcl@{\qquad}l}
      S; F; (\I32.\CONST~n)~(\ARRAYNEWDEFAULT~x) &\stepto& S'; F; (\REFARRAYADDR~|S.\SARRAYS|)
        \\&&
        \begin{array}[t]{@{}r@{~}l@{}}
         (\iff & \expanddt(F.\AMODULE.\MITYPES[x]) = \TARRAY~\X{ft} \\
         \land & \X{ai} = \{\AITYPE~F.\AMODULE.\MITYPES[x], \AIFIELDS~(\packval_{\X{ft}}(\default_{\unpacktype(\X{ft}}))^n\} \\
         \land & S' = S \with \SARRAYS = S.\SARRAYS~\X{ai})
        \end{array} \\
      \end{array}


.. _exec-array.new_fixed:

:math:`\ARRAYNEWFIXED~x~n`
..........................

1. Let :math:`F` be the :ref:`current <exec-notation-textual>` :ref:`frame <syntax-frame>`.

2. Assert: due to :ref:`validation <valid-array.new_fixed>`, the :ref:`defined type <syntax-deftype>` :math:`F.\AMODULE.\MITYPES[x]` exists.

3. Let :math:`\deftype` be the :ref:`defined type <syntax-deftype>` :math:`F.\AMODULE.\MITYPES[x]`.

4. Assert: due to :ref:`validation <valid-array.new_fixed>`, the :ref:`expansion <aux-expand-deftype>` of :math:`\deftype` is a :ref:`array type <syntax-arraytype>`.

5. Let :math:`\TARRAY~\X{ft}` be the :ref:`expanded <aux-expand-deftype>` :ref:`array type <syntax-arraytype>` of :math:`\deftype`.

6. Assert: due to :ref:`validation <valid-array.new_fixed>`, :math:`n` :ref:`values <syntax-val>` are on the top of the stack.

7. Pop the :math:`n` values :math:`\val^\ast` from the stack.

8. For every value :math:`\val_i` in :math:`\val^\ast`:

   a. Let :math:`\fieldval_i` be the result of computing :math:`\packval_{\X{ft}}(\val_i))`.

9. Let :math:`\fieldval^\ast` be the concatenation of all field values :math:`\fieldval_i`.

10. Let :math:`\X{ai}` be the :ref:`array instance <syntax-arrayinst>` :math:`\{\AITYPE~\deftype, \AIFIELDS~\fieldval^\ast\}`.

11. Let :math:`a` be the length of :math:`S.\SARRAYS`.

12. Append :math:`\X{ai}` to :math:`S.\SARRAYS`.

13. Push the :ref:`array reference <syntax-ref.array>` :math:`\REFARRAYADDR~a` to the stack.

.. math::
   \begin{array}{lcl@{\qquad}l}
   S; F; \val^n~(\ARRAYNEWFIXED~x~n) &\stepto& S'; F; (\REFARRAYADDR~|S.\SARRAYS|)
     \\&&
     \begin{array}[t]{@{}r@{~}l@{}}
      (\iff & \expanddt(F.\AMODULE.\MITYPES[x]) = \TARRAY~\X{ft} \\
      \land & \X{ai} = \{\AITYPE~F.\AMODULE.\MITYPES[x], \AIFIELDS~(\packval_{\X{ft}}(\val))^n\} \\
      \land & S' = S \with \SARRAYS = S.\SARRAYS~\X{ai})
     \end{array} \\
   \end{array}


.. _exec-array.new_data:

:math:`\ARRAYNEWDATA~x~y`
.........................

1. Let :math:`F` be the :ref:`current <exec-notation-textual>` :ref:`frame <syntax-frame>`.

2. Assert: due to :ref:`validation <valid-array.new_data>`, the :ref:`defined type <syntax-deftype>` :math:`F.\AMODULE.\MITYPES[x]` exists.

3. Let :math:`\deftype` be the :ref:`defined type <syntax-deftype>` :math:`F.\AMODULE.\MITYPES[x]`.

4. Assert: due to :ref:`validation <valid-array.new_data>`, the :ref:`expansion <aux-expand-deftype>` of :math:`\deftype` is an :ref:`array type <syntax-arraytype>`.

5. Let :math:`\TARRAY~\X{ft}` be the :ref:`expanded <aux-expand-deftype>` :ref:`array type <syntax-arraytype>` of :math:`\deftype`.

6. Assert: due to :ref:`validation <valid-array.new_data>`, the :ref:`data address <syntax-dataaddr>` :math:`F.\AMODULE.\MIDATAS[y]` exists.

7. Let :math:`\X{da}` be the :ref:`data address <syntax-dataaddr>` :math:`F.\AMODULE.\MIDATAS[y]`.

8. Assert: due to :ref:`validation <valid-array.new_data>`, the :ref:`data instance <syntax-datainst>` :math:`S.\SDATAS[\X{da}]` exists.

9. Let :math:`\datainst` be the :ref:`data instance <syntax-datainst>` :math:`S.\SDATAS[\X{da}]`.

10. Assert: due to :ref:`validation <valid-array.new_data>`, two :ref:`values <syntax-val>` of type :math:`\I32` are on the top of the stack.

11. Pop the value :math:`\I32.\CONST~n` from the stack.

12. Pop the value :math:`\I32.\CONST~s` from the stack.

13. Assert: due to :ref:`validation <valid-array.new_data>`, the :ref:`field type <syntax-fieldtype>` :math:`\X{ft}` has a defined :ref:`bit width <bitwidth-fieldtype>`.

14. Let :math:`z` be the :ref:`bit width <bitwidth-fieldtype>` of :ref:`field type <syntax-fieldtype>` :math:`\X{ft}` divided by eight.

15. If the sum of :math:`s` and :math:`n` times :math:`z` is larger than the length of :math:`\datainst.\DIDATA`, then:

    a. Trap.

16. Let :math:`b^\ast` be the :ref:`byte <syntax-byte>` sequence :math:`\datainst.\DIDATA[s \slice n \cdot z]`.

17. Let :math:`t` be the :ref:`value type <syntax-valtype>` :math:`\unpacktype(\X{ft})`.

18. For each of the :math:`n` consecutive subsequences :math:`{b'}^z` of :math:`b^\ast`:

    a. Assert: due to :ref:`validation <valid-array.new_data>`, :math:`\bytes_{\X{ft}}` is defined.

    b. Let :math:`c_i` be the constant for which :math:`\bytes_{\X{ft}}(c_i)` is :math:`{b'}^z`.

    c. Push the value :math:`t.\CONST~c_i` to the stack.

19. Execute the instruction :math:`(\ARRAYNEWFIXED~x~n)`.

.. math::
   ~\\[-1ex]
   \begin{array}{lcl@{\qquad}l}
   S; F; (\I32.\CONST~s)~(\I32.\CONST~n)~(\ARRAYNEWDATA~x~y) &\stepto& \TRAP
     \\&&
     \begin{array}[t]{@{}r@{~}l@{}}
      (\iff & \expanddt(F.\AMODULE.\MITYPES[x]) = \TARRAY~\X{ft} \\
      \land & s + n\cdot|\X{ft}|/8 > |S.\SDATAS[F.\AMODULE.\MIDATAS[y]].\DIDATA|)
     \end{array} \\
   \\[1ex]
   S; F; (\I32.\CONST~s)~(\I32.\CONST~n)~(\ARRAYNEWDATA~x~y) &\stepto& (t.\CONST~c)^n~(\ARRAYNEWFIXED~x~n)
     \\&&
     \begin{array}[t]{@{}r@{~}l@{}}
      (\iff & \expanddt(F.\AMODULE.\MITYPES[x]) = \TARRAY~\X{ft} \\
      \land & t = \unpacktype(\X{ft}) \\
      \land & \concat((\bytes_{\X{ft}}(c))^n) = S.\SDATAS[F.\AMODULE.\MIDATAS[y]].\DIDATA[s \slice n\cdot|\X{ft}|/8] \\
     \end{array} \\
   \end{array}


.. _exec-array.new_elem:

:math:`\ARRAYNEWELEM~x~y`
.........................

1. Let :math:`F` be the :ref:`current <exec-notation-textual>` :ref:`frame <syntax-frame>`.

2. Assert: due to :ref:`validation <valid-array.new_elem>`, the :ref:`element address <syntax-elemaddr>` :math:`F.\AMODULE.\MIELEMS[y]` exists.

3. Let :math:`\X{ea}` be the :ref:`element address <syntax-elemaddr>` :math:`F.\AMODULE.\MIELEMS[y]`.

4. Assert: due to :ref:`validation <valid-array.new_elem>`, the :ref:`element instance <syntax-eleminst>` :math:`S.\SELEMS[\X{ea}]` exists.

5. Let :math:`\eleminst` be the :ref:`element instance <syntax-eleminst>` :math:`S.\SELEMS[\X{ea}]`.

6. Assert: due to :ref:`validation <valid-array.new_elem>`, two :ref:`values <syntax-val>` of type :math:`\I32` are on the top of the stack.

7. Pop the value :math:`(\I32.\CONST~n)` from the stack.

8. Pop the value :math:`(\I32.\CONST~s)` from the stack.

9. If the sum of :math:`s` and :math:`n` is larger than the length of :math:`\eleminst.\EIELEM`, then:

   a. Trap.

10. Let :math:`\reff^\ast` be the :ref:`reference <syntax-ref>` sequence :math:`\eleminst.\EIELEM[s \slice n]`.

11. Push the references :math:`\reff^\ast` to the stack.

12. Execute the instruction :math:`(\ARRAYNEWFIXED~x~n)`.

.. math::
   ~\\[-1ex]
   \begin{array}{lcl@{\qquad}l}
   S; F; (\I32.\CONST~s)~(\I32.\CONST~n)~(\ARRAYNEWELEM~x~y) &\stepto& \TRAP
     \\&&
     (\iff s + n > |S.\SELEMS[F.\AMODULE.\MIELEMS[y]].\EIELEM|)
   \\[1ex]
   S; F; (\I32.\CONST~s)~(\I32.\CONST~n)~(\ARRAYNEWELEM~x~y) &\stepto& \reff^n~(\ARRAYNEWFIXED~x~n)
     \\&&
     \begin{array}[t]{@{}r@{~}l@{}}
      (\iff & \reff^n = S.\SELEMS[F.\AMODULE.\MIELEMS[y]].\EIELEM[s \slice n])
     \end{array} \\
   \end{array}


.. _exec-array.get:
.. _exec-array.get_sx:

:math:`\ARRAYGET\K{\_}\sx^?~x`
..............................

1. Let :math:`F` be the :ref:`current <exec-notation-textual>` :ref:`frame <syntax-frame>`.

2. Assert: due to :ref:`validation <valid-array.get>`, the :ref:`defined type <syntax-deftype>` :math:`F.\AMODULE.\MITYPES[x]` exists.

3. Let :math:`\deftype` be the :ref:`defined type <syntax-deftype>` :math:`F.\AMODULE.\MITYPES[x]`.

4. Assert: due to :ref:`validation <valid-array.get>`, the :ref:`expansion <aux-expand-deftype>` of :math:`\deftype` is an :ref:`array type <syntax-arraytype>`.

5. Let :math:`\TARRAY~\X{ft}` be the :ref:`expanded <aux-expand-deftype>` :ref:`array type <syntax-arraytype>` of :math:`\deftype`.

6. Assert: due to :ref:`validation <valid-array.get>`, a :ref:`value <syntax-val>` of :ref:`type <syntax-valtype>` :math:`\I32` is on the top of the stack.

7. Pop the value :math:`\I32.\CONST~i` from the stack.

8. Assert: due to :ref:`validation <valid-array.get>`, a :ref:`value <syntax-val>` of :ref:`type <syntax-valtype>` :math:`(\REF~\NULL~x)` is on the top of the stack.

9. Pop the value :math:`\reff` from the stack.

10. If :math:`\reff` is :math:`\REFNULL~t`, then:

   a. Trap.

11. Assert: due to :ref:`validation <valid-array.get>`, :math:`\reff` is an :ref:`array reference <syntax-ref.array>`.

12. Let :math:`\REFARRAYADDR~a` be the reference value :math:`\reff`.

13. Assert: due to :ref:`validation <valid-array.get>`, the :ref:`array instance <syntax-arrayinst>` :math:`S.\SARRAYS[a]` exists.

14. If :math:`n` is larger than or equal to the length of :math:`S.\SARRAYS[a].\AIFIELDS`, then:

    a. Trap.

15. Let :math:`\fieldval` be the :ref:`field value <syntax-fieldval>` :math:`S.\SARRAYS[a].\AIFIELDS[i]`.

16. Let :math:`\val` be the result of computing :math:`\unpackval^{\sx^?}_{\X{ft}}(\fieldval))`.

17. Push the value :math:`\val` to the stack.

.. math::
   ~\\[-1ex]
   \begin{array}{lcl@{\qquad}l}
   S; F; (\REFARRAYADDR~a)~(\I32.\CONST~i)~(\ARRAYGET\K{\_}\sx^?~x) \stepto \TRAP
   \\ \qquad
    (\iff i \geq |\SARRAYS[a].\AIFIELDS|)
   \\[1ex]
   S; F; (\REFARRAYADDR~a)~(\I32.\CONST~i)~(\ARRAYGET\K{\_}\sx^?~x) \stepto \val
   \\ \qquad
     \begin{array}[t]{@{}r@{~}l@{}}
      (\iff & \expanddt(F.\AMODULE.\MITYPES[x]) = \TARRAY~\X{ft} \\
      \land & \val = \unpackval^{\sx^?}_{\X{ft}}(S.\SARRAYS[a].\AIFIELDS[i])) \\
     \end{array}
   \\[1ex]
   S; F; (\REFNULL~t)~(\I32.\CONST~i)~(\ARRAYGET\K{\_}\sx^?~x) \stepto \TRAP
   \end{array}


.. _exec-array.set:

:math:`\ARRAYSET~x`
...................

1. Let :math:`F` be the :ref:`current <exec-notation-textual>` :ref:`frame <syntax-frame>`.

2. Assert: due to :ref:`validation <valid-array.set>`, the :ref:`defined type <syntax-deftype>` :math:`F.\AMODULE.\MITYPES[x]` exists.

3. Let :math:`\deftype` be the :ref:`defined type <syntax-deftype>` :math:`F.\AMODULE.\MITYPES[x]`.

4. Assert: due to :ref:`validation <valid-array.set>`, the :ref:`expansion <aux-expand-deftype>` of :math:`\deftype` is an :ref:`array type <syntax-arraytype>`.

5. Let :math:`\TARRAY~\X{ft}` be the :ref:`expanded <aux-expand-deftype>` :ref:`array type <syntax-arraytype>` of :math:`\deftype`.

6. Assert: due to :ref:`validation <valid-array.set>`, a :ref:`value <syntax-val>` is on the top of the stack.

7. Pop the value :math:`\val` from the stack.

8. Assert: due to :ref:`validation <valid-array.set>`, a :ref:`value <syntax-val>` of :ref:`type <syntax-valtype>` :math:`\I32` is on the top of the stack.

9. Pop the value :math:`\I32.\CONST~i` from the stack.

10. Assert: due to :ref:`validation <valid-array.set>`, a :ref:`value <syntax-val>` of :ref:`type <syntax-valtype>` :math:`(\REF~\NULL~x)` is on the top of the stack.

11. Pop the value :math:`\reff` from the stack.

12. If :math:`\reff` is :math:`\REFNULL~t`, then:

   a. Trap.

13. Assert: due to :ref:`validation <valid-array.set>`, :math:`\reff` is an :ref:`array reference <syntax-ref.array>`.

14. Let :math:`\REFARRAYADDR~a` be the reference value :math:`\reff`.

15. Assert: due to :ref:`validation <valid-array.set>`, the :ref:`array instance <syntax-arrayinst>` :math:`S.\SARRAYS[a]` exists.

16. If :math:`n` is larger than or equal to the length of :math:`S.\SARRAYS[a].\AIFIELDS`, then:

    a. Trap.

17. Let :math:`\fieldval` be the result of computing :math:`\packval_{\X{ft}}(\val))`.

18. Replace the :ref:`field value <syntax-fieldval>` :math:`S.\SARRAYS[a].\AIFIELDS[i]` with :math:`\fieldval`.

.. math::
   ~\\[-1ex]
   \begin{array}{lcl@{\qquad}l}
   S; F; (\REFARRAYADDR~a)~(\I32.\CONST~i)~\val~(\ARRAYSET~x) \stepto \TRAP
   \\ \qquad
    (\iff i \geq |\SARRAYS[a].\AIFIELDS|)
   \\[1ex]
   S; F; (\REFARRAYADDR~a)~(\I32.\CONST~i)~\val~(\ARRAYSET~x) \stepto S'; \epsilon
   \\ \qquad
     \begin{array}[t]{@{}r@{~}l@{}}
     (\iff & \expanddt(F.\AMODULE.\MITYPES[x]) = \TARRAY~\X{ft} \\
      \land & S' = S \with \SARRAYS[a].\AIFIELDS[i] = \packval_{\X{ft}}(\val)) \\
     \end{array}
   \\[1ex]
   S; F; (\REFNULL~t)~(\I32.\CONST~i)~\val~(\ARRAYSET~x) \stepto \TRAP
   \end{array}


.. _exec-array.len:

:math:`\ARRAYLEN`
.................

1. Assert: due to :ref:`validation <valid-array.len>`, a :ref:`value <syntax-val>` of :ref:`type <syntax-valtype>` :math:`(\REF~\NULL~\ARRAY)` is on the top of the stack.

2. Pop the value :math:`\reff` from the stack.

3. If :math:`\reff` is :math:`\REFNULL~t`, then:

   a. Trap.

4. Assert: due to :ref:`validation <valid-array.len>`, :math:`\reff` is an :ref:`array reference <syntax-ref.array>`.

5. Let :math:`\REFARRAYADDR~a` be the reference value :math:`\reff`.

6. Assert: due to :ref:`validation <valid-array.len>`, the :ref:`array instance <syntax-arrayinst>` :math:`S.\SARRAYS[a]` exists.

7. Let :math:`n` be the length of :math:`S.\SARRAYS[a].\AIFIELDS`.

8. Push the :ref:`value <syntax-val>` :math:`(\I32.\CONST~n)` to the stack.

.. math::
   \begin{array}{lcl@{\qquad}l}
   S; (\REFARRAYADDR~a)~\ARRAYLEN &\stepto& (\I32.\CONST~|S.\SARRAYS[a].\AIFIELDS|) \\
   S; (\REFNULL~t)~\ARRAYLEN &\stepto& \TRAP
   \end{array}


.. _exec-array.fill:

:math:`\ARRAYFILL~x`
....................

1. Assert: due to :ref:`validation <valid-array.fill>`, a :ref:`value <syntax-val>` of :ref:`type <syntax-valtype>` :math:`\I32` is on the top of the stack.

2. Pop the value :math:`n` from the stack.

3. Assert: due to :ref:`validation <valid-array.fill>`, a :ref:`value <syntax-val>` is on the top of the stack.

4. Pop the value :math:`\val` from the stack.

5. Assert: due to :ref:`validation <valid-array.fill>`, a :ref:`value <syntax-val>` of :ref:`type <syntax-valtype>` :math:`\I32` is on the top of the stack.

6. Pop the value :math:`d` from the stack.

7. Assert: due to :ref:`validation <valid-array.fill>`, a :ref:`value <syntax-val>` of :ref:`type <syntax-valtype>` :math:`(\REF~\NULL~x)` is on the top of the stack.

8. Pop the value :math:`\reff` from the stack.

9. If :math:`\reff` is :math:`\REFNULL~t`, then:

   a. Trap.

10. Assert: due to :ref:`validation <valid-array.fill>`, :math:`\reff` is an :ref:`array reference <syntax-ref.array>`.

11. Let :math:`\REFARRAYADDR~a` be the reference value :math:`\reff`.

12. Assert: due to :ref:`validation <valid-array.fill>`, the :ref:`array instance <syntax-arrayinst>` :math:`S.\SARRAYS[a]` exists.

13. If :math:`d + n` is larger than the length of :math:`S.\SARRAYS[a].\AIFIELDS`, then:

    a. Trap.

14. If :math:`n = 0`, then:

    a. Return.

15. Push the value :math:`\REFARRAYADDR~a` to the stack.

16. Push the value :math:`\I32.\CONST~d` to the stack.

17. Push the value :math:`\val` to the stack.

18. Execute the instruction :math:`\ARRAYSET~x`.

19. Push the value :math:`\REFARRAYADDR~a` to the stack.

20. Assert: due to the earlier check against the array size, :math:`d+1 < 2^{32}`.

21. Push the value :math:`\I32.\CONST~(d+1)` to the stack.

22. Push the value :math:`\val` to the stack.

23. Push the value :math:`\I32.\CONST~(n-1)` to the stack.

24. Execute the instruction :math:`\ARRAYFILL~x`.

.. math::
   ~\\[-1ex]
   \begin{array}{l}
   S; (\REFARRAYADDR~a)~(\I32.\CONST~d)~\val~(\I32.\CONST~n)~(\ARRAYFILL~x)
     \quad\stepto\quad \TRAP
     \\ \qquad
     (\iff d + n > |S.\SARRAYS[a].\AIFIELDS|)
   \\[1ex]
   S; (\REFARRAYADDR~a)~(\I32.\CONST~d)~\val~(\I32.\CONST~0)~(\ARRAYFILL~x)
     \quad\stepto\quad \epsilon
     \\ \qquad
     (\otherwise)
   \\[1ex]
   S; (\REFARRAYADDR~a)~(\I32.\CONST~d)~\val~(\I32.\CONST~n+1)~(\ARRAYFILL~x)
     \quad\stepto
     \\ \quad
       \begin{array}[t]{@{}l@{}}
       (\REFARRAYADDR~a)~(\I32.\CONST~d)~\val~(\ARRAYSET~x) \\
       (\REFARRAYADDR~a)~(\I32.\CONST~d+1)~\val~(\I32.\CONST~n)~(\ARRAYFILL~x) \\
       \end{array}
     \\ \qquad
     (\otherwise)
   \\[1ex]
   S; (\REFNULL~t)~(\I32.\CONST~d)~\val~(\I32.\CONST~n)~(\ARRAYFILL~x) \quad\stepto\quad \TRAP
   \end{array}


.. _exec-array.copy:

:math:`\ARRAYCOPY~x~y`
......................

1. Let :math:`F` be the :ref:`current <exec-notation-textual>` :ref:`frame <syntax-frame>`.

2. Assert: due to :ref:`validation <valid-array.copy>`, the :ref:`defined type <syntax-deftype>` :math:`F.\AMODULE.\MITYPES[y]` exists.

3. Let :math:`\deftype` be the :ref:`defined type <syntax-deftype>` :math:`F.\AMODULE.\MITYPES[y]`.

4. Assert: due to :ref:`validation <valid-array.copy>`, the :ref:`expansion <aux-expand-deftype>` of :math:`\deftype` is an :ref:`array type <syntax-arraytype>`.

5. Let :math:`\TARRAY~\mut~\X{st}` be the :ref:`expanded <aux-expand-deftype>` :ref:`array type <syntax-arraytype>` :math:`\deftype`.

6. Assert: due to :ref:`validation <valid-array.copy>`, a :ref:`value <syntax-val>` of :ref:`type <syntax-valtype>` :math:`\I32` is on the top of the stack.

7. Pop the value :math:`\I32.\CONST~n` from the stack.

8. Assert: due to :ref:`validation <valid-array.copy>`, a :ref:`value <syntax-val>` of :ref:`type <syntax-valtype>` :math:`\I32` is on the top of the stack.

9. Pop the value :math:`\I32.\CONST~s` from the stack.

10. Assert: due to :ref:`validation <valid-array.copy>`, a :ref:`value <syntax-val>` of :ref:`type <syntax-valtype>` :math:`(\REF~\NULL~y)` is on the top of the stack.

11. Pop the value :math:`\reff_2` from the stack.

12. Assert: due to :ref:`validation <valid-array.copy>`, a :ref:`value <syntax-val>` of :ref:`type <syntax-valtype>` :math:`\I32` is on the top of the stack.

13. Pop the value :math:`\I32.\CONST~d` from the stack.

14. Assert: due to :ref:`validation <valid-array.copy>`, a :ref:`value <syntax-val>` of :ref:`type <syntax-valtype>` :math:`(\REF~\NULL~x)` is on the top of the stack.

15. Pop the value :math:`\reff_1` from the stack.

16. If :math:`\reff_1` is :math:`\REFNULL~t`, then:

   a. Trap.

17. Assert: due to :ref:`validation <valid-array.copy>`, :math:`\reff_1` is an :ref:`array reference <syntax-ref.array>`.

18. Let :math:`\REFARRAYADDR~a_1` be the reference value :math:`\reff_1`.

19. If :math:`\reff_2` is :math:`\REFNULL~t`, then:

   a. Trap.

20. Assert: due to :ref:`validation <valid-array.copy>`, :math:`\reff_2` is an :ref:`array reference <syntax-ref.array>`.

21. Let :math:`\REFARRAYADDR~a_2` be the reference value :math:`\reff_2`.

22. Assert: due to :ref:`validation <valid-array.copy>`, the :ref:`array instance <syntax-arrayinst>` :math:`S.\SARRAYS[a_1]` exists.

23. Assert: due to :ref:`validation <valid-array.copy>`, the :ref:`array instance <syntax-arrayinst>` :math:`S.\SARRAYS[a_2]` exists.

24. If :math:`d + n` is larger than the length of :math:`S.\SARRAYS[a_1].\AIFIELDS`, then:

    a. Trap.

25. If :math:`s + n` is larger than the length of :math:`S.\SARRAYS[a_2].\AIFIELDS`, then:

    a. Trap.

26. If :math:`n = 0`, then:

    a. Return.

27. If :math:`d \leq s`, then:

    a. Push the value :math:`\REFARRAYADDR~a_1` to the stack.

    b. Push the value :math:`\I32.\CONST~d` to the stack.

    c. Push the value :math:`\REFARRAYADDR~a_2` to the stack.

    d. Push the value :math:`\I32.\CONST~s` to the stack.

    e. Execute :math:`\getfield(\X{st})`.

    f. Execute the instruction :math:`\ARRAYSET~x`.

    g. Push the value :math:`\REFARRAYADDR~a_1` to the stack.

    h. Assert: due to the earlier check against the array size, :math:`d+1 < 2^{32}`.

    i. Push the value :math:`\I32.\CONST~(d+1)` to the stack.

    j. Push the value :math:`\REFARRAYADDR~a_2` to the stack.

    k. Assert: due to the earlier check against the array size, :math:`s+1 < 2^{32}`.

    l. Push the value :math:`\I32.\CONST~(s+1)` to the stack.

28. Else:

    a. Push the value :math:`\REFARRAYADDR~a_1` to the stack.

    b. Assert: due to the earlier check against the array size, :math:`d+n-1 < 2^{32}`.

    c. Push the value :math:`\I32.\CONST~(d+n-1)` to the stack.

    d. Push the value :math:`\REFARRAYADDR~a_2` to the stack.

    e. Assert: due to the earlier check against the array size, :math:`s+n-1 < 2^{32}`.

    f. Push the value :math:`\I32.\CONST~(s+n-1)` to the stack.

    g. Execute :math:`\getfield(\X{st})`.

    h. Execute the instruction :math:`\ARRAYSET~x`.

    i. Push the value :math:`\REFARRAYADDR~a_1` to the stack.

    j. Push the value :math:`\I32.\CONST~d` to the stack.

    k. Push the value :math:`\REFARRAYADDR~a_2` to the stack.

    l. Push the value :math:`\I32.\CONST~s` to the stack.

29. Push the value :math:`\I32.\CONST~(n-1)` to the stack.

30. Execute the instruction :math:`\ARRAYCOPY~x~y`.

.. math::
   ~\\[-1ex]
   \begin{array}{l}
   S; F; (\REFARRAYADDR~a_1)~(\I32.\CONST~d)~(\REFARRAYADDR~a_2)~(\I32.\CONST~s)~(\I32.\CONST~n)~(\ARRAYCOPY~x~y)
     \quad\stepto\quad \TRAP
     \\ \qquad
     (\iff d + n > |S.\SARRAYS[a_1].\AIFIELDS| \vee s + n > |S.\SARRAYS[a_2].\AIFIELDS|)
   \\[1ex]
   S; F; (\REFARRAYADDR~a_1)~(\I32.\CONST~d)~(\REFARRAYADDR~a_2)~(\I32.\CONST~s)~(\I32.\CONST~0)~(\ARRAYCOPY~x~y)
     \quad\stepto\quad \epsilon
     \\ \qquad
     (\otherwise)
   \\[1ex]
   S; F; (\REFARRAYADDR~a_1)~(\I32.\CONST~d)~(\REFARRAYADDR~a_2)~(\I32.\CONST~s)~(\I32.\CONST~n+1)~(\ARRAYCOPY~x~y)
     \quad\stepto
     \\ \quad
       \begin{array}[t]{@{}l@{}}
       (\REFARRAYADDR~a_1)~(\I32.\CONST~d) \\
       (\REFARRAYADDR~a_2)~(\I32.\CONST~s)~\getfield(\X{st}) \\
       (\ARRAYSET~x) \\
       (\REFARRAYADDR~a_1)~(\I32.\CONST~d+1)~(\REFARRAYADDR~a_2)~(\I32.\CONST~s+1)~(\I32.\CONST~n)~(\ARRAYCOPY~x~y) \\
       \end{array}
     \\ \qquad
     (\otherwise, \iff d \leq s \land F.\AMODULE.\MITYPES[y] = \TARRAY~\mut~\X{st}) \\
   \\[1ex]
   S; F; (\REFARRAYADDR~a_1)~(\I32.\CONST~d)~(\REFARRAYADDR~a_2)~(\I32.\CONST~s)~(\I32.\CONST~n+1)~(\ARRAYCOPY~x~y)
     \quad\stepto
     \\ \quad
       \begin{array}[t]{@{}l@{}}
       (\REFARRAYADDR~a_1)~(\I32.\CONST~d+n) \\
       (\REFARRAYADDR~a_2)~(\I32.\CONST~s+n)~\getfield(\X{st}) \\
       (\ARRAYSET~x) \\
       (\REFARRAYADDR~a_1)~(\I32.\CONST~d)~(\REFARRAYADDR~a_2)~(\I32.\CONST~s)~(\I32.\CONST~n)~(\ARRAYCOPY~x~y) \\
       \end{array}
     \\ \qquad
     (\otherwise, \iff d > s \land F.\AMODULE.\MITYPES[y] = \TARRAY~\mut~\X{st}) \\
   \\[1ex]
   S; F; (\REFNULL~t)~(\I32.\CONST~d)~\val~(\I32.\CONST~s)~(\I32.\CONST~n)~(\ARRAYCOPY~x~y) \quad\stepto\quad \TRAP
   \\[1ex]
   S; F; \val~(\I32.\CONST~d)~(\REFNULL~t)~(\I32.\CONST~s)~(\I32.\CONST~n)~(\ARRAYCOPY~x~y) \quad\stepto\quad \TRAP
   \end{array}

Where:

.. _aux-getfield:

.. math::
   \begin{array}{lll}
   \getfield(\valtype) &=& \ARRAYGET~y \\
   \getfield(\packedtype) &=& \ARRAYGETU~y \\
   \end{array}


.. _exec-array.init_data:

:math:`\ARRAYINITDATA~x~y`
..........................

1. Let :math:`F` be the :ref:`current <exec-notation-textual>` :ref:`frame <syntax-frame>`.

2. Assert: due to :ref:`validation <valid-array.init_data>`, the :ref:`defined type <syntax-deftype>` :math:`F.\AMODULE.\MITYPES[x]` exists.

3. Let :math:`\deftype` be the :ref:`defined type <syntax-deftype>` :math:`F.\AMODULE.\MITYPES[x]`.

4. Assert: due to :ref:`validation <valid-array.init_data>`, the :ref:`expansion <aux-expand-deftype>` of :math:`\deftype` is an :ref:`array type <syntax-arraytype>`.

5. Let :math:`\TARRAY~\X{ft}` be the :ref:`expanded <aux-expand-deftype>` :ref:`array type <syntax-arraytype>` :math:`\deftype`.

6. Assert: due to :ref:`validation <valid-array.init_data>`, the :ref:`data address <syntax-dataaddr>` :math:`F.\AMODULE.\MIDATAS[y]` exists.

7. Let :math:`\X{da}` be the :ref:`data address <syntax-dataaddr>` :math:`F.\AMODULE.\MIDATAS[y]`.

8. Assert: due to :ref:`validation <valid-array.init_data>`, the :ref:`data instance <syntax-datainst>` :math:`S.\SDATAS[\X{da}]` exists.

9. Let :math:`\datainst` be the :ref:`data instance <syntax-datainst>` :math:`S.\SDATAS[\X{da}]`.

10. Assert: due to :ref:`validation <valid-array.init_data>`, three values of type :math:`\I32` are on the top of the stack.

11. Pop the value :math:`\I32.\CONST~n` from the stack.

12. Pop the value :math:`\I32.\CONST~s` from the stack.

13. Pop the value :math:`\I32.\CONST~d` from the stack.

14. Assert: due to :ref:`validation <valid-array.init_data>`, a :ref:`value <syntax-val>` of :ref:`type <syntax-valtype>` :math:`(\REF~\NULL~x)` is on the top of the stack.

15. Pop the value :math:`\reff` from the stack.

16. If :math:`\reff` is :math:`\REFNULL~t`, then:

   a. Trap.

17. Assert: due to :ref:`validation <valid-array.init_data>`, :math:`\reff` is an :ref:`array reference <syntax-ref.array>`.

18. Let :math:`\REFARRAYADDR~a` be the reference value :math:`\reff`.

19. Assert: due to :ref:`validation <valid-array.init_data>`, the :ref:`array instance <syntax-arrayinst>` :math:`S.\SARRAYS[a]` exists.

20. Assert: due to :ref:`validation <valid-array.init_data>`, the :ref:`field type <syntax-fieldtype>` :math:`\X{ft}` has a defined :ref:`bit width <bitwidth-fieldtype>`.

21. Let :math:`z` be the :ref:`bit width <bitwidth-fieldtype>` of :ref:`field type <syntax-fieldtype>` :math:`\X{ft}` divided by eight.

22. If :math:`d + n` is larger than the length of :math:`S.\SARRAYS[a].\AIFIELDS`, or the sum of :math:`s` and :math:`n` times :math:`z` is larger than the length of :math:`\datainst.\DIDATA`, then:

    a. Trap.

23. If :math:`n = 0`, then:

    a. Return.

24. Let :math:`b^\ast` be the :ref:`byte <syntax-byte>` sequence :math:`\datainst.\DIDATA[s \slice z]`.

25. Let :math:`t` be the :ref:`value type <syntax-valtype>` :math:`\unpacktype(\X{ft})`.

26. Assert: due to :ref:`validation <valid-array.init_data>`, :math:`\bytes_{\X{ft}}` is defined.

27. Let :math:`c` be the constant for which :math:`\bytes_{\X{ft}}(c)` is :math:`b^\ast`.

28. Push the value :math:`\REFARRAYADDR~a` to the stack.

29. Push the value :math:`\I32.\CONST~d` to the stack.

30. Push the value :math:`t.\CONST~c` to the stack.

31. Execute the instruction :math:`\ARRAYSET~x`.

32. Push the value :math:`\REFARRAYADDR~a` to the stack.

33. Push the value :math:`\I32.\CONST~(d+1)` to the stack.

34. Push the value :math:`\I32.\CONST~(s+z)` to the stack.

35. Push the value :math:`\I32.\CONST~(n-1)` to the stack.

36. Execute the instruction :math:`\ARRAYINITDATA~x~y`.

.. math::
   ~\\[-1ex]
   \begin{array}{l}
   S; F; (\REFARRAYADDR~a)~(\I32.\CONST~d)~(\I32.\CONST~s)~(\I32.\CONST~n)~(\ARRAYINITDATA~x~y) \quad\stepto\quad \TRAP
     \\ \qquad
     \begin{array}[t]{@{}r@{~}l@{}}
     (\iff & d + n > |S.\SARRAYS[a].\AIFIELDS| \\
      \vee & (F.\AMODULE.\MITYPES[x] = \TARRAY~\X{ft} \land
              s + n\cdot|\X{ft}|/8 > |S.\SDATAS[F.\AMODULE.\MIDATAS[y]].\DIDATA|))
     \end{array}
   \\[1ex]
   S; F; (\REFARRAYADDR~a)~(\I32.\CONST~d)~(\I32.\CONST~s)~(\I32.\CONST~0)~(\ARRAYINITDATA~x~y)
     \quad\stepto\quad \epsilon
     \\ \qquad
     (\otherwise)
   \\[1ex]
   S; F; (\REFARRAYADDR~a)~(\I32.\CONST~d)~(\I32.\CONST~s)~(\I32.\CONST~n+1)~(\ARRAYINITDATA~x~y)
     \quad\stepto
     \\ \quad
     \begin{array}[t]{@{}l@{}}
     (\REFARRAYADDR~a)~(\I32.\CONST~d)~(t.\CONST~c)~(\ARRAYSET~x) \\
     (\REFARRAYADDR~a)~(\I32.\CONST~d+1)~(\I32.\CONST~s+|\X{ft}|/8)~(\I32.\CONST~n)~(\ARRAYINITDATA~x~y) \\
     \end{array}
     \\ \qquad
     \begin{array}[t]{@{}r@{~}l@{}}
     (\otherwise, \iff & F.\AMODULE.\MITYPES[x] = \TARRAY~\X{ft} \\
      \land & t = \unpacktype(\X{ft}) \\
      \land & \bytes_{\X{ft}}(c) = S.\SDATAS[F.\AMODULE.\MIDATAS[y]].\DIDATA[s \slice |\X{ft}|/8]
     \end{array}
   \\[1ex]
   S; F; (\REFNULL~t)~(\I32.\CONST~d)~(\I32.\CONST~s)~(\I32.\CONST~n)~(\ARRAYINITDATA~x~y) \quad\stepto\quad \TRAP
   \end{array}


.. _exec-array.init_elem:

:math:`\ARRAYINITELEM~x~y`
..........................

1. Let :math:`F` be the :ref:`current <exec-notation-textual>` :ref:`frame <syntax-frame>`.

2. Assert: due to :ref:`validation <valid-array.init_elem>`, the :ref:`defined type <syntax-deftype>` :math:`F.\AMODULE.\MITYPES[x]` exists.

3. Let :math:`\deftype` be the :ref:`defined type <syntax-deftype>` :math:`F.\AMODULE.\MITYPES[x]`.

4. Assert: due to :ref:`validation <valid-array.init_elem>`, the :ref:`expansion <aux-expand-deftype>` of :math:`\deftype` is an :ref:`array type <syntax-arraytype>`.

5. Let :math:`\TARRAY~\X{ft}` be the :ref:`expanded <aux-expand-deftype>` :ref:`array type <syntax-arraytype>` :math:`\deftype`.

6. Assert: due to :ref:`validation <valid-array.init_elem>`, the :ref:`element address <syntax-elemaddr>` :math:`F.\AMODULE.\MIELEMS[y]` exists.

7. Let :math:`\X{ea}` be the :ref:`element address <syntax-elemaddr>` :math:`F.\AMODULE.\MIELEMS[y]`.

8. Assert: due to :ref:`validation <valid-array.init_elem>`, the :ref:`element instance <syntax-eleminst>` :math:`S.\SELEMS[\X{ea}]` exists.

9. Let :math:`\eleminst` be the :ref:`element instance <syntax-eleminst>` :math:`S.\SELEMS[\X{ea}]`.

10. Assert: due to :ref:`validation <valid-array.init_elem>`, three values of type :math:`\I32` are on the top of the stack.

11. Pop the value :math:`\I32.\CONST~n` from the stack.

12. Pop the value :math:`\I32.\CONST~s` from the stack.

13. Pop the value :math:`\I32.\CONST~d` from the stack.

14. Assert: due to :ref:`validation <valid-array.init_elem>`, a :ref:`value <syntax-val>` of :ref:`type <syntax-valtype>` :math:`(\REF~\NULL~x)` is on the top of the stack.

15. Pop the value :math:`\reff` from the stack.

16. If :math:`\reff` is :math:`\REFNULL~t`, then:

   a. Trap.

17. Assert: due to :ref:`validation <valid-array.init_elem>`, :math:`\reff` is an :ref:`array reference <syntax-ref.array>`.

18. Let :math:`\REFARRAYADDR~a` be the reference value :math:`\reff`.

19. Assert: due to :ref:`validation <valid-array.init_elem>`, the :ref:`array instance <syntax-arrayinst>` :math:`S.\SARRAYS[a]` exists.

20. If :math:`d + n` is larger than the length of :math:`S.\SARRAYS[a].\AIFIELDS`, or :math:`s + n` is larger than the length of :math:`\eleminst.\EIELEM`, then:

    a. Trap.

21. If :math:`n = 0`, then:

    a. Return.

22. Let :math:`\reff'` be the :ref:`reference value <syntax-ref>` :math:`\eleminst.\EIELEM[s]`.

23. Push the value :math:`\REFARRAYADDR~a` to the stack.

24. Push the value :math:`\I32.\CONST~d` to the stack.

25. Push the value :math:`\reff'` to the stack.

26. Execute the instruction :math:`\ARRAYSET~x`.

27. Push the value :math:`\REFARRAYADDR~a` to the stack.

28. Push the value :math:`\I32.\CONST~(d+1)` to the stack.

29. Push the value :math:`\I32.\CONST~(s+1)` to the stack.

30. Push the value :math:`\I32.\CONST~(n-1)` to the stack.

31. Execute the instruction :math:`\ARRAYINITELEM~x~y`.

.. math::
   ~\\[-1ex]
   \begin{array}{l}
   S; F; (\REFARRAYADDR~a)~(\I32.\CONST~d)~(\I32.\CONST~s)~(\I32.\CONST~n)~(\ARRAYINITELEM~x~y) \quad\stepto\quad \TRAP
     \\ \qquad
     \begin{array}[t]{@{}r@{~}l@{}}
     (\iff & d + n > |S.\SARRAYS[a].\AIFIELDS| \\
      \vee & s + n > |S.\SELEMS[F.\AMODULE.\MIELEMS[y]].\EIELEM|)
     \end{array}
   \\[1ex]
   S; F; (\REFARRAYADDR~a)~(\I32.\CONST~d)~(\I32.\CONST~s)~(\I32.\CONST~0)~(\ARRAYINITELEM~x~y)
     \quad\stepto\quad \epsilon
     \\ \qquad
     (\otherwise)
   \\[1ex]
   S; F; (\REFARRAYADDR~a)~(\I32.\CONST~d)~(\I32.\CONST~s)~(\I32.\CONST~n+1)~(\ARRAYINITELEM~x~y)
     \quad\stepto
     \\ \quad
     \begin{array}[t]{@{}l@{}}
     (\REFARRAYADDR~a)~(\I32.\CONST~d)~\REF~(\ARRAYSET~x) \\
     (\REFARRAYADDR~a)~(\I32.\CONST~d+1)~(\I32.\CONST~s+1)~(\I32.\CONST~n)~(\ARRAYINITELEM~x~y) \\
     \end{array}
     \\ \qquad
     (\otherwise, \iff \REF = S.\SELEMS[F.\AMODULE.\MIELEMS[y]].\EIELEM[s])
   \\[1ex]
   S; F; (\REFNULL~t)~(\I32.\CONST~d)~(\I32.\CONST~s)~(\I32.\CONST~n)~(\ARRAYINITELEM~x~y) \quad\stepto\quad \TRAP
   \end{array}


.. _exec-any.convert_extern:

:math:`\ANYCONVERTEXTERN`
.........................

1. Assert: due to :ref:`validation <valid-any.convert_extern>`, a :ref:`reference value <syntax-ref>` is on the top of the stack.

2. Pop the value :math:`\reff` from the stack.

3. If :math:`\reff` is :math:`\REFNULL~\X{ht}`, then:

   a. Push the reference value :math:`(\REFNULL~\ANY)` to the stack.

4. Else:

   a. Assert: due to :ref:`validation <valid-any.convert_extern>`, a :math:`\reff` is an :ref:`external reference <syntax-ref.extern>`.

   b. Let :math:`\REFEXTERN~\reff'` be the reference value :math:`\reff`.

   c. Push the reference value :math:`\reff'` to the stack.

.. math::
   \begin{array}{lcl@{\qquad}l}
   (\REFNULL~\X{ht})~\ANYCONVERTEXTERN &\stepto& (\REFNULL~\ANY) \\
   (\REFEXTERN~\reff)~\ANYCONVERTEXTERN &\stepto& \reff \\
   \end{array}


.. _exec-extern.convert_any:

:math:`\EXTERNCONVERTANY`
.........................

1. Assert: due to :ref:`validation <valid-extern.convert_any>`, a :ref:`reference value <syntax-ref>` is on the top of the stack.

2. Pop the value :math:`\reff` from the stack.

3. If :math:`\reff` is :math:`\REFNULL~\X{ht}`, then:

   a. Push the reference value :math:`(\REFNULL~\EXTERN)` to the stack.

4. Else:

   a. Let :math:`\reff'` be the reference value :math:`(\REFEXTERN~\reff)`.

   b. Push the reference value :math:`\reff'` to the stack.

.. math::
   \begin{array}{lcl@{\qquad}l}
   (\REFNULL~\X{ht})~\EXTERNCONVERTANY &\stepto& (\REFNULL~\EXTERN) \\
   \reff~\EXTERNCONVERTANY &\stepto& (\REFEXTERN~\reff) & (\iff \reff \neq (\REFNULL~\X{ht})) \\
   \end{array}



.. index:: vector instruction
   pair: execution; instruction
   single: abstract syntax; instruction
.. _exec-instr-vec:

Vector Instructions
~~~~~~~~~~~~~~~~~~~

Vector instructions that operate bitwise are handled as integer operations of respective width.

.. math::
   \begin{array}{lll@{\qquad}l}
   \X{op}_{\VN}(i_1,\dots,i_k) &=& \xref{exec/numerics}{int-ops}{\F{i}\X{op}}_N(i_1,\dots,i_k) \\
   \end{array}

Most other vector instructions are defined in terms of numeric operators that are applied lane-wise according to the given :ref:`shape <syntax-vec-shape>`.

.. math::
   \begin{array}{llll}
   \X{op}_{t\K{x}N}(n_1,\dots,n_k) &=&
     \lanes^{-1}_{t\K{x}N}(\xref{exec/instructions}{exec-instr-numeric}{\X{op}}_t(i_1,\dots,i_k)^\ast) & \qquad(\iff i_1^\ast = \lanes_{t\K{x}N}(n_1) \land \dots \land i_k^\ast = \lanes_{t\K{x}N}(n_k) \\
   \end{array}

.. note::
   For example, the result of instruction :math:`\K{i32x4}.\ADD` applied to operands :math:`v_1, v_2`
   invokes :math:`\ADD_{\K{i32x4}}(v_1, v_2)`, which maps to
   :math:`\lanes^{-1}_{\K{i32x4}}(\ADD_{\I32}(i_1, i_2)^\ast)`,
   where :math:`i_1^\ast` and :math:`i_2^\ast` are sequences resulting from invoking
   :math:`\lanes_{\K{i32x4}}(v_1)` and :math:`\lanes_{\K{i32x4}}(v_2)`
   respectively.


.. _exec-vconst:

:math:`\V128\K{.}\VCONST~c`
...........................

1. Push the value :math:`\V128.\VCONST~c` to the stack.

.. note::
   No formal reduction rule is required for this instruction, since |VCONST| instructions coincide with :ref:`values <syntax-val>`.


.. _exec-vvunop:

:math:`\V128\K{.}\vvunop`
.........................

1. Assert: due to :ref:`validation <valid-vvunop>`, a value of :ref:`value type <syntax-valtype>` |V128| is on the top of the stack.

2. Pop the value :math:`\V128.\VCONST~c_1` from the stack.

3. Let :math:`c` be the result of computing :math:`\vvunop_{\V128}(c_1)`.

4. Push the value :math:`\V128.\VCONST~c` to the stack.

.. math::
   \begin{array}{lcl@{\qquad}l}
   (\V128\K{.}\VCONST~c_1)~\V128\K{.}\vvunop &\stepto& (\V128\K{.}\VCONST~c)
     & (\iff c = \vvunop_{\V128}(c_1)) \\
   \end{array}


.. _exec-vvbinop:

:math:`\V128\K{.}\vvbinop`
..........................

1. Assert: due to :ref:`validation <valid-vvbinop>`, two values of :ref:`value type <syntax-valtype>` |V128| are on the top of the stack.

2. Pop the value :math:`\V128.\VCONST~c_2` from the stack.

3. Pop the value :math:`\V128.\VCONST~c_1` from the stack.

4. Let :math:`c` be the result of computing :math:`\vvbinop_{\V128}(c_1, c_2)`.

5. Push the value :math:`\V128.\VCONST~c` to the stack.

.. math::
   \begin{array}{lcl@{\qquad}l}
   (\V128\K{.}\VCONST~c_1)~(\V128\K{.}\VCONST~c_2)~\V128\K{.}\vvbinop &\stepto& (\V128\K{.}\VCONST~c)
     & (\iff c = \vvbinop_{\V128}(c_1, c_2)) \\
   \end{array}


.. _exec-vvternop:

:math:`\V128\K{.}\vvternop`
...........................

1. Assert: due to :ref:`validation <valid-vvternop>`, three values of :ref:`value type <syntax-valtype>` |V128| are on the top of the stack.

2. Pop the value :math:`\V128.\VCONST~c_3` from the stack.

3. Pop the value :math:`\V128.\VCONST~c_2` from the stack.

4. Pop the value :math:`\V128.\VCONST~c_1` from the stack.

5. Let :math:`c` be the result of computing :math:`\vvternop_{\V128}(c_1, c_2, c_3)`.

6. Push the value :math:`\V128.\VCONST~c` to the stack.

.. math::
   \begin{array}{lcl@{\qquad}l}
   (\V128\K{.}\VCONST~c_1)~(\V128\K{.}\VCONST~c_2)~(\V128\K{.}\VCONST~c_3)~\V128\K{.}\vvternop &\stepto& (\V128\K{.}\VCONST~c)
     & (\iff c = \vvternop_{\V128}(c_1, c_2, c_3)) \\
   \end{array}


.. _exec-vvtestop:
.. _exec-vec-any_true:

:math:`\V128\K{.}\ANYTRUE`
..........................

1. Assert: due to :ref:`validation <valid-vvtestop>`, a value of :ref:`value type <syntax-valtype>` |V128| is on the top of the stack.

2. Pop the value :math:`\V128.\VCONST~c_1` from the stack.

3. Let :math:`i` be the result of computing :math:`\ine_{128}(c_1, 0)`.

4. Push the value :math:`\I32.\CONST~i` onto the stack.

.. math::
   \begin{array}{lcl@{\qquad}l}
   (\V128\K{.}\VCONST~c_1)~\V128\K{.}\ANYTRUE &\stepto& (\I32\K{.}\CONST~i)
     & (\iff i = \ine_{128}(c_1, 0)) \\
   \end{array}


.. _exec-vec-swizzle:

:math:`\K{i8x16.}\SWIZZLE`
..........................

1. Assert: due to :ref:`validation <valid-vbinop>`, two values of :ref:`value type <syntax-valtype>` |V128| are on the top of the stack.

2. Pop the value :math:`\V128.\VCONST~c_2` from the stack.

3. Let :math:`i^\ast` be the result of computing :math:`\lanes_{\I8X16}(c_2)`.

4. Pop the value :math:`\V128.\VCONST~c_1` from the stack.

5. Let :math:`j^\ast` be the result of computing :math:`\lanes_{\I8X16}(c_1)`.

6. Let :math:`c^\ast` be the concatenation of the two sequences :math:`j^\ast` and :math:`0^{240}`.

7. Let :math:`c'` be the result of computing :math:`\lanes^{-1}_{\I8X16}(c^\ast[ i^\ast[0] ] \dots c^\ast[ i^\ast[15] ])`.

8. Push the value :math:`\V128.\VCONST~c'` onto the stack.

.. math::
   \begin{array}{l}
   \begin{array}{lcl@{\qquad}l}
   (\V128\K{.}\VCONST~c_1)~(\V128\K{.}\VCONST~c_2)~\I8X16\K{.}\SWIZZLE &\stepto& (\V128\K{.}\VCONST~c')
   \end{array}
   \\ \qquad
     \begin{array}[t]{@{}r@{~}l@{}}
      (\iff & i^\ast = \lanes_{\I8X16}(c_2) \\
      \wedge & c^\ast = \lanes_{\I8X16}(c_1)~0^{240} \\
      \wedge & c' = \lanes^{-1}_{\I8X16}(c^\ast[ i^\ast[0] ] \dots c^\ast[ i^\ast[15] ]))
     \end{array}
   \end{array}


.. _exec-vec-shuffle:

:math:`\K{i8x16.}\SHUFFLE~x^\ast`
.................................

1. Assert: due to :ref:`validation <valid-vec-shuffle>`, two values of :ref:`value type <syntax-valtype>` |V128| are on the top of the stack.

2. Assert: due to :ref:`validation <valid-vec-shuffle>`, for all :math:`x_i` in :math:`x^\ast` it holds that :math:`x_i < 32`.

3. Pop the value :math:`\V128.\VCONST~c_2` from the stack.

4. Let :math:`i_2^\ast` be the result of computing :math:`\lanes_{\I8X16}(c_2)`.

5. Pop the value :math:`\V128.\VCONST~c_1` from the stack.

6. Let :math:`i_1^\ast` be the result of computing :math:`\lanes_{\I8X16}(c_1)`.

7. Let :math:`i^\ast` be the concatenation of the two sequences :math:`i_1^\ast` and :math:`i_2^\ast`.

8. Let :math:`c` be the result of computing :math:`\lanes^{-1}_{\I8X16}(i^\ast[x^\ast[0]] \dots i^\ast[x^\ast[15]])`.

9. Push the value :math:`\V128.\VCONST~c` onto the stack.

.. math::
   \begin{array}{l}
   \begin{array}{lcl@{\qquad}l}
   (\V128\K{.}\VCONST~c_1)~(\V128\K{.}\VCONST~c_2)~(\I8X16\K{.}\SHUFFLE~x^\ast) &\stepto& (\V128\K{.}\VCONST~c)
   \end{array}
   \\ \qquad
     \begin{array}[t]{@{}r@{~}l@{}}
      (\iff & i^\ast = \lanes_{\I8X16}(c_1)~\lanes_{\I8X16}(c_2) \\
      \wedge & c = \lanes^{-1}_{\I8X16}(i^\ast[x^\ast[0]] \dots i^\ast[x^\ast[15]]))
     \end{array}
   \end{array}


.. _exec-vec-splat:

:math:`\shape\K{.}\SPLAT`
.........................

1. Let :math:`t` be the type :math:`\unpackshape(\shape)`.

2. Assert: due to :ref:`validation <valid-vec-splat>`, a value of :ref:`value type <syntax-valtype>` :math:`t` is on the top of the stack.

3. Pop the value :math:`t.\CONST~c_1` from the stack.

4. Let :math:`N` be the integer :math:`\dim(\shape)`.

5. Let :math:`c` be the result of computing :math:`\lanes^{-1}_{\shape}(c_1^N)`.

6. Push the value :math:`\V128.\VCONST~c` to the stack.

.. math::
   \begin{array}{lcl@{\qquad}l}
   (t\K{.}\CONST~c_1)~\shape\K{.}\SPLAT &\stepto& (\V128\K{.}\VCONST~c)
     & (\iff t = \unpackshape(\shape)
       \wedge c = \lanes^{-1}_{\shape}(c_1^{\dim(\shape)}))
     \\
   \end{array}


.. _exec-vec-extract_lane:

:math:`t_1\K{x}N\K{.}\EXTRACTLANE\K{\_}\sx^?~x`
...............................................

1. Assert: due to :ref:`validation <valid-vec-extract_lane>`, :math:`x < N`.

2. Assert: due to :ref:`validation <valid-vec-extract_lane>`, a value of :ref:`value type <syntax-valtype>` |V128| is on the top of the stack.

3. Pop the value :math:`\V128.\VCONST~c_1` from the stack.

4. Let :math:`i^\ast` be the result of computing :math:`\lanes_{t_1\K{x}N}(c_1)`.

5. Let :math:`t_2` be the type :math:`\unpackshape(t_1\K{x}N)`.

6. Let :math:`c_2` be the result of computing :math:`\extend^{sx^?}_{t_1,t_2}(i^\ast[x])`.

7. Push the value :math:`t_2.\CONST~c_2` to the stack.

.. math::
   \begin{array}{l}
   \begin{array}{lcl@{\qquad}l}
   (\V128\K{.}\VCONST~c_1)~(t_1\K{x}N\K{.}\EXTRACTLANE~x) &\stepto& (t_2\K{.}\CONST~c_2)
   \end{array}
   \\ \qquad
     \begin{array}[t]{@{}r@{~}l@{}}
      (\iff & t_2 = \unpackshape(t_1\K{x}N) \\
       \wedge & c_2 = \extend^{sx^?}_{t_1,t_2}(\lanes_{t_1\K{x}N}(c_1)[x]))
     \end{array}
   \end{array}


.. _exec-vec-replace_lane:

:math:`\shape\K{.}\REPLACELANE~x`
.................................

1. Assert: due to :ref:`validation <valid-vec-replace_lane>`, :math:`x < \dim(\shape)`.

2. Let :math:`t_2` be the type :math:`\unpackshape(\shape)`.

3. Assert: due to :ref:`validation <valid-vec-replace_lane>`, a value of :ref:`value type <syntax-valtype>` :math:`t_1` is on the top of the stack.

4. Pop the value :math:`t_2.\CONST~c_2` from the stack.

5. Assert: due to :ref:`validation <valid-vec-replace_lane>`, a value of :ref:`value type <syntax-valtype>` |V128| is on the top of the stack.

6. Pop the value :math:`\V128.\VCONST~c_1` from the stack.

7. Let :math:`i^\ast` be the result of computing :math:`\lanes_{\shape}(c_1)`.

8. Let :math:`c` be the result of computing :math:`\lanes^{-1}_{\shape}(i^\ast \with [x] = c_2)`.

9. Push :math:`\V128.\VCONST~c` on the stack.

.. math::
   \begin{array}{l}
   \begin{array}{lcl@{\qquad}l}
   (\V128\K{.}\VCONST~c_1)~(t_2\K{.}\CONST~c_2)~(\shape\K{.}\REPLACELANE~x) &\stepto& (\V128\K{.}\VCONST~c)
   \end{array}
   \\ \qquad
     \begin{array}[t]{@{}r@{~}l@{}}
      (\iff & i^\ast = \lanes_{\shape}(c_1) \\
       \wedge & c = \lanes^{-1}_{\shape}(i^\ast \with [x] = c_2))
     \end{array}
   \end{array}


.. _exec-vunop:

:math:`\shape\K{.}\vunop`
.........................

1. Assert: due to :ref:`validation <valid-vunop>`, a value of :ref:`value type <syntax-valtype>` |V128| is on the top of the stack.

2. Pop the value :math:`\V128.\VCONST~c_1` from the stack.

3. Let :math:`c` be the result of computing :math:`\vunop_{\shape}(c_1)`.

4. Push the value :math:`\V128.\VCONST~c` to the stack.

.. math::
   \begin{array}{lcl@{\qquad}l}
   (\V128\K{.}\VCONST~c_1)~\shape\K{.}\vunop &\stepto& (\V128\K{.}\VCONST~c)
     & (\iff c = \vunop_{\shape}(c_1))
   \end{array}


.. _exec-vbinop:

:math:`\shape\K{.}\vbinop`
..........................

1. Assert: due to :ref:`validation <valid-vbinop>`, two values of :ref:`value type <syntax-valtype>` |V128| are on the top of the stack.

2. Pop the value :math:`\V128.\VCONST~c_2` from the stack.

3. Pop the value :math:`\V128.\VCONST~c_1` from the stack.

4. If :math:`\vbinop_{\shape}(c_1, c_2)` is defined:

   a. Let :math:`c` be a possible result of computing :math:`\vbinop_{\shape}(c_1, c_2)`.

   b. Push the value :math:`\V128.\VCONST~c` to the stack.

5. Else:

   a. Trap.

.. math::
   \begin{array}{lcl@{\qquad}l}
   (\V128\K{.}\VCONST~c_1)~(\V128\K{.}\VCONST~c_2)~\shape\K{.}\vbinop &\stepto& (\V128\K{.}\VCONST~c)
     & (\iff c \in \vbinop_{\shape}(c_1, c_2)) \\
   (\V128\K{.}\VCONST~c_1)~(\V128\K{.}\VCONST~c_2)~\shape\K{.}\vbinop &\stepto& \TRAP
     & (\iff \vbinop_{\shape}(c_1, c_2) = \{\})
   \end{array}


.. _exec-vrelop:

:math:`t\K{x}N\K{.}\vrelop`
...........................

1. Assert: due to :ref:`validation <valid-vrelop>`, two values of :ref:`value type <syntax-valtype>` |V128| are on the top of the stack.

2. Pop the value :math:`\V128.\VCONST~c_2` from the stack.

3. Pop the value :math:`\V128.\VCONST~c_1` from the stack.

4. Let :math:`i_1^\ast` be the result of computing :math:`\lanes_{t\K{x}N}(c_1)`.

5. Let :math:`i_2^\ast` be the result of computing :math:`\lanes_{t\K{x}N}(c_2)`.

6. Let :math:`i^\ast` be the result of computing :math:`\vrelop_t(i_1^\ast, i_2^\ast)`.

7. Let :math:`j^\ast` be the result of computing :math:`\extends_{1,|t|}(i^\ast)`.

8. Let :math:`c` be the result of computing :math:`\lanes^{-1}_{t\K{x}N}(j^\ast)`.

9. Push the value :math:`\V128.\VCONST~c` to the stack.

.. math::
   \begin{array}{l}
   \begin{array}{lcl@{\qquad}l}
   (\V128\K{.}\VCONST~c_1)~(\V128\K{.}\VCONST~c_2)~t\K{x}N\K{.}\vrelop &\stepto& (\V128\K{.}\VCONST~c)
   \end{array}
   \\ \qquad
     \begin{array}[t]{@{}r@{~}l@{}}
     (\iff c = \lanes^{-1}_{t\K{x}N}(\extends_{1,|t|}(\vrelop_t(\lanes_{t\K{x}N}(c_1), \lanes_{t\K{x}N}(c_2)))))
     \end{array}
   \end{array}


.. _exec-vishiftop:

:math:`t\K{x}N\K{.}\vishiftop`
..............................

1. Assert: due to :ref:`validation <valid-vishiftop>`, a value of :ref:`value type <syntax-valtype>` |I32| is on the top of the stack.

2. Pop the value :math:`\I32.\CONST~s` from the stack.

3. Assert: due to :ref:`validation <valid-vishiftop>`, a value of :ref:`value type <syntax-valtype>` |V128| is on the top of the stack.

4. Pop the value :math:`\V128.\VCONST~c_1` from the stack.

5. Let :math:`i^\ast` be the result of computing :math:`\lanes_{t\K{x}N}(c_1)`.

6. Let :math:`j^\ast` be the result of computing :math:`\vishiftop_{t}(i^\ast, s^N)`.

7. Let :math:`c` be the result of computing :math:`\lanes^{-1}_{t\K{x}N}(j^\ast)`.

8. Push the value :math:`\V128.\VCONST~c` to the stack.

.. math::
   \begin{array}{l}
   \begin{array}{lcl@{\qquad}l}
   (\V128\K{.}\VCONST~c_1)~(\I32\K{.}\CONST~s)~t\K{x}N\K{.}\vishiftop &\stepto& (\V128\K{.}\VCONST~c)
   \end{array}
   \\ \qquad
     \begin{array}[t]{@{}r@{~}l@{}}
     (\iff & i^\ast = \lanes_{t\K{x}N}(c_1) \\
     \wedge & c = \lanes^{-1}_{t\K{x}N}(\vishiftop_{t}(i^\ast, s^N)))
     \end{array}
   \end{array}


.. _exec-vtestop:
.. _exec-vec-all_true:

:math:`\shape\K{.}\ALLTRUE`
...........................

1. Assert: due to :ref:`validation <valid-vtestop>`, a value of :ref:`value type <syntax-valtype>` |V128| is on the top of the stack.

2. Pop the value :math:`\V128.\VCONST~c` from the stack.

3. Let :math:`i_1^\ast` be the result of computing :math:`\lanes_{\shape}(c)`.

4. Let :math:`i` be the result of computing :math:`\tobool(\bigwedge(i_1 \neq 0)^\ast)`.

5. Push the value :math:`\I32.\CONST~i` onto the stack.


.. math::
   \begin{array}{l}
   \begin{array}{lcl@{\qquad}l}
   (\V128\K{.}\VCONST~c)~\shape\K{.}\ALLTRUE &\stepto& (\I32\K{.}\CONST~i)
   \end{array}
   \\ \qquad
     \begin{array}[t]{@{}r@{~}l@{}}
     (\iff & i_1^\ast = \lanes_{\shape}(c) \\
     \wedge & i = \tobool(\bigwedge(i_1 \neq 0)^\ast))
     \end{array}
   \end{array}


.. _exec-vec-bitmask:

:math:`t\K{x}N\K{.}\BITMASK`
............................

1. Assert: due to :ref:`validation <valid-vec-bitmask>`, a value of :ref:`value type <syntax-valtype>` |V128| is on the top of the stack.

2. Pop the value :math:`\V128.\VCONST~c` from the stack.

3. Let :math:`i_1^N` be the result of computing :math:`\lanes_{t\K{x}N}(c)`.

4. Let :math:`B` be the :ref:`bit width <syntax-valtype>` :math:`|t|` of :ref:`value type <syntax-valtype>` :math:`t`.

5. Let :math:`i_2^N` be the result of computing :math:`\ilts_{B}(i_1^N, 0^N)`.

6. Let :math:`j^\ast` be the concatenation of the two sequences :math:`i_2^N` and :math:`0^{32-N}`.

7. Let :math:`i` be the result of computing :math:`\ibits_{32}^{-1}(j^\ast)`.

8. Push the value :math:`\I32.\CONST~i` onto the stack.

.. math::
   \begin{array}{lcl@{\qquad}l}
   (\V128\K{.}\VCONST~c)~t\K{x}N\K{.}\BITMASK &\stepto& (\I32\K{.}\CONST~i)
     & (\iff i = \ibits_{32}^{-1}(\ilts_{|t|}(\lanes_{t\K{x}N}(c), 0^N)))
     \\
   \end{array}


.. _exec-vec-narrow:

:math:`t_2\K{x}N\K{.}\NARROW\K{\_}t_1\K{x}M\K{\_}\sx`
.....................................................

1. Assert: due to :ref:`syntax <syntax-instr-vec>`, :math:`N = 2\cdot M`.

2. Assert: due to :ref:`validation <valid-vec-narrow>`, two values of :ref:`value type <syntax-valtype>` |V128| are on the top of the stack.

3. Pop the value :math:`\V128.\VCONST~c_2` from the stack.

4. Let :math:`i_2^M` be the result of computing :math:`\lanes_{t_1\K{x}M}(c_2)`.

5. Let :math:`d_2^M` be the result of computing :math:`\narrow^{\sx}_{|t_1|,|t_2|}(i_2^M)`.

6. Pop the value :math:`\V128.\VCONST~c_1` from the stack.

7. Let :math:`i_1^M` be the result of computing :math:`\lanes_{t_1\K{x}M}(c_1)`.

8. Let :math:`d_1^M` be the result of computing :math:`\narrow^{\sx}_{|t_1|,|t_2|}(i_1^M)`.

9. Let :math:`j^N` be the concatenation of the two sequences :math:`d_1^M` and :math:`d_2^M`.

10. Let :math:`c` be the result of computing :math:`\lanes^{-1}_{t_2\K{x}N}(j^N)`.

11. Push the value :math:`\V128.\VCONST~c` onto the stack.

.. math::
   \begin{array}{l}
   \begin{array}{lcl@{\qquad}l}
   (\V128\K{.}\VCONST~c_1)~(\V128\K{.}\VCONST~c_2)~t_2\K{x}N\K{.}\NARROW\_t_1\K{x}M\_\sx &\stepto& (\V128\K{.}\VCONST~c)
   \end{array}
   \\ \qquad
     \begin{array}[t]{@{}r@{~}l@{}}
     (\iff & d_1^M = \narrow^{\sx}_{|t_1|,|t_2|}( \lanes_{t_1\K{x}M}(c_1)) \\
     \wedge & d_2^M = \narrow^{\sx}_{|t_1|,|t_2|}( \lanes_{t_1\K{x}M}(c_2)) \\
     \wedge & c = \lanes^{-1}_{t_2\K{x}N}(d_1^M~d_2^M))
     \end{array}
   \end{array}


.. _exec-vcvtop:

:math:`t_2\K{x}N\K{.}\vcvtop\K{\_}t_1\K{x}M\K{\_}\sx`
.....................................................

1. Assert: due to :ref:`syntax <syntax-instr-vec>`, :math:`N = M`.

2. Assert: due to :ref:`validation <valid-vcvtop>`, a value of :ref:`value type <syntax-valtype>` |V128| is on the top of the stack.

3. Pop the value :math:`\V128.\VCONST~c_1` from the stack.

4. Let :math:`i^\ast` be the result of computing :math:`\lanes_{t_1\K{x}M}(c_1)`.

5. Let :math:`j^\ast` be the result of computing :math:`\vcvtop^{\sx}_{|t_1|,|t_2|}(i^\ast)`.

6. Let :math:`c` be the result of computing :math:`\lanes^{-1}_{t_2\K{x}N}(j^\ast)`.

7. Push the value :math:`\V128.\VCONST~c` onto the stack.

.. math::
   \begin{array}{l}
   \begin{array}{lcl@{\qquad}l}
   (\V128\K{.}\VCONST~c_1)~t_2\K{x}N\K{.}\vcvtop\K{\_}t_1\K{x}M\K{\_}\sx &\stepto& (\V128\K{.}\VCONST~c) \\
   \end{array}
   \\ \qquad
     \begin{array}[t]{@{}r@{~}l@{}}
     (\iff & c = \lanes^{-1}_{t_2\K{x}N}(\vcvtop^{\sx}_{|t_1|,|t_2|}(\lanes_{t_1\K{x}M}(c_1))))
     \end{array}
   \end{array}


:math:`t_2\K{x}N\K{.}\vcvtop\K{\_}\half\K{\_}t_1\K{x}M\K{\_}\sx^?`
..................................................................

1. Assert: due to :ref:`syntax <syntax-instr-vec>`, :math:`N = M / 2`.

2. Assert: due to :ref:`validation <valid-vcvtop>`, a value of :ref:`value type <syntax-valtype>` |V128| is on the top of the stack.

3. Pop the value :math:`\V128.\VCONST~c_1` from the stack.

4. Let :math:`i^\ast` be the result of computing :math:`\lanes_{t_1\K{x}M}(c_1)`.

5. If :math:`\half` is :math:`\K{low}`, then:

   a. Let :math:`j^\ast` be the sequence :math:`i^\ast[0 \slice N]`.

6. Else:

   a. Let :math:`j^\ast` be the sequence :math:`i^\ast[N \slice N]`.

7. Let :math:`k^\ast` be the result of computing :math:`\vcvtop^{\sx^?}_{|t_1|,|t_2|}(j^\ast)`.

8. Let :math:`c` be the result of computing :math:`\lanes^{-1}_{t_2\K{x}N}(k^\ast)`.

9. Push the value :math:`\V128.\VCONST~c` onto the stack.

.. math::
   \begin{array}{l}
   \begin{array}{lcl@{\qquad}l}
   (\V128\K{.}\VCONST~c_1)~t_2\K{x}N\K{.}\vcvtop\K{\_}\half\K{\_}t_1\K{x}M\K{\_}\sx^? &\stepto& (\V128\K{.}\VCONST~c) \\
   \end{array}
   \\ \qquad
     \begin{array}[t]{@{}r@{~}l@{}}
     (\iff & c = \lanes^{-1}_{t_2\K{x}N}(\vcvtop^{\sx^?}_{|t_1|,|t_2|}(\lanes_{t_1\K{x}M}(c_1)[\half(0, N) \slice N])))
     \end{array}
   \end{array}

where:

.. math::
   \begin{array}{lcl}
   \K{low}(x, y) &=& x \\
   \K{high}(x, y) &=& y \\
   \end{array}


:math:`t_2\K{x}N\K{.}\vcvtop\K{\_}t_1\K{x}M\K{\_}\sx^?\K{\_zero}`
.................................................................

1. Assert: due to :ref:`syntax <syntax-instr-vec>`, :math:`N = 2 \cdot M`.

2. Assert: due to :ref:`validation <valid-vcvtop>`, a value of :ref:`value type <syntax-valtype>` |V128| is on the top of the stack.

3. Pop the value :math:`\V128.\VCONST~c_1` from the stack.

4. Let :math:`i^\ast` be the result of computing :math:`\lanes_{t_1\K{x}M}(c_1)`.

5. Let :math:`j^\ast` be the result of computing :math:`\vcvtop^{\sx^?}_{|t_1|,|t_2|}(i^\ast)`.

6. Let :math:`k^\ast` be the concatenation of the two sequences :math:`j^\ast` and :math:`0^M`.

7. Let :math:`c` be the result of computing :math:`\lanes^{-1}_{t_2\K{x}N}(k^\ast)`.

8. Push the value :math:`\V128.\VCONST~c` onto the stack.

.. math::
   \begin{array}{l}
   \begin{array}{lcl@{\qquad}l}
   (\V128\K{.}\VCONST~c_1)~t_2\K{x}N\K{.}\vcvtop\K{\_}t_1\K{x}M\K{\_}\sx^?\K{\_zero} &\stepto& (\V128\K{.}\VCONST~c) \\
   \end{array}
   \\ \qquad
     \begin{array}[t]{@{}r@{~}l@{}}
     (\iff & c = \lanes^{-1}_{t_2\K{x}N}(\vcvtop^{\sx^?}_{|t_1|,|t_2|}(\lanes_{t_1\K{x}M}(c_1))~0^M))
     \end{array}
   \end{array}


.. _exec-vec-dot:

:math:`\K{i32x4.}\DOT\K{\_i16x8\_s}`
....................................

1. Assert: due to :ref:`validation <valid-vec-dot>`, two values of :ref:`value type <syntax-valtype>` |V128| are on the top of the stack.

2. Pop the value :math:`\V128.\VCONST~c_2` from the stack.

3. Pop the value :math:`\V128.\VCONST~c_1` from the stack.

4. Let :math:`i_1^\ast` be the result of computing :math:`\lanes_{\I16X8}(c_1)`.

5. Let :math:`j_1^\ast` be the result of computing :math:`\extends_{16,32}(i_1^\ast)`.

6. Let :math:`i_2^\ast` be the result of computing :math:`\lanes_{\I16X8}(c_2)`.

7. Let :math:`j_2^\ast` be the result of computing :math:`\extends_{16,32}(i_2^\ast)`.

8. Let :math:`(k_1~k_2)^\ast` be the result of computing :math:`\imul_{32}(j_1^\ast, j_2^\ast)`.

9. Let :math:`k^\ast` be the result of computing :math:`\iadd_{32}(k_1, k_2)^\ast`.

10. Let :math:`c` be the result of computing :math:`\lanes^{-1}_{\I32X4}(k^\ast)`.

11. Push the value :math:`\V128.\VCONST~c` onto the stack.

.. math::
   \begin{array}{l}
   \begin{array}{lcl@{\qquad}l}
   (\V128\K{.}\VCONST~c_1)~(\V128\K{.}\VCONST~c_2)~\K{i32x4.}\DOT\K{\_i16x8\_s} &\stepto& (\V128\K{.}\VCONST~c) \\
   \end{array}
   \\ \qquad
     \begin{array}[t]{@{}r@{~}l@{}}
     (\iff & (i_1~i_2)^\ast = \imul_{32}(\extends_{16,32}(\lanes_{\I16X8}(c_1)), \extends_{16,32}(\lanes_{\I16X8}(c_2))) \\
     \wedge & j^\ast = \iadd_{32}(i_1, i_2)^\ast \\
     \wedge & c = \lanes^{-1}_{\I32X4}(j^\ast))
     \end{array}
   \end{array}


.. _exec-vec-extmul:

:math:`t_2\K{x}N\K{.}\EXTMUL\K{\_}\half\K{\_}t_1\K{x}M\K{\_}\sx`
................................................................

1. Assert: due to :ref:`syntax <syntax-instr-vec>`, :math:`N = M / 2`.

2. Assert: due to :ref:`validation <valid-vec-extmul>`, two values of :ref:`value type <syntax-valtype>` |V128| are on the top of the stack.

3. Pop the value :math:`\V128.\VCONST~c_2` from the stack.

4. Pop the value :math:`\V128.\VCONST~c_1` from the stack.

5. Let :math:`i_1^\ast` be the result of computing :math:`\lanes_{t_1\K{x}M}(c_1)`.

6. Let :math:`i_2^\ast` be the result of computing :math:`\lanes_{t_1\K{x}M}(c_2)`.

7. If :math:`\half` is :math:`\K{low}`, then:

   a. Let :math:`j_1^\ast` be the sequence :math:`i_1^\ast[0 \slice N]`.

   b. Let :math:`j_2^\ast` be the sequence :math:`i_2^\ast[0 \slice N]`.

8. Else:

   a. Let :math:`j_1^\ast` be the sequence :math:`i_1^\ast[N \slice N]`.

   b. Let :math:`j_2^\ast` be the sequence :math:`i_2^\ast[N \slice N]`.

9. Let :math:`k_1^\ast` be the result of computing :math:`\extend^{\sx}_{|t_1|,|t_2|}(j_1^\ast)`.

10. Let :math:`k_2^\ast` be the result of computing :math:`\extend^{\sx}_{|t_1|,|t_2|}(j_2^\ast)`.

11. Let :math:`k^\ast` be the result of computing :math:`\imul_{|t_2|}(k_1^\ast, k_2^\ast)`.

12. Let :math:`c` be the result of computing :math:`\lanes^{-1}_{t_2\K{x}N}(k^\ast)`.

13. Push the value :math:`\V128.\VCONST~c` onto the stack.

.. math::
   \begin{array}{lcl@{\qquad}l}
   (\V128\K{.}\VCONST~c_1)~(\V128\K{.}\VCONST~c_2)~t_2\K{x}N\K{.}\EXTMUL\K{\_}\half\K{\_}t_1\K{x}M\_\sx &\stepto& (\V128\K{.}\VCONST~c) \\
   \end{array}
   \\ \qquad
     \begin{array}[t]{@{}r@{~}l@{}}
     (\iff & i^\ast = \lanes_{t_1\K{x}M}(c_1)[\half(0, N) \slice N] \\
     \wedge & j^\ast = \lanes_{t_1\K{x}M}(c_2)[\half(0, N) \slice N] \\
     \wedge & c = \lanes^{-1}_{t_2\K{x}N}(\imul_{|t_2|}(\extend^{\sx}_{|t_1|,|t_2|}(i^\ast), \extend^{\sx}_{|t_1|,|t_2|}(j^\ast))))
     \end{array}

where:

.. math::
   \begin{array}{lcl}
   \K{low}(x, y) &=& x \\
   \K{high}(x, y) &=& y \\
   \end{array}


.. _exec-vec-extadd_pairwise:

:math:`t_2\K{x}N\K{.}\EXTADDPAIRWISE\_t_1\K{x}M\_\sx`
.....................................................

1. Assert: due to :ref:`syntax <syntax-instr-vec>`, :math:`N = M / 2`.

2. Assert: due to :ref:`validation <valid-vec-extadd_pairwise>`, a value of :ref:`value type <syntax-valtype>` |V128| is on the top of the stack.

3. Pop the value :math:`\V128.\VCONST~c_1` from the stack.

4. Let :math:`i^\ast` be the result of computing :math:`\lanes_{t_1\K{x}M}(c_1)`.

5. Let :math:`(j_1~j_2)^\ast` be the result of computing :math:`\extend^{\sx}_{|t_1|,|t_2|}(i^\ast)`.

6. Let :math:`k^\ast` be the result of computing :math:`\iadd_{|t_2|}(j_1, j_2)^\ast`.

7. Let :math:`c` be the result of computing :math:`\lanes^{-1}_{t_2\K{x}N}(k^\ast)`.

8. Push the value :math:`\V128.\VCONST~c` to the stack.

.. math::
   \begin{array}{l}
   \begin{array}{lcl@{\qquad}l}
   (\V128\K{.}\VCONST~c_1)~t_2\K{x}N\K{.}\EXTADDPAIRWISE\_t_1\K{x}M\_\sx &\stepto& (\V128\K{.}\VCONST~c) \\
   \end{array}
   \\ \qquad
     \begin{array}[t]{@{}r@{~}l@{}}
     (\iff & (i_1~i_2)^\ast = \extend^{\sx}_{|t_1|,|t_2|}(\lanes_{t_1\K{x}M}(c_1)) \\
     \wedge & j^\ast = \iadd_{|t_2|}(i_1, i_2)^\ast \\
     \wedge & c = \lanes^{-1}_{t_2\K{x}N}(j^\ast))
     \end{array}
   \end{array}


.. index:: parametric instructions, value
   pair: execution; instruction
   single: abstract syntax; instruction
.. _exec-instr-parametric:

Parametric Instructions
~~~~~~~~~~~~~~~~~~~~~~~

.. _exec-drop:

:math:`\DROP`
.............

1. Assert: due to :ref:`validation <valid-drop>`, a value is on the top of the stack.

2. Pop the value :math:`\val` from the stack.

.. math::
   \begin{array}{lcl@{\qquad}l}
   \val~~\DROP &\stepto& \epsilon
   \end{array}


.. _exec-select:

:math:`\SELECT~(t^\ast)^?`
..........................

1. Assert: due to :ref:`validation <valid-select>`, a value of :ref:`value type <syntax-valtype>` |I32| is on the top of the stack.

2. Pop the value :math:`\I32.\CONST~c` from the stack.

3. Assert: due to :ref:`validation <valid-select>`, two more values (of the same :ref:`value type <syntax-valtype>`) are on the top of the stack.

4. Pop the value :math:`\val_2` from the stack.

5. Pop the value :math:`\val_1` from the stack.

6. If :math:`c` is not :math:`0`, then:

   a. Push the value :math:`\val_1` back to the stack.

7. Else:

   a. Push the value :math:`\val_2` back to the stack.

.. math::
   \begin{array}{lcl@{\qquad}l}
   \val_1~\val_2~(\I32\K{.}\CONST~c)~(\SELECT~t^?) &\stepto& \val_1
     & (\iff c \neq 0) \\
   \val_1~\val_2~(\I32\K{.}\CONST~c)~(\SELECT~t^?) &\stepto& \val_2
     & (\iff c = 0) \\
   \end{array}

.. note::
   In future versions of WebAssembly, |SELECT| may allow more than one value per choice.


.. index:: variable instructions, local index, global index, address, global address, global instance, store, frame, value
   pair: execution; instruction
   single: abstract syntax; instruction
.. _exec-instr-variable:

Variable Instructions
~~~~~~~~~~~~~~~~~~~~~

.. _exec-local.get:

:math:`\LOCALGET~x`
...................

1. Let :math:`F` be the :ref:`current <exec-notation-textual>` :ref:`frame <syntax-frame>`.

2. Assert: due to :ref:`validation <valid-local.get>`, :math:`F.\ALOCALS[x]` exists and is non-empty.

3. Let :math:`\val` be the value :math:`F.\ALOCALS[x]`.

4. Push the value :math:`\val` to the stack.

.. math::
   \begin{array}{lcl@{\qquad}l}
   F; (\LOCALGET~x) &\stepto& F; \val
     & (\iff F.\ALOCALS[x] = \val) \\
   \end{array}


.. _exec-local.set:

:math:`\LOCALSET~x`
...................

1. Let :math:`F` be the :ref:`current <exec-notation-textual>` :ref:`frame <syntax-frame>`.

2. Assert: due to :ref:`validation <valid-local.set>`, :math:`F.\ALOCALS[x]` exists.

3. Assert: due to :ref:`validation <valid-local.set>`, a value is on the top of the stack.

4. Pop the value :math:`\val` from the stack.

5. Replace :math:`F.\ALOCALS[x]` with the value :math:`\val`.

.. math::
   \begin{array}{lcl@{\qquad}l}
   F; \val~(\LOCALSET~x) &\stepto& F'; \epsilon
     & (\iff F' = F \with \ALOCALS[x] = \val) \\
   \end{array}


.. _exec-local.tee:

:math:`\LOCALTEE~x`
...................

1. Assert: due to :ref:`validation <valid-local.tee>`, a value is on the top of the stack.

2. Pop the value :math:`\val` from the stack.

3. Push the value :math:`\val` to the stack.

4. Push the value :math:`\val` to the stack.

5. :ref:`Execute <exec-local.set>` the instruction :math:`\LOCALSET~x`.

.. math::
   \begin{array}{lcl@{\qquad}l}
   \val~(\LOCALTEE~x) &\stepto& \val~\val~(\LOCALSET~x)
   \end{array}


.. _exec-global.get:

:math:`\GLOBALGET~x`
....................

1. Let :math:`F` be the :ref:`current <exec-notation-textual>` :ref:`frame <syntax-frame>`.

2. Assert: due to :ref:`validation <valid-global.get>`, :math:`F.\AMODULE.\MIGLOBALS[x]` exists.

3. Let :math:`a` be the :ref:`global address <syntax-globaladdr>` :math:`F.\AMODULE.\MIGLOBALS[x]`.

4. Assert: due to :ref:`validation <valid-global.get>`, :math:`S.\SGLOBALS[a]` exists.

5. Let :math:`\X{glob}` be the :ref:`global instance <syntax-globalinst>` :math:`S.\SGLOBALS[a]`.

6. Let :math:`\val` be the value :math:`\X{glob}.\GIVALUE`.

7. Push the value :math:`\val` to the stack.

.. math::
   \begin{array}{l}
   \begin{array}{lcl@{\qquad}l}
   S; F; (\GLOBALGET~x) &\stepto& S; F; \val
   \end{array}
   \\ \qquad
     (\iff S.\SGLOBALS[F.\AMODULE.\MIGLOBALS[x]].\GIVALUE = \val) \\
   \end{array}


.. _exec-global.set:

:math:`\GLOBALSET~x`
....................

1. Let :math:`F` be the :ref:`current <exec-notation-textual>` :ref:`frame <syntax-frame>`.

2. Assert: due to :ref:`validation <valid-global.set>`, :math:`F.\AMODULE.\MIGLOBALS[x]` exists.

3. Let :math:`a` be the :ref:`global address <syntax-globaladdr>` :math:`F.\AMODULE.\MIGLOBALS[x]`.

4. Assert: due to :ref:`validation <valid-global.set>`, :math:`S.\SGLOBALS[a]` exists.

5. Let :math:`\X{glob}` be the :ref:`global instance <syntax-globalinst>` :math:`S.\SGLOBALS[a]`.

6. Assert: due to :ref:`validation <valid-global.set>`, a value is on the top of the stack.

7. Pop the value :math:`\val` from the stack.

8. Replace :math:`\X{glob}.\GIVALUE` with the value :math:`\val`.

.. math::
   \begin{array}{l}
   \begin{array}{lcl@{\qquad}l}
   S; F; \val~(\GLOBALSET~x) &\stepto& S'; F; \epsilon
   \end{array}
   \\ \qquad
   (\iff S' = S \with \SGLOBALS[F.\AMODULE.\MIGLOBALS[x]].\GIVALUE = \val) \\
   \end{array}

.. note::
   :ref:`Validation <valid-global.set>` ensures that the global is, in fact, marked as mutable.


.. index:: table instruction, table index, store, frame, address, table address, table instance, element address, element instance, value, integer, limits, reference, reference type
   pair: execution; instruction
   single: abstract syntax; instruction
.. _exec-instr-table:

Table Instructions
~~~~~~~~~~~~~~~~~~

.. _exec-table.get:

:math:`\TABLEGET~x`
...................

1. Let :math:`F` be the :ref:`current <exec-notation-textual>` :ref:`frame <syntax-frame>`.

2. Assert: due to :ref:`validation <valid-table.get>`, :math:`F.\AMODULE.\MITABLES[x]` exists.

3. Let :math:`a` be the :ref:`table address <syntax-tableaddr>` :math:`F.\AMODULE.\MITABLES[x]`.

4. Assert: due to :ref:`validation <valid-table.get>`, :math:`S.\STABLES[a]` exists.

5. Let :math:`\X{tab}` be the :ref:`table instance <syntax-tableinst>` :math:`S.\STABLES[a]`.

6. Assert: due to :ref:`validation <valid-table.get>`, a value of :ref:`value type <syntax-valtype>` |I32| is on the top of the stack.

7. Pop the value :math:`\I32.\CONST~i` from the stack.

8. If :math:`i` is not smaller than the length of :math:`\X{tab}.\TIELEM`, then:

   a. Trap.

9. Let :math:`\val` be the value :math:`\X{tab}.\TIELEM[i]`.

10. Push the value :math:`\val` to the stack.

.. math::
   ~\\[-1ex]
   \begin{array}{l}
   \begin{array}{lcl@{\qquad}l}
   S; F; (\I32.\CONST~i)~(\TABLEGET~x) &\stepto& S; F; \val
   \end{array}
   \\ \qquad
     (\iff S.\STABLES[F.\AMODULE.\MITABLES[x]].\TIELEM[i] = \val) \\
   \begin{array}{lcl@{\qquad}l}
   S; F; (\I32.\CONST~i)~(\TABLEGET~x) &\stepto& S; F; \TRAP
   \end{array}
   \\ \qquad
     (\otherwise) \\
   \end{array}


.. _exec-table.set:

:math:`\TABLESET~x`
...................

1. Let :math:`F` be the :ref:`current <exec-notation-textual>` :ref:`frame <syntax-frame>`.

2. Assert: due to :ref:`validation <valid-table.set>`, :math:`F.\AMODULE.\MITABLES[x]` exists.

3. Let :math:`a` be the :ref:`table address <syntax-tableaddr>` :math:`F.\AMODULE.\MITABLES[x]`.

4. Assert: due to :ref:`validation <valid-table.set>`, :math:`S.\STABLES[a]` exists.

5. Let :math:`\X{tab}` be the :ref:`table instance <syntax-tableinst>` :math:`S.\STABLES[a]`.

6. Assert: due to :ref:`validation <valid-table.set>`, a :ref:`reference value <syntax-ref>` is on the top of the stack.

7. Pop the value :math:`\val` from the stack.

8. Assert: due to :ref:`validation <valid-table.set>`, a value of :ref:`value type <syntax-valtype>` |I32| is on the top of the stack.

9. Pop the value :math:`\I32.\CONST~i` from the stack.

10. If :math:`i` is not smaller than the length of :math:`\X{tab}.\TIELEM`, then:

    a. Trap.

11. Replace the element :math:`\X{tab}.\TIELEM[i]` with :math:`\val`.

.. math::
   ~\\[-1ex]
   \begin{array}{l}
   \begin{array}{lcl@{\qquad}l}
   S; F; (\I32.\CONST~i)~\val~(\TABLESET~x) &\stepto& S'; F; \epsilon
   \end{array}
   \\ \qquad
     (\iff S' = S \with \STABLES[F.\AMODULE.\MITABLES[x]].\TIELEM[i] = \val) \\
   \begin{array}{lcl@{\qquad}l}
   S; F; (\I32.\CONST~i)~\val~(\TABLESET~x) &\stepto& S; F; \TRAP
   \end{array}
   \\ \qquad
     (\otherwise) \\
   \end{array}


.. _exec-table.size:

:math:`\TABLESIZE~x`
....................

1. Let :math:`F` be the :ref:`current <exec-notation-textual>` :ref:`frame <syntax-frame>`.

2. Assert: due to :ref:`validation <valid-table.size>`, :math:`F.\AMODULE.\MITABLES[x]` exists.

3. Let :math:`a` be the :ref:`table address <syntax-tableaddr>` :math:`F.\AMODULE.\MITABLES[x]`.

4. Assert: due to :ref:`validation <valid-table.size>`, :math:`S.\STABLES[a]` exists.

5. Let :math:`\X{tab}` be the :ref:`table instance <syntax-tableinst>` :math:`S.\STABLES[a]`.

6. Let :math:`\X{sz}` be the length of :math:`\X{tab}.\TIELEM`.

7. Push the value :math:`\I32.\CONST~\X{sz}` to the stack.

.. math::
   \begin{array}{l}
   \begin{array}{lcl@{\qquad}l}
   S; F; (\TABLESIZE~x) &\stepto& S; F; (\I32.\CONST~\X{sz})
   \end{array}
   \\ \qquad
     (\iff |S.\STABLES[F.\AMODULE.\MITABLES[x]].\TIELEM| = \X{sz}) \\
   \end{array}


.. _exec-table.grow:

:math:`\TABLEGROW~x`
....................

1. Let :math:`F` be the :ref:`current <exec-notation-textual>` :ref:`frame <syntax-frame>`.

2. Assert: due to :ref:`validation <valid-table.grow>`, :math:`F.\AMODULE.\MITABLES[x]` exists.

3. Let :math:`a` be the :ref:`table address <syntax-tableaddr>` :math:`F.\AMODULE.\MITABLES[x]`.

4. Assert: due to :ref:`validation <valid-table.grow>`, :math:`S.\STABLES[a]` exists.

5. Let :math:`\X{tab}` be the :ref:`table instance <syntax-tableinst>` :math:`S.\STABLES[a]`.

6. Let :math:`\X{sz}` be the length of :math:`S.\STABLES[a]`.

7. Assert: due to :ref:`validation <valid-table.grow>`, a value of :ref:`value type <syntax-valtype>` |I32| is on the top of the stack.

8. Pop the value :math:`\I32.\CONST~n` from the stack.

9. Assert: due to :ref:`validation <valid-table.fill>`, a :ref:`reference value <syntax-ref>` is on the top of the stack.

10. Pop the value :math:`\val` from the stack.

11. Let :math:`\X{err}` be the |i32| value :math:`2^{32}-1`, for which :math:`\signed_{32}(\X{err})` is :math:`-1`.

12. Either:

   a. If :ref:`growing <grow-table>` :math:`\X{tab}` by :math:`n` entries with initialization value :math:`\val` succeeds, then:

      i. Push the value :math:`\I32.\CONST~\X{sz}` to the stack.

   b. Else:

      i. Push the value :math:`\I32.\CONST~\X{err}` to the stack.

13. Or:

   a. push the value :math:`\I32.\CONST~\X{err}` to the stack.

.. math::
   ~\\[-1ex]
   \begin{array}{l}
   \begin{array}{lcl@{\qquad}l}
   S; F; \val~(\I32.\CONST~n)~(\TABLEGROW~x) &\stepto& S'; F; (\I32.\CONST~\X{sz})
   \end{array}
   \\ \qquad
     \begin{array}[t]{@{}r@{~}l@{}}
     (\iff & F.\AMODULE.\MITABLES[x] = a \\
     \wedge & \X{sz} = |S.\STABLES[a].\TIELEM| \\
     \wedge & S' = S \with \STABLES[a] = \growtable(S.\STABLES[a], n, \val)) \\[1ex]
     \end{array}
   \\[1ex]
   \begin{array}{lcl@{\qquad}l}
   S; F; \val~(\I32.\CONST~n)~(\TABLEGROW~x) &\stepto& S; F; (\I32.\CONST~\signed_{32}^{-1}(-1))
   \end{array}
   \end{array}

.. note::
   The |TABLEGROW| instruction is non-deterministic.
   It may either succeed, returning the old table size :math:`\X{sz}`,
   or fail, returning :math:`{-1}`.
   Failure *must* occur if the referenced table instance has a maximum size defined that would be exceeded.
   However, failure *can* occur in other cases as well.
   In practice, the choice depends on the :ref:`resources <impl-exec>` available to the :ref:`embedder <embedder>`.


.. _exec-table.fill:

:math:`\TABLEFILL~x`
....................

1. Let :math:`F` be the :ref:`current <exec-notation-textual>` :ref:`frame <syntax-frame>`.

2. Assert: due to :ref:`validation <valid-table.fill>`, :math:`F.\AMODULE.\MITABLES[x]` exists.

3. Let :math:`\X{ta}` be the :ref:`table address <syntax-tableaddr>` :math:`F.\AMODULE.\MITABLES[x]`.

4. Assert: due to :ref:`validation <valid-table.fill>`, :math:`S.\STABLES[\X{ta}]` exists.

5. Let :math:`\X{tab}` be the :ref:`table instance <syntax-tableinst>` :math:`S.\STABLES[\X{ta}]`.

6. Assert: due to :ref:`validation <valid-table.fill>`, a value of :ref:`value type <syntax-valtype>` |I32| is on the top of the stack.

7. Pop the value :math:`\I32.\CONST~n` from the stack.

8. Assert: due to :ref:`validation <valid-table.fill>`, a :ref:`reference value <syntax-ref>` is on the top of the stack.

9. Pop the value :math:`\val` from the stack.

10. Assert: due to :ref:`validation <valid-table.fill>`, a value of :ref:`value type <syntax-valtype>` |I32| is on the top of the stack.

11. Pop the value :math:`\I32.\CONST~i` from the stack.

12. If :math:`i + n` is larger than the length of :math:`\X{tab}.\TIELEM`, then:

    a. Trap.

12. If :math:`n` is :math:`0`, then:

    a. Return.

13. Push the value :math:`\I32.\CONST~i` to the stack.

14. Push the value :math:`\val` to the stack.

15. Execute the instruction :math:`\TABLESET~x`.

16. Push the value :math:`\I32.\CONST~(i+1)` to the stack.

17. Push the value :math:`\val` to the stack.

18. Push the value :math:`\I32.\CONST~(n-1)` to the stack.

19. Execute the instruction :math:`\TABLEFILL~x`.

.. math::
   \begin{array}{l}
   S; F; (\I32.\CONST~i)~\val~(\I32.\CONST~n)~(\TABLEFILL~x)
     \quad\stepto\quad S; F; \TRAP
     \\ \qquad
     \begin{array}[t]{@{}r@{~}l@{}}
     (\iff & i + n > |S.\STABLES[F.\AMODULE.\MITABLES[x]].\TIELEM|) \\[1ex]
     \end{array}
   \\[1ex]
   S; F; (\I32.\CONST~i)~\val~(\I32.\CONST~0)~(\TABLEFILL~x)
     \quad\stepto\quad S; F; \epsilon
     \\ \qquad
     (\otherwise)
   \\[1ex]
   S; F; (\I32.\CONST~i)~\val~(\I32.\CONST~n+1)~(\TABLEFILL~x)
     \quad\stepto
     \\ \qquad S; F;
       \begin{array}[t]{@{}l@{}}
       (\I32.\CONST~i)~\val~(\TABLESET~x) \\
       (\I32.\CONST~i+1)~\val~(\I32.\CONST~n)~(\TABLEFILL~x) \\
       \end{array}
     \\ \qquad
     (\otherwise) \\
   \end{array}


.. _exec-table.copy:

:math:`\TABLECOPY~x~y`
......................

1. Let :math:`F` be the :ref:`current <exec-notation-textual>` :ref:`frame <syntax-frame>`.

2. Assert: due to :ref:`validation <valid-table.copy>`, :math:`F.\AMODULE.\MITABLES[x]` exists.

3. Let :math:`\X{ta}_x` be the :ref:`table address <syntax-tableaddr>` :math:`F.\AMODULE.\MITABLES[x]`.

4. Assert: due to :ref:`validation <valid-table.copy>`, :math:`S.\STABLES[\X{ta}_x]` exists.

5. Let :math:`\X{tab}_x` be the :ref:`table instance <syntax-tableinst>` :math:`S.\STABLES[\X{ta}_x]`.

6. Assert: due to :ref:`validation <valid-table.copy>`, :math:`F.\AMODULE.\MITABLES[y]` exists.

7. Let :math:`\X{ta}_y` be the :ref:`table address <syntax-tableaddr>` :math:`F.\AMODULE.\MITABLES[y]`.

8. Assert: due to :ref:`validation <valid-table.copy>`, :math:`S.\STABLES[\X{ta}_y]` exists.

9. Let :math:`\X{tab}_y` be the :ref:`table instance <syntax-tableinst>` :math:`S.\STABLES[\X{ta}_y]`.

10. Assert: due to :ref:`validation <valid-table.copy>`, a value of :ref:`value type <syntax-valtype>` |I32| is on the top of the stack.

11. Pop the value :math:`\I32.\CONST~n` from the stack.

12. Assert: due to :ref:`validation <valid-table.copy>`, a value of :ref:`value type <syntax-valtype>` |I32| is on the top of the stack.

13. Pop the value :math:`\I32.\CONST~s` from the stack.

14. Assert: due to :ref:`validation <valid-table.copy>`, a value of :ref:`value type <syntax-valtype>` |I32| is on the top of the stack.

15. Pop the value :math:`\I32.\CONST~d` from the stack.

16. If :math:`s + n` is larger than the length of :math:`\X{tab}_y.\TIELEM` or :math:`d + n` is larger than the length of :math:`\X{tab}_x.\TIELEM`, then:

    a. Trap.

17. If :math:`n = 0`, then:

   a. Return.

18. If :math:`d \leq s`, then:

   a. Push the value :math:`\I32.\CONST~d` to the stack.

   b. Push the value :math:`\I32.\CONST~s` to the stack.

   c. Execute the instruction :math:`\TABLEGET~y`.

   d. Execute the instruction :math:`\TABLESET~x`.

   e. Assert: due to the earlier check against the table size, :math:`d+1 < 2^{32}`.

   f. Push the value :math:`\I32.\CONST~(d+1)` to the stack.

   g. Assert: due to the earlier check against the table size, :math:`s+1 < 2^{32}`.

   h. Push the value :math:`\I32.\CONST~(s+1)` to the stack.

19. Else:

   a. Assert: due to the earlier check against the table size, :math:`d+n-1 < 2^{32}`.

   b. Push the value :math:`\I32.\CONST~(d+n-1)` to the stack.

   c. Assert: due to the earlier check against the table size, :math:`s+n-1 < 2^{32}`.

   d. Push the value :math:`\I32.\CONST~(s+n-1)` to the stack.

   c. Execute the instruction :math:`\TABLEGET~y`.

   f. Execute the instruction :math:`\TABLESET~x`.

   g. Push the value :math:`\I32.\CONST~d` to the stack.

   h. Push the value :math:`\I32.\CONST~s` to the stack.

20. Push the value :math:`\I32.\CONST~(n-1)` to the stack.

21. Execute the instruction :math:`\TABLECOPY~x~y`.

.. math::
   ~\\[-1ex]
   \begin{array}{l}
   S; F; (\I32.\CONST~d)~(\I32.\CONST~s)~(\I32.\CONST~n)~(\TABLECOPY~x~y)
     \quad\stepto\quad S; F; \TRAP
     \\ \qquad
     \begin{array}[t]{@{}r@{~}l@{}}
     (\iff & s + n > |S.\STABLES[F.\AMODULE.\MITABLES[y]].\TIELEM| \\
      \vee & d + n > |S.\STABLES[F.\AMODULE.\MITABLES[x]].\TIELEM|) \\[1ex]
     \end{array}
   \\[1ex]
   S; F; (\I32.\CONST~d)~(\I32.\CONST~s)~(\I32.\CONST~0)~(\TABLECOPY~x~y)
     \quad\stepto\quad S; F; \epsilon
     \\ \qquad
     (\otherwise)
   \\[1ex]
   S; F; (\I32.\CONST~d)~(\I32.\CONST~s)~(\I32.\CONST~n+1)~(\TABLECOPY~x~y)
     \quad\stepto
     \\ \qquad S; F;
       \begin{array}[t]{@{}l@{}}
       (\I32.\CONST~d)~(\I32.\CONST~s)~(\TABLEGET~y)~(\TABLESET~x) \\
       (\I32.\CONST~d+1)~(\I32.\CONST~s+1)~(\I32.\CONST~n)~(\TABLECOPY~x~y) \\
       \end{array}
     \\ \qquad
     (\otherwise, \iff d \leq s)
   \\[1ex]
   S; F; (\I32.\CONST~d)~(\I32.\CONST~s)~(\I32.\CONST~n+1)~(\TABLECOPY~x~y)
     \quad\stepto
     \\ \qquad S; F;
       \begin{array}[t]{@{}l@{}}
       (\I32.\CONST~d+n)~(\I32.\CONST~s+n)~(\TABLEGET~y)~(\TABLESET~x) \\
       (\I32.\CONST~d)~(\I32.\CONST~s)~(\I32.\CONST~n)~(\TABLECOPY~x~y) \\
       \end{array}
     \\ \qquad
     (\otherwise, \iff d > s) \\
   \end{array}


.. _exec-table.init:

:math:`\TABLEINIT~x~y`
......................

1. Let :math:`F` be the :ref:`current <exec-notation-textual>` :ref:`frame <syntax-frame>`.

2. Assert: due to :ref:`validation <valid-table.init>`, :math:`F.\AMODULE.\MITABLES[x]` exists.

3. Let :math:`\X{ta}` be the :ref:`table address <syntax-tableaddr>` :math:`F.\AMODULE.\MITABLES[x]`.

4. Assert: due to :ref:`validation <valid-table.init>`, :math:`S.\STABLES[\X{ta}]` exists.

5. Let :math:`\X{tab}` be the :ref:`table instance <syntax-tableinst>` :math:`S.\STABLES[\X{ta}]`.

6. Assert: due to :ref:`validation <valid-table.init>`, :math:`F.\AMODULE.\MIELEMS[y]` exists.

7. Let :math:`\X{ea}` be the :ref:`element address <syntax-elemaddr>` :math:`F.\AMODULE.\MIELEMS[y]`.

8. Assert: due to :ref:`validation <valid-table.init>`, :math:`S.\SELEMS[\X{ea}]` exists.

9. Let :math:`\X{elem}` be the :ref:`element instance <syntax-eleminst>` :math:`S.\SELEMS[\X{ea}]`.

10. Assert: due to :ref:`validation <valid-table.init>`, a value of :ref:`value type <syntax-valtype>` |I32| is on the top of the stack.

11. Pop the value :math:`\I32.\CONST~n` from the stack.

12. Assert: due to :ref:`validation <valid-table.init>`, a value of :ref:`value type <syntax-valtype>` |I32| is on the top of the stack.

13. Pop the value :math:`\I32.\CONST~s` from the stack.

14. Assert: due to :ref:`validation <valid-table.init>`, a value of :ref:`value type <syntax-valtype>` |I32| is on the top of the stack.

15. Pop the value :math:`\I32.\CONST~d` from the stack.

16. If :math:`s + n` is larger than the length of :math:`\X{elem}.\EIELEM` or :math:`d + n` is larger than the length of :math:`\X{tab}.\TIELEM`, then:

    a. Trap.

17. If :math:`n = 0`, then:

    a. Return.

18. Let :math:`\val` be the :ref:`reference value <syntax-ref>` :math:`\X{elem}.\EIELEM[s]`.

19. Push the value :math:`\I32.\CONST~d` to the stack.

20. Push the value :math:`\val` to the stack.

21. Execute the instruction :math:`\TABLESET~x`.

22. Assert: due to the earlier check against the table size, :math:`d+1 < 2^{32}`.

23. Push the value :math:`\I32.\CONST~(d+1)` to the stack.

24. Assert: due to the earlier check against the segment size, :math:`s+1 < 2^{32}`.

25. Push the value :math:`\I32.\CONST~(s+1)` to the stack.

26. Push the value :math:`\I32.\CONST~(n-1)` to the stack.

27. Execute the instruction :math:`\TABLEINIT~x~y`.

.. math::
   ~\\[-1ex]
   \begin{array}{l}
   S; F; (\I32.\CONST~d)~(\I32.\CONST~s)~(\I32.\CONST~n)~(\TABLEINIT~x~y)
     \quad\stepto\quad S; F; \TRAP
     \\ \qquad
     \begin{array}[t]{@{}r@{~}l@{}}
     (\iff & s + n > |S.\SELEMS[F.\AMODULE.\MIELEMS[y]].\EIELEM| \\
      \vee & d + n > |S.\STABLES[F.\AMODULE.\MITABLES[x]].\TIELEM|) \\[1ex]
     \end{array}
   \\[1ex]
   S; F; (\I32.\CONST~d)~(\I32.\CONST~s)~(\I32.\CONST~0)~(\TABLEINIT~x~y)
     \quad\stepto\quad S; F; \epsilon
     \\ \qquad
     (\otherwise)
   \\[1ex]
   S; F; (\I32.\CONST~d)~(\I32.\CONST~s)~(\I32.\CONST~n+1)~(\TABLEINIT~x~y)
     \quad\stepto
     \\ \qquad S; F;
       \begin{array}[t]{@{}l@{}}
       (\I32.\CONST~d)~\val~(\TABLESET~x) \\
       (\I32.\CONST~d+1)~(\I32.\CONST~s+1)~(\I32.\CONST~n)~(\TABLEINIT~x~y) \\
       \end{array}
     \\ \qquad
     (\otherwise, \iff \val = S.\SELEMS[F.\AMODULE.\MIELEMS[y]].\EIELEM[s]) \\
   \end{array}


.. _exec-elem.drop:

:math:`\ELEMDROP~x`
...................

1. Let :math:`F` be the :ref:`current <exec-notation-textual>` :ref:`frame <syntax-frame>`.

2. Assert: due to :ref:`validation <valid-elem.drop>`, :math:`F.\AMODULE.\MIELEMS[x]` exists.

3. Let :math:`a` be the :ref:`element address <syntax-elemaddr>` :math:`F.\AMODULE.\MIELEMS[x]`.

4. Assert: due to :ref:`validation <valid-elem.drop>`, :math:`S.\SELEMS[a]` exists.

5. Replace :math:`S.\SELEMS[a].\EIELEM` with :math:`\epsilon`.

.. math::
   ~\\[-1ex]
   \begin{array}{l}
   \begin{array}{lcl@{\qquad}l}
   S; F; (\ELEMDROP~x) &\stepto& S'; F; \epsilon
   \end{array}
   \\ \qquad
     (\iff S' = S \with \SELEMS[F.\AMODULE.\MIELEMS[x]].\EIELEM = \epsilon) \\
   \end{array}


.. index:: memory instruction, memory index, store, frame, address, memory address, memory instance, value, integer, limits, value type, bit width
   pair: execution; instruction
   single: abstract syntax; instruction
.. _exec-memarg:
.. _exec-instr-memory:

Memory Instructions
~~~~~~~~~~~~~~~~~~~

.. note::
   The alignment :math:`\memarg.\ALIGN` in load and store instructions does not affect the semantics.
   It is an indication that the offset :math:`\X{ea}` at which the memory is accessed is intended to satisfy the property :math:`\X{ea} \mod 2^{\memarg.\ALIGN} = 0`.
   A WebAssembly implementation can use this hint to optimize for the intended use.
   Unaligned access violating that property is still allowed and must succeed regardless of the annotation.
   However, it may be substantially slower on some hardware.


.. _exec-load:
.. _exec-loadn:

:math:`t\K{.}\LOAD~x~\memarg` and :math:`t\K{.}\LOAD{N}\K{\_}\sx~x~\memarg`
...........................................................................

1. Let :math:`F` be the :ref:`current <exec-notation-textual>` :ref:`frame <syntax-frame>`.

2. Assert: due to :ref:`validation <valid-loadn>`, :math:`F.\AMODULE.\MIMEMS[x]` exists.

3. Let :math:`a` be the :ref:`memory address <syntax-memaddr>` :math:`F.\AMODULE.\MIMEMS[x]`.

4. Assert: due to :ref:`validation <valid-loadn>`, :math:`S.\SMEMS[a]` exists.

5. Let :math:`\X{mem}` be the :ref:`memory instance <syntax-meminst>` :math:`S.\SMEMS[a]`.

6. Assert: due to :ref:`validation <valid-loadn>`, a value of :ref:`value type <syntax-valtype>` |I32| is on the top of the stack.

7. Pop the value :math:`\I32.\CONST~i` from the stack.

8. Let :math:`\X{ea}` be the integer :math:`i + \memarg.\OFFSET`.

9. If :math:`N` is not part of the instruction, then:

   a. Let :math:`N` be the :ref:`bit width <syntax-numtype>` :math:`|t|` of :ref:`number type <syntax-numtype>` :math:`t`.

10. If :math:`\X{ea} + N/8` is larger than the length of :math:`\X{mem}.\MIDATA`, then:

    a. Trap.

11. Let :math:`b^\ast` be the byte sequence :math:`\X{mem}.\MIDATA[\X{ea} \slice N/8]`.

12. If :math:`N` and :math:`\sx` are part of the instruction, then:

    a. Let :math:`n` be the integer for which :math:`\bytes_{\iN}(n) = b^\ast`.

    b. Let :math:`c` be the result of computing :math:`\extend^{\sx}_{N,|t|}(n)`.

13. Else:

    a. Let :math:`c` be the constant for which :math:`\bytes_t(c) = b^\ast`.

14. Push the value :math:`t.\CONST~c` to the stack.

.. math::
   ~\\[-1ex]
   \begin{array}{l}
   \begin{array}{lcl@{\qquad}l}
   S; F; (\I32.\CONST~i)~(t.\LOAD~x~\memarg) &\stepto& S; F; (t.\CONST~c)
   \end{array}
   \\ \qquad
     \begin{array}[t]{@{}r@{~}l@{}}
     (\iff & \X{ea} = i + \memarg.\OFFSET \\
     \wedge & \X{ea} + |t|/8 \leq |S.\SMEMS[F.\AMODULE.\MIMEMS[x]].\MIDATA| \\
     \wedge & \bytes_t(c) = S.\SMEMS[F.\AMODULE.\MIMEMS[x]].\MIDATA[\X{ea} \slice |t|/8]) \\[1ex]
     \end{array}
   \\[1ex]
   \begin{array}{lcl@{\qquad}l}
   S; F; (\I32.\CONST~i)~(t.\LOAD{N}\K{\_}\sx~x~\memarg) &\stepto&
     S; F; (t.\CONST~\extend^{\sx}_{N,|t|}(n))
   \end{array}
   \\ \qquad
     \begin{array}[t]{@{}r@{~}l@{}}
     (\iff & \X{ea} = i + \memarg.\OFFSET \\
     \wedge & \X{ea} + N/8 \leq |S.\SMEMS[F.\AMODULE.\MIMEMS[x]].\MIDATA| \\
     \wedge & \bytes_{\iN}(n) = S.\SMEMS[F.\AMODULE.\MIMEMS[x]].\MIDATA[\X{ea} \slice N/8]) \\[1ex]
     \end{array}
   \\[1ex]
   \begin{array}{lcl@{\qquad}l}
   S; F; (\I32.\CONST~i)~(t.\LOAD({N}\K{\_}\sx)^?~x~\memarg) &\stepto& S; F; \TRAP
   \end{array}
   \\ \qquad
     (\otherwise) \\
   \end{array}


.. _exec-load-extend:

:math:`\V128\K{.}\LOAD{M}\K{x}N\_\sx~x~\memarg`
...............................................

1. Let :math:`F` be the :ref:`current <exec-notation-textual>` :ref:`frame <syntax-frame>`.

2. Assert: due to :ref:`validation <valid-load-extend>`, :math:`F.\AMODULE.\MIMEMS[x]` exists.

3. Let :math:`a` be the :ref:`memory address <syntax-memaddr>` :math:`F.\AMODULE.\MIMEMS[x]`.

4. Assert: due to :ref:`validation <valid-load-extend>`, :math:`S.\SMEMS[a]` exists.

5. Let :math:`\X{mem}` be the :ref:`memory instance <syntax-meminst>` :math:`S.\SMEMS[a]`.

6. Assert: due to :ref:`validation <valid-load-extend>`, a value of :ref:`value type <syntax-valtype>` |I32| is on the top of the stack.

7. Pop the value :math:`\I32.\CONST~i` from the stack.

8. Let :math:`\X{ea}` be the integer :math:`i + \memarg.\OFFSET`.

9. If :math:`\X{ea} + M \cdot N /8` is larger than the length of :math:`\X{mem}.\MIDATA`, then:

    a. Trap.

10. Let :math:`b^\ast` be the byte sequence :math:`\X{mem}.\MIDATA[\X{ea} \slice M \cdot N /8]`.

11. Let :math:`m_k` be the integer for which :math:`\bytes_{\iM}(m_k) = b^\ast[k \cdot M/8 \slice M/8]`.

12. Let :math:`W` be the integer :math:`M \cdot 2`.

13. Let :math:`n_k` be the result of computing :math:`\extend^{\sx}_{M,W}(m_k)`.

14. Let :math:`c` be the result of computing :math:`\lanes^{-1}_{\K{i}W\K{x}N}(n_0 \dots n_{N-1})`.

15. Push the value :math:`\V128.\CONST~c` to the stack.

.. math::
   ~\\[-1ex]
   \begin{array}{l}
   \begin{array}{lcl@{\qquad}l}
   S; F; (\I32.\CONST~i)~(\V128.\LOAD{M}\K{x}N\_\sx~x~\memarg) &\stepto&
     S; F; (\V128.\CONST~c)
   \end{array}
   \\ \qquad
     \begin{array}[t]{@{}r@{~}l@{}}
     (\iff & \X{ea} = i + \memarg.\OFFSET \\
     \wedge & \X{ea} + M \cdot N / 8 \leq |S.\SMEMS[F.\AMODULE.\MIMEMS[x]].\MIDATA| \\
     \wedge & \bytes_{\iM}(m_k) = S.\SMEMS[F.\AMODULE.\MIMEMS[x]].\MIDATA[\X{ea} + k \cdot M/8 \slice M/8]) \\
     \wedge & W = M \cdot 2 \\
     \wedge & c = \lanes^{-1}_{\K{i}W\K{x}N}(\extend^{\sx}_{M,W}(m_0) \dots \extend^{\sx}_{M,W}(m_{N-1})))
     \end{array}
   \\[1ex]
   \begin{array}{lcl@{\qquad}l}
   S; F; (\I32.\CONST~i)~(\V128.\LOAD{M}\K{x}N\K{\_}\sx~x~\memarg) &\stepto& S; F; \TRAP
   \end{array}
   \\ \qquad
     (\otherwise) \\
   \end{array}


.. _exec-load-splat:

:math:`\V128\K{.}\LOAD{N}\K{\_splat}~x~\memarg`
...............................................

1. Let :math:`F` be the :ref:`current <exec-notation-textual>` :ref:`frame <syntax-frame>`.

2. Assert: due to :ref:`validation <valid-load-extend>`, :math:`F.\AMODULE.\MIMEMS[x]` exists.

3. Let :math:`a` be the :ref:`memory address <syntax-memaddr>` :math:`F.\AMODULE.\MIMEMS[x]`.

4. Assert: due to :ref:`validation <valid-load-extend>`, :math:`S.\SMEMS[a]` exists.

5. Let :math:`\X{mem}` be the :ref:`memory instance <syntax-meminst>` :math:`S.\SMEMS[a]`.

6. Assert: due to :ref:`validation <valid-load-extend>`, a value of :ref:`value type <syntax-valtype>` |I32| is on the top of the stack.

7. Pop the value :math:`\I32.\CONST~i` from the stack.

8. Let :math:`\X{ea}` be the integer :math:`i + \memarg.\OFFSET`.

9. If :math:`\X{ea} + N/8` is larger than the length of :math:`\X{mem}.\MIDATA`, then:

    a. Trap.

10. Let :math:`b^\ast` be the byte sequence :math:`\X{mem}.\MIDATA[\X{ea} \slice N/8]`.

11. Let :math:`n` be the integer for which :math:`\bytes_{\iN}(n) = b^\ast`.

12. Let :math:`L` be the integer :math:`128 / N`.

13. Let :math:`c` be the result of computing :math:`\lanes^{-1}_{\IN\K{x}L}(n^L)`.

14. Push the value :math:`\V128.\CONST~c` to the stack.

.. math::
   ~\\[-1ex]
   \begin{array}{l}
   \begin{array}{lcl@{\qquad}l}
   S; F; (\I32.\CONST~i)~(\V128\K{.}\LOAD{N}\K{\_splat}~x~\memarg) &\stepto& S; F; (\V128.\CONST~c)
   \end{array}
   \\ \qquad
     \begin{array}[t]{@{}r@{~}l@{}}
     (\iff & \X{ea} = i + \memarg.\OFFSET \\
     \wedge & \X{ea} + N/8 \leq |S.\SMEMS[F.\AMODULE.\MIMEMS[x]].\MIDATA| \\
     \wedge & \bytes_{\iN}(n) = S.\SMEMS[F.\AMODULE.\MIMEMS[x]].\MIDATA[\X{ea} \slice N/8] \\
     \wedge & c = \lanes^{-1}_{\IN\K{x}L}(n^L))
     \end{array}
   \\[1ex]
   \begin{array}{lcl@{\qquad}l}
   S; F; (\I32.\CONST~i)~(\V128.\LOAD{N}\K{\_splat}~x~\memarg) &\stepto& S; F; \TRAP
   \end{array}
   \\ \qquad
     (\otherwise) \\
   \end{array}


.. _exec-load-zero:

:math:`\V128\K{.}\LOAD{N}\K{\_zero}~x~\memarg`
..............................................

1. Let :math:`F` be the :ref:`current <exec-notation-textual>` :ref:`frame <syntax-frame>`.

2. Assert: due to :ref:`validation <valid-load-extend>`, :math:`F.\AMODULE.\MIMEMS[x]` exists.

3. Let :math:`a` be the :ref:`memory address <syntax-memaddr>` :math:`F.\AMODULE.\MIMEMS[x]`.

4. Assert: due to :ref:`validation <valid-load-extend>`, :math:`S.\SMEMS[a]` exists.

5. Let :math:`\X{mem}` be the :ref:`memory instance <syntax-meminst>` :math:`S.\SMEMS[a]`.

6. Assert: due to :ref:`validation <valid-load-extend>`, a value of :ref:`value type <syntax-valtype>` |I32| is on the top of the stack.

7. Pop the value :math:`\I32.\CONST~i` from the stack.

8. Let :math:`\X{ea}` be the integer :math:`i + \memarg.\OFFSET`.

9. If :math:`\X{ea} + N/8` is larger than the length of :math:`\X{mem}.\MIDATA`, then:

    a. Trap.

10. Let :math:`b^\ast` be the byte sequence :math:`\X{mem}.\MIDATA[\X{ea} \slice N/8]`.

11. Let :math:`n` be the integer for which :math:`\bytes_{\iN}(n) = b^\ast`.

12. Let :math:`c` be the result of computing :math:`\extendu_{N,128}(n)`.

13. Push the value :math:`\V128.\CONST~c` to the stack.

.. math::
   ~\\[-1ex]
   \begin{array}{l}
   \begin{array}{lcl@{\qquad}l}
   S; F; (\I32.\CONST~i)~(\V128\K{.}\LOAD{N}\K{\_zero}~x~\memarg) &\stepto& S; F; (\V128.\CONST~c)
   \end{array}
   \\ \qquad
     \begin{array}[t]{@{}r@{~}l@{}}
     (\iff & \X{ea} = i + \memarg.\OFFSET \\
     \wedge & \X{ea} + N/8 \leq |S.\SMEMS[F.\AMODULE.\MIMEMS[x]].\MIDATA| \\
     \wedge & \bytes_{\iN}(n) = S.\SMEMS[F.\AMODULE.\MIMEMS[x]].\MIDATA[\X{ea} \slice N/8]) \\
     \wedge & c = \extendu_{N,128}(n)
     \end{array}
   \\[1ex]
   \begin{array}{lcl@{\qquad}l}
   S; F; (\I32.\CONST~i)~(\V128.\LOAD{N}\K{\_zero}~x~\memarg) &\stepto& S; F; \TRAP
   \end{array}
   \\ \qquad
     (\otherwise) \\
   \end{array}


.. _exec-load-lane:

:math:`\V128\K{.}\LOAD{N}\K{\_lane}~x~\memarg~y`
................................................

1. Let :math:`F` be the :ref:`current <exec-notation-textual>` :ref:`frame <syntax-frame>`.

2. Assert: due to :ref:`validation <valid-load-extend>`, :math:`F.\AMODULE.\MIMEMS[x]` exists.

3. Let :math:`a` be the :ref:`memory address <syntax-memaddr>` :math:`F.\AMODULE.\MIMEMS[x]`.

4. Assert: due to :ref:`validation <valid-load-extend>`, :math:`S.\SMEMS[a]` exists.

5. Let :math:`\X{mem}` be the :ref:`memory instance <syntax-meminst>` :math:`S.\SMEMS[a]`.

6. Assert: due to :ref:`validation <valid-load-extend>`, a value of :ref:`value type <syntax-valtype>` |V128| is on the top of the stack.

7. Pop the value :math:`\V128.\CONST~v` from the stack.

8. Assert: due to :ref:`validation <valid-load-extend>`, a value of :ref:`value type <syntax-valtype>` |I32| is on the top of the stack.

9. Pop the value :math:`\I32.\CONST~i` from the stack.

10. Let :math:`\X{ea}` be the integer :math:`i + \memarg.\OFFSET`.

11. If :math:`\X{ea} + N/8` is larger than the length of :math:`\X{mem}.\MIDATA`, then:

    a. Trap.

12. Let :math:`b^\ast` be the byte sequence :math:`\X{mem}.\MIDATA[\X{ea} \slice N/8]`.

13. Let :math:`r` be the constant for which :math:`\bytes_{\iN}(r) = b^\ast`.

14. Let :math:`L` be :math:`128 / N`.

15. Let :math:`j^\ast` be the result of computing :math:`\lanes_{\IN\K{x}L}(v)`.

16. Let :math:`c` be the result of computing :math:`\lanes^{-1}_{\IN\K{x}L}(j^\ast \with [y] = r)`.

17. Push the value :math:`\V128.\CONST~c` to the stack.

.. math::
   ~\\[-1ex]
   \begin{array}{l}
   \begin{array}{lcl@{\qquad}l}
   S; F; (\I32.\CONST~i)~(\V128.\CONST~v)~(\V128\K{.}\LOAD{N}\K{\_lane}~x~\memarg~y) &\stepto& S; F; (\V128.\CONST~c)
   \end{array}
   \\ \qquad
     \begin{array}[t]{@{}r@{~}l@{}}
     (\iff & \X{ea} = i + \memarg.\OFFSET \\
     \wedge & \X{ea} + N/8 \leq |S.\SMEMS[F.\AMODULE.\MIMEMS[x]].\MIDATA| \\
     \wedge & \bytes_{\iN}(r) = S.\SMEMS[F.\AMODULE.\MIMEMS[x]].\MIDATA[\X{ea} \slice N/8]) \\
     \wedge & L = 128/N \\
     \wedge & c = \lanes^{-1}_{\IN\K{x}L}(\lanes_{\IN\K{x}L}(v) \with [y] = r))
     \end{array}
   \\[1ex]
   \begin{array}{lcl@{\qquad}l}
   S; F; (\I32.\CONST~i)~(\V128.\CONST~v)~(\V128.\LOAD{N}\K{\_lane}~x~\memarg~y) &\stepto& S; F; \TRAP
   \end{array}
   \\ \qquad
     (\otherwise) \\
   \end{array}


.. _exec-store:
.. _exec-storen:

:math:`t\K{.}\STORE~x~\memarg` and :math:`t\K{.}\STORE{N}~x~\memarg`
....................................................................

1. Let :math:`F` be the :ref:`current <exec-notation-textual>` :ref:`frame <syntax-frame>`.

2. Assert: due to :ref:`validation <valid-storen>`, :math:`F.\AMODULE.\MIMEMS[x]` exists.

3. Let :math:`a` be the :ref:`memory address <syntax-memaddr>` :math:`F.\AMODULE.\MIMEMS[x]`.

4. Assert: due to :ref:`validation <valid-storen>`, :math:`S.\SMEMS[a]` exists.

5. Let :math:`\X{mem}` be the :ref:`memory instance <syntax-meminst>` :math:`S.\SMEMS[a]`.

6. Assert: due to :ref:`validation <valid-storen>`, a value of :ref:`value type <syntax-valtype>` :math:`t` is on the top of the stack.

7. Pop the value :math:`t.\CONST~c` from the stack.

8. Assert: due to :ref:`validation <valid-storen>`, a value of :ref:`value type <syntax-valtype>` |I32| is on the top of the stack.

9. Pop the value :math:`\I32.\CONST~i` from the stack.

10. Let :math:`\X{ea}` be the integer :math:`i + \memarg.\OFFSET`.

11. If :math:`N` is not part of the instruction, then:

    a. Let :math:`N` be the :ref:`bit width <syntax-numtype>` :math:`|t|` of :ref:`number type <syntax-numtype>` :math:`t`.

12. If :math:`\X{ea} + N/8` is larger than the length of :math:`\X{mem}.\MIDATA`, then:

    a. Trap.

13. If :math:`N` is part of the instruction, then:

    a. Let :math:`n` be the result of computing :math:`\wrap_{|t|,N}(c)`.

    b. Let :math:`b^\ast` be the byte sequence :math:`\bytes_{\iN}(n)`.

14. Else:

    a. Let :math:`b^\ast` be the byte sequence :math:`\bytes_t(c)`.

15. Replace the bytes :math:`\X{mem}.\MIDATA[\X{ea} \slice N/8]` with :math:`b^\ast`.

.. math::
   ~\\[-1ex]
   \begin{array}{l}
   \begin{array}{lcl@{\qquad}l}
   S; F; (\I32.\CONST~i)~(t.\CONST~c)~(t.\STORE~x~\memarg) &\stepto& S'; F; \epsilon
   \end{array}
   \\ \qquad
     \begin{array}[t]{@{}r@{~}l@{}}
     (\iff & \X{ea} = i + \memarg.\OFFSET \\
     \wedge & \X{ea} + |t|/8 \leq |S.\SMEMS[F.\AMODULE.\MIMEMS[x]].\MIDATA| \\
     \wedge & S' = S \with \SMEMS[F.\AMODULE.\MIMEMS[x]].\MIDATA[\X{ea} \slice |t|/8] = \bytes_t(c)) \\[1ex]
     \end{array}
   \\[1ex]
   \begin{array}{lcl@{\qquad}l}
   S; F; (\I32.\CONST~i)~(t.\CONST~c)~(t.\STORE{N}~x~\memarg) &\stepto& S'; F; \epsilon
   \end{array}
   \\ \qquad
     \begin{array}[t]{@{}r@{~}l@{}}
     (\iff & \X{ea} = i + \memarg.\OFFSET \\
     \wedge & \X{ea} + N/8 \leq |S.\SMEMS[F.\AMODULE.\MIMEMS[x]].\MIDATA| \\
     \wedge & S' = S \with \SMEMS[F.\AMODULE.\MIMEMS[x]].\MIDATA[\X{ea} \slice N/8] = \bytes_{\iN}(\wrap_{|t|,N}(c)) \\[1ex]
     \end{array}
   \\[1ex]
   \begin{array}{lcl@{\qquad}l}
   S; F; (\I32.\CONST~i)~(t.\CONST~c)~(t.\STORE{N}^?~x~\memarg) &\stepto& S; F; \TRAP
   \end{array}
   \\ \qquad
     (\otherwise) \\
   \end{array}


.. _exec-store-lane:

:math:`\V128\K{.}\STORE{N}\K{\_lane}~x~\memarg~y`
.................................................

1. Let :math:`F` be the :ref:`current <exec-notation-textual>` :ref:`frame <syntax-frame>`.

2. Assert: due to :ref:`validation <valid-storen>`, :math:`F.\AMODULE.\MIMEMS[x]` exists.

3. Let :math:`a` be the :ref:`memory address <syntax-memaddr>` :math:`F.\AMODULE.\MIMEMS[x]`.

4. Assert: due to :ref:`validation <valid-storen>`, :math:`S.\SMEMS[a]` exists.

5. Let :math:`\X{mem}` be the :ref:`memory instance <syntax-meminst>` :math:`S.\SMEMS[a]`.

6. Assert: due to :ref:`validation <valid-storen>`, a value of :ref:`value type <syntax-valtype>` :math:`\V128` is on the top of the stack.

7. Pop the value :math:`\V128.\CONST~c` from the stack.

8. Assert: due to :ref:`validation <valid-storen>`, a value of :ref:`value type <syntax-valtype>` |I32| is on the top of the stack.

9. Pop the value :math:`\I32.\CONST~i` from the stack.

10. Let :math:`\X{ea}` be the integer :math:`i + \memarg.\OFFSET`.

11. If :math:`\X{ea} + N/8` is larger than the length of :math:`\X{mem}.\MIDATA`, then:

    a. Trap.

12. Let :math:`L` be :math:`128/N`.

13. Let :math:`j^\ast` be the result of computing :math:`\lanes_{\IN\K{x}L}(c)`.

14. Let :math:`b^\ast` be the result of computing :math:`\bytes_{\iN}(j^\ast[y])`.

15. Replace the bytes :math:`\X{mem}.\MIDATA[\X{ea} \slice N/8]` with :math:`b^\ast`.

.. math::
   ~\\[-1ex]
   \begin{array}{l}
   \begin{array}{lcl@{\qquad}l}
   S; F; (\I32.\CONST~i)~(\V128.\CONST~c)~(\V128.\STORE{N}\K{\_lane}~x~\memarg~y) &\stepto& S'; F; \epsilon
   \end{array}
   \\ \qquad
     \begin{array}[t]{@{}r@{~}l@{}}
     (\iff & \X{ea} = i + \memarg.\OFFSET \\
     \wedge & \X{ea} + N \leq |S.\SMEMS[F.\AMODULE.\MIMEMS[x]].\MIDATA| \\
     \wedge & L = 128/N \\
     \wedge & S' = S \with \SMEMS[F.\AMODULE.\MIMEMS[x]].\MIDATA[\X{ea} \slice N/8] = \bytes_{\iN}(\lanes_{\IN\K{x}L}(c)[y]))
     \end{array}
   \\[1ex]
   \begin{array}{lcl@{\qquad}l}
   S; F; (\I32.\CONST~i)~(\V128.\CONST~c)~(\V128.\STORE{N}\K{\_lane}~x~\memarg~y) &\stepto& S; F; \TRAP
   \end{array}
   \\ \qquad
     (\otherwise) \\
   \end{array}


.. _exec-memory.size:

:math:`\MEMORYSIZE~x`
.....................

1. Let :math:`F` be the :ref:`current <exec-notation-textual>` :ref:`frame <syntax-frame>`.

2. Assert: due to :ref:`validation <valid-memory.size>`, :math:`F.\AMODULE.\MIMEMS[x]` exists.

3. Let :math:`a` be the :ref:`memory address <syntax-memaddr>` :math:`F.\AMODULE.\MIMEMS[x]`.

4. Assert: due to :ref:`validation <valid-memory.size>`, :math:`S.\SMEMS[a]` exists.

5. Let :math:`\X{mem}` be the :ref:`memory instance <syntax-meminst>` :math:`S.\SMEMS[a]`.

6. Let :math:`\X{sz}` be the length of :math:`\X{mem}.\MIDATA` divided by the :ref:`page size <page-size>`.

7. Push the value :math:`\I32.\CONST~\X{sz}` to the stack.

.. math::
   \begin{array}{l}
   \begin{array}{lcl@{\qquad}l}
   S; F; (\MEMORYSIZE~x) &\stepto& S; F; (\I32.\CONST~\X{sz})
   \end{array}
   \\ \qquad
     (\iff |S.\SMEMS[F.\AMODULE.\MIMEMS[x]].\MIDATA| = \X{sz}\cdot64\,\F{Ki}) \\
   \end{array}


.. _exec-memory.grow:

:math:`\MEMORYGROW~x`
.....................

1. Let :math:`F` be the :ref:`current <exec-notation-textual>` :ref:`frame <syntax-frame>`.

2. Assert: due to :ref:`validation <valid-memory.grow>`, :math:`F.\AMODULE.\MIMEMS[x]` exists.

3. Let :math:`a` be the :ref:`memory address <syntax-memaddr>` :math:`F.\AMODULE.\MIMEMS[x]`.

4. Assert: due to :ref:`validation <valid-memory.grow>`, :math:`S.\SMEMS[a]` exists.

5. Let :math:`\X{mem}` be the :ref:`memory instance <syntax-meminst>` :math:`S.\SMEMS[a]`.

6. Let :math:`\X{sz}` be the length of :math:`S.\SMEMS[a]` divided by the :ref:`page size <page-size>`.

7. Assert: due to :ref:`validation <valid-memory.grow>`, a value of :ref:`value type <syntax-valtype>` |I32| is on the top of the stack.

8. Pop the value :math:`\I32.\CONST~n` from the stack.

9. Let :math:`\X{err}` be the |i32| value :math:`2^{32}-1`, for which :math:`\signed_{32}(\X{err})` is :math:`-1`.

10. Either:

   a. If :ref:`growing <grow-mem>` :math:`\X{mem}` by :math:`n` :ref:`pages <page-size>` succeeds, then:

      i. Push the value :math:`\I32.\CONST~\X{sz}` to the stack.

   b. Else:

      i. Push the value :math:`\I32.\CONST~\X{err}` to the stack.

11. Or:

   a. Push the value :math:`\I32.\CONST~\X{err}` to the stack.

.. math::
   ~\\[-1ex]
   \begin{array}{l}
   \begin{array}{lcl@{\qquad}l}
   S; F; (\I32.\CONST~n)~(\MEMORYGROW~x) &\stepto& S'; F; (\I32.\CONST~\X{sz})
   \end{array}
   \\ \qquad
     \begin{array}[t]{@{}r@{~}l@{}}
     (\iff & F.\AMODULE.\MIMEMS[x] = a \\
     \wedge & \X{sz} = |S.\SMEMS[a].\MIDATA|/64\,\F{Ki} \\
     \wedge & S' = S \with \SMEMS[a] = \growmem(S.\SMEMS[a], n)) \\[1ex]
     \end{array}
   \\[1ex]
   \begin{array}{lcl@{\qquad}l}
   S; F; (\I32.\CONST~n)~(\MEMORYGROW~x) &\stepto& S; F; (\I32.\CONST~\signed_{32}^{-1}(-1))
   \end{array}
   \end{array}

.. note::
   The |MEMORYGROW| instruction is non-deterministic.
   It may either succeed, returning the old memory size :math:`\X{sz}`,
   or fail, returning :math:`{-1}`.
   Failure *must* occur if the referenced memory instance has a maximum size defined that would be exceeded.
   However, failure *can* occur in other cases as well.
   In practice, the choice depends on the :ref:`resources <impl-exec>` available to the :ref:`embedder <embedder>`.


.. _exec-memory.fill:

:math:`\MEMORYFILL~x`
.....................

1. Let :math:`F` be the :ref:`current <exec-notation-textual>` :ref:`frame <syntax-frame>`.

2. Assert: due to :ref:`validation <valid-memory.fill>`, :math:`F.\AMODULE.\MIMEMS[x]` exists.

3. Let :math:`\X{ma}` be the :ref:`memory address <syntax-memaddr>` :math:`F.\AMODULE.\MIMEMS[x]`.

4. Assert: due to :ref:`validation <valid-memory.fill>`, :math:`S.\SMEMS[\X{ma}]` exists.

5. Let :math:`\X{mem}` be the :ref:`memory instance <syntax-meminst>` :math:`S.\SMEMS[\X{ma}]`.

6. Assert: due to :ref:`validation <valid-memory.fill>`, a value of :ref:`value type <syntax-valtype>` |I32| is on the top of the stack.

7. Pop the value :math:`\I32.\CONST~n` from the stack.

8. Assert: due to :ref:`validation <valid-memory.fill>`, a value of :ref:`value type <syntax-valtype>` |I32| is on the top of the stack.

9. Pop the value :math:`\val` from the stack.

10. Assert: due to :ref:`validation <valid-memory.fill>`, a value of :ref:`value type <syntax-valtype>` |I32| is on the top of the stack.

11. Pop the value :math:`\I32.\CONST~d` from the stack.

12. If :math:`d + n` is larger than the length of :math:`\X{mem}.\MIDATA`, then:

    a. Trap.

13. If :math:`n = 0`, then:

    a. Return.

14. Push the value :math:`\I32.\CONST~d` to the stack.

15. Push the value :math:`\val` to the stack.

16. Execute the instruction :math:`\I32\K{.}\STORE\K{8}~\{ \OFFSET~0, \ALIGN~0 \}`.

17. Assert: due to the earlier check against the memory size, :math:`d+1 < 2^{32}`.

18. Push the value :math:`\I32.\CONST~(d+1)` to the stack.

19. Push the value :math:`\val` to the stack.

20. Push the value :math:`\I32.\CONST~(n-1)` to the stack.

21. Execute the instruction :math:`\MEMORYFILL~x`.

.. math::
   ~\\[-1ex]
   \begin{array}{l}
   S; F; (\I32.\CONST~d)~\val~(\I32.\CONST~n)~\MEMORYFILL~x
     \quad\stepto\quad S; F; \TRAP
     \\ \qquad
     (\iff d + n > |S.\SMEMS[F.\AMODULE.\MIMEMS[x]].\MIDATA|)
   \\[1ex]
   S; F; (\I32.\CONST~d)~\val~(\I32.\CONST~0)~\MEMORYFILL~x
     \quad\stepto\quad S; F; \epsilon
     \\ \qquad
     (\otherwise)
   \\[1ex]
   S; F; (\I32.\CONST~d)~\val~(\I32.\CONST~n+1)~\MEMORYFILL~x
     \quad\stepto
     \\ \qquad S; F;
       \begin{array}[t]{@{}l@{}}
       (\I32.\CONST~d)~\val~(\I32\K{.}\STORE\K{8}~x~\{ \OFFSET~0, \ALIGN~0 \}) \\
       (\I32.\CONST~d+1)~\val~(\I32.\CONST~n)~\MEMORYFILL~x \\
       \end{array}
     \\ \qquad
     (\otherwise) \\
   \end{array}


.. _exec-memory.copy:

:math:`\MEMORYCOPY~x~y`
.......................

1. Let :math:`F` be the :ref:`current <exec-notation-textual>` :ref:`frame <syntax-frame>`.

2. Assert: due to :ref:`validation <valid-memory.copy>`, :math:`F.\AMODULE.\MIMEMS[x]` exists.

3. Assert: due to :ref:`validation <valid-memory.copy>`, :math:`F.\AMODULE.\MIMEMS[y]` exists.

4. Let :math:`\X{da}` be the :ref:`memory address <syntax-memaddr>` :math:`F.\AMODULE.\MIMEMS[x]`.

5. Let :math:`\X{sa}` be the :ref:`memory address <syntax-memaddr>` :math:`F.\AMODULE.\MIMEMS[y]`.

6. Assert: due to :ref:`validation <valid-memory.copy>`, :math:`S.\SMEMS[\X{da}]` exists.

7. Assert: due to :ref:`validation <valid-memory.copy>`, :math:`S.\SMEMS[\X{sa}]` exists.

8. Let :math:`\X{mem}_d` be the :ref:`memory instance <syntax-meminst>` :math:`S.\SMEMS[\X{da}]`.

9. Let :math:`\X{mem}_s` be the :ref:`memory instance <syntax-meminst>` :math:`S.\SMEMS[\X{sa}]`.

10. Assert: due to :ref:`validation <valid-memory.copy>`, a value of :ref:`value type <syntax-valtype>` |I32| is on the top of the stack.

11. Pop the value :math:`\I32.\CONST~n` from the stack.

12. Assert: due to :ref:`validation <valid-memory.copy>`, a value of :ref:`value type <syntax-valtype>` |I32| is on the top of the stack.

13. Pop the value :math:`\I32.\CONST~s` from the stack.

14. Assert: due to :ref:`validation <valid-memory.copy>`, a value of :ref:`value type <syntax-valtype>` |I32| is on the top of the stack.

15. Pop the value :math:`\I32.\CONST~d` from the stack.

16. If :math:`s + n` is larger than the length of :math:`\X{mem}_s.\MIDATA` or :math:`d + n` is larger than the length of :math:`\X{mem}_d.\MIDATA`, then:

    a. Trap.

17. If :math:`n = 0`, then:

   a. Return.

18. If :math:`d \leq s`, then:

   a. Push the value :math:`\I32.\CONST~d` to the stack.

   b. Push the value :math:`\I32.\CONST~s` to the stack.

   c. Execute the instruction :math:`\I32\K{.}\LOAD\K{8\_u}~y~\{ \OFFSET~0, \ALIGN~0 \}`.

   d. Execute the instruction :math:`\I32\K{.}\STORE\K{8}~x~\{ \OFFSET~0, \ALIGN~0 \}`.

   e. Assert: due to the earlier check against the memory size, :math:`d+1 < 2^{32}`.

   f. Push the value :math:`\I32.\CONST~(d+1)` to the stack.

   g. Assert: due to the earlier check against the memory size, :math:`s+1 < 2^{32}`.

   h. Push the value :math:`\I32.\CONST~(s+1)` to the stack.

19. Else:

   a. Assert: due to the earlier check against the memory size, :math:`d+n-1 < 2^{32}`.

   b. Push the value :math:`\I32.\CONST~(d+n-1)` to the stack.

   c. Assert: due to the earlier check against the memory size, :math:`s+n-1 < 2^{32}`.

   d. Push the value :math:`\I32.\CONST~(s+n-1)` to the stack.

   e. Execute the instruction :math:`\I32\K{.}\LOAD\K{8\_u}~y~\{ \OFFSET~0, \ALIGN~0 \}`.

   f. Execute the instruction :math:`\I32\K{.}\STORE\K{8}~x~\{ \OFFSET~0, \ALIGN~0 \}`.

   g. Push the value :math:`\I32.\CONST~d` to the stack.

   h. Push the value :math:`\I32.\CONST~s` to the stack.

20. Push the value :math:`\I32.\CONST~(n-1)` to the stack.

21. Execute the instruction :math:`\MEMORYCOPY~x~y`.

.. math::
   ~\\[-1ex]
   \begin{array}{l}
   S; F; (\I32.\CONST~d)~(\I32.\CONST~s)~(\I32.\CONST~n)~\MEMORYCOPY~x~y
     \quad\stepto\quad S; F; \TRAP
     \\ \qquad
     \begin{array}[t]{@{}r@{~}l@{}}
     (\iff & d + n > |S.\SMEMS[F.\AMODULE.\MIMEMS[x]].\MIDATA| \\
      \vee & s + n > |S.\SMEMS[F.\AMODULE.\MIMEMS[y]].\MIDATA|) \\[1ex]
     \end{array}
   \\[1ex]
   S; F; (\I32.\CONST~d)~(\I32.\CONST~s)~(\I32.\CONST~0)~\MEMORYCOPY~x~y
     \quad\stepto\quad S; F; \epsilon
     \\ \qquad
     (\otherwise)
   \\[1ex]
   S; F; (\I32.\CONST~d)~(\I32.\CONST~s)~(\I32.\CONST~n+1)~\MEMORYCOPY~x~y
     \quad\stepto
     \\ \qquad S; F;
       \begin{array}[t]{@{}l@{}}
       (\I32.\CONST~d) \\
       (\I32.\CONST~s)~(\I32\K{.}\LOAD\K{8\_u}~y~\{ \OFFSET~0, \ALIGN~0 \}) \\
       (\I32\K{.}\STORE\K{8}~x~\{ \OFFSET~0, \ALIGN~0 \}) \\
       (\I32.\CONST~d+1)~(\I32.\CONST~s+1)~(\I32.\CONST~n)~\MEMORYCOPY~x~y \\
       \end{array}
     \\ \qquad
     (\otherwise, \iff d \leq s)
   \\[1ex]
   S; F; (\I32.\CONST~d)~(\I32.\CONST~s)~(\I32.\CONST~n+1)~\MEMORYCOPY~x~y
     \quad\stepto
     \\ \qquad S; F;
       \begin{array}[t]{@{}l@{}}
       (\I32.\CONST~d+n) \\
       (\I32.\CONST~s+n)~(\I32\K{.}\LOAD\K{8\_u}~y~\{ \OFFSET~0, \ALIGN~0 \}) \\
       (\I32\K{.}\STORE\K{8}~x~\{ \OFFSET~0, \ALIGN~0 \}) \\
       (\I32.\CONST~d)~(\I32.\CONST~s)~(\I32.\CONST~n)~\MEMORYCOPY~x~y \\
       \end{array}
     \\ \qquad
     (\otherwise, \iff d > s) \\
   \end{array}


.. _exec-memory.init:

:math:`\MEMORYINIT~x~y`
.......................

1. Let :math:`F` be the :ref:`current <exec-notation-textual>` :ref:`frame <syntax-frame>`.

2. Assert: due to :ref:`validation <valid-memory.init>`, :math:`F.\AMODULE.\MIMEMS[x]` exists.

3. Let :math:`\X{ma}` be the :ref:`memory address <syntax-memaddr>` :math:`F.\AMODULE.\MIMEMS[x]`.

4. Assert: due to :ref:`validation <valid-memory.init>`, :math:`S.\SMEMS[\X{ma}]` exists.

5. Let :math:`\X{mem}` be the :ref:`memory instance <syntax-meminst>` :math:`S.\SMEMS[\X{ma}]`.

6. Assert: due to :ref:`validation <valid-memory.init>`, :math:`F.\AMODULE.\MIDATAS[y]` exists.

7. Let :math:`\X{da}` be the :ref:`data address <syntax-dataaddr>` :math:`F.\AMODULE.\MIDATAS[y]`.

8. Assert: due to :ref:`validation <valid-memory.init>`, :math:`S.\SDATAS[\X{da}]` exists.

9. Let :math:`\X{data}` be the  :ref:`data instance <syntax-datainst>` :math:`S.\SDATAS[\X{da}]`.

10. Assert: due to :ref:`validation <valid-memory.init>`, a value of :ref:`value type <syntax-valtype>` |I32| is on the top of the stack.

11. Pop the value :math:`\I32.\CONST~n` from the stack.

12. Assert: due to :ref:`validation <valid-memory.init>`, a value of :ref:`value type <syntax-valtype>` |I32| is on the top of the stack.

13. Pop the value :math:`\I32.\CONST~s` from the stack.

14. Assert: due to :ref:`validation <valid-memory.init>`, a value of :ref:`value type <syntax-valtype>` |I32| is on the top of the stack.

15. Pop the value :math:`\I32.\CONST~d` from the stack.

16. If :math:`s + n` is larger than the length of :math:`\X{data}.\DIDATA` or :math:`d + n` is larger than the length of :math:`\X{mem}.\MIDATA`, then:

    a. Trap.

17. If :math:`n = 0`, then:

    a. Return.

18. Let :math:`b` be the byte :math:`\X{data}.\DIDATA[s]`.

19. Push the value :math:`\I32.\CONST~d` to the stack.

20. Push the value :math:`\I32.\CONST~b` to the stack.

21. Execute the instruction :math:`\I32\K{.}\STORE\K{8}~x~\{ \OFFSET~0, \ALIGN~0 \}`.

22. Assert: due to the earlier check against the memory size, :math:`d+1 < 2^{32}`.

23. Push the value :math:`\I32.\CONST~(d+1)` to the stack.

24. Assert: due to the earlier check against the memory size, :math:`s+1 < 2^{32}`.

25. Push the value :math:`\I32.\CONST~(s+1)` to the stack.

26. Push the value :math:`\I32.\CONST~(n-1)` to the stack.

27. Execute the instruction :math:`\MEMORYINIT~x~y`.

.. math::
   ~\\[-1ex]
   \begin{array}{l}
   S; F; (\I32.\CONST~d)~(\I32.\CONST~s)~(\I32.\CONST~n)~(\MEMORYINIT~x~y)
     \quad\stepto\quad S; F; \TRAP
     \\ \qquad
     \begin{array}[t]{@{}r@{~}l@{}}
     (\iff & d + n > |S.\SMEMS[F.\AMODULE.\MIMEMS[x]].\DIDATA| \\
      \vee & s + n > |S.\SDATAS[F.\AMODULE.\MIDATAS[y]].\MIDATA|) \\[1ex]
     \end{array}
   \\[1ex]
   S; F; (\I32.\CONST~d)~(\I32.\CONST~s)~(\I32.\CONST~0)~(\MEMORYINIT~x~y)
     \quad\stepto\quad S; F; \epsilon
     \\ \qquad
     (\otherwise)
   \\[1ex]
   S; F; (\I32.\CONST~d)~(\I32.\CONST~s)~(\I32.\CONST~n+1)~(\MEMORYINIT~x~y)
     \quad\stepto
       \\ \qquad S; F;
       \begin{array}[t]{@{}l@{}}
       (\I32.\CONST~d)~(\I32.\CONST~b)~(\I32\K{.}\STORE\K{8}~x~\{ \OFFSET~0, \ALIGN~0 \}) \\
       (\I32.\CONST~d+1)~(\I32.\CONST~s+1)~(\I32.\CONST~n)~(\MEMORYINIT~x~y) \\
       \end{array}
     \\ \qquad
     (\otherwise, \iff b = S.\SDATAS[F.\AMODULE.\MIDATAS[y]].\DIDATA[s]) \\
   \end{array}


.. _exec-data.drop:

:math:`\DATADROP~x`
...................

1. Let :math:`F` be the :ref:`current <exec-notation-textual>` :ref:`frame <syntax-frame>`.

2. Assert: due to :ref:`validation <valid-data.drop>`, :math:`F.\AMODULE.\MIDATAS[x]` exists.

3. Let :math:`a` be the :ref:`data address <syntax-dataaddr>` :math:`F.\AMODULE.\MIDATAS[x]`.

4. Assert: due to :ref:`validation <valid-data.drop>`, :math:`S.\SDATAS[a]` exists.

5. Replace :math:`S.\SDATAS[a]` with the :ref:`data instance <syntax-datainst>` :math:`\{\DIDATA~\epsilon\}`.

.. math::
   ~\\[-1ex]
   \begin{array}{l}
   \begin{array}{lcl@{\qquad}l}
   S; F; (\DATADROP~x) &\stepto& S'; F; \epsilon
   \end{array}
   \\ \qquad
     (\iff S' = S \with \SDATAS[F.\AMODULE.\MIDATAS[x]] = \{ \DIDATA~\epsilon \}) \\
   \end{array}


.. index:: control instructions, structured control, label, block, branch, result type, label index, function index, type index, vector, address, table address, table instance, store, frame
   pair: execution; instruction
   single: abstract syntax; instruction
.. _exec-label:
.. _exec-instr-control:

Control Instructions
~~~~~~~~~~~~~~~~~~~~

.. _exec-nop:

:math:`\NOP`
............

1. Do nothing.

.. math::
   \begin{array}{lcl@{\qquad}l}
   \NOP &\stepto& \epsilon
   \end{array}


.. _exec-unreachable:

:math:`\UNREACHABLE`
....................

1. Trap.

.. math::
   \begin{array}{lcl@{\qquad}l}
   \UNREACHABLE &\stepto& \TRAP
   \end{array}


.. _exec-block:

:math:`\BLOCK~\blocktype~\instr^\ast~\END`
..........................................

1. Let :math:`F` be the :ref:`current <exec-notation-textual>` :ref:`frame <syntax-frame>`.

2. Assert: due to :ref:`validation <valid-blocktype>`, :math:`\fblocktype_{S;F}(\blocktype)` is defined.

3. Let :math:`[t_1^m] \to [t_2^n]` be the :ref:`instruction type <syntax-instrtype>` :math:`\fblocktype_{S;F}(\blocktype)`.

4. Let :math:`L` be the label whose arity is :math:`n` and whose continuation is the end of the block.

5. Assert: due to :ref:`validation <valid-block>`, there are at least :math:`m` values on the top of the stack.

6. Pop the values :math:`\val^m` from the stack.

7. :ref:`Enter <exec-instr-seq-enter>` the block :math:`\val^m~\instr^\ast` with label :math:`L`.

.. math::
   ~\\[-1ex]
   \begin{array}{lcl}
   S; F; \val^m~\BLOCK~\X{bt}~\instr^\ast~\END &\stepto&
     S; F; \LABEL_n\{\epsilon\}~\val^m~\instr^\ast~\END
     \\&&\quad (\iff \fblocktype_{S;F}(\X{bt}) = [t_1^m] \to [t_2^n])
   \end{array}


.. _exec-loop:

:math:`\LOOP~\blocktype~\instr^\ast~\END`
.........................................

1. Let :math:`F` be the :ref:`current <exec-notation-textual>` :ref:`frame <syntax-frame>`.

2. Assert: due to :ref:`validation <valid-blocktype>`, :math:`\fblocktype_{S;F}(\blocktype)` is defined.

3. Let :math:`[t_1^m] \to [t_2^n]` be the :ref:`instruction type <syntax-instrtype>` :math:`\fblocktype_{S;F}(\blocktype)`.

4. Let :math:`L` be the label whose arity is :math:`m` and whose continuation is the start of the loop.

5. Assert: due to :ref:`validation <valid-loop>`, there are at least :math:`m` values on the top of the stack.

6. Pop the values :math:`\val^m` from the stack.

7. :ref:`Enter <exec-instr-seq-enter>` the block :math:`\val^m~\instr^\ast` with label :math:`L`.

.. math::
   ~\\[-1ex]
   \begin{array}{lcl}
   S; F; \val^m~\LOOP~\X{bt}~\instr^\ast~\END &\stepto&
     S; F; \LABEL_m\{\LOOP~\X{bt}~\instr^\ast~\END\}~\val^m~\instr^\ast~\END
     \\&&\quad (\iff \fblocktype_{S;F}(\X{bt}) = [t_1^m] \to [t_2^n])
   \end{array}


.. _exec-if:

:math:`\IF~\blocktype~\instr_1^\ast~\ELSE~\instr_2^\ast~\END`
.............................................................

1. Assert: due to :ref:`validation <valid-if>`, a value of :ref:`value type <syntax-valtype>` |I32| is on the top of the stack.

2. Pop the value :math:`\I32.\CONST~c` from the stack.

3. If :math:`c` is non-zero, then:

   a. Execute the block instruction :math:`\BLOCK~\blocktype~\instr_1^\ast~\END`.

4. Else:

   a. Execute the block instruction :math:`\BLOCK~\blocktype~\instr_2^\ast~\END`.

.. math::
   ~\\[-1ex]
   \begin{array}{lcl}
   (\I32.\CONST~c)~\IF~\X{bt}~\instr_1^\ast~\ELSE~\instr_2^\ast~\END &\stepto&
     \BLOCK~\X{bt}~\instr_1^\ast~\END
     \\&&\quad (\iff c \neq 0) \\
   (\I32.\CONST~c)~\IF~\X{bt}~\instr_1^\ast~\ELSE~\instr_2^\ast~\END &\stepto&
     \BLOCK~\X{bt}~\instr_2^\ast~\END
     \\&&\quad (\iff c = 0) \\
   \end{array}


.. _exec-throw:

:math:`\THROW~x`
................

1. Let :math:`F` be the :ref:`current <exec-notation-textual>` :ref:`frame <syntax-frame>`.

2. Assert: due to :ref:`validation <valid-throw>`, :math:`F.\AMODULE.\MITAGS[x]` exists.

3. Let :math:`ta` be the :ref:`tag address <syntax-tagaddr>` :math:`F.\AMODULE.\MITAGS[x]`.

4. Assert: due to :ref:`validation <valid-throw>`, :math:`S.\STAGS[ta]` exists.

5. Let :math:`\X{ti}` be the :ref:`tag instance <syntax-taginst>` :math:`S.\STAGS[ta]`.

6. Let :math:`[t^n] \toF [{t'}^\ast]` be the :ref:`tag type <syntax-tagtype>` :math:`\X{ti}.\TAGITYPE`.

7. Assert: due to :ref:`validation <valid-throw>`, there are at least :math:`n` values on the top of the stack.

8. Pop the :math:`n` values :math:`\val^n` from the stack.

9. Let :math:`\X{ea}` be the :ref:`exception address <syntax-exnaddr>` resulting from :ref:`allocating <alloc-exception>` an exception instance with tag address :math:`ta` and initializer values :math:`\val^n`.

10. Let :math:`\X{exn}` be :math:`S.\SEXNS[ea]`

11. Push the value :math:`\REFEXNADDR~\X{ea}` to the stack.

12. Execute the instruction |THROWREF|.

.. math::
   ~\\[-1ex]
   \begin{array}{lclr@{\qquad}l}
   S; F; \val^n~(\THROW~x) &\stepto& S'; F; (\REFEXNADDR~|S.\SEXNS|)~\THROWREF &
     (\begin{array}[t]{@{}r@{~}l@{}}
      \iff & F.\AMODULE.\MITAGS[x] = a \\
      \land & S.\STAGS[a].\TAGITYPE = [t^n] \toF [] \\
      \land & \X{exn} = \{ \EITAG~a, \EIFIELDS~\val^n \} \\
      \land & S' = S \with \SEXNS = S.\SEXNS~\X{exn} ) \\
      \end{array} \\
   \end{array}


.. _exec-throw_ref:

:math:`\THROWREF`
.................

<<<<<<< HEAD
1. Let :math:`F` be the :ref:`current <exec-notation-textual>` :ref:`frame <syntax-frame>`.

2. Assert: due to :ref:`validation <valid-throw_ref>`, a :ref:`reference <syntax-ref>` is on the top of the stack.

3. Pop the reference :math:`\reff` from the stack.

4. If :math:`\reff` is :math:`\REFNULL~\X{ht}`, then:

   a. Trap.

5. Assert: due to :ref:`validation <valid-throw_ref>`, :math:`\reff` is an :ref:`exception reference <syntax-ref.exn>`.

6. Let :math:`\REFEXNADDR~\X{ea}` be :math:`\reff`.

7. Assert: due to :ref:`validation <valid-throw_ref>`, :math:`S.\SEXNS[\X{ea}]` exists.

8. Let :math:`\X{exn}` be the :ref:`exception instance <syntax-exninst>` :math:`S.\SEXNS[\X{ea}]`.

9. Let :math:`a` be the :ref:`tag address <syntax-tagaddr>` :math:`\X{exn}.\EITAG`.

10. While the stack is not empty and the top of the stack is not an :ref:`exception handler <syntax-handler>`, do:

   a. Pop the top element from the stack.

11. Assert: the stack is now either empty, or there is an exception handler on the top of the stack.

12. If the stack is empty, then:

   a. Return the exception :math:`(\REFEXNADDR~a)` as a :ref:`result <syntax-result>`.

13. Assert: there is an :ref:`exception handler <syntax-handler>` on the top of the stack.

14. Pop the exception handler  :math:`\HANDLER_n\{\catch^\ast\}` from the stack.

15. If :math:`\catch^\ast` is empty, then:
=======
1. Assert: due to :ref:`validation <valid-throw_ref>`, a :ref:`reference <syntax-ref>` is on the top of the stack.

2. Pop the reference :math:`\reff` from the stack.

3. If :math:`\reff` is :math:`\REFNULL~\X{ht}`, then:

   a. Trap.

4. Assert: due to :ref:`validation <valid-throw_ref>`, :math:`\reff` is an :ref:`exception reference <syntax-ref.exn>`.

5. Let :math:`\REFEXNADDR~\X{ea}` be :math:`\reff`.

6. Assert: due to :ref:`validation <valid-throw_ref>`, :math:`S.\SEXNS[\X{ea}]` exists.

7. Let :math:`\X{exn}` be the :ref:`exception instance <syntax-exninst>` :math:`S.\SEXNS[\X{ea}]`.

8. Let :math:`a` be the :ref:`tag address <syntax-tagaddr>` :math:`\X{exn}.\EITAG`.

9. While the stack is not empty and the top of the stack is not an :ref:`exception handler <syntax-handler>`, do:

   a. Pop the top element from the stack.

10. Assert: the stack is now either empty, or there is an exception handler on the top of the stack.

11. If the stack is empty, then:

   a. Return the exception :math:`(\REFEXNADDR~a)` as a :ref:`result <syntax-result>`.

12. Assert: there is an :ref:`exception handler <syntax-handler>` on the top of the stack.

13. Pop the exception handler  :math:`\HANDLER_n\{\catch^\ast\}` from the stack.

14. If :math:`\catch^\ast` is empty, then:
>>>>>>> 5c7c1d32

    a. Push the exception reference :math:`\REFEXNADDR~\X{ea}` back to the stack.

    b. Execute the instruction |THROWREF| again.

<<<<<<< HEAD
16. Else:

    a. Let :math:`\catch_1` be the first :ref:`catch clause <syntax-catch>` in :math:`\catch^\ast` and :math:`{\catch'}^\ast` the remaining clauses.

    b. If :math:`\catch_1` is of the form :math:`\CATCH~x~l` and the :ref:`tag address <syntax-tagaddr>` :math:`a` equals :math:`F.\AMODULE.\MITAGS[x]`, then:
=======
15. Else:

    a. Let :math:`F` be the :ref:`current <exec-notation-textual>` :ref:`frame <syntax-frame>`.

    b. Let :math:`\catch_1` be the first :ref:`catch clause <syntax-catch>` in :math:`\catch^\ast` and :math:`{\catch'}^\ast` the remaining clauses.

    c. If :math:`\catch_1` is of the form :math:`\CATCH~x~l` and the :ref:`tag address <syntax-tagaddr>` :math:`a` equals :math:`F.\AMODULE.\MITAGS[x]`, then:
>>>>>>> 5c7c1d32

       i. Push the values :math:`\X{exn}.\EIFIELDS` to the stack.

       ii. Execute the instruction :math:`\BR~l`.

<<<<<<< HEAD
    c. Else if :math:`\catch_1` is of the form :math:`\CATCHREF~x~l` and the :ref:`tag address <syntax-tagaddr>` :math:`a` equals :math:`F.\AMODULE.\MITAGS[x]`, then:
=======
    d. Else if :math:`\catch_1` is of the form :math:`\CATCHREF~x~l` and the :ref:`tag address <syntax-tagaddr>` :math:`a` equals :math:`F.\AMODULE.\MITAGS[x]`, then:
>>>>>>> 5c7c1d32

       i. Push the values :math:`\X{exn}.\EIFIELDS` to the stack.

       ii. Push the exception reference :math:`\REFEXNADDR~\X{ea}` to the stack.

       iii. Execute the instruction :math:`\BR~l`.

<<<<<<< HEAD
    d. Else if :math:`\catch_1` is of the form :math:`\CATCHALL~l`, then:

       i. Execute the instruction :math:`\BR~l`.

    e. Else if :math:`\catch_1` is of the form :math:`\CATCHALLREF~l`, then:
=======
    e. Else if :math:`\catch_1` is of the form :math:`\CATCHALL~l`, then:

       i. Execute the instruction :math:`\BR~l`.

    f. Else if :math:`\catch_1` is of the form :math:`\CATCHALLREF~l`, then:
>>>>>>> 5c7c1d32

       i. Push the exception reference :math:`\REFEXNADDR~\X{ea}` to the stack.

       ii. Execute the instruction :math:`\BR~l`.

<<<<<<< HEAD
    f. Else:
=======
    g. Else:
>>>>>>> 5c7c1d32

       1. Push the modified handler  :math:`\HANDLER_n\{{\catch'}^\ast\}` back to the stack.

       2. Push the exception reference :math:`\REFEXNADDR~\X{ea}` back to the stack.

       3. Execute the instruction :math:`\THROWREF` again.

.. math::
   ~\\[-1ex]
   \begin{array}{rcl}
   (\REFNULL~\X{ht})~\THROWREF &\stepto&
     \TRAP \\
   \HANDLER_n\{\}~\XT[(\REFEXNADDR~a)~\THROWREF]~\END &\stepto&
     (\REFEXNADDR~a)~\THROWREF \\
   S; F; \HANDLER_n\{(\CATCH~x~l)~\catch^\ast\}~\XT[(\REFEXNADDR~a)~\THROWREF]~\END &\stepto&
     \X{exn}.\EIFIELDS~(\BR~l) \\ &&
     (\begin{array}[t]{@{}r@{~}l@{}}
      \iff & \X{exn} = S.\SEXNS[a] \\
      \land & \X{exn}.\EITAG = F.\AMODULE.\MITAGS[x]) \\
      \end{array} \\
   S; F; \HANDLER_n\{(\CATCHREF~x~l)~\catch^\ast\}~\XT[(\REFEXNADDR~a)~\THROWREF]~\END &\stepto&
     \X{exn}.\EIFIELDS~(\REFEXNADDR~a)~(\BR~l) \\ &&
     (\begin{array}[t]{@{}r@{~}l@{}}
      \iff & \X{exn} = S.\SEXNS[a] \\
      \land & \X{exn}.\EITAG = F.\AMODULE.\MITAGS[x]) \\
      \end{array} \\
   \HANDLER_n\{(\CATCHALL~l)~\catch^\ast\}~\XT[(\REFEXNADDR~a)~\THROWREF]~\END &\stepto&
     (\BR~l) \\
   \HANDLER_n\{(\CATCHALLREF~l)~\catch^\ast\}~\XT[(\REFEXNADDR~a)~\THROWREF]~\END &\stepto&
     (\REFEXNADDR~a)~(\BR~l) \\
   \HANDLER_n\{\catch_1~\catch^\ast\}~\XT[(\REFEXNADDR~a)~\THROWREF]~\END &\stepto&
     \HANDLER_n\{\catch^\ast\}~\XT[(\REFEXNADDR~a)~\THROWREF]~\END \\ &&
     (\otherwise) \\
   \end{array}


.. _exec-try_table:

:math:`\TRYTABLE~\blocktype~\catch^\ast~\instr^\ast~\END`
.........................................................

1. Assert: due to :ref:`validation <valid-blocktype>`, :math:`\fblocktype_{S;F}(\blocktype)` is defined.

2. Let :math:`[t_1^m] \to [t_2^n]` be the :ref:`instruction type <syntax-instrtype>` :math:`\fblocktype_{S;F}(\blocktype)`.

3. Assert: due to :ref:`validation <valid-try_table>`, there are at least :math:`m` values on the top of the stack.

4. Pop the values :math:`\val^m` from the stack.

5. Let :math:`L` be the label whose arity is :math:`n` and whose continuation is the end of the |TRYTABLE| instruction.

6. :ref:`Enter <exec-handler-enter>` the block :math:`\val^m~\instr_1^\ast` with label :math:`L` and exception handler :math:`\HANDLER_n\{\catch^\ast\}`.

.. math::
   ~\\[-1ex]
   \begin{array}{r}
   F; \val^m~(\TRYTABLE~\X{bt}~\catch^\ast~\instr^\ast~\END
   \quad \stepto \quad
   F; \HANDLER_n\{\catch^\ast\}~(\LABEL_n\{\epsilon\}~\val^m~\instr^\ast~\END)~\END \\ \qquad\qquad
   (\iff \fblocktype_{S;F}(\X{bt}) = [t_1^m] \to [t_2^n] \land (F.\AMODULE.\MITAGS[x]=a_x)^\ast)
   \end{array}


.. _exec-br:

:math:`\BR~l`
.............

1. Assert: due to :ref:`validation <valid-br>`, the stack contains at least :math:`l+1` labels.

2. Let :math:`L` be the :math:`l`-th label appearing on the stack, starting from the top and counting from zero.

3. Let :math:`n` be the arity of :math:`L`.

4. Assert: due to :ref:`validation <valid-br>`, there are at least :math:`n` values on the top of the stack.

5. Pop the values :math:`\val^n` from the stack.

6. Repeat :math:`l+1` times:

   a. While the top of the stack is a value or a :ref:`handler <syntax-handler>`, do:

      i. Pop the value or handler from the stack.

   b. Assert: due to :ref:`validation <valid-br>`, the top of the stack now is a label.

   c. Pop the label from the stack.

7. Push the values :math:`\val^n` to the stack.

8. Jump to the continuation of :math:`L`.

.. math::
   ~\\[-1ex]
   \begin{array}{lcl@{\qquad}l}
   \LABEL_n\{\instr^\ast\}~\XB^l[\val^n~(\BR~l)]~\END &\stepto& \val^n~\instr^\ast
   \end{array}


.. _exec-br_if:

:math:`\BRIF~l`
...............

1. Assert: due to :ref:`validation <valid-br_if>`, a value of :ref:`value type <syntax-valtype>` |I32| is on the top of the stack.

2. Pop the value :math:`\I32.\CONST~c` from the stack.

3. If :math:`c` is non-zero, then:

   a. :ref:`Execute <exec-br>` the instruction :math:`\BR~l`.

4. Else:

   a. Do nothing.

.. math::
   ~\\[-1ex]
   \begin{array}{lcl@{\qquad}l}
   (\I32.\CONST~c)~(\BRIF~l) &\stepto& (\BR~l)
     & (\iff c \neq 0) \\
   (\I32.\CONST~c)~(\BRIF~l) &\stepto& \epsilon
     & (\iff c = 0) \\
   \end{array}


.. _exec-br_table:

:math:`\BRTABLE~l^\ast~l_N`
...........................

1. Assert: due to :ref:`validation <valid-br_table>`, a value of :ref:`value type <syntax-valtype>` |I32| is on the top of the stack.

2. Pop the value :math:`\I32.\CONST~i` from the stack.

3. If :math:`i` is smaller than the length of :math:`l^\ast`, then:

   a. Let :math:`l_i` be the label :math:`l^\ast[i]`.

   b. :ref:`Execute <exec-br>` the instruction :math:`\BR~l_i`.

4. Else:

   a. :ref:`Execute <exec-br>` the instruction :math:`\BR~l_N`.

.. math::
   ~\\[-1ex]
   \begin{array}{lcl@{\qquad}l}
   (\I32.\CONST~i)~(\BRTABLE~l^\ast~l_N) &\stepto& (\BR~l_i)
     & (\iff l^\ast[i] = l_i) \\
   (\I32.\CONST~i)~(\BRTABLE~l^\ast~l_N) &\stepto& (\BR~l_N)
     & (\iff |l^\ast| \leq i) \\
   \end{array}


.. _exec-br_on_null:

:math:`\BRONNULL~l`
...................

1. Assert: due to :ref:`validation <valid-ref.is_null>`, a :ref:`reference value <syntax-ref>` is on the top of the stack.

2. Pop the value :math:`\reff` from the stack.

3. If :math:`\reff` is :math:`\REFNULL~\X{ht}`, then:

   a. :ref:`Execute <exec-br>` the instruction :math:`(\BR~l)`.

4. Else:

   a. Push the value :math:`\reff` back to the stack.

.. math::
   \begin{array}{lcl@{\qquad}l}
   \reff~(\BRONNULL~l) &\stepto& (\BR~l)
     & (\iff \reff = \REFNULL~\X{ht}) \\
   \reff~(\BRONNULL~l) &\stepto& \reff
     & (\otherwise) \\
   \end{array}


.. _exec-br_on_non_null:

:math:`\BRONNONNULL~l`
......................

1. Assert: due to :ref:`validation <valid-ref.is_null>`, a :ref:`reference value <syntax-ref>` is on the top of the stack.

2. Pop the value :math:`\reff` from the stack.

3. If :math:`\reff` is :math:`\REFNULL~\X{ht}`, then:

   a. Do nothing.

4. Else:

   a. Push the value :math:`\reff` back to the stack.

   b. :ref:`Execute <exec-br>` the instruction :math:`(\BR~l)`.

.. math::
   \begin{array}{lcl@{\qquad}l}
   \reff~(\BRONNONNULL~l) &\stepto& \epsilon
     & (\iff \reff = \REFNULL~\X{ht}) \\
   \reff~(\BRONNONNULL~l) &\stepto& \reff~(\BR~l)
     & (\otherwise) \\
   \end{array}


.. _exec-br_on_cast:

:math:`\BRONCAST~l~\X{rt}_1~\X{rt}_2`
.....................................

1. Let :math:`F` be the :ref:`current <exec-notation-textual>` :ref:`frame <syntax-frame>`.

2. Let :math:`\X{rt}'_2` be the :ref:`reference type <syntax-reftype>` :math:`\insttype_{F.\AMODULE}(\X{rt}_2)`.

3. Assert: due to :ref:`validation <valid-ref.test>`, :math:`\X{rt}'_2` is :ref:`closed <type-closed>`.

4. Assert: due to :ref:`validation <valid-ref.test>`, a :ref:`reference value <syntax-ref>` is on the top of the stack.

5. Pop the value :math:`\reff` from the stack.

6. Assert: due to validation, the :ref:`reference value <syntax-ref>` is :ref:`valid <valid-ref>` with some :ref:`reference type <syntax-reftype>`.

7. Let :math:`\X{rt}` be the :ref:`reference type <syntax-reftype>` of :math:`\reff`.

8. Push the value :math:`\reff` back to the stack.

9. If the :ref:`reference type <syntax-reftype>` :math:`\X{rt}` :ref:`matches <match-reftype>` :math:`\X{rt}'_2`, then:

   a. :ref:`Execute <exec-br>` the instruction :math:`(\BR~l)`.

.. math::
   \begin{array}{lcl@{\qquad}l}
   S; F; \reff~(\BRONCAST~l~\X{rt}_1~\X{rt}_2) &\stepto& \reff~(\BR~l)
     & (\iff S \vdashval \reff : \X{rt}
        \land {} \vdashreftypematch \X{rt} \matchesreftype \insttype_{F.\AMODULE}(\X{rt}_2)) \\
   S; F; \reff~(\BRONCAST~l~\X{rt}_1~\X{rt}_2) &\stepto& \reff
     & (\otherwise) \\
   \end{array}


.. _exec-br_on_cast_fail:

:math:`\BRONCASTFAIL~l~\X{rt}_1~\X{rt}_2`
.........................................

1. Let :math:`F` be the :ref:`current <exec-notation-textual>` :ref:`frame <syntax-frame>`.

2. Let :math:`\X{rt}'_2` be the :ref:`reference type <syntax-reftype>` :math:`\insttype_{F.\AMODULE}(\X{rt}_2)`.

3. Assert: due to :ref:`validation <valid-ref.test>`, :math:`\X{rt}'_2` is :ref:`closed <type-closed>`.

4. Assert: due to :ref:`validation <valid-ref.test>`, a :ref:`reference value <syntax-ref>` is on the top of the stack.

5. Pop the value :math:`\reff` from the stack.

6. Assert: due to validation, the :ref:`reference value <syntax-ref>` is :ref:`valid <valid-ref>` with some :ref:`reference type <syntax-reftype>`.

7. Let :math:`\X{rt}` be the :ref:`reference type <syntax-reftype>` of :math:`\reff`.

8. Push the value :math:`\reff` back to the stack.

9. If the :ref:`reference type <syntax-reftype>` :math:`\X{rt}` does not :ref:`match <match-reftype>` :math:`\X{rt}'_2`, then:

   a. :ref:`Execute <exec-br>` the instruction :math:`(\BR~l)`.

.. math::
   \begin{array}{lcl@{\qquad}l}
   S; F; \reff~(\BRONCASTFAIL~l~\X{rt}_1~\X{rt}_2) &\stepto& \reff
     & (\iff S \vdashval \reff : \X{rt}
        \land {} \vdashreftypematch \X{rt} \matchesreftype \insttype_{F.\AMODULE}(\X{rt}_2)) \\
   S; F; \reff~(\BRONCASTFAIL~l~\X{rt}_1~\X{rt}_2) &\stepto& \reff~(\BR~l)
     & (\otherwise) \\
   \end{array}


.. _exec-return:

:math:`\RETURN`
...............

1. Let :math:`F` be the :ref:`current <exec-notation-textual>` :ref:`frame <syntax-frame>`.

2. Let :math:`n` be the arity of :math:`F`.

3. Assert: due to :ref:`validation <valid-return>`, there are at least :math:`n` values on the top of the stack.

4. Pop the results :math:`\val^n` from the stack.

5. Assert: due to :ref:`validation <valid-return>`, the stack contains at least one :ref:`frame <syntax-frame>`.

6. While the top of the stack is not a frame, do:

   a. Pop the top element from the stack.

7. Assert: the top of the stack is the frame :math:`F`.

8. Pop the frame from the stack.

9. Push :math:`\val^n` to the stack.

10. Jump to the instruction after the original call that pushed the frame.

.. math::
   ~\\[-1ex]
   \begin{array}{lcl@{\qquad}l}
   \FRAME_n\{F\}~B^\ast[\val^n~\RETURN]~\END &\stepto& \val^n
   \end{array}


.. _exec-call:

:math:`\CALL~x`
...............

1. Let :math:`F` be the :ref:`current <exec-notation-textual>` :ref:`frame <syntax-frame>`.

2. Assert: due to :ref:`validation <valid-call>`, :math:`F.\AMODULE.\MIFUNCS[x]` exists.

3. Let :math:`a` be the :ref:`function address <syntax-funcaddr>` :math:`F.\AMODULE.\MIFUNCS[x]`.

4. :ref:`Invoke <exec-invoke>` the function instance at address :math:`a`.

.. math::
   \begin{array}{lcl@{\qquad}l}
   F; (\CALL~x) &\stepto& F; (\INVOKE~a)
     & (\iff F.\AMODULE.\MIFUNCS[x] = a)
   \end{array}


.. _exec-call_ref:

:math:`\CALLREF~x`
..................

1. Assert: due to :ref:`validation <valid-call_ref>`, a null or :ref:`function reference <syntax-ref>` is on the top of the stack.

2. Pop the reference value :math:`r` from the stack.

3. If :math:`r` is :math:`\REFNULL~\X{ht}`, then:

    a. Trap.

4. Assert: due to :ref:`validation <valid-call_ref>`, :math:`r` is a :ref:`function reference <syntax-ref>`.

5. Let :math:`\REFFUNCADDR~a` be the reference :math:`r`.

6. :ref:`Invoke <exec-invoke>` the function instance at address :math:`a`.

.. math::
   \begin{array}{lcl@{\qquad}l}
   F; (\REFFUNCADDR~a)~(\CALLREF~x) &\stepto& F; (\INVOKE~a) \\
   F; (\REFNULL~\X{ht})~(\CALLREF~x) &\stepto& F; \TRAP \\
   \end{array}


.. _exec-call_indirect:

:math:`\CALLINDIRECT~x~y`
.........................

1. Let :math:`F` be the :ref:`current <exec-notation-textual>` :ref:`frame <syntax-frame>`.

2. Assert: due to :ref:`validation <valid-call_indirect>`, :math:`F.\AMODULE.\MITABLES[x]` exists.

3. Let :math:`\X{ta}` be the :ref:`table address <syntax-tableaddr>` :math:`F.\AMODULE.\MITABLES[x]`.

4. Assert: due to :ref:`validation <valid-call_indirect>`, :math:`S.\STABLES[\X{ta}]` exists.

5. Let :math:`\X{tab}` be the :ref:`table instance <syntax-tableinst>` :math:`S.\STABLES[\X{ta}]`.

6. Assert: due to :ref:`validation <valid-call_indirect>`, :math:`F.\AMODULE.\MITYPES[y]` is defined.

7. Let :math:`\X{dt}_{\F{expect}}` be the :ref:`defined type <syntax-deftype>` :math:`F.\AMODULE.\MITYPES[y]`.

8. Assert: due to :ref:`validation <valid-call_indirect>`, a value with :ref:`value type <syntax-valtype>` |I32| is on the top of the stack.

9. Pop the value :math:`\I32.\CONST~i` from the stack.

10. If :math:`i` is not smaller than the length of :math:`\X{tab}.\TIELEM`, then:

    a. Trap.

11. Let :math:`r` be the :ref:`reference <syntax-ref>` :math:`\X{tab}.\TIELEM[i]`.

12. If :math:`r` is :math:`\REFNULL~\X{ht}`, then:

    a. Trap.

13. Assert: due to :ref:`validation of table mutation <valid-table.set>`, :math:`r` is a :ref:`function reference <syntax-ref.func>`.

14. Let :math:`\REFFUNCADDR~a` be the :ref:`function reference <syntax-ref.func>` :math:`r`.

15. Assert: due to :ref:`validation of table mutation <valid-table.set>`, :math:`S.\SFUNCS[a]` exists.

16. Let :math:`\X{f}` be the :ref:`function instance <syntax-funcinst>` :math:`S.\SFUNCS[a]`.

17. Let :math:`\X{dt}_{\F{actual}}` be the :ref:`defined type <syntax-deftype>` :math:`\X{f}.\FITYPE`.

18. If :math:`\X{dt}_{\F{actual}}` does not :ref:`match <match-deftype>` :math:`\X{dt}_{\F{expect}}`, then:

    a. Trap.

19. :ref:`Invoke <exec-invoke>` the function instance at address :math:`a`.

.. math::
   ~\\[-1ex]
   \begin{array}{l}
   \begin{array}{lcl@{\qquad}l}
   S; F; (\I32.\CONST~i)~(\CALLINDIRECT~x~y) &\stepto& S; F; (\INVOKE~a)
   \end{array}
   \\ \qquad
     \begin{array}[t]{@{}r@{~}l@{}}
     (\iff & S.\STABLES[F.\AMODULE.\MITABLES[x]].\TIELEM[i] = \REFFUNCADDR~a \\
     \wedge & S.\SFUNCS[a] = f \\
     \wedge & S \vdashdeftypematch F.\AMODULE.\MITYPES[y] \matchesdeftype f.\FITYPE)
     \end{array}
   \\[1ex]
   \begin{array}{lcl@{\qquad}l}
   S; F; (\I32.\CONST~i)~(\CALLINDIRECT~x~y) &\stepto& S; F; \TRAP
   \end{array}
   \\ \qquad
     (\otherwise)
   \end{array}


.. _exec-return_call:

:math:`\RETURNCALL~x`
.....................

.. todo: find a way to reuse call/call_indirect prose for tail call versions

1. Let :math:`F` be the :ref:`current <exec-notation-textual>` :ref:`frame <syntax-frame>`.

2. Assert: due to :ref:`validation <valid-call>`, :math:`F.\AMODULE.\MIFUNCS[x]` exists.

3. Let :math:`a` be the :ref:`function address <syntax-funcaddr>` :math:`F.\AMODULE.\MIFUNCS[x]`.

4. :ref:`Tail-invoke <exec-return-invoke>` the function instance at address :math:`a`.


.. math::
   \begin{array}{lcl@{\qquad}l}
   (\RETURNCALL~x) &\stepto& (\RETURNINVOKE~a)
     & (\iff (\CALL~x) \stepto (\INVOKE~a))
   \end{array}


.. _exec-return_call_ref:

:math:`\RETURNCALLREF~x`
........................

1. Assert: due to :ref:`validation <valid-return_call_ref>`, a :ref:`function reference <syntax-ref>` is on the top of the stack.

2. Pop the reference value :math:`r` from the stack.

3. If :math:`r` is :math:`\REFNULL~\X{ht}`, then:

    a. Trap.

4. Assert: due to :ref:`validation <valid-call_ref>`, :math:`r` is a :ref:`function reference <syntax-ref>`.

5. Let :math:`\REFFUNCADDR~a` be the reference :math:`r`.

6. :ref:`Tail-invoke <exec-return-invoke>` the function instance at address :math:`a`.

.. math::
   \begin{array}{lcl@{\qquad}l}
   \val~(\RETURNCALLREF~x) &\stepto& (\RETURNINVOKE~a)
     & (\iff \val~(\CALLREF~x) \stepto (\INVOKE~a)) \\
   \val~(\RETURNCALLREF~x) &\stepto& \TRAP
     & (\iff \val~(\CALLREF~x) \stepto \TRAP) \\
   \end{array}


.. _exec-return_call_indirect:

:math:`\RETURNCALLINDIRECT~x~y`
...............................

1. Let :math:`F` be the :ref:`current <exec-notation-textual>` :ref:`frame <syntax-frame>`.

2. Assert: due to :ref:`validation <valid-call_indirect>`, :math:`F.\AMODULE.\MITABLES[x]` exists.

3. Let :math:`\X{ta}` be the :ref:`table address <syntax-tableaddr>` :math:`F.\AMODULE.\MITABLES[x]`.

4. Assert: due to :ref:`validation <valid-call_indirect>`, :math:`S.\STABLES[\X{ta}]` exists.

5. Let :math:`\X{tab}` be the :ref:`table instance <syntax-tableinst>` :math:`S.\STABLES[\X{ta}]`.

6. Assert: due to :ref:`validation <valid-call_indirect>`, :math:`F.\AMODULE.\MITYPES[y]` exists.

7. Let :math:`\X{dt}_{\F{expect}}` be the :ref:`defined type <syntax-deftype>` :math:`F.\AMODULE.\MITYPES[y]`.

8. Assert: due to :ref:`validation <valid-call_indirect>`, a value with :ref:`value type <syntax-valtype>` |I32| is on the top of the stack.

9. Pop the value :math:`\I32.\CONST~i` from the stack.

10. If :math:`i` is not smaller than the length of :math:`\X{tab}.\TIELEM`, then:

    a. Trap.

11. If :math:`\X{tab}.\TIELEM[i]` is uninitialized, then:

    a. Trap.

12. Let :math:`a` be the :ref:`function address <syntax-funcaddr>` :math:`\X{tab}.\TIELEM[i]`.

13. Assert: due to :ref:`validation <valid-call_indirect>`, :math:`S.\SFUNCS[a]` exists.

14. Let :math:`\X{f}` be the :ref:`function instance <syntax-funcinst>` :math:`S.\SFUNCS[a]`.

15. Let :math:`\X{dt}_{\F{actual}}` be the :ref:`defined type <syntax-functype>` :math:`\X{f}.\FITYPE`.

16. If :math:`\X{dt}_{\F{actual}}` does not :ref:`match <match-functype>` :math:`\X{dt}_{\F{expect}}`, then:

    a. Trap.

17. :ref:`Tail-invoke <exec-return-invoke>` the function instance at address :math:`a`.

.. math::
   \begin{array}{lcl@{\qquad}l}
   \val~(\RETURNCALLINDIRECT~x~y) &\stepto& (\RETURNINVOKE~a)
     & (\iff \val~(\CALLINDIRECT~x~y) \stepto (\INVOKE~a)) \\
   \val~(\RETURNCALLINDIRECT~x~y) &\stepto& \TRAP
     & (\iff \val~(\CALLINDIRECT~x~y) \stepto \TRAP) \\
   \end{array}


.. index:: instruction, instruction sequence, block, exception, trap
.. _exec-instr-seq:

Blocks
~~~~~~

The following auxiliary rules define the semantics of executing an :ref:`instruction sequence <syntax-instr-seq>`
that forms a :ref:`block <exec-instr-control>`.


.. _exec-instr-seq-enter:

Entering :math:`\instr^\ast` with label :math:`L`
.................................................

1. Push :math:`L` to the stack.

2. Jump to the start of the instruction sequence :math:`\instr^\ast`.

.. note::
   No formal reduction rule is needed for entering an instruction sequence,
   because the label :math:`L` is embedded in the :ref:`administrative instruction <syntax-instr-admin>` that structured control instructions reduce to directly.


.. _exec-instr-seq-exit:

Exiting :math:`\instr^\ast` with label :math:`L`
................................................

When the end of a block is reached without a jump, :ref:`exception <exception>`, or :ref:`trap <trap>` aborting it, then the following steps are performed.

1. Pop all values :math:`\val^\ast` from the top of the stack.

2. Assert: due to :ref:`validation <valid-instr-seq>`, the label :math:`L` is now on the top of the stack.

3. Pop the label from the stack.

4. Push :math:`\val^\ast` back to the stack.

5. Jump to the position after the |END| of the :ref:`structured control instruction <syntax-instr-control>` associated with the label :math:`L`.

.. math::
   ~\\[-1ex]
   \begin{array}{lcl@{\qquad}l}
   \LABEL_n\{\instr^\ast\}~\val^\ast~\END &\stepto& \val^\ast
   \end{array}

.. note::
   This semantics also applies to the instruction sequence contained in a |LOOP| instruction.
   Therefore, execution of a loop falls off the end, unless a backwards branch is performed explicitly.


.. index:: exception, handler, throw context, tag, exception tag

.. _exec-handler:

Exception Handling
~~~~~~~~~~~~~~~~~~

The following auxiliary rules define the semantics of entering and exiting |TRYTABLE| blocks.

.. _exec-handler-enter:

Entering :math:`\instr^\ast` with label :math:`L` and exception handler :math:`H`
.................................................................................

<<<<<<< HEAD
1. Push :math:`L` to the stack.

2. Push :math:`H` onto the stack.
=======
1. Push :math:`H` to the stack.

2. Push :math:`L` onto the stack.
>>>>>>> 5c7c1d32

3. Jump to the start of the instruction sequence :math:`\instr^\ast`.


.. note::
   No formal reduction rule is needed for entering an exception :ref:`handler <syntax-handler>`
   because it is an :ref:`administrative instruction <syntax-instr-admin>`
   that the |TRYTABLE| instruction reduces to directly.

.. _exec-handler-exit:

Exiting an exception handler
............................

When the end of a |TRYTABLE| block is reached without a jump, :ref:`exception <exception>`, or :ref:`trap <trap>`, then the following steps are performed.

1. Let :math:`m` be the number of values on the top of the stack.

2. Pop the values :math:`\val^m` from the stack.

3. Assert: due to :ref:`validation <valid-instr-seq>`, a handler and a label are now on the top of the stack.

4. Pop the label from the stack.

5. Pop the handler :math:`H` from the stack.

6. Push :math:`\val^m` back to the stack.

7. Jump to the position after the |END| of the administrative instruction associated with the handler :math:`H`.

.. math::
   ~\\[-1ex]
   \begin{array}{lcl@{\qquad}l}
   \HANDLER_m\{\catch^\ast\}~\val^m~\END &\stepto& \val^m \\
   \end{array}


.. index:: ! call, function, function instance, label, frame

Function Calls
~~~~~~~~~~~~~~

The following auxiliary rules define the semantics of invoking a :ref:`function instance <syntax-funcinst>`
through one of the :ref:`call instructions <exec-instr-control>`
and returning from it.


.. _exec-invoke:

Invocation of :ref:`function address <syntax-funcaddr>` :math:`a`
.................................................................

1. Assert: due to :ref:`validation <valid-call>`, :math:`S.\SFUNCS[a]` exists.

2. Let :math:`f` be the :ref:`function instance <syntax-funcinst>`, :math:`S.\SFUNCS[a]`.

3. Let :math:`\TFUNC~[t_1^n] \toF [t_2^m]` be the :ref:`composite type <syntax-comptype>` :math:`\expanddt(\X{f}.\FITYPE)`.

4. Let :math:`\local^\ast` be the list of :ref:`locals <syntax-local>` :math:`f.\FICODE.\FLOCALS`.

5. Let :math:`\instr^\ast~\END` be the :ref:`expression <syntax-expr>` :math:`f.\FICODE.\FBODY`.

6. Assert: due to :ref:`validation <valid-call>`, :math:`n` values are on the top of the stack.

7. Pop the values :math:`\val^n` from the stack.

8. Let :math:`F` be the :ref:`frame <syntax-frame>` :math:`\{ \AMODULE~f.\FIMODULE, \ALOCALS~\val^n~(\default_t)^\ast \}`.

9. Push the activation of :math:`F` with arity :math:`m` to the stack.

10. Let :math:`L` be the :ref:`label <syntax-label>` whose arity is :math:`m` and whose continuation is the end of the function.

11. :ref:`Enter <exec-instr-seq-enter>` the instruction sequence :math:`\instr^\ast` with label :math:`L`.

.. math::
   ~\\[-1ex]
   \begin{array}{l}
   \begin{array}{lcl@{\qquad}l}
   S; \val^n~(\INVOKE~a) &\stepto& S; \FRAME_m\{F\}~\LABEL_m\{\}~\instr^\ast~\END~\END
   \end{array}
   \\ \qquad
     \begin{array}[t]{@{}r@{~}l@{}}
     (\iff & S.\SFUNCS[a] = f \\
     \wedge & \expanddt(f.\FITYPE) = \TFUNC~[t_1^n] \toF [t_2^m] \\
     \wedge & f.\FICODE = \{ \FTYPE~x, \FLOCALS~\{\LTYPE~t\}^k, \FBODY~\instr^\ast~\END \} \\
     \wedge & F = \{ \AMODULE~f.\FIMODULE, ~\ALOCALS~\val^n~(\default_t)^k \})
     \end{array} \\
   \end{array}

.. note::
   For non-defaultable types, the respective local is left uninitialized by these rules.


.. _exec-return-invoke:

Tail-invocation of :ref:`function address <syntax-funcaddr>` :math:`a`
......................................................................

1. Assert: due to :ref:`validation <valid-call>`, :math:`S.\SFUNCS[a]` exists.

2. Let :math:`\TFUNC~[t_1^n] \toF [t_2^m]` be the :ref:`composite type <syntax-comptype>` :math:`\expanddt(S.\SFUNCS[a].\FITYPE)`.

3. Assert: due to :ref:`validation <valid-return_call>`, there are at least :math:`n` values on the top of the stack.

4. Pop the results :math:`\val^n` from the stack.

5. Assert: due to :ref:`validation <valid-return_call>`, the stack contains at least one :ref:`frame <syntax-frame>`.

6. While the top of the stack is not a frame, do:

   a. Pop the top element from the stack.

7. Assert: the top of the stack is a frame.

8. Pop the frame from the stack.

9. Push :math:`\val^n` to the stack.

10. :ref:`Invoke <exec-invoke>` the function instance at address :math:`a`.

.. math::
   ~\\[-1ex]
   \begin{array}{lcl@{\qquad}l}
    S; \FRAME_m\{F\}~B^\ast[\val^n~(\RETURNINVOKE~a)]~\END &\stepto&
      \val^n~(\INVOKE~a)
      & (\iff \expanddt(S.\SFUNCS[a].\FITYPE) = \TFUNC~[t_1^n] \toF [t_2^m])
   \end{array}


.. _exec-invoke-exit:

Returning from a function
.........................

When the end of a function is reached without a jump (including through |RETURN|), or an :ref:`exception <exception>` or :ref:`trap <trap>` aborting it, then the following steps are performed.

1. Let :math:`F` be the :ref:`current <exec-notation-textual>` :ref:`frame <syntax-frame>`.

2. Let :math:`n` be the arity of the activation of :math:`F`.

3. Assert: due to :ref:`validation <valid-instr-seq>`, there are :math:`n` values on the top of the stack.

4. Pop the results :math:`\val^n` from the stack.

5. Assert: due to :ref:`validation <valid-func>`, the frame :math:`F` is now on the top of the stack.

6. Pop the frame from the stack.

7. Push :math:`\val^n` back to the stack.

8. Jump to the instruction after the original call.

.. math::
   ~\\[-1ex]
   \begin{array}{lcl@{\qquad}l}
   \FRAME_n\{F\}~\val^n~\END &\stepto& \val^n
   \end{array}


.. index:: host function, store
.. _exec-invoke-host:

Host Functions
..............

Invoking a :ref:`host function <syntax-hostfunc>` has non-deterministic behavior.
It may either terminate with a :ref:`trap <trap>`, an :ref:`exception <exception>`, or return regularly.
However, in the latter case, it must consume and produce the right number and types of WebAssembly :ref:`values <syntax-val>` on the stack,
according to its :ref:`function type <syntax-functype>`.

A host function may also modify the :ref:`store <syntax-store>`.
However, all store modifications must result in an :ref:`extension <extend-store>` of the original store, i.e., they must only modify mutable contents and must not have instances removed.
Furthermore, the resulting store must be :ref:`valid <valid-store>`, i.e., all data and code in it is well-typed.

.. math::
   ~\\[-1ex]
   \begin{array}{l}
   \begin{array}{lcl@{\qquad}l}
   S; \val^n~(\INVOKE~a) &\stepto& S'; \result
   \end{array}
   \\ \qquad
     \begin{array}[t]{@{}r@{~}l@{}}
     (\iff & S.\SFUNCS[a] = \{ \FITYPE~\deftype, \FIHOSTCODE~\X{hf} \} \\
     \wedge & \expanddt(\deftype) = \TFUNC~[t_1^n] \toF [t_2^m] \\
     \wedge & (S'; \result) \in \X{hf}(S; \val^n)) \\
     \end{array} \\
   \begin{array}{lcl@{\qquad}l}
   S; \val^n~(\INVOKE~a) &\stepto& S; \val^n~(\INVOKE~a)
   \end{array}
   \\ \qquad
     \begin{array}[t]{@{}r@{~}l@{}}
     (\iff & S.\SFUNCS[a] = \{ \FITYPE~\deftype, \FIHOSTCODE~\X{hf} \} \\
     \wedge & \expanddt(\deftype) = \TFUNC~[t_1^n] \toF [t_2^m] \\
     \wedge & \bot \in \X{hf}(S; \val^n)) \\
     \end{array} \\
   \end{array}

Here, :math:`\X{hf}(S; \val^n)` denotes the implementation-defined execution of host function :math:`\X{hf}` in current store :math:`S` with arguments :math:`\val^n`.
It yields a set of possible outcomes, where each element is either a pair of a modified store :math:`S'` and a :ref:`result <syntax-result>`
or the special value :math:`\bot` indicating divergence.
A host function is non-deterministic if there is at least one argument for which the set of outcomes is not singular.

For a WebAssembly implementation to be :ref:`sound <soundness>` in the presence of host functions,
every :ref:`host function instance <syntax-funcinst>` must be :ref:`valid <valid-hostfuncinst>`,
which means that it adheres to suitable pre- and post-conditions:
under a :ref:`valid store <valid-store>` :math:`S`, and given arguments :math:`\val^n` matching the ascribed parameter types :math:`t_1^n`,
executing the host function must yield a non-empty set of possible outcomes each of which is either divergence or consists of a valid store :math:`S'` that is an :ref:`extension <extend-store>` of :math:`S` and a result matching the ascribed return types :math:`t_2^m`.
All these notions are made precise in the :ref:`Appendix <soundness>`.

.. note::
   A host function can call back into WebAssembly by :ref:`invoking <exec-invocation>` a function :ref:`exported <syntax-export>` from a :ref:`module <syntax-module>`.
   However, the effects of any such call are subsumed by the non-deterministic behavior allowed for the host function.



.. index:: expression
   pair: execution; expression
   single: abstract syntax; expression
.. _exec-expr:

Expressions
~~~~~~~~~~~

An :ref:`expression <syntax-expr>` is *evaluated* relative to a :ref:`current <exec-notation-textual>` :ref:`frame <syntax-frame>` pointing to its containing :ref:`module instance <syntax-moduleinst>`.

1. Jump to the start of the instruction sequence :math:`\instr^\ast` of the expression.

2. Execute the instruction sequence.

3. Assert: due to :ref:`validation <valid-expr>`, the top of the stack contains a :ref:`value <syntax-val>`.

4. Pop the :ref:`value <syntax-val>` :math:`\val` from the stack.

The value :math:`\val` is the result of the evaluation.

.. math::
   S; F; \instr^\ast \stepto S'; F'; \instr'^\ast
   \qquad (\iff S; F; \instr^\ast~\END \stepto S'; F'; \instr'^\ast~\END)

.. note::
   Evaluation iterates this reduction rule until reaching a value.
   Expressions constituting :ref:`function <syntax-func>` bodies are executed during function :ref:`invocation <exec-invoke>`.<|MERGE_RESOLUTION|>--- conflicted
+++ resolved
@@ -4068,89 +4068,44 @@
 :math:`\THROWREF`
 .................
 
-<<<<<<< HEAD
-1. Let :math:`F` be the :ref:`current <exec-notation-textual>` :ref:`frame <syntax-frame>`.
-
-2. Assert: due to :ref:`validation <valid-throw_ref>`, a :ref:`reference <syntax-ref>` is on the top of the stack.
-
-3. Pop the reference :math:`\reff` from the stack.
-
-4. If :math:`\reff` is :math:`\REFNULL~\X{ht}`, then:
+1. Assert: due to :ref:`validation <valid-throw_ref>`, a :ref:`reference <syntax-ref>` is on the top of the stack.
+
+2. Pop the reference :math:`\reff` from the stack.
+
+3. If :math:`\reff` is :math:`\REFNULL~\X{ht}`, then:
 
    a. Trap.
 
-5. Assert: due to :ref:`validation <valid-throw_ref>`, :math:`\reff` is an :ref:`exception reference <syntax-ref.exn>`.
-
-6. Let :math:`\REFEXNADDR~\X{ea}` be :math:`\reff`.
-
-7. Assert: due to :ref:`validation <valid-throw_ref>`, :math:`S.\SEXNS[\X{ea}]` exists.
-
-8. Let :math:`\X{exn}` be the :ref:`exception instance <syntax-exninst>` :math:`S.\SEXNS[\X{ea}]`.
-
-9. Let :math:`a` be the :ref:`tag address <syntax-tagaddr>` :math:`\X{exn}.\EITAG`.
-
-10. While the stack is not empty and the top of the stack is not an :ref:`exception handler <syntax-handler>`, do:
+4. Assert: due to :ref:`validation <valid-throw_ref>`, :math:`\reff` is an :ref:`exception reference <syntax-ref.exn>`.
+
+5. Let :math:`\REFEXNADDR~\X{ea}` be :math:`\reff`.
+
+6. Assert: due to :ref:`validation <valid-throw_ref>`, :math:`S.\SEXNS[\X{ea}]` exists.
+
+7. Let :math:`\X{exn}` be the :ref:`exception instance <syntax-exninst>` :math:`S.\SEXNS[\X{ea}]`.
+
+8. Let :math:`a` be the :ref:`tag address <syntax-tagaddr>` :math:`\X{exn}.\EITAG`.
+
+9. While the stack is not empty and the top of the stack is not an :ref:`exception handler <syntax-handler>`, do:
 
    a. Pop the top element from the stack.
 
-11. Assert: the stack is now either empty, or there is an exception handler on the top of the stack.
-
-12. If the stack is empty, then:
+10. Assert: the stack is now either empty, or there is an exception handler on the top of the stack.
+
+11. If the stack is empty, then:
 
    a. Return the exception :math:`(\REFEXNADDR~a)` as a :ref:`result <syntax-result>`.
 
-13. Assert: there is an :ref:`exception handler <syntax-handler>` on the top of the stack.
-
-14. Pop the exception handler  :math:`\HANDLER_n\{\catch^\ast\}` from the stack.
-
-15. If :math:`\catch^\ast` is empty, then:
-=======
-1. Assert: due to :ref:`validation <valid-throw_ref>`, a :ref:`reference <syntax-ref>` is on the top of the stack.
-
-2. Pop the reference :math:`\reff` from the stack.
-
-3. If :math:`\reff` is :math:`\REFNULL~\X{ht}`, then:
-
-   a. Trap.
-
-4. Assert: due to :ref:`validation <valid-throw_ref>`, :math:`\reff` is an :ref:`exception reference <syntax-ref.exn>`.
-
-5. Let :math:`\REFEXNADDR~\X{ea}` be :math:`\reff`.
-
-6. Assert: due to :ref:`validation <valid-throw_ref>`, :math:`S.\SEXNS[\X{ea}]` exists.
-
-7. Let :math:`\X{exn}` be the :ref:`exception instance <syntax-exninst>` :math:`S.\SEXNS[\X{ea}]`.
-
-8. Let :math:`a` be the :ref:`tag address <syntax-tagaddr>` :math:`\X{exn}.\EITAG`.
-
-9. While the stack is not empty and the top of the stack is not an :ref:`exception handler <syntax-handler>`, do:
-
-   a. Pop the top element from the stack.
-
-10. Assert: the stack is now either empty, or there is an exception handler on the top of the stack.
-
-11. If the stack is empty, then:
-
-   a. Return the exception :math:`(\REFEXNADDR~a)` as a :ref:`result <syntax-result>`.
-
 12. Assert: there is an :ref:`exception handler <syntax-handler>` on the top of the stack.
 
 13. Pop the exception handler  :math:`\HANDLER_n\{\catch^\ast\}` from the stack.
 
 14. If :math:`\catch^\ast` is empty, then:
->>>>>>> 5c7c1d32
 
     a. Push the exception reference :math:`\REFEXNADDR~\X{ea}` back to the stack.
 
     b. Execute the instruction |THROWREF| again.
 
-<<<<<<< HEAD
-16. Else:
-
-    a. Let :math:`\catch_1` be the first :ref:`catch clause <syntax-catch>` in :math:`\catch^\ast` and :math:`{\catch'}^\ast` the remaining clauses.
-
-    b. If :math:`\catch_1` is of the form :math:`\CATCH~x~l` and the :ref:`tag address <syntax-tagaddr>` :math:`a` equals :math:`F.\AMODULE.\MITAGS[x]`, then:
-=======
 15. Else:
 
     a. Let :math:`F` be the :ref:`current <exec-notation-textual>` :ref:`frame <syntax-frame>`.
@@ -4158,17 +4113,12 @@
     b. Let :math:`\catch_1` be the first :ref:`catch clause <syntax-catch>` in :math:`\catch^\ast` and :math:`{\catch'}^\ast` the remaining clauses.
 
     c. If :math:`\catch_1` is of the form :math:`\CATCH~x~l` and the :ref:`tag address <syntax-tagaddr>` :math:`a` equals :math:`F.\AMODULE.\MITAGS[x]`, then:
->>>>>>> 5c7c1d32
 
        i. Push the values :math:`\X{exn}.\EIFIELDS` to the stack.
 
        ii. Execute the instruction :math:`\BR~l`.
 
-<<<<<<< HEAD
-    c. Else if :math:`\catch_1` is of the form :math:`\CATCHREF~x~l` and the :ref:`tag address <syntax-tagaddr>` :math:`a` equals :math:`F.\AMODULE.\MITAGS[x]`, then:
-=======
     d. Else if :math:`\catch_1` is of the form :math:`\CATCHREF~x~l` and the :ref:`tag address <syntax-tagaddr>` :math:`a` equals :math:`F.\AMODULE.\MITAGS[x]`, then:
->>>>>>> 5c7c1d32
 
        i. Push the values :math:`\X{exn}.\EIFIELDS` to the stack.
 
@@ -4176,29 +4126,17 @@
 
        iii. Execute the instruction :math:`\BR~l`.
 
-<<<<<<< HEAD
-    d. Else if :math:`\catch_1` is of the form :math:`\CATCHALL~l`, then:
+    e. Else if :math:`\catch_1` is of the form :math:`\CATCHALL~l`, then:
 
        i. Execute the instruction :math:`\BR~l`.
 
-    e. Else if :math:`\catch_1` is of the form :math:`\CATCHALLREF~l`, then:
-=======
-    e. Else if :math:`\catch_1` is of the form :math:`\CATCHALL~l`, then:
-
-       i. Execute the instruction :math:`\BR~l`.
-
     f. Else if :math:`\catch_1` is of the form :math:`\CATCHALLREF~l`, then:
->>>>>>> 5c7c1d32
 
        i. Push the exception reference :math:`\REFEXNADDR~\X{ea}` to the stack.
 
        ii. Execute the instruction :math:`\BR~l`.
 
-<<<<<<< HEAD
-    f. Else:
-=======
     g. Else:
->>>>>>> 5c7c1d32
 
        1. Push the modified handler  :math:`\HANDLER_n\{{\catch'}^\ast\}` back to the stack.
 
@@ -4799,15 +4737,9 @@
 Entering :math:`\instr^\ast` with label :math:`L` and exception handler :math:`H`
 .................................................................................
 
-<<<<<<< HEAD
-1. Push :math:`L` to the stack.
-
-2. Push :math:`H` onto the stack.
-=======
 1. Push :math:`H` to the stack.
 
 2. Push :math:`L` onto the stack.
->>>>>>> 5c7c1d32
 
 3. Jump to the start of the instruction sequence :math:`\instr^\ast`.
 
