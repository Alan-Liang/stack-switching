.. index:: instruction, function type, store, validation
.. _exec-instr:

Instructions
------------

WebAssembly computation is performed by executing individual :ref:`instructions <syntax-instr>`.


.. index:: numeric instruction, determinism, trap, NaN, value, value type
   pair: execution; instruction
   single: abstract syntax; instruction
.. _exec-instr-numeric:

Numeric Instructions
~~~~~~~~~~~~~~~~~~~~

Numeric instructions are defined in terms of the generic :ref:`numeric operators <exec-numeric>`.
The mapping of numeric instructions to their underlying operators is expressed by the following definition:

.. math::
   \begin{array}{lll@{\qquad}l}
<<<<<<< HEAD
   \X{op}_{\IN}(i_1,\dots,i_k) &=& \F{i}\X{op}_N(i_1,\dots,i_k) \\
   \X{op}_{\FN}(z_1,\dots,z_k) &=& \F{f}\X{op}_N(z_1,\dots,z_k) \\
   \X{op}_{\VN}(i_1,\dots,i_k) &=& \F{i}\X{op}_N(i_1,\dots,i_k) \\
=======
   \X{op}_{\IN}(i_1,\dots,i_k) &=& \xref{exec/numerics}{int-ops}{\F{i}\X{op}}_N(i_1,\dots,i_k) \\
   \X{op}_{\FN}(z_1,\dots,z_k) &=& \xref{exec/numerics}{float-ops}{\F{f}\X{op}}_N(z_1,\dots,z_k) \\
>>>>>>> 724b3e7f
   \end{array}

And for :ref:`conversion operators <exec-cvtop>`:

.. math::
   \begin{array}{lll@{\qquad}l}
   \cvtop^{\sx^?}_{t_1,t_2}(c) &=& \xref{exec/numerics}{convert-ops}{\X{cvtop}}^{\sx^?}_{|t_1|,|t_2|}(c) \\
   \end{array}

Where the underlying operators are partial, the corresponding instruction will :ref:`trap <trap>` when the result is not defined.
Where the underlying operators are non-deterministic, because they may return one of multiple possible :ref:`NaN <syntax-nan>` values, so are the corresponding instructions.

.. note::
   For example, the result of instruction :math:`\I32.\ADD` applied to operands :math:`i_1, i_2`
   invokes :math:`\ADD_{\I32}(i_1, i_2)`,
   which maps to the generic :math:`\iadd_{32}(i_1, i_2)` via the above definition.
   Similarly, :math:`\I64.\TRUNC\K{\_}\F32\K{\_s}` applied to :math:`z`
   invokes :math:`\TRUNC^{\K{s}}_{\F32,\I64}(z)`,
   which maps to the generic :math:`\truncs_{32,64}(z)`.


.. _exec-const:

:math:`t\K{.}\CONST~c`
......................

1. Push the value :math:`t.\CONST~c` to the stack.

.. note::
   No formal reduction rule is required for this instruction, since |CONST| instructions already are :ref:`values <syntax-val>`.


.. _exec-unop:

:math:`t\K{.}\unop`
...................

1. Assert: due to :ref:`validation <valid-unop>`, a value of :ref:`value type <syntax-valtype>` :math:`t` is on the top of the stack.

2. Pop the value :math:`t.\CONST~c_1` from the stack.

3. If :math:`\unopF_t(c_1)` is defined, then:

   a. Let :math:`c` be a possible result of computing :math:`\unopF_t(c_1)`.

   b. Push the value :math:`t.\CONST~c` to the stack.

4. Else:

   a. Trap.

.. math::
   \begin{array}{lcl@{\qquad}l}
   (t\K{.}\CONST~c_1)~t\K{.}\unop &\stepto& (t\K{.}\CONST~c)
     & (\iff c \in \unopF_t(c_1)) \\
   (t\K{.}\CONST~c_1)~t\K{.}\unop &\stepto& \TRAP
     & (\iff \unopF_{t}(c_1) = \{\})
   \end{array}


.. _exec-binop:

:math:`t\K{.}\binop`
....................

1. Assert: due to :ref:`validation <valid-binop>`, two values of :ref:`value type <syntax-valtype>` :math:`t` are on the top of the stack.

2. Pop the value :math:`t.\CONST~c_2` from the stack.

3. Pop the value :math:`t.\CONST~c_1` from the stack.

4. If :math:`\binopF_t(c_1, c_2)` is defined, then:

   a. Let :math:`c` be a possible result of computing :math:`\binopF_t(c_1, c_2)`.

   b. Push the value :math:`t.\CONST~c` to the stack.

5. Else:

   a. Trap.

.. math::
   \begin{array}{lcl@{\qquad}l}
   (t\K{.}\CONST~c_1)~(t\K{.}\CONST~c_2)~t\K{.}\binop &\stepto& (t\K{.}\CONST~c)
     & (\iff c \in \binopF_t(c_1,c_2)) \\
   (t\K{.}\CONST~c_1)~(t\K{.}\CONST~c_2)~t\K{.}\binop &\stepto& \TRAP
     & (\iff \binopF_{t}(c_1,c_2) = \{\})
   \end{array}


.. _exec-testop:

:math:`t\K{.}\testop`
.....................

1. Assert: due to :ref:`validation <valid-testop>`, a value of :ref:`value type <syntax-valtype>` :math:`t` is on the top of the stack.

2. Pop the value :math:`t.\CONST~c_1` from the stack.

3. Let :math:`c` be the result of computing :math:`\testopF_t(c_1)`.

4. Push the value :math:`\I32.\CONST~c` to the stack.

.. math::
   \begin{array}{lcl@{\qquad}l}
   (t\K{.}\CONST~c_1)~t\K{.}\testop &\stepto& (\I32\K{.}\CONST~c)
     & (\iff c = \testopF_t(c_1)) \\
   \end{array}


.. _exec-relop:

:math:`t\K{.}\relop`
....................

1. Assert: due to :ref:`validation <valid-relop>`, two values of :ref:`value type <syntax-valtype>` :math:`t` are on the top of the stack.

2. Pop the value :math:`t.\CONST~c_2` from the stack.

3. Pop the value :math:`t.\CONST~c_1` from the stack.

4. Let :math:`c` be the result of computing :math:`\relopF_t(c_1, c_2)`.

5. Push the value :math:`\I32.\CONST~c` to the stack.

.. math::
   \begin{array}{lcl@{\qquad}l}
   (t\K{.}\CONST~c_1)~(t\K{.}\CONST~c_2)~t\K{.}\relop &\stepto& (\I32\K{.}\CONST~c)
     & (\iff c = \relopF_t(c_1,c_2)) \\
   \end{array}


.. _exec-cvtop:

:math:`t_2\K{.}\cvtop\K{\_}t_1\K{\_}\sx^?`
..........................................

1. Assert: due to :ref:`validation <valid-cvtop>`, a value of :ref:`value type <syntax-valtype>` :math:`t_1` is on the top of the stack.

2. Pop the value :math:`t_1.\CONST~c_1` from the stack.

3. If :math:`\cvtop^{\sx^?}_{t_1,t_2}(c_1)` is defined:

   a. Let :math:`c_2` be a possible result of computing :math:`\cvtop^{\sx^?}_{t_1,t_2}(c_1)`.

   b. Push the value :math:`t_2.\CONST~c_2` to the stack.

4. Else:

   a. Trap.

.. math::
   \begin{array}{lcl@{\qquad}l}
   (t_1\K{.}\CONST~c_1)~t_2\K{.}\cvtop\K{\_}t_1\K{\_}\sx^? &\stepto& (t_2\K{.}\CONST~c_2)
     & (\iff c_2 \in \cvtop^{\sx^?}_{t_1,t_2}(c_1)) \\
   (t_1\K{.}\CONST~c_1)~t_2\K{.}\cvtop\K{\_}t_1\K{\_}\sx^? &\stepto& \TRAP
     & (\iff \cvtop^{\sx^?}_{t_1,t_2}(c_1) = \{\})
   \end{array}


.. index:: reference instructions, reference
   pair: execution; instruction
   single: abstract syntax; instruction
.. _exec-instr-ref:

Reference Instructions
~~~~~~~~~~~~~~~~~~~~~~

.. _exec-ref.null:

:math:`\REFNULL~\X{ht}`
.......................

1. Push the value :math:`\REFNULL~\X{ht}` to the stack.

.. note::
   No formal reduction rule is required for this instruction, since the |REFNULL| instruction is already a :ref:`value <syntax-val>`.


.. _exec-ref.func:

:math:`\REFFUNC~x`
..................

1. Let :math:`F` be the :ref:`current <exec-notation-textual>` :ref:`frame <syntax-frame>`.

2. Assert: due to :ref:`validation <valid-ref.func>`, :math:`F.\AMODULE.\MIFUNCS[x]` exists.

3. Let :math:`a` be the :ref:`function address <syntax-funcaddr>` :math:`F.\AMODULE.\MIFUNCS[x]`.

4. Push the value :math:`\REFFUNCADDR~a` to the stack.

.. math::
   \begin{array}{lcl@{\qquad}l}
   F; (\REFFUNC~x) &\stepto& F; (\REFFUNCADDR~a)
     & (\iff a = F.\AMODULE.\MIFUNCS[x]) \\
   \end{array}


.. _exec-ref.is_null:

:math:`\REFISNULL`
..................

1. Assert: due to :ref:`validation <valid-ref.is_null>`, a :ref:`reference value <syntax-ref>` is on the top of the stack.

2. Pop the value :math:`\val` from the stack.

3. If :math:`\val` is :math:`\REFNULL~\X{ht}`, then:

   a. Push the value :math:`\I32.\CONST~1` to the stack.

4. Else:

   a. Push the value :math:`\I32.\CONST~0` to the stack.

.. math::
   \begin{array}{lcl@{\qquad}l}
   \val~\REFISNULL &\stepto& \I32.\CONST~1
     & (\iff \val = \REFNULL~\X{ht}) \\
   \val~\REFISNULL &\stepto& \I32.\CONST~0
     & (\otherwise) \\
   \end{array}


.. _exec-ref.as_non_null:

:math:`\REFASNONNULL`
.....................

1. Assert: due to :ref:`validation <valid-ref.is_null>`, a :ref:`reference value <syntax-ref>` is on the top of the stack.

2. Pop the value :math:`\val` from the stack.

3. If :math:`\val` is :math:`\REFNULL~\X{ht}`, then:

   a. Trap.

4. Push the value :math:`\val` back to the stack.

.. math::
   \begin{array}{lcl@{\qquad}l}
   \val~\REFASNONNULL &\stepto& \TRAP
     & (\iff \val = \REFNULL~\X{ht}) \\
   \val~\REFASNONNULL &\stepto& \val
     & (\otherwise) \\
   \end{array}


.. index:: vector instruction
   pair: execution; instruction
   single: abstract syntax; instruction
.. _exec-instr-vec:

Vector Instructions
~~~~~~~~~~~~~~~~~~~

Vector instructions that operate bitwise are handled as integer operations of respective width.

.. math::
   \begin{array}{lll@{\qquad}l}
   \X{op}_{\VN}(i_1,\dots,i_k) &=& \xref{exec/numerics}{int-ops}{\F{i}\X{op}}_N(i_1,\dots,i_k) \\
   \end{array}

Most other vector instructions are defined in terms of numeric operators that are applied lane-wise according to the given :ref:`shape <syntax-vec-shape>`.

.. math::
   \begin{array}{llll}
   \X{op}_{t\K{x}N}(n_1,\dots,n_k) &=&
     \lanes^{-1}_{t\K{x}N}(\xref{exec/instructions}{exec-instr-numeric}{\X{op}}_t(i_1,\dots,i_k)^\ast) & \qquad(\iff i_1^\ast = \lanes_{t\K{x}N}(n_1) \land \dots \land i_k^\ast = \lanes_{t\K{x}N}(n_k) \\
   \end{array}

.. note::
   For example, the result of instruction :math:`\K{i32x4}.\ADD` applied to operands :math:`v_1, v_2`
   invokes :math:`\ADD_{\K{i32x4}}(v_1, v_2)`, which maps to
   :math:`\lanes^{-1}_{\K{i32x4}}(\ADD_{\I32}(i_1, i_2)^\ast)`,
   where :math:`i_1^\ast` and :math:`i_2^\ast` are sequences resulting from invoking
   :math:`\lanes_{\K{i32x4}}(v_1)` and :math:`\lanes_{\K{i32x4}}(v_2)`
   respectively.


.. _exec-vconst:

:math:`\V128\K{.}\VCONST~c`
...........................

1. Push the value :math:`\V128.\VCONST~c` to the stack.

.. note::
   No formal reduction rule is required for this instruction, since |VCONST| instructions coincide with :ref:`values <syntax-val>`.


.. _exec-vvunop:

:math:`\V128\K{.}\vvunop`
.........................

1. Assert: due to :ref:`validation <valid-vvunop>`, a value of :ref:`value type <syntax-valtype>` |V128| is on the top of the stack.

2. Pop the value :math:`\V128.\VCONST~c_1` from the stack.

3. Let :math:`c` be the result of computing :math:`\vvunop_{\V128}(c_1)`.

4. Push the value :math:`\V128.\VCONST~c` to the stack.

.. math::
   \begin{array}{lcl@{\qquad}l}
   (\V128\K{.}\VCONST~c_1)~\V128\K{.}\vvunop &\stepto& (\V128\K{.}\VCONST~c)
     & (\iff c = \vvunop_{\V128}(c_1)) \\
   \end{array}


.. _exec-vvbinop:

:math:`\V128\K{.}\vvbinop`
..........................

1. Assert: due to :ref:`validation <valid-vvbinop>`, two values of :ref:`value type <syntax-valtype>` |V128| are on the top of the stack.

2. Pop the value :math:`\V128.\VCONST~c_2` from the stack.

3. Pop the value :math:`\V128.\VCONST~c_1` from the stack.

4. Let :math:`c` be the result of computing :math:`\vvbinop_{\V128}(c_1, c_2)`.

5. Push the value :math:`\V128.\VCONST~c` to the stack.

.. math::
   \begin{array}{lcl@{\qquad}l}
   (\V128\K{.}\VCONST~c_1)~(\V128\K{.}\VCONST~c_2)~\V128\K{.}\vvbinop &\stepto& (\V128\K{.}\VCONST~c)
     & (\iff c = \vvbinop_{\V128}(c_1, c_2)) \\
   \end{array}


.. _exec-vvternop:

:math:`\V128\K{.}\vvternop`
...........................

1. Assert: due to :ref:`validation <valid-vvternop>`, three values of :ref:`value type <syntax-valtype>` |V128| are on the top of the stack.

2. Pop the value :math:`\V128.\VCONST~c_3` from the stack.

3. Pop the value :math:`\V128.\VCONST~c_2` from the stack.

4. Pop the value :math:`\V128.\VCONST~c_1` from the stack.

5. Let :math:`c` be the result of computing :math:`\vvternop_{\V128}(c_1, c_2, c_3)`.

6. Push the value :math:`\V128.\VCONST~c` to the stack.

.. math::
   \begin{array}{lcl@{\qquad}l}
   (\V128\K{.}\VCONST~c_1)~(\V128\K{.}\VCONST~c_2)~(\V128\K{.}\VCONST~c_3)~\V128\K{.}\vvternop &\stepto& (\V128\K{.}\VCONST~c)
     & (\iff c = \vvternop_{\V128}(c_1, c_2, c_3)) \\
   \end{array}


.. _exec-vvtestop:
.. _exec-vec-any_true:

:math:`\V128\K{.}\ANYTRUE`
..........................

1. Assert: due to :ref:`validation <valid-vvtestop>`, a value of :ref:`value type <syntax-valtype>` |V128| is on the top of the stack.

2. Pop the value :math:`\V128.\VCONST~c_1` from the stack.

3. Let :math:`i` be the result of computing :math:`\ine_{128}(c_1, 0)`.

4. Push the value :math:`\I32.\CONST~i` onto the stack.

.. math::
   \begin{array}{lcl@{\qquad}l}
   (\V128\K{.}\VCONST~c_1)~\V128\K{.}\ANYTRUE &\stepto& (\I32\K{.}\CONST~i)
     & (\iff i = \ine_{128}(c_1, 0)) \\
   \end{array}


.. _exec-vec-swizzle:

:math:`\K{i8x16.}\SWIZZLE`
..........................

1. Assert: due to :ref:`validation <valid-vbinop>`, two values of :ref:`value type <syntax-valtype>` |V128| are on the top of the stack.

2. Pop the value :math:`\V128.\VCONST~c_2` from the stack.

3. Let :math:`i^\ast` be the result of computing :math:`\lanes_{\I8X16}(c_2)`.

4. Pop the value :math:`\V128.\VCONST~c_1` from the stack.

5. Let :math:`j^\ast` be the result of computing :math:`\lanes_{\I8X16}(c_1)`.

6. Let :math:`c^\ast` be the concatenation of the two sequences :math:`j^\ast` and :math:`0^{240}`.

7. Let :math:`c'` be the result of computing :math:`\lanes^{-1}_{\I8X16}(c^\ast[ i^\ast[0] ] \dots c^\ast[ i^\ast[15] ])`.

8. Push the value :math:`\V128.\VCONST~c'` onto the stack.

.. math::
   \begin{array}{l}
   \begin{array}{lcl@{\qquad}l}
   (\V128\K{.}\VCONST~c_1)~(\V128\K{.}\VCONST~c_2)~\I8X16\K{.}\SWIZZLE &\stepto& (\V128\K{.}\VCONST~c')
   \end{array}
   \\ \qquad
     \begin{array}[t]{@{}r@{~}l@{}}
      (\iff & i^\ast = \lanes_{\I8X16}(c_2) \\
      \wedge & c^\ast = \lanes_{\I8X16}(c_1)~0^{240} \\
      \wedge & c' = \lanes^{-1}_{\I8X16}(c^\ast[ i^\ast[0] ] \dots c^\ast[ i^\ast[15] ]))
     \end{array}
   \end{array}


.. _exec-vec-shuffle:

:math:`\K{i8x16.}\SHUFFLE~x^\ast`
.................................

1. Assert: due to :ref:`validation <valid-vec-shuffle>`, two values of :ref:`value type <syntax-valtype>` |V128| are on the top of the stack.

2. Assert: due to :ref:`validation <valid-vec-shuffle>`, for all :math:`x_i` in :math:`x^\ast` it holds that :math:`x_i < 32`.

3. Pop the value :math:`\V128.\VCONST~c_2` from the stack.

4. Let :math:`i_2^\ast` be the result of computing :math:`\lanes_{\I8X16}(c_2)`.

5. Pop the value :math:`\V128.\VCONST~c_1` from the stack.

6. Let :math:`i_1^\ast` be the result of computing :math:`\lanes_{\I8X16}(c_1)`.

7. Let :math:`i^\ast` be the concatenation of the two sequences :math:`i_1^\ast` and :math:`i_2^\ast`.

8. Let :math:`c` be the result of computing :math:`\lanes^{-1}_{\I8X16}(i^\ast[x^\ast[0]] \dots i^\ast[x^\ast[15]])`.

9. Push the value :math:`\V128.\VCONST~c` onto the stack.

.. math::
   \begin{array}{l}
   \begin{array}{lcl@{\qquad}l}
   (\V128\K{.}\VCONST~c_1)~(\V128\K{.}\VCONST~c_2)~(\I8X16\K{.}\SHUFFLE~x^\ast) &\stepto& (\V128\K{.}\VCONST~c)
   \end{array}
   \\ \qquad
     \begin{array}[t]{@{}r@{~}l@{}}
      (\iff & i^\ast = \lanes_{\I8X16}(c_1)~\lanes_{\I8X16}(c_2) \\
      \wedge & c = \lanes^{-1}_{\I8X16}(i^\ast[x^\ast[0]] \dots i^\ast[x^\ast[15]]))
     \end{array}
   \end{array}


.. _exec-vec-splat:

:math:`\shape\K{.}\SPLAT`
.........................

1. Let :math:`t` be the type :math:`\unpacked(\shape)`.

2. Assert: due to :ref:`validation <valid-vec-splat>`, a value of :ref:`value type <syntax-valtype>` :math:`t` is on the top of the stack.

3. Pop the value :math:`t.\CONST~c_1` from the stack.

4. Let :math:`N` be the integer :math:`\dim(\shape)`.

5. Let :math:`c` be the result of computing :math:`\lanes^{-1}_{\shape}(c_1^N)`.

6. Push the value :math:`\V128.\VCONST~c` to the stack.

.. math::
   \begin{array}{lcl@{\qquad}l}
   (t\K{.}\CONST~c_1)~\shape\K{.}\SPLAT &\stepto& (\V128\K{.}\VCONST~c)
     & (\iff t = \unpacked(\shape)
       \wedge c = \lanes^{-1}_{\shape}(c_1^{\dim(\shape)}))
     \\
   \end{array}


.. _exec-vec-extract_lane:

:math:`t_1\K{x}N\K{.}\EXTRACTLANE\K{\_}\sx^?~x`
...............................................

1. Assert: due to :ref:`validation <valid-vec-extract_lane>`, :math:`x < N`.

2. Assert: due to :ref:`validation <valid-vec-extract_lane>`, a value of :ref:`value type <syntax-valtype>` |V128| is on the top of the stack.

3. Pop the value :math:`\V128.\VCONST~c_1` from the stack.

4. Let :math:`i^\ast` be the result of computing :math:`\lanes_{t_1\K{x}N}(c_1)`.

5. Let :math:`t_2` be the type :math:`\unpacked(t_1\K{x}N)`.

6. Let :math:`c_2` be the result of computing :math:`\extend^{sx^?}_{t_1,t_2}(i^\ast[x])`.

7. Push the value :math:`t_2.\CONST~c_2` to the stack.

.. math::
   \begin{array}{l}
   \begin{array}{lcl@{\qquad}l}
   (\V128\K{.}\VCONST~c_1)~(t_1\K{x}N\K{.}\EXTRACTLANE~x) &\stepto& (t_2\K{.}\CONST~c_2)
   \end{array}
   \\ \qquad
     \begin{array}[t]{@{}r@{~}l@{}}
      (\iff & t_2 = \unpacked(t_1\K{x}N) \\
       \wedge & c_2 = \extend^{sx^?}_{t_1,t_2}(\lanes_{t_1\K{x}N}(c_1)[x]))
     \end{array}
   \end{array}


.. _exec-vec-replace_lane:

:math:`\shape\K{.}\REPLACELANE~x`
.................................

1. Assert: due to :ref:`validation <valid-vec-replace_lane>`, :math:`x < \dim(\shape)`.

2. Let :math:`t_2` be the type :math:`\unpacked(\shape)`.

3. Assert: due to :ref:`validation <valid-vec-replace_lane>`, a value of :ref:`value type <syntax-valtype>` :math:`t_1` is on the top of the stack.

4. Pop the value :math:`t_2.\CONST~c_2` from the stack.

5. Assert: due to :ref:`validation <valid-vec-replace_lane>`, a value of :ref:`value type <syntax-valtype>` |V128| is on the top of the stack.

6. Pop the value :math:`\V128.\VCONST~c_1` from the stack.

7. Let :math:`i^\ast` be the result of computing :math:`\lanes_{\shape}(c_1)`.

8. Let :math:`c` be the result of computing :math:`\lanes^{-1}_{\shape}(i^\ast \with [x] = c_2)`.

9. Push :math:`\V128.\VCONST~c` on the stack.

.. math::
   \begin{array}{l}
   \begin{array}{lcl@{\qquad}l}
   (\V128\K{.}\VCONST~c_1)~(t_2\K{.}\CONST~c_2)~(\shape\K{.}\REPLACELANE~x) &\stepto& (\V128\K{.}\VCONST~c)
   \end{array}
   \\ \qquad
     \begin{array}[t]{@{}r@{~}l@{}}
      (\iff & i^\ast = \lanes_{\shape}(c_1) \\
       \wedge & c = \lanes^{-1}_{\shape}(i^\ast \with [x] = c_2))
     \end{array}
   \end{array}


.. _exec-vunop:

:math:`\shape\K{.}\vunop`
.........................

1. Assert: due to :ref:`validation <valid-vunop>`, a value of :ref:`value type <syntax-valtype>` |V128| is on the top of the stack.

2. Pop the value :math:`\V128.\VCONST~c_1` from the stack.

3. Let :math:`c` be the result of computing :math:`\vunop_{\shape}(c_1)`.

4. Push the value :math:`\V128.\VCONST~c` to the stack.

.. math::
   \begin{array}{lcl@{\qquad}l}
   (\V128\K{.}\VCONST~c_1)~\V128\K{.}\vunop &\stepto& (\V128\K{.}\VCONST~c)
     & (\iff c = \vunop_{\shape}(c_1))
   \end{array}


.. _exec-vbinop:

:math:`\shape\K{.}\vbinop`
..........................

1. Assert: due to :ref:`validation <valid-vbinop>`, two values of :ref:`value type <syntax-valtype>` |V128| are on the top of the stack.

2. Pop the value :math:`\V128.\VCONST~c_2` from the stack.

3. Pop the value :math:`\V128.\VCONST~c_1` from the stack.

4. If :math:`\vbinop_{\shape}(c_1, c_2)` is defined:

   a. Let :math:`c` be a possible result of computing :math:`\vbinop_{\shape}(c_1, c_2)`.

   b. Push the value :math:`\V128.\VCONST~c` to the stack.

5. Else:

   a. Trap.

.. math::
   \begin{array}{lcl@{\qquad}l}
   (\V128\K{.}\VCONST~c_1)~(\V128\K{.}\VCONST~c_2)~\shape\K{.}\vbinop &\stepto& (\V128\K{.}\VCONST~c)
     & (\iff c \in \vbinop_{\shape}(c_1, c_2)) \\
   (\V128\K{.}\VCONST~c_1)~(\V128\K{.}\VCONST~c_2)~\shape\K{.}\vbinop &\stepto& \TRAP
     & (\iff \vbinop_{\shape}(c_1, c_2) = \{\})
   \end{array}


.. _exec-vrelop:

:math:`t\K{x}N\K{.}\vrelop`
...........................

1. Assert: due to :ref:`validation <valid-vrelop>`, two values of :ref:`value type <syntax-valtype>` |V128| are on the top of the stack.

2. Pop the value :math:`\V128.\VCONST~c_2` from the stack.

3. Pop the value :math:`\V128.\VCONST~c_1` from the stack.

4. Let :math:`i_1^\ast` be the result of computing :math:`\lanes_{t\K{x}N}(c_1)`.

5. Let :math:`i_2^\ast` be the result of computing :math:`\lanes_{t\K{x}N}(c_2)`.

6. Let :math:`i^\ast` be the result of computing :math:`\vrelop_t(i_1^\ast, i_2^\ast)`.

7. Let :math:`j^\ast` be the result of computing :math:`\extends_{1,|t|}(i^\ast)`.

8. Let :math:`c` be the result of computing :math:`\lanes^{-1}_{t\K{x}N}(j^\ast)`.

9. Push the value :math:`\V128.\VCONST~c` to the stack.

.. math::
   \begin{array}{l}
   \begin{array}{lcl@{\qquad}l}
   (\V128\K{.}\VCONST~c_1)~(\V128\K{.}\VCONST~c_2)~t\K{x}N\K{.}\vrelop &\stepto& (\V128\K{.}\VCONST~c)
   \end{array}
   \\ \qquad
     \begin{array}[t]{@{}r@{~}l@{}}
     (\iff c = \lanes^{-1}_{t\K{x}N}(\extends_{1,|t|}(\vrelop_t(\lanes_{t\K{x}N}(c_1), \lanes_{t\K{x}N}(c_2)))))
     \end{array}
   \end{array}


.. _exec-vishiftop:

:math:`t\K{x}N\K{.}\vishiftop`
..............................

1. Assert: due to :ref:`validation <valid-vishiftop>`, a value of :ref:`value type <syntax-valtype>` |I32| is on the top of the stack.

2. Pop the value :math:`\I32.\CONST~s` from the stack.

3. Assert: due to :ref:`validation <valid-vishiftop>`, a value of :ref:`value type <syntax-valtype>` |V128| is on the top of the stack.

4. Pop the value :math:`\V128.\VCONST~c_1` from the stack.

5. Let :math:`i^\ast` be the result of computing :math:`\lanes_{t\K{x}N}(c_1)`.

6. Let :math:`j^\ast` be the result of computing :math:`\vishiftop_{t}(i^\ast, s^N)`.

7. Let :math:`c` be the result of computing :math:`\lanes^{-1}_{t\K{x}N}(j^\ast)`.

8. Push the value :math:`\V128.\VCONST~c` to the stack.

.. math::
   \begin{array}{l}
   \begin{array}{lcl@{\qquad}l}
   (\V128\K{.}\VCONST~c_1)~(\I32\K{.}\CONST~s)~t\K{x}N\K{.}\vishiftop &\stepto& (\V128\K{.}\VCONST~c)
   \end{array}
   \\ \qquad
     \begin{array}[t]{@{}r@{~}l@{}}
     (\iff & i^\ast = \lanes_{t\K{x}N}(c_1) \\
     \wedge & c = \lanes^{-1}_{t\K{x}N}(\vishiftop_{t}(i^\ast, s^N)))
     \end{array}
   \end{array}


.. _exec-vtestop:
.. _exec-vec-all_true:

:math:`\shape\K{.}\ALLTRUE`
...........................

1. Assert: due to :ref:`validation <valid-vtestop>`, a value of :ref:`value type <syntax-valtype>` |V128| is on the top of the stack.

2. Pop the value :math:`\V128.\VCONST~c` from the stack.

3. Let :math:`i_1^\ast` be the result of computing :math:`\lanes_{\shape}(c)`.

4. Let :math:`i` be the result of computing :math:`\bool(\bigwedge(i_1 \neq 0)^\ast)`.

5. Push the value :math:`\I32.\CONST~i` onto the stack.


.. math::
   \begin{array}{l}
   \begin{array}{lcl@{\qquad}l}
   (\V128\K{.}\VCONST~c)~\shape\K{.}\ALLTRUE &\stepto& (\I32\K{.}\CONST~i)
   \end{array}
   \\ \qquad
     \begin{array}[t]{@{}r@{~}l@{}}
     (\iff & i_1^\ast = \lanes_{\shape}(c) \\
     \wedge & i = \bool(\bigwedge(i_1 \neq 0)^\ast))
     \end{array}
   \end{array}


.. _exec-vec-bitmask:

:math:`t\K{x}N\K{.}\BITMASK`
............................

1. Assert: due to :ref:`validation <valid-vec-bitmask>`, a value of :ref:`value type <syntax-valtype>` |V128| is on the top of the stack.

2. Pop the value :math:`\V128.\VCONST~c` from the stack.

3. Let :math:`i_1^N` be the result of computing :math:`\lanes_{t\K{x}N}(c)`.

4. Let :math:`B` be the :ref:`bit width <syntax-valtype>` :math:`|t|` of :ref:`value type <syntax-valtype>` :math:`t`.

5. Let :math:`i_2^N` be the result of computing :math:`\ilts_{B}(i_1^N, 0^N)`.

6. Let :math:`j^\ast` be the concatenation of the two sequences :math:`i_2^N` and :math:`0^{32-N}`.

7. Let :math:`i` be the result of computing :math:`\ibits_{32}^{-1}(j^\ast)`.

8. Push the value :math:`\I32.\CONST~i` onto the stack.

.. math::
   \begin{array}{lcl@{\qquad}l}
   (\V128\K{.}\VCONST~c)~t\K{x}N\K{.}\BITMASK &\stepto& (\I32\K{.}\CONST~i)
     & (\iff i = \ibits_{32}^{-1}(\ilts_{|t|}(\lanes_{t\K{x}N}(c), 0^N)))
     \\
   \end{array}


.. _exec-vec-narrow:

:math:`t_2\K{x}N\K{.}\NARROW\K{\_}t_1\K{x}M\K{\_}\sx`
.....................................................

1. Assert: due to :ref:`syntax <syntax-instr-vec>`, :math:`N = 2\cdot M`.

2. Assert: due to :ref:`validation <valid-vec-narrow>`, two values of :ref:`value type <syntax-valtype>` |V128| are on the top of the stack.

3. Pop the value :math:`\V128.\VCONST~c_2` from the stack.

4. Let :math:`i_2^M` be the result of computing :math:`\lanes_{t_1\K{x}M}(c_2)`.

5. Let :math:`d_2^M` be the result of computing :math:`\narrow^{\sx}_{|t_1|,|t_2|}(i_2^M)`.

6. Pop the value :math:`\V128.\VCONST~c_1` from the stack.

7. Let :math:`i_1^M` be the result of computing :math:`\lanes_{t_1\K{x}M}(c_1)`.

8. Let :math:`d_1^M` be the result of computing :math:`\narrow^{\sx}_{|t_1|,|t_2|}(i_1^M)`.

9. Let :math:`j^N` be the concatenation of the two sequences :math:`d_1^M` and :math:`d_2^M`.

10. Let :math:`c` be the result of computing :math:`\lanes^{-1}_{t_2\K{x}N}(j^N)`.

11. Push the value :math:`\V128.\VCONST~c` onto the stack.

.. math::
   \begin{array}{l}
   \begin{array}{lcl@{\qquad}l}
   (\V128\K{.}\VCONST~c_1)~(\V128\K{.}\VCONST~c_2)~t_2\K{x}N\K{.}\NARROW\_t_1\K{x}M\_\sx &\stepto& (\V128\K{.}\VCONST~c)
   \end{array}
   \\ \qquad
     \begin{array}[t]{@{}r@{~}l@{}}
     (\iff & d_1^M = \narrow^{\sx}_{|t_1|,|t_2|}( \lanes_{t_1\K{x}M}(c_1)) \\
     \wedge & d_2^M = \narrow^{\sx}_{|t_1|,|t_2|}( \lanes_{t_1\K{x}M}(c_2)) \\
     \wedge & c = \lanes^{-1}_{t_2\K{x}N}(d_1^M~d_2^M))
     \end{array}
   \end{array}


.. _exec-vcvtop:

:math:`t_2\K{x}N\K{.}\vcvtop\K{\_}t_1\K{x}M\K{\_}\sx`
.....................................................

1. Assert: due to :ref:`syntax <syntax-instr-vec>`, :math:`N = M`.

2. Assert: due to :ref:`validation <valid-vcvtop>`, a value of :ref:`value type <syntax-valtype>` |V128| is on the top of the stack.

3. Pop the value :math:`\V128.\VCONST~c_1` from the stack.

4. Let :math:`i^\ast` be the result of computing :math:`\lanes_{t_1\K{x}M}(c_1)`.

5. Let :math:`j^\ast` be the result of computing :math:`\vcvtop^{\sx}_{|t_1|,|t_2|}(i^\ast)`.

6. Let :math:`c` be the result of computing :math:`\lanes^{-1}_{t_2\K{x}N}(j^\ast)`.

7. Push the value :math:`\V128.\VCONST~c` onto the stack.

.. math::
   \begin{array}{l}
   \begin{array}{lcl@{\qquad}l}
   (\V128\K{.}\VCONST~c_1)~t_2\K{x}N\K{.}\vcvtop\K{\_}t_1\K{x}M\K{\_}\sx &\stepto& (\V128\K{.}\VCONST~c) \\
   \end{array}
   \\ \qquad
     \begin{array}[t]{@{}r@{~}l@{}}
     (\iff & c = \lanes^{-1}_{t_2\K{x}N}(\vcvtop^{\sx}_{|t_1|,|t_2|}(\lanes_{t_1\K{x}M}(c_1))))
     \end{array}
   \end{array}


:math:`t_2\K{x}N\K{.}\vcvtop\K{\_}\half\K{\_}t_1\K{x}M\K{\_}\sx^?`
..................................................................

1. Assert: due to :ref:`syntax <syntax-instr-vec>`, :math:`N = M / 2`.

2. Assert: due to :ref:`validation <valid-vcvtop>`, a value of :ref:`value type <syntax-valtype>` |V128| is on the top of the stack.

3. Pop the value :math:`\V128.\VCONST~c_1` from the stack.

4. Let :math:`i^\ast` be the result of computing :math:`\lanes_{t_1\K{x}M}(c_1)`.

5. If :math:`\half` is :math:`\K{low}`, then:

   a. Let :math:`j^\ast` be the sequence :math:`i^\ast[0 \slice N]`.

6. Else:

   a. Let :math:`j^\ast` be the sequence :math:`i^\ast[N \slice N]`.

7. Let :math:`k^\ast` be the result of computing :math:`\vcvtop^{\sx^?}_{|t_1|,|t_2|}(j^\ast)`.

8. Let :math:`c` be the result of computing :math:`\lanes^{-1}_{t_2\K{x}N}(k^\ast)`.

9. Push the value :math:`\V128.\VCONST~c` onto the stack.

.. math::
   \begin{array}{l}
   \begin{array}{lcl@{\qquad}l}
   (\V128\K{.}\VCONST~c_1)~t_2\K{x}N\K{.}\vcvtop\K{\_}\half\K{\_}t_1\K{x}M\K{\_}\sx^? &\stepto& (\V128\K{.}\VCONST~c) \\
   \end{array}
   \\ \qquad
     \begin{array}[t]{@{}r@{~}l@{}}
     (\iff & c = \lanes^{-1}_{t_2\K{x}N}(\vcvtop^{\sx^?}_{|t_1|,|t_2|}(\lanes_{t_1\K{x}M}(c_1)[\half(0, N) \slice N])))
     \end{array}
   \end{array}

where:

.. math::
   \begin{array}{lcl}
   \K{low}(x, y) &=& x \\
   \K{high}(x, y) &=& y \\
   \end{array}


:math:`t_2\K{x}N\K{.}\vcvtop\K{\_}t_1\K{x}M\K{\_}\sx^?\K{\_zero}`
.................................................................

1. Assert: due to :ref:`syntax <syntax-instr-vec>`, :math:`N = 2 \cdot M`.

2. Assert: due to :ref:`validation <valid-vcvtop>`, a value of :ref:`value type <syntax-valtype>` |V128| is on the top of the stack.

3. Pop the value :math:`\V128.\VCONST~c_1` from the stack.

4. Let :math:`i^\ast` be the result of computing :math:`\lanes_{t_1\K{x}M}(c_1)`.

5. Let :math:`j^\ast` be the result of computing :math:`\vcvtop^{\sx^?}_{|t_1|,|t_2|}(i^\ast)`.

6. Let :math:`k^\ast` be the concatenation of the two sequences :math:`j^\ast` and :math:`0^M`.

7. Let :math:`c` be the result of computing :math:`\lanes^{-1}_{t_2\K{x}N}(k^\ast)`.

8. Push the value :math:`\V128.\VCONST~c` onto the stack.

.. math::
   \begin{array}{l}
   \begin{array}{lcl@{\qquad}l}
   (\V128\K{.}\VCONST~c_1)~t_2\K{x}N\K{.}\vcvtop\K{\_}t_1\K{x}M\K{\_}\sx^?\K{\_zero} &\stepto& (\V128\K{.}\VCONST~c) \\
   \end{array}
   \\ \qquad
     \begin{array}[t]{@{}r@{~}l@{}}
     (\iff & c = \lanes^{-1}_{t_2\K{x}N}(\vcvtop^{\sx^?}_{|t_1|,|t_2|}(\lanes_{t_1\K{x}M}(c_1))~0^M))
     \end{array}
   \end{array}


.. _exec-vec-dot:

:math:`\K{i32x4.}\DOT\K{\_i16x8\_s}`
....................................

1. Assert: due to :ref:`validation <valid-vec-dot>`, two values of :ref:`value type <syntax-valtype>` |V128| are on the top of the stack.

2. Pop the value :math:`\V128.\VCONST~c_2` from the stack.

3. Pop the value :math:`\V128.\VCONST~c_1` from the stack.

4. Let :math:`i_1^\ast` be the result of computing :math:`\lanes_{\I16X8}(c_1)`.

5. Let :math:`j_1^\ast` be the result of computing :math:`\extends_{16,32}(i_1^\ast)`.

6. Let :math:`i_2^\ast` be the result of computing :math:`\lanes_{\I16X8}(c_2)`.

7. Let :math:`j_2^\ast` be the result of computing :math:`\extends_{16,32}(i_2^\ast)`.

8. Let :math:`(k_1~k_2)^\ast` be the result of computing :math:`\imul_{32}(j_1^\ast, j_2^\ast)`.

9. Let :math:`k^\ast` be the result of computing :math:`\iadd_{32}(k_1, k_2)^\ast`.

10. Let :math:`c` be the result of computing :math:`\lanes^{-1}_{\I32X4}(k^\ast)`.

11. Push the value :math:`\V128.\VCONST~c` onto the stack.

.. math::
   \begin{array}{l}
   \begin{array}{lcl@{\qquad}l}
   (\V128\K{.}\VCONST~c_1)~(\V128\K{.}\VCONST~c_2)~\K{i32x4.}\DOT\K{\_i16x8\_s} &\stepto& (\V128\K{.}\VCONST~c) \\
   \end{array}
   \\ \qquad
     \begin{array}[t]{@{}r@{~}l@{}}
     (\iff & (i_1~i_2)^\ast = \imul_{32}(\extends_{16,32}(\lanes_{\I16X8}(c_1)), \extends_{16,32}(\lanes_{\I16X8}(c_2))) \\
     \wedge & j^\ast = \iadd_{32}(i_1, i_2)^\ast \\
     \wedge & c = \lanes^{-1}_{\I32X4}(j^\ast))
     \end{array}
   \end{array}


.. _exec-vec-extmul:

:math:`t_2\K{x}N\K{.}\EXTMUL\K{\_}\half\K{\_}t_1\K{x}M\K{\_}\sx`
................................................................

1. Assert: due to :ref:`syntax <syntax-instr-vec>`, :math:`N = M / 2`.

2. Assert: due to :ref:`validation <valid-vec-extmul>`, two values of :ref:`value type <syntax-valtype>` |V128| are on the top of the stack.

3. Pop the value :math:`\V128.\VCONST~c_2` from the stack.

4. Pop the value :math:`\V128.\VCONST~c_1` from the stack.

5. Let :math:`i_1^\ast` be the result of computing :math:`\lanes_{t_1\K{x}M}(c_1)`.

6. Let :math:`i_2^\ast` be the result of computing :math:`\lanes_{t_1\K{x}M}(c_2)`.

7. If :math:`\half` is :math:`\K{low}`, then:

   a. Let :math:`j_1^\ast` be the sequence :math:`i_1^\ast[0 \slice N]`.

   b. Let :math:`j_2^\ast` be the sequence :math:`i_2^\ast[0 \slice N]`.

8. Else:

   a. Let :math:`j_1^\ast` be the sequence :math:`i_1^\ast[N \slice N]`.

   b. Let :math:`j_2^\ast` be the sequence :math:`i_2^\ast[N \slice N]`.

9. Let :math:`k_1^\ast` be the result of computing :math:`\extend^{\sx}_{|t_1|,|t_2|}(j_1^\ast)`.

10. Let :math:`k_2^\ast` be the result of computing :math:`\extend^{\sx}_{|t_1|,|t_2|}(j_2^\ast)`.

11. Let :math:`k^\ast` be the result of computing :math:`\imul_{|t_2|}(k_1^\ast, k_2^\ast)`.

12. Let :math:`c` be the result of computing :math:`\lanes^{-1}_{t_2\K{x}N}(k^\ast)`.

13. Push the value :math:`\V128.\VCONST~c` onto the stack.

.. math::
   \begin{array}{lcl@{\qquad}l}
   (\V128\K{.}\VCONST~c_1)~(\V128\K{.}\VCONST~c_2)~t_2\K{x}N\K{.}\EXTMUL\K{\_}\half\K{\_}t_1\K{x}M\_\sx &\stepto& (\V128\K{.}\VCONST~c) \\
   \end{array}
   \\ \qquad
     \begin{array}[t]{@{}r@{~}l@{}}
     (\iff & i^\ast = \lanes_{t_1\K{x}M}(c_1)[\half(0, N) \slice N] \\
     \wedge & j^\ast = \lanes_{t_1\K{x}M}(c_2)[\half(0, N) \slice N] \\
     \wedge & c = \lanes^{-1}_{t_2\K{x}N}(\imul_{|t_2|}(\extend^{\sx}_{|t_1|,|t_2|}(i^\ast), \extend^{\sx}_{|t_1|,|t_2|}(j^\ast))))
     \end{array}

where:

.. math::
   \begin{array}{lcl}
   \K{low}(x, y) &=& x \\
   \K{high}(x, y) &=& y \\
   \end{array}


.. _exec-vec-extadd_pairwise:

:math:`t_2\K{x}N\K{.}\EXTADDPAIRWISE\_t_1\K{x}M\_\sx`
.....................................................

1. Assert: due to :ref:`syntax <syntax-instr-vec>`, :math:`N = M / 2`.

2. Assert: due to :ref:`validation <valid-vec-extadd_pairwise>`, a value of :ref:`value type <syntax-valtype>` |V128| is on the top of the stack.

3. Pop the value :math:`\V128.\VCONST~c_1` from the stack.

4. Let :math:`i^\ast` be the result of computing :math:`\lanes_{t_1\K{x}M}(c_1)`.

5. Let :math:`(j_1~j_2)^\ast` be the result of computing :math:`\extend^{\sx}_{|t_1|,|t_2|}(i^\ast)`.

6. Let :math:`k^\ast` be the result of computing :math:`\iadd_{|t_2|}(j_1, j_2)^\ast`.

7. Let :math:`c` be the result of computing :math:`\lanes^{-1}_{t_2\K{x}N}(k^\ast)`.

8. Push the value :math:`\V128.\VCONST~c` to the stack.

.. math::
   \begin{array}{l}
   \begin{array}{lcl@{\qquad}l}
   (\V128\K{.}\VCONST~c_1)~t_2\K{x}N\K{.}\EXTADDPAIRWISE\_t_1\K{x}M\_\sx &\stepto& (\V128\K{.}\VCONST~c) \\
   \end{array}
   \\ \qquad
     \begin{array}[t]{@{}r@{~}l@{}}
     (\iff & (i_1~i_2)^\ast = \extend^{\sx}_{|t_1|,|t_2|}(\lanes_{t_1\K{x}M}(c_1)) \\
     \wedge & j^\ast = \iadd_{|t_2|}(i_1, i_2)^\ast \\
     \wedge & c = \lanes^{-1}_{t_2\K{x}N}(j^\ast))
     \end{array}
   \end{array}


.. index:: parametric instructions, value
   pair: execution; instruction
   single: abstract syntax; instruction
.. _exec-instr-parametric:

Parametric Instructions
~~~~~~~~~~~~~~~~~~~~~~~

.. _exec-drop:

:math:`\DROP`
.............

1. Assert: due to :ref:`validation <valid-drop>`, a value is on the top of the stack.

2. Pop the value :math:`\val` from the stack.

.. math::
   \begin{array}{lcl@{\qquad}l}
   \val~~\DROP &\stepto& \epsilon
   \end{array}


.. _exec-select:

:math:`\SELECT~(t^\ast)^?`
..........................

1. Assert: due to :ref:`validation <valid-select>`, a value of :ref:`value type <syntax-valtype>` |I32| is on the top of the stack.

2. Pop the value :math:`\I32.\CONST~c` from the stack.

3. Assert: due to :ref:`validation <valid-select>`, two more values (of the same :ref:`value type <syntax-valtype>`) are on the top of the stack.

4. Pop the value :math:`\val_2` from the stack.

5. Pop the value :math:`\val_1` from the stack.

6. If :math:`c` is not :math:`0`, then:

   a. Push the value :math:`\val_1` back to the stack.

7. Else:

   a. Push the value :math:`\val_2` back to the stack.

.. math::
   \begin{array}{lcl@{\qquad}l}
   \val_1~\val_2~(\I32\K{.}\CONST~c)~(\SELECT~t^?) &\stepto& \val_1
     & (\iff c \neq 0) \\
   \val_1~\val_2~(\I32\K{.}\CONST~c)~(\SELECT~t^?) &\stepto& \val_2
     & (\iff c = 0) \\
   \end{array}

.. note::
   In future versions of WebAssembly, |SELECT| may allow more than one value per choice.


.. index:: variable instructions, local index, global index, address, global address, global instance, store, frame, value
   pair: execution; instruction
   single: abstract syntax; instruction
.. _exec-instr-variable:

Variable Instructions
~~~~~~~~~~~~~~~~~~~~~

.. _exec-local.get:

:math:`\LOCALGET~x`
...................

1. Let :math:`F` be the :ref:`current <exec-notation-textual>` :ref:`frame <syntax-frame>`.

2. Assert: due to :ref:`validation <valid-local.get>`, :math:`F.\ALOCALS[x]` exists and is non-empty.

3. Let :math:`\val` be the value :math:`F.\ALOCALS[x]`.

4. Push the value :math:`\val` to the stack.

.. math::
   \begin{array}{lcl@{\qquad}l}
   F; (\LOCALGET~x) &\stepto& F; \val
     & (\iff F.\ALOCALS[x] = \val) \\
   \end{array}


.. _exec-local.set:

:math:`\LOCALSET~x`
...................

1. Let :math:`F` be the :ref:`current <exec-notation-textual>` :ref:`frame <syntax-frame>`.

2. Assert: due to :ref:`validation <valid-local.set>`, :math:`F.\ALOCALS[x]` exists.

3. Assert: due to :ref:`validation <valid-local.set>`, a value is on the top of the stack.

4. Pop the value :math:`\val` from the stack.

5. Replace :math:`F.\ALOCALS[x]` with the value :math:`\val`.

.. math::
   \begin{array}{lcl@{\qquad}l}
   F; \val~(\LOCALSET~x) &\stepto& F'; \epsilon
     & (\iff F' = F \with \ALOCALS[x] = \val) \\
   \end{array}


.. _exec-local.tee:

:math:`\LOCALTEE~x`
...................

1. Assert: due to :ref:`validation <valid-local.tee>`, a value is on the top of the stack.

2. Pop the value :math:`\val` from the stack.

3. Push the value :math:`\val` to the stack.

4. Push the value :math:`\val` to the stack.

5. :ref:`Execute <exec-local.set>` the instruction :math:`\LOCALSET~x`.

.. math::
   \begin{array}{lcl@{\qquad}l}
   \val~(\LOCALTEE~x) &\stepto& \val~\val~(\LOCALSET~x)
   \end{array}


.. _exec-global.get:

:math:`\GLOBALGET~x`
....................

1. Let :math:`F` be the :ref:`current <exec-notation-textual>` :ref:`frame <syntax-frame>`.

2. Assert: due to :ref:`validation <valid-global.get>`, :math:`F.\AMODULE.\MIGLOBALS[x]` exists.

3. Let :math:`a` be the :ref:`global address <syntax-globaladdr>` :math:`F.\AMODULE.\MIGLOBALS[x]`.

4. Assert: due to :ref:`validation <valid-global.get>`, :math:`S.\SGLOBALS[a]` exists.

5. Let :math:`\X{glob}` be the :ref:`global instance <syntax-globalinst>` :math:`S.\SGLOBALS[a]`.

6. Let :math:`\val` be the value :math:`\X{glob}.\GIVALUE`.

7. Push the value :math:`\val` to the stack.

.. math::
   \begin{array}{l}
   \begin{array}{lcl@{\qquad}l}
   S; F; (\GLOBALGET~x) &\stepto& S; F; \val
   \end{array}
   \\ \qquad
     (\iff S.\SGLOBALS[F.\AMODULE.\MIGLOBALS[x]].\GIVALUE = \val) \\
   \end{array}


.. _exec-global.set:

:math:`\GLOBALSET~x`
....................

1. Let :math:`F` be the :ref:`current <exec-notation-textual>` :ref:`frame <syntax-frame>`.

2. Assert: due to :ref:`validation <valid-global.set>`, :math:`F.\AMODULE.\MIGLOBALS[x]` exists.

3. Let :math:`a` be the :ref:`global address <syntax-globaladdr>` :math:`F.\AMODULE.\MIGLOBALS[x]`.

4. Assert: due to :ref:`validation <valid-global.set>`, :math:`S.\SGLOBALS[a]` exists.

5. Let :math:`\X{glob}` be the :ref:`global instance <syntax-globalinst>` :math:`S.\SGLOBALS[a]`.

6. Assert: due to :ref:`validation <valid-global.set>`, a value is on the top of the stack.

7. Pop the value :math:`\val` from the stack.

8. Replace :math:`\X{glob}.\GIVALUE` with the value :math:`\val`.

.. math::
   \begin{array}{l}
   \begin{array}{lcl@{\qquad}l}
   S; F; \val~(\GLOBALSET~x) &\stepto& S'; F; \epsilon
   \end{array}
   \\ \qquad
   (\iff S' = S \with \SGLOBALS[F.\AMODULE.\MIGLOBALS[x]].\GIVALUE = \val) \\
   \end{array}

.. note::
   :ref:`Validation <valid-global.set>` ensures that the global is, in fact, marked as mutable.


.. index:: table instruction, table index, store, frame, address, table address, table instance, element address, element instance, value, integer, limits, reference, reference type
   pair: execution; instruction
   single: abstract syntax; instruction
.. _exec-instr-table:

Table Instructions
~~~~~~~~~~~~~~~~~~

.. _exec-table.get:

:math:`\TABLEGET~x`
...................

1. Let :math:`F` be the :ref:`current <exec-notation-textual>` :ref:`frame <syntax-frame>`.

2. Assert: due to :ref:`validation <valid-table.get>`, :math:`F.\AMODULE.\MITABLES[x]` exists.

3. Let :math:`a` be the :ref:`table address <syntax-tableaddr>` :math:`F.\AMODULE.\MITABLES[x]`.

4. Assert: due to :ref:`validation <valid-table.get>`, :math:`S.\STABLES[a]` exists.

5. Let :math:`\X{tab}` be the :ref:`table instance <syntax-tableinst>` :math:`S.\STABLES[a]`.

6. Assert: due to :ref:`validation <valid-table.get>`, a value of :ref:`value type <syntax-valtype>` |I32| is on the top of the stack.

7. Pop the value :math:`\I32.\CONST~i` from the stack.

8. If :math:`i` is not smaller than the length of :math:`\X{tab}.\TIELEM`, then:

   a. Trap.

9. Let :math:`\val` be the value :math:`\X{tab}.\TIELEM[i]`.

10. Push the value :math:`\val` to the stack.

.. math::
   ~\\[-1ex]
   \begin{array}{l}
   \begin{array}{lcl@{\qquad}l}
   S; F; (\I32.\CONST~i)~(\TABLEGET~x) &\stepto& S; F; \val
   \end{array}
   \\ \qquad
     (\iff S.\STABLES[F.\AMODULE.\MITABLES[x]].\TIELEM[i] = \val) \\
   \begin{array}{lcl@{\qquad}l}
   S; F; (\I32.\CONST~i)~(\TABLEGET~x) &\stepto& S; F; \TRAP
   \end{array}
   \\ \qquad
     (\otherwise) \\
   \end{array}


.. _exec-table.set:

:math:`\TABLESET~x`
...................

1. Let :math:`F` be the :ref:`current <exec-notation-textual>` :ref:`frame <syntax-frame>`.

2. Assert: due to :ref:`validation <valid-table.set>`, :math:`F.\AMODULE.\MITABLES[x]` exists.

3. Let :math:`a` be the :ref:`table address <syntax-tableaddr>` :math:`F.\AMODULE.\MITABLES[x]`.

4. Assert: due to :ref:`validation <valid-table.set>`, :math:`S.\STABLES[a]` exists.

5. Let :math:`\X{tab}` be the :ref:`table instance <syntax-tableinst>` :math:`S.\STABLES[a]`.

6. Assert: due to :ref:`validation <valid-table.set>`, a :ref:`reference value <syntax-ref>` is on the top of the stack.

7. Pop the value :math:`\val` from the stack.

8. Assert: due to :ref:`validation <valid-table.set>`, a value of :ref:`value type <syntax-valtype>` |I32| is on the top of the stack.

9. Pop the value :math:`\I32.\CONST~i` from the stack.

10. If :math:`i` is not smaller than the length of :math:`\X{tab}.\TIELEM`, then:

    a. Trap.

11. Replace the element :math:`\X{tab}.\TIELEM[i]` with :math:`\val`.

.. math::
   ~\\[-1ex]
   \begin{array}{l}
   \begin{array}{lcl@{\qquad}l}
   S; F; (\I32.\CONST~i)~\val~(\TABLESET~x) &\stepto& S'; F; \epsilon
   \end{array}
   \\ \qquad
     (\iff S' = S \with \STABLES[F.\AMODULE.\MITABLES[x]].\TIELEM[i] = \val) \\
   \begin{array}{lcl@{\qquad}l}
   S; F; (\I32.\CONST~i)~\val~(\TABLESET~x) &\stepto& S; F; \TRAP
   \end{array}
   \\ \qquad
     (\otherwise) \\
   \end{array}


.. _exec-table.size:

:math:`\TABLESIZE~x`
....................

1. Let :math:`F` be the :ref:`current <exec-notation-textual>` :ref:`frame <syntax-frame>`.

2. Assert: due to :ref:`validation <valid-table.size>`, :math:`F.\AMODULE.\MITABLES[x]` exists.

3. Let :math:`a` be the :ref:`table address <syntax-tableaddr>` :math:`F.\AMODULE.\MITABLES[x]`.

4. Assert: due to :ref:`validation <valid-table.size>`, :math:`S.\STABLES[a]` exists.

5. Let :math:`\X{tab}` be the :ref:`table instance <syntax-tableinst>` :math:`S.\STABLES[a]`.

6. Let :math:`\X{sz}` be the length of :math:`\X{tab}.\TIELEM`.

7. Push the value :math:`\I32.\CONST~\X{sz}` to the stack.

.. math::
   \begin{array}{l}
   \begin{array}{lcl@{\qquad}l}
   S; F; (\TABLESIZE~x) &\stepto& S; F; (\I32.\CONST~\X{sz})
   \end{array}
   \\ \qquad
     (\iff |S.\STABLES[F.\AMODULE.\MITABLES[x]].\TIELEM| = \X{sz}) \\
   \end{array}


.. _exec-table.grow:

:math:`\TABLEGROW~x`
....................

1. Let :math:`F` be the :ref:`current <exec-notation-textual>` :ref:`frame <syntax-frame>`.

2. Assert: due to :ref:`validation <valid-table.grow>`, :math:`F.\AMODULE.\MITABLES[x]` exists.

3. Let :math:`a` be the :ref:`table address <syntax-tableaddr>` :math:`F.\AMODULE.\MITABLES[x]`.

4. Assert: due to :ref:`validation <valid-table.grow>`, :math:`S.\STABLES[a]` exists.

5. Let :math:`\X{tab}` be the :ref:`table instance <syntax-tableinst>` :math:`S.\STABLES[a]`.

6. Let :math:`\X{sz}` be the length of :math:`S.\STABLES[a]`.

7. Assert: due to :ref:`validation <valid-table.grow>`, a value of :ref:`value type <syntax-valtype>` |I32| is on the top of the stack.

8. Pop the value :math:`\I32.\CONST~n` from the stack.

9. Assert: due to :ref:`validation <valid-table.fill>`, a :ref:`reference value <syntax-ref>` is on the top of the stack.

10. Pop the value :math:`\val` from the stack.

11. Let :math:`\X{err}` be the |i32| value :math:`2^{32}-1`, for which :math:`\signed_{32}(\X{err})` is :math:`-1`.

12. Either:

   a. If :ref:`growing <grow-table>` :math:`\X{tab}` by :math:`n` entries with initialization value :math:`\val` succeeds, then:

      i. Push the value :math:`\I32.\CONST~\X{sz}` to the stack.

   b. Else:

      i. Push the value :math:`\I32.\CONST~\X{err}` to the stack.

13. Or:

   a. push the value :math:`\I32.\CONST~\X{err}` to the stack.

.. math::
   ~\\[-1ex]
   \begin{array}{l}
   \begin{array}{lcl@{\qquad}l}
   S; F; \val~(\I32.\CONST~n)~(\TABLEGROW~x) &\stepto& S'; F; (\I32.\CONST~\X{sz})
   \end{array}
   \\ \qquad
     \begin{array}[t]{@{}r@{~}l@{}}
     (\iff & F.\AMODULE.\MITABLES[x] = a \\
     \wedge & \X{sz} = |S.\STABLES[a].\TIELEM| \\
     \wedge & S' = S \with \STABLES[a] = \growtable(S.\STABLES[a], n, \val)) \\[1ex]
     \end{array}
   \\[1ex]
   \begin{array}{lcl@{\qquad}l}
   S; F; \val~(\I32.\CONST~n)~(\TABLEGROW~x) &\stepto& S; F; (\I32.\CONST~\signed_{32}^{-1}(-1))
   \end{array}
   \end{array}

.. note::
   The |TABLEGROW| instruction is non-deterministic.
   It may either succeed, returning the old table size :math:`\X{sz}`,
   or fail, returning :math:`{-1}`.
   Failure *must* occur if the referenced table instance has a maximum size defined that would be exceeded.
   However, failure *can* occur in other cases as well.
   In practice, the choice depends on the :ref:`resources <impl-exec>` available to the :ref:`embedder <embedder>`.


.. _exec-table.fill:

:math:`\TABLEFILL~x`
....................

1. Let :math:`F` be the :ref:`current <exec-notation-textual>` :ref:`frame <syntax-frame>`.

2. Assert: due to :ref:`validation <valid-table.fill>`, :math:`F.\AMODULE.\MITABLES[x]` exists.

3. Let :math:`\X{ta}` be the :ref:`table address <syntax-tableaddr>` :math:`F.\AMODULE.\MITABLES[x]`.

4. Assert: due to :ref:`validation <valid-table.fill>`, :math:`S.\STABLES[\X{ta}]` exists.

5. Let :math:`\X{tab}` be the :ref:`table instance <syntax-tableinst>` :math:`S.\STABLES[\X{ta}]`.

6. Assert: due to :ref:`validation <valid-table.fill>`, a value of :ref:`value type <syntax-valtype>` |I32| is on the top of the stack.

7. Pop the value :math:`\I32.\CONST~n` from the stack.

8. Assert: due to :ref:`validation <valid-table.fill>`, a :ref:`reference value <syntax-ref>` is on the top of the stack.

9. Pop the value :math:`\val` from the stack.

10. Assert: due to :ref:`validation <valid-table.fill>`, a value of :ref:`value type <syntax-valtype>` |I32| is on the top of the stack.

11. Pop the value :math:`\I32.\CONST~i` from the stack.

12. If :math:`i + n` is larger than the length of :math:`\X{tab}.\TIELEM`, then:

    a. Trap.

12. If :math:`n` is :math:`0`, then:

    a. Return.

13. Push the value :math:`\I32.\CONST~i` to the stack.

14. Push the value :math:`\val` to the stack.

15. Execute the instruction :math:`\TABLESET~x`.

16. Push the value :math:`\I32.\CONST~(i+1)` to the stack.

17. Push the value :math:`\val` to the stack.

18. Push the value :math:`\I32.\CONST~(n-1)` to the stack.

19. Execute the instruction :math:`\TABLEFILL~x`.

.. math::
   \begin{array}{l}
   S; F; (\I32.\CONST~i)~\val~(\I32.\CONST~n)~(\TABLEFILL~x)
     \quad\stepto\quad S; F; \TRAP
     \\ \qquad
     \begin{array}[t]{@{}r@{~}l@{}}
     (\iff & i + n > |S.\STABLES[F.\AMODULE.\MITABLES[x]].\TIELEM|) \\[1ex]
     \end{array}
   \\[1ex]
   S; F; (\I32.\CONST~i)~\val~(\I32.\CONST~0)~(\TABLEFILL~x)
     \quad\stepto\quad S; F; \epsilon
     \\ \qquad
     (\otherwise)
   \\[1ex]
   S; F; (\I32.\CONST~i)~\val~(\I32.\CONST~n+1)~(\TABLEFILL~x)
     \quad\stepto
     \\ \qquad S; F;
       \begin{array}[t]{@{}l@{}}
       (\I32.\CONST~i)~\val~(\TABLESET~x) \\
       (\I32.\CONST~i+1)~\val~(\I32.\CONST~n)~(\TABLEFILL~x) \\
       \end{array}
     \\ \qquad
     (\otherwise) \\
   \end{array}


.. _exec-table.copy:

:math:`\TABLECOPY~x~y`
......................

1. Let :math:`F` be the :ref:`current <exec-notation-textual>` :ref:`frame <syntax-frame>`.

2. Assert: due to :ref:`validation <valid-table.copy>`, :math:`F.\AMODULE.\MITABLES[x]` exists.

3. Let :math:`\X{ta}_x` be the :ref:`table address <syntax-tableaddr>` :math:`F.\AMODULE.\MITABLES[x]`.

4. Assert: due to :ref:`validation <valid-table.copy>`, :math:`S.\STABLES[\X{ta}_x]` exists.

5. Let :math:`\X{tab}_x` be the :ref:`table instance <syntax-tableinst>` :math:`S.\STABLES[\X{ta}_x]`.

6. Assert: due to :ref:`validation <valid-table.copy>`, :math:`F.\AMODULE.\MITABLES[y]` exists.

7. Let :math:`\X{ta}_y` be the :ref:`table address <syntax-tableaddr>` :math:`F.\AMODULE.\MITABLES[y]`.

8. Assert: due to :ref:`validation <valid-table.copy>`, :math:`S.\STABLES[\X{ta}_y]` exists.

9. Let :math:`\X{tab}_y` be the :ref:`table instance <syntax-tableinst>` :math:`S.\STABLES[\X{ta}_y]`.

10. Assert: due to :ref:`validation <valid-table.copy>`, a value of :ref:`value type <syntax-valtype>` |I32| is on the top of the stack.

11. Pop the value :math:`\I32.\CONST~n` from the stack.

12. Assert: due to :ref:`validation <valid-table.copy>`, a value of :ref:`value type <syntax-valtype>` |I32| is on the top of the stack.

13. Pop the value :math:`\I32.\CONST~s` from the stack.

14. Assert: due to :ref:`validation <valid-table.copy>`, a value of :ref:`value type <syntax-valtype>` |I32| is on the top of the stack.

15. Pop the value :math:`\I32.\CONST~d` from the stack.

16. If :math:`s + n` is larger than the length of :math:`\X{tab}_y.\TIELEM` or :math:`d + n` is larger than the length of :math:`\X{tab}_x.\TIELEM`, then:

    a. Trap.

17. If :math:`n = 0`, then:

   a. Return.

18. If :math:`d \leq s`, then:

   a. Push the value :math:`\I32.\CONST~d` to the stack.

   b. Push the value :math:`\I32.\CONST~s` to the stack.

   c. Execute the instruction :math:`\TABLEGET~y`.

   d. Execute the instruction :math:`\TABLESET~x`.

   e. Assert: due to the earlier check against the table size, :math:`d+1 < 2^{32}`.

   f. Push the value :math:`\I32.\CONST~(d+1)` to the stack.

   g. Assert: due to the earlier check against the table size, :math:`s+1 < 2^{32}`.

   h. Push the value :math:`\I32.\CONST~(s+1)` to the stack.

19. Else:

   a. Assert: due to the earlier check against the table size, :math:`d+n-1 < 2^{32}`.

   b. Push the value :math:`\I32.\CONST~(d+n-1)` to the stack.

   c. Assert: due to the earlier check against the table size, :math:`s+n-1 < 2^{32}`.

   d. Push the value :math:`\I32.\CONST~(s+n-1)` to the stack.

   c. Execute the instruction :math:`\TABLEGET~y`.

   f. Execute the instruction :math:`\TABLESET~x`.

   g. Push the value :math:`\I32.\CONST~d` to the stack.

   h. Push the value :math:`\I32.\CONST~s` to the stack.

20. Push the value :math:`\I32.\CONST~(n-1)` to the stack.

21. Execute the instruction :math:`\TABLECOPY~x~y`.

.. math::
   ~\\[-1ex]
   \begin{array}{l}
   S; F; (\I32.\CONST~d)~(\I32.\CONST~s)~(\I32.\CONST~n)~(\TABLECOPY~x~y)
     \quad\stepto\quad S; F; \TRAP
     \\ \qquad
     \begin{array}[t]{@{}r@{~}l@{}}
     (\iff & s + n > |S.\STABLES[F.\AMODULE.\MITABLES[y]].\TIELEM| \\
      \vee & d + n > |S.\STABLES[F.\AMODULE.\MITABLES[x]].\TIELEM|) \\[1ex]
     \end{array}
   \\[1ex]
   S; F; (\I32.\CONST~d)~(\I32.\CONST~s)~(\I32.\CONST~0)~(\TABLECOPY~x~y)
     \quad\stepto\quad S; F; \epsilon
     \\ \qquad
     (\otherwise)
   \\[1ex]
   S; F; (\I32.\CONST~d)~(\I32.\CONST~s)~(\I32.\CONST~n+1)~(\TABLECOPY~x~y)
     \quad\stepto
     \\ \qquad S; F;
       \begin{array}[t]{@{}l@{}}
       (\I32.\CONST~d)~(\I32.\CONST~s)~(\TABLEGET~y)~(\TABLESET~x) \\
       (\I32.\CONST~d+1)~(\I32.\CONST~s+1)~(\I32.\CONST~n)~(\TABLECOPY~x~y) \\
       \end{array}
     \\ \qquad
     (\otherwise, \iff d \leq s)
   \\[1ex]
   S; F; (\I32.\CONST~d)~(\I32.\CONST~s)~(\I32.\CONST~n+1)~(\TABLECOPY~x~y)
     \quad\stepto
     \\ \qquad S; F;
       \begin{array}[t]{@{}l@{}}
       (\I32.\CONST~d+n)~(\I32.\CONST~s+n)~(\TABLEGET~y)~(\TABLESET~x) \\
       (\I32.\CONST~d)~(\I32.\CONST~s)~(\I32.\CONST~n)~(\TABLECOPY~x~y) \\
       \end{array}
     \\ \qquad
     (\otherwise, \iff d > s) \\
   \end{array}


.. _exec-table.init:

:math:`\TABLEINIT~x~y`
......................

1. Let :math:`F` be the :ref:`current <exec-notation-textual>` :ref:`frame <syntax-frame>`.

2. Assert: due to :ref:`validation <valid-table.init>`, :math:`F.\AMODULE.\MITABLES[x]` exists.

3. Let :math:`\X{ta}` be the :ref:`table address <syntax-tableaddr>` :math:`F.\AMODULE.\MITABLES[x]`.

4. Assert: due to :ref:`validation <valid-table.init>`, :math:`S.\STABLES[\X{ta}]` exists.

5. Let :math:`\X{tab}` be the :ref:`table instance <syntax-tableinst>` :math:`S.\STABLES[\X{ta}]`.

6. Assert: due to :ref:`validation <valid-table.init>`, :math:`F.\AMODULE.\MIELEMS[y]` exists.

7. Let :math:`\X{ea}` be the :ref:`element address <syntax-elemaddr>` :math:`F.\AMODULE.\MIELEMS[y]`.

8. Assert: due to :ref:`validation <valid-table.init>`, :math:`S.\SELEMS[\X{ea}]` exists.

9. Let :math:`\X{elem}` be the :ref:`element instance <syntax-eleminst>` :math:`S.\SELEMS[\X{ea}]`.

10. Assert: due to :ref:`validation <valid-table.init>`, a value of :ref:`value type <syntax-valtype>` |I32| is on the top of the stack.

11. Pop the value :math:`\I32.\CONST~n` from the stack.

12. Assert: due to :ref:`validation <valid-table.init>`, a value of :ref:`value type <syntax-valtype>` |I32| is on the top of the stack.

13. Pop the value :math:`\I32.\CONST~s` from the stack.

14. Assert: due to :ref:`validation <valid-table.init>`, a value of :ref:`value type <syntax-valtype>` |I32| is on the top of the stack.

15. Pop the value :math:`\I32.\CONST~d` from the stack.

16. If :math:`s + n` is larger than the length of :math:`\X{elem}.\EIELEM` or :math:`d + n` is larger than the length of :math:`\X{tab}.\TIELEM`, then:

    a. Trap.

17. If :math:`n = 0`, then:

    a. Return.

18. Let :math:`\val` be the :ref:`reference value <syntax-ref>` :math:`\X{elem}.\EIELEM[s]`.

19. Push the value :math:`\I32.\CONST~d` to the stack.

20. Push the value :math:`\val` to the stack.

21. Execute the instruction :math:`\TABLESET~x`.

22. Assert: due to the earlier check against the table size, :math:`d+1 < 2^{32}`.

23. Push the value :math:`\I32.\CONST~(d+1)` to the stack.

24. Assert: due to the earlier check against the segment size, :math:`s+1 < 2^{32}`.

25. Push the value :math:`\I32.\CONST~(s+1)` to the stack.

26. Push the value :math:`\I32.\CONST~(n-1)` to the stack.

27. Execute the instruction :math:`\TABLEINIT~x~y`.

.. math::
   ~\\[-1ex]
   \begin{array}{l}
   S; F; (\I32.\CONST~d)~(\I32.\CONST~s)~(\I32.\CONST~n)~(\TABLEINIT~x~y)
     \quad\stepto\quad S; F; \TRAP
     \\ \qquad
     \begin{array}[t]{@{}r@{~}l@{}}
     (\iff & s + n > |S.\SELEMS[F.\AMODULE.\MIELEMS[y]].\EIELEM| \\
      \vee & d + n > |S.\STABLES[F.\AMODULE.\MITABLES[x]].\TIELEM|) \\[1ex]
     \end{array}
   \\[1ex]
   S; F; (\I32.\CONST~d)~(\I32.\CONST~s)~(\I32.\CONST~0)~(\TABLEINIT~x~y)
     \quad\stepto\quad S; F; \epsilon
     \\ \qquad
     (\otherwise)
   \\[1ex]
   S; F; (\I32.\CONST~d)~(\I32.\CONST~s)~(\I32.\CONST~n+1)~(\TABLEINIT~x~y)
     \quad\stepto
     \\ \qquad S; F;
       \begin{array}[t]{@{}l@{}}
       (\I32.\CONST~d)~\val~(\TABLESET~x) \\
       (\I32.\CONST~d+1)~(\I32.\CONST~s+1)~(\I32.\CONST~n)~(\TABLEINIT~x~y) \\
       \end{array}
     \\ \qquad
     (\otherwise, \iff \val = S.\SELEMS[F.\AMODULE.\MIELEMS[y]].\EIELEM[s]) \\
   \end{array}


.. _exec-elem.drop:

:math:`\ELEMDROP~x`
...................

1. Let :math:`F` be the :ref:`current <exec-notation-textual>` :ref:`frame <syntax-frame>`.

2. Assert: due to :ref:`validation <valid-elem.drop>`, :math:`F.\AMODULE.\MIELEMS[x]` exists.

3. Let :math:`a` be the :ref:`element address <syntax-elemaddr>` :math:`F.\AMODULE.\MIELEMS[x]`.

4. Assert: due to :ref:`validation <valid-elem.drop>`, :math:`S.\SELEMS[a]` exists.

5. Replace :math:`S.\SELEMS[a].\EIELEM` with :math:`\epsilon`.

.. math::
   ~\\[-1ex]
   \begin{array}{l}
   \begin{array}{lcl@{\qquad}l}
   S; F; (\ELEMDROP~x) &\stepto& S'; F; \epsilon
   \end{array}
   \\ \qquad
     (\iff S' = S \with \SELEMS[F.\AMODULE.\MIELEMS[x]].\EIELEM = \epsilon) \\
   \end{array}


.. index:: memory instruction, memory index, store, frame, address, memory address, memory instance, value, integer, limits, value type, bit width
   pair: execution; instruction
   single: abstract syntax; instruction
.. _exec-memarg:
.. _exec-instr-memory:

Memory Instructions
~~~~~~~~~~~~~~~~~~~

.. note::
   The alignment :math:`\memarg.\ALIGN` in load and store instructions does not affect the semantics.
   It is an indication that the offset :math:`\X{ea}` at which the memory is accessed is intended to satisfy the property :math:`\X{ea} \mod 2^{\memarg.\ALIGN} = 0`.
   A WebAssembly implementation can use this hint to optimize for the intended use.
   Unaligned access violating that property is still allowed and must succeed regardless of the annotation.
   However, it may be substantially slower on some hardware.


.. _exec-load:
.. _exec-loadn:

:math:`t\K{.}\LOAD~\memarg` and :math:`t\K{.}\LOAD{N}\K{\_}\sx~\memarg`
.......................................................................

1. Let :math:`F` be the :ref:`current <exec-notation-textual>` :ref:`frame <syntax-frame>`.

2. Assert: due to :ref:`validation <valid-loadn>`, :math:`F.\AMODULE.\MIMEMS[0]` exists.

3. Let :math:`a` be the :ref:`memory address <syntax-memaddr>` :math:`F.\AMODULE.\MIMEMS[0]`.

4. Assert: due to :ref:`validation <valid-loadn>`, :math:`S.\SMEMS[a]` exists.

5. Let :math:`\X{mem}` be the :ref:`memory instance <syntax-meminst>` :math:`S.\SMEMS[a]`.

6. Assert: due to :ref:`validation <valid-loadn>`, a value of :ref:`value type <syntax-valtype>` |I32| is on the top of the stack.

7. Pop the value :math:`\I32.\CONST~i` from the stack.

8. Let :math:`\X{ea}` be the integer :math:`i + \memarg.\OFFSET`.

9. If :math:`N` is not part of the instruction, then:

   a. Let :math:`N` be the :ref:`bit width <syntax-numtype>` :math:`|t|` of :ref:`number type <syntax-numtype>` :math:`t`.

10. If :math:`\X{ea} + N/8` is larger than the length of :math:`\X{mem}.\MIDATA`, then:

    a. Trap.

11. Let :math:`b^\ast` be the byte sequence :math:`\X{mem}.\MIDATA[\X{ea} \slice N/8]`.

12. If :math:`N` and :math:`\sx` are part of the instruction, then:

    a. Let :math:`n` be the integer for which :math:`\bytes_{\iN}(n) = b^\ast`.

    b. Let :math:`c` be the result of computing :math:`\extend^{\sx}_{N,|t|}(n)`.

13. Else:

    a. Let :math:`c` be the constant for which :math:`\bytes_t(c) = b^\ast`.

14. Push the value :math:`t.\CONST~c` to the stack.

.. math::
   ~\\[-1ex]
   \begin{array}{l}
   \begin{array}{lcl@{\qquad}l}
   S; F; (\I32.\CONST~i)~(t.\LOAD~\memarg) &\stepto& S; F; (t.\CONST~c)
   \end{array}
   \\ \qquad
     \begin{array}[t]{@{}r@{~}l@{}}
     (\iff & \X{ea} = i + \memarg.\OFFSET \\
     \wedge & \X{ea} + |t|/8 \leq |S.\SMEMS[F.\AMODULE.\MIMEMS[0]].\MIDATA| \\
     \wedge & \bytes_t(c) = S.\SMEMS[F.\AMODULE.\MIMEMS[0]].\MIDATA[\X{ea} \slice |t|/8]) \\[1ex]
     \end{array}
   \\[1ex]
   \begin{array}{lcl@{\qquad}l}
   S; F; (\I32.\CONST~i)~(t.\LOAD{N}\K{\_}\sx~\memarg) &\stepto&
     S; F; (t.\CONST~\extend^{\sx}_{N,|t|}(n))
   \end{array}
   \\ \qquad
     \begin{array}[t]{@{}r@{~}l@{}}
     (\iff & \X{ea} = i + \memarg.\OFFSET \\
     \wedge & \X{ea} + N/8 \leq |S.\SMEMS[F.\AMODULE.\MIMEMS[0]].\MIDATA| \\
     \wedge & \bytes_{\iN}(n) = S.\SMEMS[F.\AMODULE.\MIMEMS[0]].\MIDATA[\X{ea} \slice N/8]) \\[1ex]
     \end{array}
   \\[1ex]
   \begin{array}{lcl@{\qquad}l}
   S; F; (\I32.\CONST~i)~(t.\LOAD({N}\K{\_}\sx)^?~\memarg) &\stepto& S; F; \TRAP
   \end{array}
   \\ \qquad
     (\otherwise) \\
   \end{array}


.. _exec-load-extend:

:math:`\V128\K{.}\LOAD{M}\K{x}N\_\sx~\memarg`
.............................................

1. Let :math:`F` be the :ref:`current <exec-notation-textual>` :ref:`frame <syntax-frame>`.

2. Assert: due to :ref:`validation <valid-load-extend>`, :math:`F.\AMODULE.\MIMEMS[0]` exists.

3. Let :math:`a` be the :ref:`memory address <syntax-memaddr>` :math:`F.\AMODULE.\MIMEMS[0]`.

4. Assert: due to :ref:`validation <valid-load-extend>`, :math:`S.\SMEMS[a]` exists.

5. Let :math:`\X{mem}` be the :ref:`memory instance <syntax-meminst>` :math:`S.\SMEMS[a]`.

6. Assert: due to :ref:`validation <valid-load-extend>`, a value of :ref:`value type <syntax-valtype>` |I32| is on the top of the stack.

7. Pop the value :math:`\I32.\CONST~i` from the stack.

8. Let :math:`\X{ea}` be the integer :math:`i + \memarg.\OFFSET`.

9. If :math:`\X{ea} + M \cdot N /8` is larger than the length of :math:`\X{mem}.\MIDATA`, then:

    a. Trap.

10. Let :math:`b^\ast` be the byte sequence :math:`\X{mem}.\MIDATA[\X{ea} \slice M \cdot N /8]`.

11. Let :math:`m_k` be the integer for which :math:`\bytes_{\iM}(m_k) = b^\ast[k \cdot M/8 \slice M/8]`.

12. Let :math:`W` be the integer :math:`M \cdot 2`.

13. Let :math:`n_k` be the result of computing :math:`\extend^{\sx}_{M,W}(m_k)`.

14. Let :math:`c` be the result of computing :math:`\lanes^{-1}_{\K{i}W\K{x}N}(n_0 \dots n_{N-1})`.

15. Push the value :math:`\V128.\CONST~c` to the stack.

.. math::
   ~\\[-1ex]
   \begin{array}{l}
   \begin{array}{lcl@{\qquad}l}
   S; F; (\I32.\CONST~i)~(\V128.\LOAD{M}\K{x}N\_\sx~\memarg) &\stepto&
     S; F; (\V128.\CONST~c)
   \end{array}
   \\ \qquad
     \begin{array}[t]{@{}r@{~}l@{}}
     (\iff & \X{ea} = i + \memarg.\OFFSET \\
     \wedge & \X{ea} + M \cdot N / 8 \leq |S.\SMEMS[F.\AMODULE.\MIMEMS[0]].\MIDATA| \\
     \wedge & \bytes_{\iM}(m_k) = S.\SMEMS[F.\AMODULE.\MIMEMS[0]].\MIDATA[\X{ea} + k \cdot M/8 \slice M/8] \\
     \wedge & W = M \cdot 2 \\
     \wedge & c = \lanes^{-1}_{\K{i}W\K{x}N}(\extend^{\sx}_{M,W}(m_0) \dots \extend^{\sx}_{M,W}(m_{N-1})))
     \end{array}
   \\[1ex]
   \begin{array}{lcl@{\qquad}l}
   S; F; (\I32.\CONST~i)~(\V128.\LOAD{M}\K{x}N\K{\_}\sx~\memarg) &\stepto& S; F; \TRAP
   \end{array}
   \\ \qquad
     (\otherwise) \\
   \end{array}


.. _exec-load-splat:

:math:`\V128\K{.}\LOAD{N}\K{\_splat}~\memarg`
.............................................

1. Let :math:`F` be the :ref:`current <exec-notation-textual>` :ref:`frame <syntax-frame>`.

2. Assert: due to :ref:`validation <valid-load-extend>`, :math:`F.\AMODULE.\MIMEMS[0]` exists.

3. Let :math:`a` be the :ref:`memory address <syntax-memaddr>` :math:`F.\AMODULE.\MIMEMS[0]`.

4. Assert: due to :ref:`validation <valid-load-extend>`, :math:`S.\SMEMS[a]` exists.

5. Let :math:`\X{mem}` be the :ref:`memory instance <syntax-meminst>` :math:`S.\SMEMS[a]`.

6. Assert: due to :ref:`validation <valid-load-extend>`, a value of :ref:`value type <syntax-valtype>` |I32| is on the top of the stack.

7. Pop the value :math:`\I32.\CONST~i` from the stack.

8. Let :math:`\X{ea}` be the integer :math:`i + \memarg.\OFFSET`.

9. If :math:`\X{ea} + N/8` is larger than the length of :math:`\X{mem}.\MIDATA`, then:

    a. Trap.

10. Let :math:`b^\ast` be the byte sequence :math:`\X{mem}.\MIDATA[\X{ea} \slice N/8]`.

11. Let :math:`n` be the integer for which :math:`\bytes_{\iN}(n) = b^\ast`.

12. Let :math:`L` be the integer :math:`128 / N`.

13. Let :math:`c` be the result of computing :math:`\lanes^{-1}_{\IN\K{x}L}(n^L)`.

14. Push the value :math:`\V128.\CONST~c` to the stack.

.. math::
   ~\\[-1ex]
   \begin{array}{l}
   \begin{array}{lcl@{\qquad}l}
   S; F; (\I32.\CONST~i)~(\V128\K{.}\LOAD{N}\K{\_splat}~\memarg) &\stepto& S; F; (\V128.\CONST~c)
   \end{array}
   \\ \qquad
     \begin{array}[t]{@{}r@{~}l@{}}
     (\iff & \X{ea} = i + \memarg.\OFFSET \\
     \wedge & \X{ea} + N/8 \leq |S.\SMEMS[F.\AMODULE.\MIMEMS[0]].\MIDATA| \\
     \wedge & \bytes_{\iN}(n) = S.\SMEMS[F.\AMODULE.\MIMEMS[0]].\MIDATA[\X{ea} \slice N/8] \\
     \wedge & c = \lanes^{-1}_{\IN\K{x}L}(n^L))
     \end{array}
   \\[1ex]
   \begin{array}{lcl@{\qquad}l}
   S; F; (\I32.\CONST~i)~(\V128.\LOAD{N}\K{\_splat}~\memarg) &\stepto& S; F; \TRAP
   \end{array}
   \\ \qquad
     (\otherwise) \\
   \end{array}


.. _exec-load-zero:

:math:`\V128\K{.}\LOAD{N}\K{\_zero}~\memarg`
.............................................

1. Let :math:`F` be the :ref:`current <exec-notation-textual>` :ref:`frame <syntax-frame>`.

2. Assert: due to :ref:`validation <valid-load-extend>`, :math:`F.\AMODULE.\MIMEMS[0]` exists.

3. Let :math:`a` be the :ref:`memory address <syntax-memaddr>` :math:`F.\AMODULE.\MIMEMS[0]`.

4. Assert: due to :ref:`validation <valid-load-extend>`, :math:`S.\SMEMS[a]` exists.

5. Let :math:`\X{mem}` be the :ref:`memory instance <syntax-meminst>` :math:`S.\SMEMS[a]`.

6. Assert: due to :ref:`validation <valid-load-extend>`, a value of :ref:`value type <syntax-valtype>` |I32| is on the top of the stack.

7. Pop the value :math:`\I32.\CONST~i` from the stack.

8. Let :math:`\X{ea}` be the integer :math:`i + \memarg.\OFFSET`.

9. If :math:`\X{ea} + N/8` is larger than the length of :math:`\X{mem}.\MIDATA`, then:

    a. Trap.

10. Let :math:`b^\ast` be the byte sequence :math:`\X{mem}.\MIDATA[\X{ea} \slice N/8]`.

11. Let :math:`n` be the integer for which :math:`\bytes_{\iN}(n) = b^\ast`.

12. Let :math:`c` be the result of computing :math:`\extendu_{N,128}(n)`.

13. Push the value :math:`\V128.\CONST~c` to the stack.

.. math::
   ~\\[-1ex]
   \begin{array}{l}
   \begin{array}{lcl@{\qquad}l}
   S; F; (\I32.\CONST~i)~(\V128\K{.}\LOAD{N}\K{\_zero}~\memarg) &\stepto& S; F; (\V128.\CONST~c)
   \end{array}
   \\ \qquad
     \begin{array}[t]{@{}r@{~}l@{}}
     (\iff & \X{ea} = i + \memarg.\OFFSET \\
     \wedge & \X{ea} + N/8 \leq |S.\SMEMS[F.\AMODULE.\MIMEMS[0]].\MIDATA| \\
     \wedge & \bytes_{\iN}(n) = S.\SMEMS[F.\AMODULE.\MIMEMS[0]].\MIDATA[\X{ea} \slice N/8] \\
     \wedge & c = \extendu_{N,128}(n))
     \end{array}
   \\[1ex]
   \begin{array}{lcl@{\qquad}l}
   S; F; (\I32.\CONST~i)~(\V128.\LOAD{N}\K{\_zero}~\memarg) &\stepto& S; F; \TRAP
   \end{array}
   \\ \qquad
     (\otherwise) \\
   \end{array}


.. _exec-load-lane:

:math:`\V128\K{.}\LOAD{N}\K{\_lane}~\memarg~x`
.....................................................

1. Let :math:`F` be the :ref:`current <exec-notation-textual>` :ref:`frame <syntax-frame>`.

2. Assert: due to :ref:`validation <valid-load-extend>`, :math:`F.\AMODULE.\MIMEMS[0]` exists.

3. Let :math:`a` be the :ref:`memory address <syntax-memaddr>` :math:`F.\AMODULE.\MIMEMS[0]`.

4. Assert: due to :ref:`validation <valid-load-extend>`, :math:`S.\SMEMS[a]` exists.

5. Let :math:`\X{mem}` be the :ref:`memory instance <syntax-meminst>` :math:`S.\SMEMS[a]`.

6. Assert: due to :ref:`validation <valid-load-extend>`, a value of :ref:`value type <syntax-valtype>` |V128| is on the top of the stack.

7. Pop the value :math:`\V128.\CONST~v` from the stack.

8. Assert: due to :ref:`validation <valid-load-extend>`, a value of :ref:`value type <syntax-valtype>` |I32| is on the top of the stack.

9. Pop the value :math:`\I32.\CONST~i` from the stack.

10. Let :math:`\X{ea}` be the integer :math:`i + \memarg.\OFFSET`.

11. If :math:`\X{ea} + N/8` is larger than the length of :math:`\X{mem}.\MIDATA`, then:

    a. Trap.

12. Let :math:`b^\ast` be the byte sequence :math:`\X{mem}.\MIDATA[\X{ea} \slice N/8]`.

13. Let :math:`r` be the constant for which :math:`\bytes_{\iN}(r) = b^\ast`.

14. Let :math:`L` be :math:`128 / N`.

15. Let :math:`j^\ast` be the result of computing :math:`\lanes_{\IN\K{x}L}(v)`.

16. Let :math:`c` be the result of computing :math:`\lanes^{-1}_{\IN\K{x}L}(j^\ast \with [x] = r)`.

17. Push the value :math:`\V128.\CONST~c` to the stack.

.. math::
   ~\\[-1ex]
   \begin{array}{l}
   \begin{array}{lcl@{\qquad}l}
   S; F; (\I32.\CONST~i)~(\V128.\CONST~v)~(\V128\K{.}\LOAD{N}\K{\_lane}~\memarg~x) &\stepto& S; F; (\V128.\CONST~c)
   \end{array}
   \\ \qquad
     \begin{array}[t]{@{}r@{~}l@{}}
     (\iff & \X{ea} = i + \memarg.\OFFSET \\
     \wedge & \X{ea} + N/8 \leq |S.\SMEMS[F.\AMODULE.\MIMEMS[0]].\MIDATA| \\
     \wedge & \bytes_{\iN}(r) = S.\SMEMS[F.\AMODULE.\MIMEMS[0]].\MIDATA[\X{ea} \slice N/8] \\
     \wedge & L = 128/N \\
     \wedge & c = \lanes^{-1}_{\IN\K{x}L}(\lanes_{\IN\K{x}L}(v) \with [x] = r))
     \end{array}
   \\[1ex]
   \begin{array}{lcl@{\qquad}l}
   S; F; (\I32.\CONST~i)~(\V128.\CONST~v)~(\V128.\LOAD{N}\K{\_lane}~\memarg~x) &\stepto& S; F; \TRAP
   \end{array}
   \\ \qquad
     (\otherwise) \\
   \end{array}


.. _exec-store:
.. _exec-storen:

:math:`t\K{.}\STORE~\memarg` and :math:`t\K{.}\STORE{N}~\memarg`
................................................................

1. Let :math:`F` be the :ref:`current <exec-notation-textual>` :ref:`frame <syntax-frame>`.

2. Assert: due to :ref:`validation <valid-storen>`, :math:`F.\AMODULE.\MIMEMS[0]` exists.

3. Let :math:`a` be the :ref:`memory address <syntax-memaddr>` :math:`F.\AMODULE.\MIMEMS[0]`.

4. Assert: due to :ref:`validation <valid-storen>`, :math:`S.\SMEMS[a]` exists.

5. Let :math:`\X{mem}` be the :ref:`memory instance <syntax-meminst>` :math:`S.\SMEMS[a]`.

6. Assert: due to :ref:`validation <valid-storen>`, a value of :ref:`value type <syntax-valtype>` :math:`t` is on the top of the stack.

7. Pop the value :math:`t.\CONST~c` from the stack.

8. Assert: due to :ref:`validation <valid-storen>`, a value of :ref:`value type <syntax-valtype>` |I32| is on the top of the stack.

9. Pop the value :math:`\I32.\CONST~i` from the stack.

10. Let :math:`\X{ea}` be the integer :math:`i + \memarg.\OFFSET`.

11. If :math:`N` is not part of the instruction, then:

    a. Let :math:`N` be the :ref:`bit width <syntax-numtype>` :math:`|t|` of :ref:`number type <syntax-numtype>` :math:`t`.

12. If :math:`\X{ea} + N/8` is larger than the length of :math:`\X{mem}.\MIDATA`, then:

    a. Trap.

13. If :math:`N` is part of the instruction, then:

    a. Let :math:`n` be the result of computing :math:`\wrap_{|t|,N}(c)`.

    b. Let :math:`b^\ast` be the byte sequence :math:`\bytes_{\iN}(n)`.

14. Else:

    a. Let :math:`b^\ast` be the byte sequence :math:`\bytes_t(c)`.

15. Replace the bytes :math:`\X{mem}.\MIDATA[\X{ea} \slice N/8]` with :math:`b^\ast`.

.. math::
   ~\\[-1ex]
   \begin{array}{l}
   \begin{array}{lcl@{\qquad}l}
   S; F; (\I32.\CONST~i)~(t.\CONST~c)~(t.\STORE~\memarg) &\stepto& S'; F; \epsilon
   \end{array}
   \\ \qquad
     \begin{array}[t]{@{}r@{~}l@{}}
     (\iff & \X{ea} = i + \memarg.\OFFSET \\
     \wedge & \X{ea} + |t|/8 \leq |S.\SMEMS[F.\AMODULE.\MIMEMS[0]].\MIDATA| \\
     \wedge & S' = S \with \SMEMS[F.\AMODULE.\MIMEMS[0]].\MIDATA[\X{ea} \slice |t|/8] = \bytes_t(c)) \\[1ex]
     \end{array}
   \\[1ex]
   \begin{array}{lcl@{\qquad}l}
   S; F; (\I32.\CONST~i)~(t.\CONST~c)~(t.\STORE{N}~\memarg) &\stepto& S'; F; \epsilon
   \end{array}
   \\ \qquad
     \begin{array}[t]{@{}r@{~}l@{}}
     (\iff & \X{ea} = i + \memarg.\OFFSET \\
     \wedge & \X{ea} + N/8 \leq |S.\SMEMS[F.\AMODULE.\MIMEMS[0]].\MIDATA| \\
     \wedge & S' = S \with \SMEMS[F.\AMODULE.\MIMEMS[0]].\MIDATA[\X{ea} \slice N/8] = \bytes_{\iN}(\wrap_{|t|,N}(c))) \\[1ex]
     \end{array}
   \\[1ex]
   \begin{array}{lcl@{\qquad}l}
   S; F; (\I32.\CONST~i)~(t.\CONST~c)~(t.\STORE{N}^?~\memarg) &\stepto& S; F; \TRAP
   \end{array}
   \\ \qquad
     (\otherwise) \\
   \end{array}


.. _exec-store-lane:

:math:`\V128\K{.}\STORE{N}\K{\_lane}~\memarg~x`
......................................................

1. Let :math:`F` be the :ref:`current <exec-notation-textual>` :ref:`frame <syntax-frame>`.

2. Assert: due to :ref:`validation <valid-storen>`, :math:`F.\AMODULE.\MIMEMS[0]` exists.

3. Let :math:`a` be the :ref:`memory address <syntax-memaddr>` :math:`F.\AMODULE.\MIMEMS[0]`.

4. Assert: due to :ref:`validation <valid-storen>`, :math:`S.\SMEMS[a]` exists.

5. Let :math:`\X{mem}` be the :ref:`memory instance <syntax-meminst>` :math:`S.\SMEMS[a]`.

6. Assert: due to :ref:`validation <valid-storen>`, a value of :ref:`value type <syntax-valtype>` :math:`\V128` is on the top of the stack.

7. Pop the value :math:`\V128.\CONST~c` from the stack.

8. Assert: due to :ref:`validation <valid-storen>`, a value of :ref:`value type <syntax-valtype>` |I32| is on the top of the stack.

9. Pop the value :math:`\I32.\CONST~i` from the stack.

10. Let :math:`\X{ea}` be the integer :math:`i + \memarg.\OFFSET`.

11. If :math:`\X{ea} + N/8` is larger than the length of :math:`\X{mem}.\MIDATA`, then:

    a. Trap.

12. Let :math:`L` be :math:`128/N`.

13. Let :math:`j^\ast` be the result of computing :math:`\lanes_{\IN\K{x}L}(c)`.

14. Let :math:`b^\ast` be the result of computing :math:`\bytes_{\iN}(j^\ast[x])`.

15. Replace the bytes :math:`\X{mem}.\MIDATA[\X{ea} \slice N/8]` with :math:`b^\ast`.

.. math::
   ~\\[-1ex]
   \begin{array}{l}
   \begin{array}{lcl@{\qquad}l}
   S; F; (\I32.\CONST~i)~(\V128.\CONST~c)~(\V128.\STORE{N}\K{\_lane}~\memarg~x) &\stepto& S'; F; \epsilon
   \end{array}
   \\ \qquad
     \begin{array}[t]{@{}r@{~}l@{}}
     (\iff & \X{ea} = i + \memarg.\OFFSET \\
     \wedge & \X{ea} + N \leq |S.\SMEMS[F.\AMODULE.\MIMEMS[0]].\MIDATA| \\
     \wedge & L = 128/N \\
     \wedge & S' = S \with \SMEMS[F.\AMODULE.\MIMEMS[0]].\MIDATA[\X{ea} \slice N/8] = \bytes_{\iN}(\lanes_{\IN\K{x}L}(c)[x]))
     \end{array}
   \\[1ex]
   \begin{array}{lcl@{\qquad}l}
   S; F; (\I32.\CONST~i)~(\V128.\CONST~c)~(\V128.\STORE{N}\K{\_lane}~\memarg~x) &\stepto& S; F; \TRAP
   \end{array}
   \\ \qquad
     (\otherwise) \\
   \end{array}


.. _exec-memory.size:

:math:`\MEMORYSIZE`
...................

1. Let :math:`F` be the :ref:`current <exec-notation-textual>` :ref:`frame <syntax-frame>`.

2. Assert: due to :ref:`validation <valid-memory.size>`, :math:`F.\AMODULE.\MIMEMS[0]` exists.

3. Let :math:`a` be the :ref:`memory address <syntax-memaddr>` :math:`F.\AMODULE.\MIMEMS[0]`.

4. Assert: due to :ref:`validation <valid-memory.size>`, :math:`S.\SMEMS[a]` exists.

5. Let :math:`\X{mem}` be the :ref:`memory instance <syntax-meminst>` :math:`S.\SMEMS[a]`.

6. Let :math:`\X{sz}` be the length of :math:`\X{mem}.\MIDATA` divided by the :ref:`page size <page-size>`.

7. Push the value :math:`\I32.\CONST~\X{sz}` to the stack.

.. math::
   \begin{array}{l}
   \begin{array}{lcl@{\qquad}l}
   S; F; \MEMORYSIZE &\stepto& S; F; (\I32.\CONST~\X{sz})
   \end{array}
   \\ \qquad
     (\iff |S.\SMEMS[F.\AMODULE.\MIMEMS[0]].\MIDATA| = \X{sz}\cdot64\,\F{Ki}) \\
   \end{array}


.. _exec-memory.grow:

:math:`\MEMORYGROW`
...................

1. Let :math:`F` be the :ref:`current <exec-notation-textual>` :ref:`frame <syntax-frame>`.

2. Assert: due to :ref:`validation <valid-memory.grow>`, :math:`F.\AMODULE.\MIMEMS[0]` exists.

3. Let :math:`a` be the :ref:`memory address <syntax-memaddr>` :math:`F.\AMODULE.\MIMEMS[0]`.

4. Assert: due to :ref:`validation <valid-memory.grow>`, :math:`S.\SMEMS[a]` exists.

5. Let :math:`\X{mem}` be the :ref:`memory instance <syntax-meminst>` :math:`S.\SMEMS[a]`.

6. Let :math:`\X{sz}` be the length of :math:`S.\SMEMS[a]` divided by the :ref:`page size <page-size>`.

7. Assert: due to :ref:`validation <valid-memory.grow>`, a value of :ref:`value type <syntax-valtype>` |I32| is on the top of the stack.

8. Pop the value :math:`\I32.\CONST~n` from the stack.

9. Let :math:`\X{err}` be the |i32| value :math:`2^{32}-1`, for which :math:`\signed_{32}(\X{err})` is :math:`-1`.

10. Either:

   a. If :ref:`growing <grow-mem>` :math:`\X{mem}` by :math:`n` :ref:`pages <page-size>` succeeds, then:

      i. Push the value :math:`\I32.\CONST~\X{sz}` to the stack.

   b. Else:

      i. Push the value :math:`\I32.\CONST~\X{err}` to the stack.

11. Or:

   a. Push the value :math:`\I32.\CONST~\X{err}` to the stack.

.. math::
   ~\\[-1ex]
   \begin{array}{l}
   \begin{array}{lcl@{\qquad}l}
   S; F; (\I32.\CONST~n)~\MEMORYGROW &\stepto& S'; F; (\I32.\CONST~\X{sz})
   \end{array}
   \\ \qquad
     \begin{array}[t]{@{}r@{~}l@{}}
     (\iff & F.\AMODULE.\MIMEMS[0] = a \\
     \wedge & \X{sz} = |S.\SMEMS[a].\MIDATA|/64\,\F{Ki} \\
     \wedge & S' = S \with \SMEMS[a] = \growmem(S.\SMEMS[a], n)) \\[1ex]
     \end{array}
   \\[1ex]
   \begin{array}{lcl@{\qquad}l}
   S; F; (\I32.\CONST~n)~\MEMORYGROW &\stepto& S; F; (\I32.\CONST~\signed_{32}^{-1}(-1))
   \end{array}
   \end{array}

.. note::
   The |MEMORYGROW| instruction is non-deterministic.
   It may either succeed, returning the old memory size :math:`\X{sz}`,
   or fail, returning :math:`{-1}`.
   Failure *must* occur if the referenced memory instance has a maximum size defined that would be exceeded.
   However, failure *can* occur in other cases as well.
   In practice, the choice depends on the :ref:`resources <impl-exec>` available to the :ref:`embedder <embedder>`.


.. _exec-memory.fill:

:math:`\MEMORYFILL`
...................

1. Let :math:`F` be the :ref:`current <exec-notation-textual>` :ref:`frame <syntax-frame>`.

2. Assert: due to :ref:`validation <valid-memory.fill>`, :math:`F.\AMODULE.\MIMEMS[0]` exists.

3. Let :math:`\X{ma}` be the :ref:`memory address <syntax-memaddr>` :math:`F.\AMODULE.\MIMEMS[0]`.

4. Assert: due to :ref:`validation <valid-memory.fill>`, :math:`S.\SMEMS[\X{ma}]` exists.

5. Let :math:`\X{mem}` be the :ref:`memory instance <syntax-meminst>` :math:`S.\SMEMS[\X{ma}]`.

6. Assert: due to :ref:`validation <valid-memory.fill>`, a value of :ref:`value type <syntax-valtype>` |I32| is on the top of the stack.

7. Pop the value :math:`\I32.\CONST~n` from the stack.

8. Assert: due to :ref:`validation <valid-memory.fill>`, a value of :ref:`value type <syntax-valtype>` |I32| is on the top of the stack.

9. Pop the value :math:`\val` from the stack.

10. Assert: due to :ref:`validation <valid-memory.fill>`, a value of :ref:`value type <syntax-valtype>` |I32| is on the top of the stack.

11. Pop the value :math:`\I32.\CONST~d` from the stack.

12. If :math:`d + n` is larger than the length of :math:`\X{mem}.\MIDATA`, then:

    a. Trap.

13. If :math:`n = 0`, then:

    a. Return.

14. Push the value :math:`\I32.\CONST~d` to the stack.

15. Push the value :math:`\val` to the stack.

16. Execute the instruction :math:`\I32\K{.}\STORE\K{8}~\{ \OFFSET~0, \ALIGN~0 \}`.

17. Assert: due to the earlier check against the memory size, :math:`d+1 < 2^{32}`.

18. Push the value :math:`\I32.\CONST~(d+1)` to the stack.

19. Push the value :math:`\val` to the stack.

20. Push the value :math:`\I32.\CONST~(n-1)` to the stack.

21. Execute the instruction :math:`\MEMORYFILL`.

.. math::
   ~\\[-1ex]
   \begin{array}{l}
   S; F; (\I32.\CONST~d)~\val~(\I32.\CONST~n)~\MEMORYFILL
     \quad\stepto\quad S; F; \TRAP
     \\ \qquad
     (\iff d + n > |S.\SMEMS[F.\AMODULE.\MIMEMS[0]].\MIDATA|)
   \\[1ex]
   S; F; (\I32.\CONST~d)~\val~(\I32.\CONST~0)~\MEMORYFILL
     \quad\stepto\quad S; F; \epsilon
     \\ \qquad
     (\otherwise)
   \\[1ex]
   S; F; (\I32.\CONST~d)~\val~(\I32.\CONST~n+1)~\MEMORYFILL
     \quad\stepto
     \\ \qquad S; F;
       \begin{array}[t]{@{}l@{}}
       (\I32.\CONST~d)~\val~(\I32\K{.}\STORE\K{8}~\{ \OFFSET~0, \ALIGN~0 \}) \\
       (\I32.\CONST~d+1)~\val~(\I32.\CONST~n)~\MEMORYFILL \\
       \end{array}
     \\ \qquad
     (\otherwise) \\
   \end{array}


.. _exec-memory.copy:

:math:`\MEMORYCOPY`
...................

1. Let :math:`F` be the :ref:`current <exec-notation-textual>` :ref:`frame <syntax-frame>`.

2. Assert: due to :ref:`validation <valid-memory.copy>`, :math:`F.\AMODULE.\MIMEMS[0]` exists.

3. Let :math:`\X{ma}` be the :ref:`memory address <syntax-memaddr>` :math:`F.\AMODULE.\MIMEMS[0]`.

4. Assert: due to :ref:`validation <valid-memory.copy>`, :math:`S.\SMEMS[\X{ma}]` exists.

5. Let :math:`\X{mem}` be the :ref:`memory instance <syntax-meminst>` :math:`S.\SMEMS[\X{ma}]`.

6. Assert: due to :ref:`validation <valid-memory.copy>`, a value of :ref:`value type <syntax-valtype>` |I32| is on the top of the stack.

7. Pop the value :math:`\I32.\CONST~n` from the stack.

8. Assert: due to :ref:`validation <valid-memory.copy>`, a value of :ref:`value type <syntax-valtype>` |I32| is on the top of the stack.

9. Pop the value :math:`\I32.\CONST~s` from the stack.

10. Assert: due to :ref:`validation <valid-memory.copy>`, a value of :ref:`value type <syntax-valtype>` |I32| is on the top of the stack.

11. Pop the value :math:`\I32.\CONST~d` from the stack.

12. If :math:`s + n` is larger than the length of :math:`\X{mem}.\MIDATA` or :math:`d + n` is larger than the length of :math:`\X{mem}.\MIDATA`, then:

    a. Trap.

13. If :math:`n = 0`, then:

   a. Return.

14. If :math:`d \leq s`, then:

   a. Push the value :math:`\I32.\CONST~d` to the stack.

   b. Push the value :math:`\I32.\CONST~s` to the stack.

   c. Execute the instruction :math:`\I32\K{.}\LOAD\K{8\_u}~\{ \OFFSET~0, \ALIGN~0 \}`.

   d. Execute the instruction :math:`\I32\K{.}\STORE\K{8}~\{ \OFFSET~0, \ALIGN~0 \}`.

   e. Assert: due to the earlier check against the memory size, :math:`d+1 < 2^{32}`.

   f. Push the value :math:`\I32.\CONST~(d+1)` to the stack.

   g. Assert: due to the earlier check against the memory size, :math:`s+1 < 2^{32}`.

   h. Push the value :math:`\I32.\CONST~(s+1)` to the stack.

15. Else:

   a. Assert: due to the earlier check against the memory size, :math:`d+n-1 < 2^{32}`.

   b. Push the value :math:`\I32.\CONST~(d+n-1)` to the stack.

   c. Assert: due to the earlier check against the memory size, :math:`s+n-1 < 2^{32}`.

   d. Push the value :math:`\I32.\CONST~(s+n-1)` to the stack.

   e. Execute the instruction :math:`\I32\K{.}\LOAD\K{8\_u}~\{ \OFFSET~0, \ALIGN~0 \}`.

   f. Execute the instruction :math:`\I32\K{.}\STORE\K{8}~\{ \OFFSET~0, \ALIGN~0 \}`.

   g. Push the value :math:`\I32.\CONST~d` to the stack.

   h. Push the value :math:`\I32.\CONST~s` to the stack.

16. Push the value :math:`\I32.\CONST~(n-1)` to the stack.

17. Execute the instruction :math:`\MEMORYCOPY`.

.. math::
   ~\\[-1ex]
   \begin{array}{l}
   S; F; (\I32.\CONST~d)~(\I32.\CONST~s)~(\I32.\CONST~n)~\MEMORYCOPY
     \quad\stepto\quad S; F; \TRAP
     \\ \qquad
     \begin{array}[t]{@{}r@{~}l@{}}
     (\iff & s + n > |S.\SMEMS[F.\AMODULE.\MIMEMS[0]].\MIDATA| \\
      \vee & d + n > |S.\SMEMS[F.\AMODULE.\MIMEMS[0]].\MIDATA|) \\[1ex]
     \end{array}
   \\[1ex]
   S; F; (\I32.\CONST~d)~(\I32.\CONST~s)~(\I32.\CONST~0)~\MEMORYCOPY
     \quad\stepto\quad S; F; \epsilon
     \\ \qquad
     (\otherwise)
   \\[1ex]
   S; F; (\I32.\CONST~d)~(\I32.\CONST~s)~(\I32.\CONST~n+1)~\MEMORYCOPY
     \quad\stepto
     \\ \qquad S; F;
       \begin{array}[t]{@{}l@{}}
       (\I32.\CONST~d) \\
       (\I32.\CONST~s)~(\I32\K{.}\LOAD\K{8\_u}~\{ \OFFSET~0, \ALIGN~0 \}) \\
       (\I32\K{.}\STORE\K{8}~\{ \OFFSET~0, \ALIGN~0 \}) \\
       (\I32.\CONST~d+1)~(\I32.\CONST~s+1)~(\I32.\CONST~n)~\MEMORYCOPY \\
       \end{array}
     \\ \qquad
     (\otherwise, \iff d \leq s)
   \\[1ex]
   S; F; (\I32.\CONST~d)~(\I32.\CONST~s)~(\I32.\CONST~n+1)~\MEMORYCOPY
     \quad\stepto
     \\ \qquad S; F;
       \begin{array}[t]{@{}l@{}}
       (\I32.\CONST~d+n) \\
       (\I32.\CONST~s+n)~(\I32\K{.}\LOAD\K{8\_u}~\{ \OFFSET~0, \ALIGN~0 \}) \\
       (\I32\K{.}\STORE\K{8}~\{ \OFFSET~0, \ALIGN~0 \}) \\
       (\I32.\CONST~d)~(\I32.\CONST~s)~(\I32.\CONST~n)~\MEMORYCOPY \\
       \end{array}
     \\ \qquad
     (\otherwise, \iff d > s) \\
   \end{array}


.. _exec-memory.init:

:math:`\MEMORYINIT~x`
.....................

1. Let :math:`F` be the :ref:`current <exec-notation-textual>` :ref:`frame <syntax-frame>`.

2. Assert: due to :ref:`validation <valid-memory.init>`, :math:`F.\AMODULE.\MIMEMS[0]` exists.

3. Let :math:`\X{ma}` be the :ref:`memory address <syntax-memaddr>` :math:`F.\AMODULE.\MIMEMS[0]`.

4. Assert: due to :ref:`validation <valid-memory.init>`, :math:`S.\SMEMS[\X{ma}]` exists.

5. Let :math:`\X{mem}` be the :ref:`memory instance <syntax-meminst>` :math:`S.\SMEMS[\X{ma}]`.

6. Assert: due to :ref:`validation <valid-memory.init>`, :math:`F.\AMODULE.\MIDATAS[x]` exists.

7. Let :math:`\X{da}` be the :ref:`data address <syntax-dataaddr>` :math:`F.\AMODULE.\MIDATAS[x]`.

8. Assert: due to :ref:`validation <valid-memory.init>`, :math:`S.\SDATAS[\X{da}]` exists.

9. Let :math:`\X{data}` be the  :ref:`data instance <syntax-datainst>` :math:`S.\SDATAS[\X{da}]`.

10. Assert: due to :ref:`validation <valid-memory.init>`, a value of :ref:`value type <syntax-valtype>` |I32| is on the top of the stack.

11. Pop the value :math:`\I32.\CONST~n` from the stack.

12. Assert: due to :ref:`validation <valid-memory.init>`, a value of :ref:`value type <syntax-valtype>` |I32| is on the top of the stack.

13. Pop the value :math:`\I32.\CONST~s` from the stack.

14. Assert: due to :ref:`validation <valid-memory.init>`, a value of :ref:`value type <syntax-valtype>` |I32| is on the top of the stack.

15. Pop the value :math:`\I32.\CONST~d` from the stack.

16. If :math:`s + n` is larger than the length of :math:`\X{data}.\DIDATA` or :math:`d + n` is larger than the length of :math:`\X{mem}.\MIDATA`, then:

    a. Trap.

17. If :math:`n = 0`, then:

    a. Return.

18. Let :math:`b` be the byte :math:`\X{data}.\DIDATA[s]`.

19. Push the value :math:`\I32.\CONST~d` to the stack.

20. Push the value :math:`\I32.\CONST~b` to the stack.

21. Execute the instruction :math:`\I32\K{.}\STORE\K{8}~\{ \OFFSET~0, \ALIGN~0 \}`.

22. Assert: due to the earlier check against the memory size, :math:`d+1 < 2^{32}`.

23. Push the value :math:`\I32.\CONST~(d+1)` to the stack.

24. Assert: due to the earlier check against the memory size, :math:`s+1 < 2^{32}`.

25. Push the value :math:`\I32.\CONST~(s+1)` to the stack.

26. Push the value :math:`\I32.\CONST~(n-1)` to the stack.

27. Execute the instruction :math:`\MEMORYINIT~x`.

.. math::
   ~\\[-1ex]
   \begin{array}{l}
   S; F; (\I32.\CONST~d)~(\I32.\CONST~s)~(\I32.\CONST~n)~(\MEMORYINIT~x)
     \quad\stepto\quad S; F; \TRAP
     \\ \qquad
     \begin{array}[t]{@{}r@{~}l@{}}
     (\iff & s + n > |S.\SDATAS[F.\AMODULE.\MIDATAS[x]].\DIDATA| \\
      \vee & d + n > |S.\SMEMS[F.\AMODULE.\MIMEMS[0]].\MIDATA|) \\[1ex]
     \end{array}
   \\[1ex]
   S; F; (\I32.\CONST~d)~(\I32.\CONST~s)~(\I32.\CONST~0)~(\MEMORYINIT~x)
     \quad\stepto\quad S; F; \epsilon
     \\ \qquad
     (\otherwise)
   \\[1ex]
   S; F; (\I32.\CONST~d)~(\I32.\CONST~s)~(\I32.\CONST~n+1)~(\MEMORYINIT~x)
     \quad\stepto
       \\ \qquad S; F;
       \begin{array}[t]{@{}l@{}}
       (\I32.\CONST~d)~(\I32.\CONST~b)~(\I32\K{.}\STORE\K{8}~\{ \OFFSET~0, \ALIGN~0 \}) \\
       (\I32.\CONST~d+1)~(\I32.\CONST~s+1)~(\I32.\CONST~n)~(\MEMORYINIT~x) \\
       \end{array}
     \\ \qquad
     (\otherwise, \iff b = S.\SDATAS[F.\AMODULE.\MIDATAS[x]].\DIDATA[s]) \\
   \end{array}


.. _exec-data.drop:

:math:`\DATADROP~x`
...................

1. Let :math:`F` be the :ref:`current <exec-notation-textual>` :ref:`frame <syntax-frame>`.

2. Assert: due to :ref:`validation <valid-data.drop>`, :math:`F.\AMODULE.\MIDATAS[x]` exists.

3. Let :math:`a` be the :ref:`data address <syntax-dataaddr>` :math:`F.\AMODULE.\MIDATAS[x]`.

4. Assert: due to :ref:`validation <valid-data.drop>`, :math:`S.\SDATAS[a]` exists.

5. Replace :math:`S.\SDATAS[a]` with the :ref:`data instance <syntax-datainst>` :math:`\{\DIDATA~\epsilon\}`.

.. math::
   ~\\[-1ex]
   \begin{array}{l}
   \begin{array}{lcl@{\qquad}l}
   S; F; (\DATADROP~x) &\stepto& S'; F; \epsilon
   \end{array}
   \\ \qquad
     (\iff S' = S \with \SDATAS[F.\AMODULE.\MIDATAS[x]] = \{ \DIDATA~\epsilon \}) \\
   \end{array}


.. index:: control instructions, structured control, label, block, branch, result type, label index, function index, type index, vector, address, table address, table instance, store, frame
   pair: execution; instruction
   single: abstract syntax; instruction
.. _exec-label:
.. _exec-instr-control:

Control Instructions
~~~~~~~~~~~~~~~~~~~~

.. _exec-nop:

:math:`\NOP`
............

1. Do nothing.

.. math::
   \begin{array}{lcl@{\qquad}l}
   \NOP &\stepto& \epsilon
   \end{array}


.. _exec-unreachable:

:math:`\UNREACHABLE`
....................

1. Trap.

.. math::
   \begin{array}{lcl@{\qquad}l}
   \UNREACHABLE &\stepto& \TRAP
   \end{array}


.. _exec-block:

:math:`\BLOCK~\blocktype~\instr^\ast~\END`
..........................................

1. Let :math:`F` be the :ref:`current <exec-notation-textual>` :ref:`frame <syntax-frame>`.

2. Assert: due to :ref:`validation <valid-blocktype>`, :math:`\expand_{S;F}(\blocktype)` is defined.

3. Let :math:`[t_1^m] \to [t_2^n]` be the :ref:`instruction type <syntax-instrtype>` :math:`\expand_{S;F}(\blocktype)`.

4. Let :math:`L` be the label whose arity is :math:`n` and whose continuation is the end of the block.

5. Assert: due to :ref:`validation <valid-block>`, there are at least :math:`m` values on the top of the stack.

6. Pop the values :math:`\val^m` from the stack.

7. :ref:`Enter <exec-instr-seq-enter>` the block :math:`\val^m~\instr^\ast` with label :math:`L`.

.. math::
   ~\\[-1ex]
   \begin{array}{lcl}
   S; F; \val^m~\BLOCK~\X{bt}~\instr^\ast~\END &\stepto&
     S; F; \LABEL_n\{\epsilon\}~\val^m~\instr^\ast~\END
     \\&&\quad (\iff \expand_{S;F}(\X{bt}) = [t_1^m] \to [t_2^n])
   \end{array}


.. _exec-loop:

:math:`\LOOP~\blocktype~\instr^\ast~\END`
.........................................

1. Let :math:`F` be the :ref:`current <exec-notation-textual>` :ref:`frame <syntax-frame>`.

2. Assert: due to :ref:`validation <valid-blocktype>`, :math:`\expand_{S;F}(\blocktype)` is defined.

3. Let :math:`[t_1^m] \to [t_2^n]` be the :ref:`instruction type <syntax-instrtype>` :math:`\expand_{S;F}(\blocktype)`.

4. Let :math:`L` be the label whose arity is :math:`m` and whose continuation is the start of the loop.

5. Assert: due to :ref:`validation <valid-loop>`, there are at least :math:`m` values on the top of the stack.

6. Pop the values :math:`\val^m` from the stack.

7. :ref:`Enter <exec-instr-seq-enter>` the block :math:`\val^m~\instr^\ast` with label :math:`L`.

.. math::
   ~\\[-1ex]
   \begin{array}{lcl}
   S; F; \val^m~\LOOP~\X{bt}~\instr^\ast~\END &\stepto&
     S; F; \LABEL_m\{\LOOP~\X{bt}~\instr^\ast~\END\}~\val^m~\instr^\ast~\END
     \\&&\quad (\iff \expand_{S;F}(\X{bt}) = [t_1^m] \to [t_2^n])
   \end{array}


.. _exec-if:

:math:`\IF~\blocktype~\instr_1^\ast~\ELSE~\instr_2^\ast~\END`
.............................................................

1. Assert: due to :ref:`validation <valid-if>`, a value of :ref:`value type <syntax-valtype>` |I32| is on the top of the stack.

2. Pop the value :math:`\I32.\CONST~c` from the stack.

3. If :math:`c` is non-zero, then:

   a. Execute the block instruction :math:`\BLOCK~\blocktype~\instr_1^\ast~\END`.

4. Else:

   a. Execute the block instruction :math:`\BLOCK~\blocktype~\instr_2^\ast~\END`.

.. math::
   ~\\[-1ex]
   \begin{array}{lcl}
   (\I32.\CONST~c)~\IF~\X{bt}~\instr_1^\ast~\ELSE~\instr_2^\ast~\END &\stepto&
     \BLOCK~\X{bt}~\instr_1^\ast~\END
     \\&&\quad (\iff c \neq 0) \\
   (\I32.\CONST~c)~\IF~\X{bt}~\instr_1^\ast~\ELSE~\instr_2^\ast~\END &\stepto&
     \BLOCK~\X{bt}~\instr_2^\ast~\END
     \\&&\quad (\iff c = 0) \\
   \end{array}


.. _exec-br:

:math:`\BR~l`
.............

1. Assert: due to :ref:`validation <valid-br>`, the stack contains at least :math:`l+1` labels.

2. Let :math:`L` be the :math:`l`-th label appearing on the stack, starting from the top and counting from zero.

3. Let :math:`n` be the arity of :math:`L`.

4. Assert: due to :ref:`validation <valid-br>`, there are at least :math:`n` values on the top of the stack.

5. Pop the values :math:`\val^n` from the stack.

6. Repeat :math:`l+1` times:

   a. While the top of the stack is a value, do:

      i. Pop the value from the stack.

   b. Assert: due to :ref:`validation <valid-br>`, the top of the stack now is a label.

   c. Pop the label from the stack.

7. Push the values :math:`\val^n` to the stack.

8. Jump to the continuation of :math:`L`.

.. math::
   ~\\[-1ex]
   \begin{array}{lcl@{\qquad}l}
   \LABEL_n\{\instr^\ast\}~\XB^l[\val^n~(\BR~l)]~\END &\stepto& \val^n~\instr^\ast
   \end{array}


.. _exec-br_if:

:math:`\BRIF~l`
...............

1. Assert: due to :ref:`validation <valid-br_if>`, a value of :ref:`value type <syntax-valtype>` |I32| is on the top of the stack.

2. Pop the value :math:`\I32.\CONST~c` from the stack.

3. If :math:`c` is non-zero, then:

   a. :ref:`Execute <exec-br>` the instruction :math:`\BR~l`.

4. Else:

   a. Do nothing.

.. math::
   ~\\[-1ex]
   \begin{array}{lcl@{\qquad}l}
   (\I32.\CONST~c)~(\BRIF~l) &\stepto& (\BR~l)
     & (\iff c \neq 0) \\
   (\I32.\CONST~c)~(\BRIF~l) &\stepto& \epsilon
     & (\iff c = 0) \\
   \end{array}


.. _exec-br_table:

:math:`\BRTABLE~l^\ast~l_N`
...........................

1. Assert: due to :ref:`validation <valid-br_table>`, a value of :ref:`value type <syntax-valtype>` |I32| is on the top of the stack.

2. Pop the value :math:`\I32.\CONST~i` from the stack.

3. If :math:`i` is smaller than the length of :math:`l^\ast`, then:

   a. Let :math:`l_i` be the label :math:`l^\ast[i]`.

   b. :ref:`Execute <exec-br>` the instruction :math:`\BR~l_i`.

4. Else:

   a. :ref:`Execute <exec-br>` the instruction :math:`\BR~l_N`.

.. math::
   ~\\[-1ex]
   \begin{array}{lcl@{\qquad}l}
   (\I32.\CONST~i)~(\BRTABLE~l^\ast~l_N) &\stepto& (\BR~l_i)
     & (\iff l^\ast[i] = l_i) \\
   (\I32.\CONST~i)~(\BRTABLE~l^\ast~l_N) &\stepto& (\BR~l_N)
     & (\iff |l^\ast| \leq i) \\
   \end{array}


.. _exec-br_on_null:

:math:`\BRONNULL~l`
...................

1. Assert: due to :ref:`validation <valid-ref.is_null>`, a :ref:`reference value <syntax-ref>` is on the top of the stack.

2. Pop the value :math:`\val` from the stack.

3. If :math:`\val` is :math:`\REFNULL~\X{ht}`, then:

   a. :ref:`Execute <exec-br>` the instruction :math:`(\BR~l)`.

4. Else:

   a. Push the value :math:`\val` back to the stack.

.. math::
   \begin{array}{lcl@{\qquad}l}
   \val~(\BRONNULL~l) &\stepto& (\BR~l)
     & (\iff \val = \REFNULL~\X{ht}) \\
   \val~(\BRONNULL~l) &\stepto& \val
     & (\otherwise) \\
   \end{array}


.. _exec-br_on_non_null:

:math:`\BRONNONNULL~l`
......................

1. Assert: due to :ref:`validation <valid-ref.is_null>`, a :ref:`reference value <syntax-ref>` is on the top of the stack.

2. Pop the value :math:`\val` from the stack.

3. If :math:`\val` is :math:`\REFNULL~\X{ht}`, then:

   a. Do nothing.

4. Else:

   a. Push the value :math:`\val` back to the stack.

   b. :ref:`Execute <exec-br>` the instruction :math:`(\BR~l)`.

.. math::
   \begin{array}{lcl@{\qquad}l}
   \val~(\BRONNONNULL~l) &\stepto& \epsilon
     & (\iff \val = \REFNULL~\X{ht}) \\
   \val~(\BRONNONNULL~l) &\stepto& \val~(\BR~l)
     & (\otherwise) \\
   \end{array}


.. _exec-return:

:math:`\RETURN`
...............

1. Let :math:`F` be the :ref:`current <exec-notation-textual>` :ref:`frame <syntax-frame>`.

2. Let :math:`n` be the arity of :math:`F`.

3. Assert: due to :ref:`validation <valid-return>`, there are at least :math:`n` values on the top of the stack.

4. Pop the results :math:`\val^n` from the stack.

5. Assert: due to :ref:`validation <valid-return>`, the stack contains at least one :ref:`frame <syntax-frame>`.

6. While the top of the stack is not a frame, do:

   a. Pop the top element from the stack.

7. Assert: the top of the stack is the frame :math:`F`.

8. Pop the frame from the stack.

9. Push :math:`\val^n` to the stack.

10. Jump to the instruction after the original call that pushed the frame.

.. math::
   ~\\[-1ex]
   \begin{array}{lcl@{\qquad}l}
   \FRAME_n\{F\}~B^\ast[\val^n~\RETURN]~\END &\stepto& \val^n
   \end{array}


.. _exec-call:

:math:`\CALL~x`
...............

1. Let :math:`F` be the :ref:`current <exec-notation-textual>` :ref:`frame <syntax-frame>`.

2. Assert: due to :ref:`validation <valid-call>`, :math:`F.\AMODULE.\MIFUNCS[x]` exists.

3. Let :math:`a` be the :ref:`function address <syntax-funcaddr>` :math:`F.\AMODULE.\MIFUNCS[x]`.

4. :ref:`Invoke <exec-invoke>` the function instance at address :math:`a`.

.. math::
   \begin{array}{lcl@{\qquad}l}
   F; (\CALL~x) &\stepto& F; (\INVOKE~a)
     & (\iff F.\AMODULE.\MIFUNCS[x] = a)
   \end{array}


.. _exec-call_ref:

:math:`\CALLREF~x`
..................

1. Assert: due to :ref:`validation <valid-call_ref>`, a null or :ref:`function reference <syntax-ref>` is on the top of the stack.

2. Pop the reference value :math:`r` from the stack.

3. If :math:`r` is :math:`\REFNULL~\X{ht}`, then:

    a. Trap.

4. Assert: due to :ref:`validation <valid-call_ref>`, :math:`r` is a :ref:`function reference <syntax-ref>`.

5. Let :math:`\REFFUNCADDR~a` be the reference :math:`r`.

6. :ref:`Invoke <exec-invoke>` the function instance at address :math:`a`.

.. math::
   \begin{array}{lcl@{\qquad}l}
   F; (\REFFUNCADDR~a)~(\CALLREF~x) &\stepto& F; (\INVOKE~a) \\
   F; (\REFNULL~\X{ht})~(\CALLREF~x) &\stepto& F; \TRAP \\
   \end{array}


.. _exec-call_indirect:

:math:`\CALLINDIRECT~x~y`
.........................

1. Let :math:`F` be the :ref:`current <exec-notation-textual>` :ref:`frame <syntax-frame>`.

2. Assert: due to :ref:`validation <valid-call_indirect>`, :math:`F.\AMODULE.\MITABLES[x]` exists.

3. Let :math:`\X{ta}` be the :ref:`table address <syntax-tableaddr>` :math:`F.\AMODULE.\MITABLES[x]`.

4. Assert: due to :ref:`validation <valid-call_indirect>`, :math:`S.\STABLES[\X{ta}]` exists.

5. Let :math:`\X{tab}` be the :ref:`table instance <syntax-tableinst>` :math:`S.\STABLES[\X{ta}]`.

6. Assert: due to :ref:`validation <valid-call_indirect>`, :math:`F.\AMODULE.\MITYPES[y]` exists.

7. Let :math:`\X{ft}_{\F{expect}}` be the :ref:`function type <syntax-functype>` :math:`F.\AMODULE.\MITYPES[y]`.

8. Assert: due to :ref:`validation <valid-call_indirect>`, a value with :ref:`value type <syntax-valtype>` |I32| is on the top of the stack.

9. Pop the value :math:`\I32.\CONST~i` from the stack.

10. If :math:`i` is not smaller than the length of :math:`\X{tab}.\TIELEM`, then:

    a. Trap.

11. Let :math:`r` be the :ref:`reference <syntax-ref>` :math:`\X{tab}.\TIELEM[i]`.

12. If :math:`r` is :math:`\REFNULL~\X{ht}`, then:

    a. Trap.

13. Assert: due to :ref:`validation of table mutation <valid-table.set>`, :math:`r` is a :ref:`function reference <syntax-ref.func>`.

14. Let :math:`\REFFUNCADDR~a` be the :ref:`function reference <syntax-ref.func>` :math:`r`.

15. Assert: due to :ref:`validation of table mutation <valid-table.set>`, :math:`S.\SFUNCS[a]` exists.

16. Let :math:`\X{f}` be the :ref:`function instance <syntax-funcinst>` :math:`S.\SFUNCS[a]`.

17. Let :math:`\X{ft}_{\F{actual}}` be the :ref:`function type <syntax-functype>` :math:`\X{f}.\FITYPE`.

18. If :math:`\X{ft}_{\F{actual}}` and :math:`\X{ft}_{\F{expect}}` differ, then:

    a. Trap.

19. :ref:`Invoke <exec-invoke>` the function instance at address :math:`a`.

.. math::
   ~\\[-1ex]
   \begin{array}{l}
   \begin{array}{lcl@{\qquad}l}
   S; F; (\I32.\CONST~i)~(\CALLINDIRECT~x~y) &\stepto& S; F; (\INVOKE~a)
   \end{array}
   \\ \qquad
     \begin{array}[t]{@{}r@{~}l@{}}
     (\iff & S.\STABLES[F.\AMODULE.\MITABLES[x]].\TIELEM[i] = \REFFUNCADDR~a \\
     \wedge & S.\SFUNCS[a] = f \\
     \wedge & S \vdashfunctypematch F.\AMODULE.\MITYPES[y] \matchesfunctype f.\FITYPE)
     \end{array}
   \\[1ex]
   \begin{array}{lcl@{\qquad}l}
   S; F; (\I32.\CONST~i)~(\CALLINDIRECT~x~y) &\stepto& S; F; \TRAP
   \end{array}
   \\ \qquad
     (\otherwise)
   \end{array}


.. _exec-return_call:

:math:`\RETURNCALL~x`
.....................

.. todo: find a way to reuse call/call_indirect prose for tail call versions

1. Let :math:`F` be the :ref:`current <exec-notation-textual>` :ref:`frame <syntax-frame>`.

2. Assert: due to :ref:`validation <valid-call>`, :math:`F.\AMODULE.\MIFUNCS[x]` exists.

3. Let :math:`a` be the :ref:`function address <syntax-funcaddr>` :math:`F.\AMODULE.\MIFUNCS[x]`.

4. :ref:`Tail-invoke <exec-return-invoke>` the function instance at address :math:`a`.


.. math::
   \begin{array}{lcl@{\qquad}l}
   (\RETURNCALL~x) &\stepto& (\RETURNINVOKE~a)
     & (\iff (\CALL~x) \stepto (\INVOKE~a))
   \end{array}


.. _exec-return_call_ref:

:math:`\RETURNCALLREF~x`
........................

1. Assert: due to :ref:`validation <valid-return_call_ref>`, a :ref:`function reference <syntax-ref>` is on the top of the stack.

2. Pop the reference value :math:`r` from the stack.

3. If :math:`r` is :math:`\REFNULL~\X{ht}`, then:

    a. Trap.

4. Assert: due to :ref:`validation <valid-call_ref>`, :math:`r` is a :ref:`function reference <syntax-ref>`.

5. Let :math:`\REFFUNCADDR~a` be the reference :math:`r`.

6. :ref:`Tail-invoke <exec-return-invoke>` the function instance at address :math:`a`.

.. math::
   \begin{array}{lcl@{\qquad}l}
   \val~(\RETURNCALLREF~x) &\stepto& (\RETURNINVOKE~a)
     & (\iff \val~(\CALLREF~x) \stepto (\INVOKE~a)) \\
   \val~(\RETURNCALLREF~x) &\stepto& \TRAP
     & (\iff \val~(\CALLREF~x) \stepto \TRAP) \\
   \end{array}


.. _exec-return_call_indirect:

:math:`\RETURNCALLINDIRECT~x`
.............................

1. Let :math:`F` be the :ref:`current <exec-notation-textual>` :ref:`frame <syntax-frame>`.

2. Assert: due to :ref:`validation <valid-call_indirect>`, :math:`F.\AMODULE.\MITABLES[0]` exists.

3. Let :math:`\X{ta}` be the :ref:`table address <syntax-tableaddr>` :math:`F.\AMODULE.\MITABLES[0]`.

4. Assert: due to :ref:`validation <valid-call_indirect>`, :math:`S.\STABLES[\X{ta}]` exists.

5. Let :math:`\X{tab}` be the :ref:`table instance <syntax-tableinst>` :math:`S.\STABLES[\X{ta}]`.

6. Assert: due to :ref:`validation <valid-call_indirect>`, :math:`F.\AMODULE.\MITYPES[x]` exists.

7. Let :math:`\X{ft}_{\F{expect}}` be the :ref:`function type <syntax-functype>` :math:`F.\AMODULE.\MITYPES[x]`.

8. Assert: due to :ref:`validation <valid-call_indirect>`, a value with :ref:`value type <syntax-valtype>` |I32| is on the top of the stack.

9. Pop the value :math:`\I32.\CONST~i` from the stack.

10. If :math:`i` is not smaller than the length of :math:`\X{tab}.\TIELEM`, then:

    a. Trap.

11. If :math:`\X{tab}.\TIELEM[i]` is uninitialized, then:

    a. Trap.

12. Let :math:`a` be the :ref:`function address <syntax-funcaddr>` :math:`\X{tab}.\TIELEM[i]`.

13. Assert: due to :ref:`validation <valid-call_indirect>`, :math:`S.\SFUNCS[a]` exists.

14. Let :math:`\X{f}` be the :ref:`function instance <syntax-funcinst>` :math:`S.\SFUNCS[a]`.

15. Let :math:`\X{ft}_{\F{actual}}` be the :ref:`function type <syntax-functype>` :math:`\X{f}.\FITYPE`.

16. If :math:`\X{ft}_{\F{actual}}` and :math:`\X{ft}_{\F{expect}}` differ, then:

    a. Trap.

17. :ref:`Tail-invoke <exec-return-invoke>` the function instance at address :math:`a`.


.. math::
   \begin{array}{lcl@{\qquad}l}
   \val~(\RETURNCALLINDIRECT~x) &\stepto& (\RETURNINVOKE~a)
     & (\iff \val~(\CALLINDIRECT~x) \stepto (\INVOKE~a)) \\
   \val~(\RETURNCALLINDIRECT~x) &\stepto& \TRAP
     & (\iff \val~(\CALLINDIRECT~x) \stepto \TRAP) \\
   \end{array}


.. index:: instruction, instruction sequence, block
.. _exec-instr-seq:

Blocks
~~~~~~

The following auxiliary rules define the semantics of executing an :ref:`instruction sequence <syntax-instr-seq>`
that forms a :ref:`block <exec-instr-control>`.


.. _exec-instr-seq-enter:

Entering :math:`\instr^\ast` with label :math:`L`
.................................................

1. Push :math:`L` to the stack.

2. Jump to the start of the instruction sequence :math:`\instr^\ast`.

.. note::
   No formal reduction rule is needed for entering an instruction sequence,
   because the label :math:`L` is embedded in the :ref:`administrative instruction <syntax-instr-admin>` that structured control instructions reduce to directly.


.. _exec-instr-seq-exit:

Exiting :math:`\instr^\ast` with label :math:`L`
................................................

When the end of a block is reached without a jump or trap aborting it, then the following steps are performed.

1. Pop all values :math:`\val^\ast` from the top of the stack.

2. Assert: due to :ref:`validation <valid-instr-seq>`, the label :math:`L` is now on the top of the stack.

3. Pop the label from the stack.

4. Push :math:`\val^\ast` back to the stack.

5. Jump to the position after the |END| of the :ref:`structured control instruction <syntax-instr-control>` associated with the label :math:`L`.

.. math::
   ~\\[-1ex]
   \begin{array}{lcl@{\qquad}l}
   \LABEL_n\{\instr^\ast\}~\val^\ast~\END &\stepto& \val^\ast
   \end{array}

.. note::
   This semantics also applies to the instruction sequence contained in a |LOOP| instruction.
   Therefore, execution of a loop falls off the end, unless a backwards branch is performed explicitly.


.. index:: ! call, function, function instance, label, frame

Function Calls
~~~~~~~~~~~~~~

The following auxiliary rules define the semantics of invoking a :ref:`function instance <syntax-funcinst>`
through one of the :ref:`call instructions <exec-instr-control>`
and returning from it.


.. _exec-invoke:

Invocation of :ref:`function address <syntax-funcaddr>` :math:`a`
.................................................................

1. Assert: due to :ref:`validation <valid-call>`, :math:`S.\SFUNCS[a]` exists.

2. Let :math:`f` be the :ref:`function instance <syntax-funcinst>`, :math:`S.\SFUNCS[a]`.

3. Let :math:`[t_1^n] \toF [t_2^m]` be the :ref:`function type <syntax-functype>` :math:`\X{f}.\FITYPE`.

4. Let :math:`\local^\ast` be the list of :ref:`locals <syntax-local>` :math:`f.\FICODE.\FLOCALS`.

5. Let :math:`\instr^\ast~\END` be the :ref:`expression <syntax-expr>` :math:`f.\FICODE.\FBODY`.

6. Assert: due to :ref:`validation <valid-call>`, :math:`n` values are on the top of the stack.

7. Pop the values :math:`\val^n` from the stack.

8. Let :math:`F` be the :ref:`frame <syntax-frame>` :math:`\{ \AMODULE~f.\FIMODULE, \ALOCALS~\val^n~(\default_t)^\ast \}`.

9. Push the activation of :math:`F` with arity :math:`m` to the stack.

10. Let :math:`L` be the :ref:`label <syntax-label>` whose arity is :math:`m` and whose continuation is the end of the function.

11. :ref:`Enter <exec-instr-seq-enter>` the instruction sequence :math:`\instr^\ast` with label :math:`L`.

.. math::
   ~\\[-1ex]
   \begin{array}{l}
   \begin{array}{lcl@{\qquad}l}
   S; \val^n~(\INVOKE~a) &\stepto& S; \FRAME_m\{F\}~\LABEL_m\{\}~\instr^\ast~\END~\END
   \end{array}
   \\ \qquad
     \begin{array}[t]{@{}r@{~}l@{}}
     (\iff & S.\SFUNCS[a] = f \\
     \wedge & S.f.\FITYPE = [t_1^n] \toF [t_2^m] \\
     \wedge & f.\FICODE = \{ \FTYPE~x, \FLOCALS~\{\LTYPE~t\}^k, \FBODY~\instr^\ast~\END \} \\
     \wedge & F = \{ \AMODULE~f.\FIMODULE, ~\ALOCALS~\val^n~(\default_t)^k \})
     \end{array} \\
   \end{array}

.. note::
   For non-defaultable types, the respective local is left uninitialized by these rules.


.. _exec-return-invoke:

Tail-invocation of :ref:`function address <syntax-funcaddr>` :math:`a`
......................................................................

1. Assert: due to :ref:`validation <valid-call>`, :math:`S.\SFUNCS[a]` exists.

2. Let :math:`[t_1^n] \toF [t_2^m]` be the :ref:`function type <syntax-functype>` :math:`S.\SFUNCS[a].\FITYPE`.

3. Assert: due to :ref:`validation <valid-return_call>`, there are at least :math:`n` values on the top of the stack.

4. Pop the results :math:`\val^n` from the stack.

5. Assert: due to :ref:`validation <valid-return_call>`, the stack contains at least one :ref:`frame <syntax-frame>`.

6. While the top of the stack is not a frame, do:

   a. Pop the top element from the stack.

7. Assert: the top of the stack is a frame.

8. Pop the frame from the stack.

9. Push :math:`\val^n` to the stack.

10. :ref:`Invoke <exec-invoke>` the function instance at address :math:`a`.

.. math::
   ~\\[-1ex]
   \begin{array}{lcl@{\qquad}l}
    S; \FRAME_m\{F\}~B^\ast[\val^n~(\RETURNINVOKE~a)]~\END &\stepto&
      \val^n~(\INVOKE~a)
      & (\iff S.\SFUNCS[a].\FITYPE = [t_1^n] \toF [t_2^m])
   \end{array}


.. _exec-invoke-exit:

Returning from a function
.........................

When the end of a function is reached without a jump (i.e., |RETURN|) or trap aborting it, then the following steps are performed.

1. Let :math:`F` be the :ref:`current <exec-notation-textual>` :ref:`frame <syntax-frame>`.

2. Let :math:`n` be the arity of the activation of :math:`F`.

3. Assert: due to :ref:`validation <valid-instr-seq>`, there are :math:`n` values on the top of the stack.

4. Pop the results :math:`\val^n` from the stack.

5. Assert: due to :ref:`validation <valid-func>`, the frame :math:`F` is now on the top of the stack.

6. Pop the frame from the stack.

7. Push :math:`\val^n` back to the stack.

8. Jump to the instruction after the original call.

.. math::
   ~\\[-1ex]
   \begin{array}{lcl@{\qquad}l}
   \FRAME_n\{F\}~\val^n~\END &\stepto& \val^n
   \end{array}


.. index:: host function, store
.. _exec-invoke-host:

Host Functions
..............

Invoking a :ref:`host function <syntax-hostfunc>` has non-deterministic behavior.
It may either terminate with a :ref:`trap <trap>` or return regularly.
However, in the latter case, it must consume and produce the right number and types of WebAssembly :ref:`values <syntax-val>` on the stack,
according to its :ref:`function type <syntax-functype>`.

A host function may also modify the :ref:`store <syntax-store>`.
However, all store modifications must result in an :ref:`extension <extend-store>` of the original store, i.e., they must only modify mutable contents and must not have instances removed.
Furthermore, the resulting store must be :ref:`valid <valid-store>`, i.e., all data and code in it is well-typed.

.. math::
   ~\\[-1ex]
   \begin{array}{l}
   \begin{array}{lcl@{\qquad}l}
   S; \val^n~(\INVOKE~a) &\stepto& S'; \result
   \end{array}
   \\ \qquad
     \begin{array}[t]{@{}r@{~}l@{}}
     (\iff & S.\SFUNCS[a] = \{ \FITYPE~[t_1^n] \toF [t_2^m], \FIHOSTCODE~\X{hf} \} \\
     \wedge & (S'; \result) \in \X{hf}(S; \val^n)) \\
     \end{array} \\
   \begin{array}{lcl@{\qquad}l}
   S; \val^n~(\INVOKE~a) &\stepto& S; \val^n~(\INVOKE~a)
   \end{array}
   \\ \qquad
     \begin{array}[t]{@{}r@{~}l@{}}
     (\iff & S.\SFUNCS[a] = \{ \FITYPE~[t_1^n] \toF [t_2^m], \FIHOSTCODE~\X{hf} \} \\
     \wedge & \bot \in \X{hf}(S; \val^n)) \\
     \end{array} \\
   \end{array}

Here, :math:`\X{hf}(S; \val^n)` denotes the implementation-defined execution of host function :math:`\X{hf}` in current store :math:`S` with arguments :math:`\val^n`.
It yields a set of possible outcomes, where each element is either a pair of a modified store :math:`S'` and a :ref:`result <syntax-result>`
or the special value :math:`\bot` indicating divergence.
A host function is non-deterministic if there is at least one argument for which the set of outcomes is not singular.

For a WebAssembly implementation to be :ref:`sound <soundness>` in the presence of host functions,
every :ref:`host function instance <syntax-funcinst>` must be :ref:`valid <valid-hostfuncinst>`,
which means that it adheres to suitable pre- and post-conditions:
under a :ref:`valid store <valid-store>` :math:`S`, and given arguments :math:`\val^n` matching the ascribed parameter types :math:`t_1^n`,
executing the host function must yield a non-empty set of possible outcomes each of which is either divergence or consists of a valid store :math:`S'` that is an :ref:`extension <extend-store>` of :math:`S` and a result matching the ascribed return types :math:`t_2^m`.
All these notions are made precise in the :ref:`Appendix <soundness>`.

.. note::
   A host function can call back into WebAssembly by :ref:`invoking <exec-invocation>` a function :ref:`exported <syntax-export>` from a :ref:`module <syntax-module>`.
   However, the effects of any such call are subsumed by the non-deterministic behavior allowed for the host function.



.. index:: expression
   pair: execution; expression
   single: abstract syntax; expression
.. _exec-expr:

Expressions
~~~~~~~~~~~

An :ref:`expression <syntax-expr>` is *evaluated* relative to a :ref:`current <exec-notation-textual>` :ref:`frame <syntax-frame>` pointing to its containing :ref:`module instance <syntax-moduleinst>`.

1. Jump to the start of the instruction sequence :math:`\instr^\ast` of the expression.

2. Execute the instruction sequence.

3. Assert: due to :ref:`validation <valid-expr>`, the top of the stack contains a :ref:`value <syntax-val>`.

4. Pop the :ref:`value <syntax-val>` :math:`\val` from the stack.

The value :math:`\val` is the result of the evaluation.

.. math::
   S; F; \instr^\ast \stepto S'; F'; \instr'^\ast
   \qquad (\iff S; F; \instr^\ast~\END \stepto S'; F'; \instr'^\ast~\END)

.. note::
   Evaluation iterates this reduction rule until reaching a value.
   Expressions constituting :ref:`function <syntax-func>` bodies are executed during function :ref:`invocation <exec-invoke>`.<|MERGE_RESOLUTION|>--- conflicted
+++ resolved
@@ -20,14 +20,8 @@
 
 .. math::
    \begin{array}{lll@{\qquad}l}
-<<<<<<< HEAD
-   \X{op}_{\IN}(i_1,\dots,i_k) &=& \F{i}\X{op}_N(i_1,\dots,i_k) \\
-   \X{op}_{\FN}(z_1,\dots,z_k) &=& \F{f}\X{op}_N(z_1,\dots,z_k) \\
-   \X{op}_{\VN}(i_1,\dots,i_k) &=& \F{i}\X{op}_N(i_1,\dots,i_k) \\
-=======
    \X{op}_{\IN}(i_1,\dots,i_k) &=& \xref{exec/numerics}{int-ops}{\F{i}\X{op}}_N(i_1,\dots,i_k) \\
    \X{op}_{\FN}(z_1,\dots,z_k) &=& \xref{exec/numerics}{float-ops}{\F{f}\X{op}}_N(z_1,\dots,z_k) \\
->>>>>>> 724b3e7f
    \end{array}
 
 And for :ref:`conversion operators <exec-cvtop>`:
