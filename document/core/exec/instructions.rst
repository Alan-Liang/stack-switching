.. index:: instruction, function type, store, validation
.. _exec-instr:

Instructions
------------

WebAssembly computation is performed by executing individual :ref:`instructions <syntax-instr>`.


.. index:: numeric instruction, determinism, trap, NaN, value, value type
   pair: execution; instruction
   single: abstract syntax; instruction
.. _exec-instr-numeric:

Numeric Instructions
~~~~~~~~~~~~~~~~~~~~

Numeric instructions are defined in terms of the generic :ref:`numeric operators <exec-numeric>`.
The mapping of numeric instructions to their underlying operators is expressed by the following definition:

.. math::
   \begin{array}{lll@{\qquad}l}
   \X{op}_{\IN}(i_1,\dots,i_k) &=& \F{i}\X{op}_N(i_1,\dots,i_k) \\
   \X{op}_{\FN}(z_1,\dots,z_k) &=& \F{f}\X{op}_N(z_1,\dots,z_k) \\
   \X{op}_{\VN}(i_1,\dots,i_k) &=& \F{i}\X{op}_N(i_1,\dots,i_k) \\
   \end{array}

And for :ref:`conversion operators <exec-cvtop>`:

.. math::
   \begin{array}{lll@{\qquad}l}
   \X{cvtop}^{\sx^?}_{t_1,t_2}(c) &=& \X{cvtop}^{\sx^?}_{|t_1|,|t_2|}(c) \\
   \end{array}

Where the underlying operators are partial, the corresponding instruction will :ref:`trap <trap>` when the result is not defined.
Where the underlying operators are non-deterministic, because they may return one of multiple possible :ref:`NaN <syntax-nan>` values, so are the corresponding instructions.

.. note::
   For example, the result of instruction :math:`\I32.\ADD` applied to operands :math:`i_1, i_2`
   invokes :math:`\ADD_{\I32}(i_1, i_2)`,
   which maps to the generic :math:`\iadd_{32}(i_1, i_2)` via the above definition.
   Similarly, :math:`\I64.\TRUNC\K{\_}\F32\K{\_s}` applied to :math:`z`
   invokes :math:`\TRUNC^{\K{s}}_{\F32,\I64}(z)`,
   which maps to the generic :math:`\truncs_{32,64}(z)`.


.. _exec-const:

:math:`t\K{.}\CONST~c`
......................

1. Push the value :math:`t.\CONST~c` to the stack.

.. note::
   No formal reduction rule is required for this instruction, since |CONST| instructions already are :ref:`values <syntax-val>`.


.. _exec-unop:

:math:`t\K{.}\unop`
...................

1. Assert: due to :ref:`validation <valid-unop>`, a value of :ref:`value type <syntax-valtype>` :math:`t` is on the top of the stack.

2. Pop the value :math:`t.\CONST~c_1` from the stack.

3. If :math:`\unop_t(c_1)` is defined, then:

   a. Let :math:`c` be a possible result of computing :math:`\unop_t(c_1)`.

   b. Push the value :math:`t.\CONST~c` to the stack.

4. Else:

   a. Trap.

.. math::
   \begin{array}{lcl@{\qquad}l}
   (t\K{.}\CONST~c_1)~t\K{.}\unop &\stepto& (t\K{.}\CONST~c)
     & (\iff c \in \unop_t(c_1)) \\
   (t\K{.}\CONST~c_1)~t\K{.}\unop &\stepto& \TRAP
     & (\iff \unop_{t}(c_1) = \{\})
   \end{array}


.. _exec-binop:

:math:`t\K{.}\binop`
....................

1. Assert: due to :ref:`validation <valid-binop>`, two values of :ref:`value type <syntax-valtype>` :math:`t` are on the top of the stack.

2. Pop the value :math:`t.\CONST~c_2` from the stack.

3. Pop the value :math:`t.\CONST~c_1` from the stack.

4. If :math:`\binop_t(c_1, c_2)` is defined, then:

   a. Let :math:`c` be a possible result of computing :math:`\binop_t(c_1, c_2)`.

   b. Push the value :math:`t.\CONST~c` to the stack.

5. Else:

   a. Trap.

.. math::
   \begin{array}{lcl@{\qquad}l}
   (t\K{.}\CONST~c_1)~(t\K{.}\CONST~c_2)~t\K{.}\binop &\stepto& (t\K{.}\CONST~c)
     & (\iff c \in \binop_t(c_1,c_2)) \\
   (t\K{.}\CONST~c_1)~(t\K{.}\CONST~c_2)~t\K{.}\binop &\stepto& \TRAP
     & (\iff \binop_{t}(c_1,c_2) = \{\})
   \end{array}


.. _exec-testop:

:math:`t\K{.}\testop`
.....................

1. Assert: due to :ref:`validation <valid-testop>`, a value of :ref:`value type <syntax-valtype>` :math:`t` is on the top of the stack.

2. Pop the value :math:`t.\CONST~c_1` from the stack.

3. Let :math:`c` be the result of computing :math:`\testop_t(c_1)`.

4. Push the value :math:`\I32.\CONST~c` to the stack.

.. math::
   \begin{array}{lcl@{\qquad}l}
   (t\K{.}\CONST~c_1)~t\K{.}\testop &\stepto& (\I32\K{.}\CONST~c)
     & (\iff c = \testop_t(c_1)) \\
   \end{array}


.. _exec-relop:

:math:`t\K{.}\relop`
....................

1. Assert: due to :ref:`validation <valid-relop>`, two values of :ref:`value type <syntax-valtype>` :math:`t` are on the top of the stack.

2. Pop the value :math:`t.\CONST~c_2` from the stack.

3. Pop the value :math:`t.\CONST~c_1` from the stack.

4. Let :math:`c` be the result of computing :math:`\relop_t(c_1, c_2)`.

5. Push the value :math:`\I32.\CONST~c` to the stack.

.. math::
   \begin{array}{lcl@{\qquad}l}
   (t\K{.}\CONST~c_1)~(t\K{.}\CONST~c_2)~t\K{.}\relop &\stepto& (\I32\K{.}\CONST~c)
     & (\iff c = \relop_t(c_1,c_2)) \\
   \end{array}


.. _exec-cvtop:

:math:`t_2\K{.}\cvtop\K{\_}t_1\K{\_}\sx^?`
..........................................

1. Assert: due to :ref:`validation <valid-cvtop>`, a value of :ref:`value type <syntax-valtype>` :math:`t_1` is on the top of the stack.

2. Pop the value :math:`t_1.\CONST~c_1` from the stack.

3. If :math:`\cvtop^{\sx^?}_{t_1,t_2}(c_1)` is defined:

   a. Let :math:`c_2` be a possible result of computing :math:`\cvtop^{\sx^?}_{t_1,t_2}(c_1)`.

   b. Push the value :math:`t_2.\CONST~c_2` to the stack.

4. Else:

   a. Trap.

.. math::
   \begin{array}{lcl@{\qquad}l}
   (t_1\K{.}\CONST~c_1)~t_2\K{.}\cvtop\K{\_}t_1\K{\_}\sx^? &\stepto& (t_2\K{.}\CONST~c_2)
     & (\iff c_2 \in \cvtop^{\sx^?}_{t_1,t_2}(c_1)) \\
   (t_1\K{.}\CONST~c_1)~t_2\K{.}\cvtop\K{\_}t_1\K{\_}\sx^? &\stepto& \TRAP
     & (\iff \cvtop^{\sx^?}_{t_1,t_2}(c_1) = \{\})
   \end{array}


.. index:: reference instructions, reference
   pair: execution; instruction
   single: abstract syntax; instruction
.. _exec-instr-ref:

Reference Instructions
~~~~~~~~~~~~~~~~~~~~~~

.. _exec-ref.null:

:math:`\REFNULL~\X{ht}`
.......................

1. Push the value :math:`\REFNULL~\X{ht}` to the stack.

.. note::
   No formal reduction rule is required for this instruction, since the |REFNULL| instruction is already a :ref:`value <syntax-val>`.


.. _exec-ref.func:

:math:`\REFFUNC~x`
..................

1. Let :math:`F` be the :ref:`current <exec-notation-textual>` :ref:`frame <syntax-frame>`.

2. Assert: due to :ref:`validation <valid-ref.func>`, :math:`F.\AMODULE.\MIFUNCS[x]` exists.

3. Let :math:`a` be the :ref:`function address <syntax-funcaddr>` :math:`F.\AMODULE.\MIFUNCS[x]`.

4. Push the value :math:`\REFFUNCADDR~a` to the stack.

.. math::
   \begin{array}{lcl@{\qquad}l}
   F; \REFFUNC~x &\stepto& F; \REFFUNCADDR~a
     & (\iff a = F.\AMODULE.\MIFUNCS[x]) \\
   \end{array}


.. _exec-ref.is_null:

:math:`\REFISNULL`
..................

1. Assert: due to :ref:`validation <valid-ref.is_null>`, a :ref:`reference value <syntax-ref>` is on the top of the stack.

2. Pop the value :math:`\val` from the stack.

3. If :math:`\val` is :math:`\REFNULL~\X{ht}`, then:

   a. Push the value :math:`\I32.\CONST~1` to the stack.

4. Else:

   a. Push the value :math:`\I32.\CONST~0` to the stack.

.. math::
   \begin{array}{lcl@{\qquad}l}
<<<<<<< HEAD
   \val~\REFISNULL &\stepto& \I32.\CONST~1
     & (\iff \val = \REFNULL~\X{ht}) \\
   \val~\REFISNULL &\stepto& \I32.\CONST~0
=======
   \val~\REFISNULL &\stepto& (\I32.\CONST~1)
     & (\iff \val = \REFNULL~t) \\
   \val~\REFISNULL &\stepto& (\I32.\CONST~0)
>>>>>>> 653938a8
     & (\otherwise) \\
   \end{array}


.. _exec-ref.as_non_null:

:math:`\REFASNONNULL`
.....................

1. Assert: due to :ref:`validation <valid-ref.is_null>`, a :ref:`reference value <syntax-ref>` is on the top of the stack.

2. Pop the value :math:`\val` from the stack.

3. If :math:`\val` is :math:`\REFNULL~\X{ht}`, then:

   a. Trap.

4. Push the value :math:`\val` back to the stack.

.. math::
   \begin{array}{lcl@{\qquad}l}
<<<<<<< HEAD
   \val~\REFASNONNULL &\stepto& \TRAP
     & (\iff \val = \REFNULL~\X{ht}) \\
   \val~\REFASNONNULL &\stepto& \val
     & (\otherwise) \\
=======
   F; (\REFFUNC~x) &\stepto& F; (\REFFUNCADDR~a)
     & (\iff a = F.\AMODULE.\MIFUNCS[x]) \\
>>>>>>> 653938a8
   \end{array}


.. index:: vector instruction
   pair: execution; instruction
   single: abstract syntax; instruction
.. _exec-instr-vec:

Vector Instructions
~~~~~~~~~~~~~~~~~~~

Most vector instructions are defined in terms of generic numeric operators applied lane-wise based on the :ref:`shape <syntax-vec-shape>`.

.. math::
   \begin{array}{lll@{\qquad}l}
   \X{op}_{t\K{x}N}(n_1,\dots,n_k) &=&
     \lanes^{-1}_{t\K{x}N}(op_t(\lanes_{t\K{x}N}(n_1) ~\dots~ \lanes_{t\K{x}N}(n_k))
   \end{array}

.. note::
   For example, the result of instruction :math:`\K{i32x4}.\ADD` applied to operands :math:`i_1, i_2`
   invokes :math:`\ADD_{\K{i32x4}}(i_1, i_2)`, which maps to
   :math:`\lanes^{-1}_{\K{i32x4}}(\ADD_{\I32}(i_1^+, i_2^+))`,
   where :math:`i_1^+` and :math:`i_2^+` are sequences resulting from invoking
   :math:`\lanes_{\K{i32x4}}(i_1)` and :math:`\lanes_{\K{i32x4}}(i_2)`
   respectively.


.. _exec-vconst:

:math:`\V128\K{.}\VCONST~c`
...........................

1. Push the value :math:`\V128.\VCONST~c` to the stack.

.. note::
   No formal reduction rule is required for this instruction, since |VCONST| instructions coincide with :ref:`values <syntax-val>`.


.. _exec-vvunop:

:math:`\V128\K{.}\vvunop`
.........................

1. Assert: due to :ref:`validation <valid-vvunop>`, a value of :ref:`value type <syntax-valtype>` |V128| is on the top of the stack.

2. Pop the value :math:`\V128.\VCONST~c_1` from the stack.

3. Let :math:`c` be the result of computing :math:`\vvunop_{\V128}(c_1)`.

4. Push the value :math:`\V128.\VCONST~c` to the stack.

.. math::
   \begin{array}{lcl@{\qquad}l}
   (\V128\K{.}\VCONST~c_1)~\V128\K{.}\vvunop &\stepto& (\V128\K{.}\VCONST~c)
     & (\iff c = \vvunop_{\V128}(c_1)) \\
   \end{array}


.. _exec-vvbinop:

:math:`\V128\K{.}\vvbinop`
..........................

1. Assert: due to :ref:`validation <valid-vvbinop>`, two values of :ref:`value type <syntax-valtype>` |V128| are on the top of the stack.

2. Pop the value :math:`\V128.\VCONST~c_2` from the stack.

3. Pop the value :math:`\V128.\VCONST~c_1` from the stack.

4. Let :math:`c` be the result of computing :math:`\vvbinop_{\V128}(c_1, c_2)`.

5. Push the value :math:`\V128.\VCONST~c` to the stack.

.. math::
   \begin{array}{lcl@{\qquad}l}
   (\V128\K{.}\VCONST~c_1)~(\V128\K{.}\VCONST~c_2)~\V128\K{.}\vvbinop &\stepto& (\V128\K{.}\VCONST~c)
     & (\iff c = \vvbinop_{\V128}(c_1, c_2)) \\
   \end{array}


.. _exec-vvternop:

:math:`\V128\K{.}\vvternop`
...........................

1. Assert: due to :ref:`validation <valid-vvternop>`, three values of :ref:`value type <syntax-valtype>` |V128| are on the top of the stack.

2. Pop the value :math:`\V128.\VCONST~c_3` from the stack.

3. Pop the value :math:`\V128.\VCONST~c_2` from the stack.

4. Pop the value :math:`\V128.\VCONST~c_1` from the stack.

5. Let :math:`c` be the result of computing :math:`\vvternop_{\V128}(c_1, c_2, c_3)`.

6. Push the value :math:`\V128.\VCONST~c` to the stack.

.. math::
   \begin{array}{lcl@{\qquad}l}
   (\V128\K{.}\VCONST~c_1)~(\V128\K{.}\VCONST~c_2)~(\V128\K{.}\VCONST~c_3)~\V128\K{.}\vvternop &\stepto& (\V128\K{.}\VCONST~c)
     & (\iff c = \vvternop_{\V128}(c_1, c_2, c_3)) \\
   \end{array}


.. _exec-vvtestop:
.. _exec-vec-any_true:

:math:`\V128\K{.}\ANYTRUE`
..........................

1. Assert: due to :ref:`validation <valid-vvtestop>`, a value of :ref:`value type <syntax-valtype>` |V128| is on the top of the stack.

2. Pop the value :math:`\V128.\VCONST~c_1` from the stack.

3. Let :math:`i` be the result of computing :math:`\ine_{128}(c_1, 0)`.

4. Push the value :math:`\I32.\CONST~i` onto the stack.

.. math::
   \begin{array}{lcl@{\qquad}l}
   (\V128\K{.}\VCONST~c_1)~\V128\K{.}\ANYTRUE &\stepto& (\I32\K{.}\CONST~i)
     & (\iff i = \ine_{128}(c_1, 0)) \\
   \end{array}


.. _exec-vec-swizzle:

:math:`\K{i8x16.}\SWIZZLE`
..........................

1. Assert: due to :ref:`validation <valid-vbinop>`, two values of :ref:`value type <syntax-valtype>` |V128| are on the top of the stack.

2. Pop the value :math:`\V128.\VCONST~c_2` from the stack.

3. Let :math:`i^\ast` be the result of computing :math:`\lanes_{\I8X16}(c_2)`.

4. Pop the value :math:`\V128.\VCONST~c_1` from the stack.

5. Let :math:`j^\ast` be the result of computing :math:`\lanes_{\I8X16}(c_1)`.

6. Let :math:`c^\ast` be the concatenation of the two sequences :math:`j^\ast` and :math:`0^{240}`.

7. Let :math:`c'` be the result of computing :math:`\lanes^{-1}_{\I8X16}(c^\ast[ i^\ast[0] ] \dots c^\ast[ i^\ast[15] ])`.

8. Push the value :math:`\V128.\VCONST~c'` onto the stack.

.. math::
   \begin{array}{l}
   \begin{array}{lcl@{\qquad}l}
   (\V128\K{.}\VCONST~c_1)~(\V128\K{.}\VCONST~c_2)~\I8X16\K{.}\SWIZZLE &\stepto& (\V128\K{.}\VCONST~c')
   \end{array}
   \\ \qquad
     \begin{array}[t]{@{}r@{~}l@{}}
      (\iff & i^\ast = \lanes_{\I8X16}(c_2) \\
      \wedge & c^\ast = \lanes_{\I8X16}(c_1)~0^{240} \\
      \wedge & c' = \lanes^{-1}_{\I8X16}(c^\ast[ i^\ast[0] ] \dots c^\ast[ i^\ast[15] ]))
     \end{array}
   \end{array}


.. _exec-vec-shuffle:

:math:`\K{i8x16.}\SHUFFLE~x^\ast`
.................................

1. Assert: due to :ref:`validation <valid-vec-shuffle>`, two values of :ref:`value type <syntax-valtype>` |V128| are on the top of the stack.

2. Assert: due to :ref:`validation <valid-vec-shuffle>`, for all :math:`x_i` in :math:`x^\ast` it holds that :math:`x_i < 32`.

3. Pop the value :math:`\V128.\VCONST~c_2` from the stack.

4. Let :math:`i_2^\ast` be the result of computing :math:`\lanes_{\I8X16}(c_2)`.

5. Pop the value :math:`\V128.\VCONST~c_1` from the stack.

6. Let :math:`i_1^\ast` be the result of computing :math:`\lanes_{\I8X16}(c_1)`.

7. Let :math:`i^\ast` be the concatenation of the two sequences :math:`i_1^\ast` and :math:`i_2^\ast`.

8. Let :math:`c` be the result of computing :math:`\lanes^{-1}_{\I8X16}(i^\ast[x^\ast[0]] \dots i^\ast[x^\ast[15]])`.

9. Push the value :math:`\V128.\VCONST~c` onto the stack.

.. math::
   \begin{array}{l}
   \begin{array}{lcl@{\qquad}l}
   (\V128\K{.}\VCONST~c_1)~(\V128\K{.}\VCONST~c_2)~(\I8X16\K{.}\SHUFFLE~x^\ast) &\stepto& (\V128\K{.}\VCONST~c)
   \end{array}
   \\ \qquad
     \begin{array}[t]{@{}r@{~}l@{}}
      (\iff & i^\ast = \lanes_{\I8X16}(c_1)~\lanes_{\I8X16}(c_2) \\
      \wedge & c = \lanes^{-1}_{\I8X16}(i^\ast[x^\ast[0]] \dots i^\ast[x^\ast[15]]))
     \end{array}
   \end{array}


.. _exec-vec-splat:

:math:`\shape\K{.}\SPLAT`
.........................

1. Let :math:`t` be the type :math:`\unpacked(\shape)`.

2. Assert: due to :ref:`validation <valid-vec-splat>`, a value of :ref:`value type <syntax-valtype>` :math:`t` is on the top of the stack.

3. Pop the value :math:`t.\CONST~c_1` from the stack.

4. Let :math:`N` be the integer :math:`\dim(\shape)`.

5. Let :math:`c` be the result of computing :math:`\lanes^{-1}_{\shape}(c_1^N)`.

6. Push the value :math:`\V128.\VCONST~c` to the stack.

.. math::
   \begin{array}{lcl@{\qquad}l}
   (t\K{.}\CONST~c_1)~\shape\K{.}\SPLAT &\stepto& (\V128\K{.}\VCONST~c)
     & (\iff t = \unpacked(\shape)
       \wedge c = \lanes^{-1}_{\shape}(c_1^{\dim(\shape)}))
     \\
   \end{array}


.. _exec-vec-extract_lane:

:math:`t_1\K{x}N\K{.}\EXTRACTLANE\K{\_}\sx^?~x`
...............................................

1. Assert: due to :ref:`validation <valid-vec-extract_lane>`, :math:`x < N`.

2. Assert: due to :ref:`validation <valid-vec-extract_lane>`, a value of :ref:`value type <syntax-valtype>` |V128| is on the top of the stack.

3. Pop the value :math:`\V128.\VCONST~c_1` from the stack.

4. Let :math:`i^\ast` be the result of computing :math:`\lanes_{t_1\K{x}N}(c_1)`.

5. Let :math:`t_2` be the type :math:`\unpacked(t_1\K{x}N)`.

6. Let :math:`c_2` be the result of computing :math:`\extend^{sx^?}_{t_1,t_2}(i^\ast[x])`.

7. Push the value :math:`t_2.\CONST~c_2` to the stack.

.. math::
   \begin{array}{l}
   \begin{array}{lcl@{\qquad}l}
   (\V128\K{.}\VCONST~c_1)~(t_1\K{x}N\K{.}\EXTRACTLANE~x) &\stepto& (t_2\K{.}\CONST~c_2)
   \end{array}
   \\ \qquad
     \begin{array}[t]{@{}r@{~}l@{}}
      (\iff & t_2 = \unpacked(t_1\K{x}N) \\
       \wedge & c_2 = \extend^{sx^?}_{t_1,t_2}(\lanes_{t_1\K{x}N}(c_1)[x]))
     \end{array}
   \end{array}


.. _exec-vec-replace_lane:

:math:`\shape\K{.}\REPLACELANE~x`
.................................

1. Assert: due to :ref:`validation <valid-vec-replace_lane>`, :math:`x < \dim(\shape)`.

2. Let :math:`t_1` be the type :math:`\unpacked(\shape)`.

3. Assert: due to :ref:`validation <valid-vec-replace_lane>`, a value of :ref:`value type <syntax-valtype>` :math:`t_1` is on the top of the stack.

4. Pop the value :math:`t_1.\CONST~c_1` from the stack.

5. Assert: due to :ref:`validation <valid-vec-replace_lane>`, a value of :ref:`value type <syntax-valtype>` |V128| is on the top of the stack.

6. Pop the value :math:`\V128.\VCONST~c_2` from the stack.

7. Let :math:`i^\ast` be the result of computing :math:`\lanes_{\shape}(c_2)`.

8. Let :math:`c` be the result of computing :math:`\lanes^{-1}_{\shape}(i^\ast \with [x] = c_1)`.

9. Push :math:`\V128.\VCONST~c` on the stack.

.. math::
   \begin{array}{l}
   \begin{array}{lcl@{\qquad}l}
   (t_1\K{.}\CONST~c_1)~(\V128\K{.}\VCONST~c_2)~(\shape\K{.}\REPLACELANE~x) &\stepto& (\V128\K{.}\VCONST~c)
   \end{array}
   \\ \qquad
     \begin{array}[t]{@{}r@{~}l@{}}
      (\iff & i^\ast = \lanes_{\shape}(c_2) \\
       \wedge & c = \lanes^{-1}_{\shape}(i^\ast \with [x] = c_1))
     \end{array}
   \end{array}


.. _exec-vunop:

:math:`\shape\K{.}\vunop`
.........................

1. Assert: due to :ref:`validation <valid-vunop>`, a value of :ref:`value type <syntax-valtype>` |V128| is on the top of the stack.

2. Pop the value :math:`\V128.\VCONST~c_1` from the stack.

3. Let :math:`c` be the result of computing :math:`\vunop_{\shape}(c_1)`.

4. Push the value :math:`\V128.\VCONST~c` to the stack.

.. math::
   \begin{array}{lcl@{\qquad}l}
   (\V128\K{.}\VCONST~c_1)~\V128\K{.}\vunop &\stepto& (\V128\K{.}\VCONST~c)
     & (\iff c = \vunop_{\shape}(c_1))
   \end{array}


.. _exec-vbinop:

:math:`\shape\K{.}\vbinop`
..........................

1. Assert: due to :ref:`validation <valid-vbinop>`, two values of :ref:`value type <syntax-valtype>` |V128| are on the top of the stack.

2. Pop the value :math:`\V128.\VCONST~c_2` from the stack.

3. Pop the value :math:`\V128.\VCONST~c_1` from the stack.

4. If :math:`\vbinop_{\shape}(c_1, c_2)` is defined:

   a. Let :math:`c` be a possible result of computing :math:`\vbinop_{\shape}(c_1, c_2)`.

   b. Push the value :math:`\V128.\VCONST~c` to the stack.

5. Else:

   a. Trap.

.. math::
   \begin{array}{lcl@{\qquad}l}
   (\V128\K{.}\VCONST~c_1)~(\V128\K{.}\VCONST~c_2)~\shape\K{.}\vbinop &\stepto& (\V128\K{.}\VCONST~c)
     & (\iff c \in \vbinop_{\shape}(c_1, c_2)) \\
   (\V128\K{.}\VCONST~c_1)~(\V128\K{.}\VCONST~c_2)~\shape\K{.}\vbinop &\stepto& \TRAP
     & (\iff \vbinop_{\shape}(c_1, c_2) = \{\})
   \end{array}


.. _exec-vrelop:

:math:`t\K{x}N\K{.}\vrelop`
...........................

1. Assert: due to :ref:`validation <valid-vrelop>`, two values of :ref:`value type <syntax-valtype>` |V128| are on the top of the stack.

2. Pop the value :math:`\V128.\VCONST~c_2` from the stack.

3. Pop the value :math:`\V128.\VCONST~c_1` from the stack.

4. Let :math:`i_1^\ast` be the result of computing :math:`\lanes_{t\K{x}N}(c_1)`.

5. Let :math:`i_2^\ast` be the result of computing :math:`\lanes_{t\K{x}N}(c_2)`.

6. Let :math:`i^\ast` be the result of computing :math:`\vrelop_t(i_1^\ast, i_2^\ast)`.

7. Let :math:`j^\ast` be the result of computing :math:`\extends_{1,|t|}(i^\ast)`.

8. Let :math:`c` be the result of computing :math:`\lanes^{-1}_{t\K{x}N}(j^\ast)`.

9. Push the value :math:`\V128.\VCONST~c` to the stack.

.. math::
   \begin{array}{l}
   \begin{array}{lcl@{\qquad}l}
   (\V128\K{.}\VCONST~c_1)~(\V128\K{.}\VCONST~c_2)~t\K{x}N\K{.}\vrelop &\stepto& (\V128\K{.}\VCONST~c)
   \end{array}
   \\ \qquad
     \begin{array}[t]{@{}r@{~}l@{}}
     (\iff c = \lanes^{-1}_{t\K{x}N}(\extends_{1,|t|}(\vrelop_t(\lanes_{t\K{x}N}(c_1), \lanes_{t\K{x}N}(c_2)))))
     \end{array}
   \end{array}


.. _exec-vishiftop:

:math:`t\K{x}N\K{.}\vishiftop`
..............................

1. Assert: due to :ref:`validation <valid-vishiftop>`, a value of :ref:`value type <syntax-valtype>` |I32| is on the top of the stack.

2. Pop the value :math:`\I32.\CONST~s` from the stack.

3. Assert: due to :ref:`validation <valid-vishiftop>`, a value of :ref:`value type <syntax-valtype>` |V128| is on the top of the stack.

4. Pop the value :math:`\V128.\VCONST~c_1` from the stack.

5. Let :math:`i^\ast` be the result of computing :math:`\lanes_{t\K{x}N}(c_1)`.

6. Let :math:`j^\ast` be the result of computing :math:`\vishiftop_{t}(i^\ast, s^N)`.

7. Let :math:`c` be the result of computing :math:`\lanes^{-1}_{t\K{x}N}(j^\ast)`.

8. Push the value :math:`\V128.\VCONST~c` to the stack.

.. math::
   \begin{array}{l}
   \begin{array}{lcl@{\qquad}l}
   (\V128\K{.}\VCONST~c_1)~(\I32\K{.}\CONST~s)~t\K{x}N\K{.}\vishiftop &\stepto& (\V128\K{.}\VCONST~c)
   \end{array}
   \\ \qquad
     \begin{array}[t]{@{}r@{~}l@{}}
     (\iff & i^\ast = \lanes_{t\K{x}N}(c_1) \\
     \wedge & c = \lanes^{-1}_{t\K{x}N}(\vishiftop_{t}(i^\ast, s^N)))
     \end{array}
   \end{array}


.. _exec-vtestop:
.. _exec-vec-all_true:

:math:`\shape\K{.}\ALLTRUE`
...........................

1. Assert: due to :ref:`validation <valid-vtestop>`, a value of :ref:`value type <syntax-valtype>` |V128| is on the top of the stack.

2. Pop the value :math:`\V128.\VCONST~c_1` from the stack.

3. Let :math:`i_1^\ast` be the result of computing :math:`\lanes_{\shape}(c_1)`.

4. Let :math:`i` be the result of computing :math:`\bool(\bigwedge(i_1 \neq 0)^\ast)`.

5. Push the value :math:`\I32.\CONST~i` onto the stack.


.. math::
   \begin{array}{l}
   \begin{array}{lcl@{\qquad}l}
   (\V128\K{.}\VCONST~c_1)~\shape\K{.}\ALLTRUE &\stepto& (\I32\K{.}\CONST~i)
   \end{array}
   \\ \qquad
     \begin{array}[t]{@{}r@{~}l@{}}
     (\iff & i_1^\ast = \lanes_{\shape}(c) \\
     \wedge & i = \bool(\bigwedge(i_1 \neq 0)^\ast))
     \end{array}
   \end{array}


.. _exec-vec-bitmask:

:math:`t\K{x}N\K{.}\BITMASK`
............................

1. Assert: due to :ref:`validation <valid-vec-bitmask>`, a value of :ref:`value type <syntax-valtype>` |V128| is on the top of the stack.

2. Pop the value :math:`\V128.\VCONST~c_1` from the stack.

3. Let :math:`i_1^N` be the result of computing :math:`\lanes_{t\K{x}N}(c)`.

4. Let :math:`B` be the :ref:`bit width <syntax-valtype>` :math:`|t|` of :ref:`value type <syntax-valtype>` :math:`t`.

5. Let :math:`i_2^N` be the result of computing :math:`\ilts_{B}(i_1^N, 0^N)`.

6. Let :math:`j^\ast` be the concatenation of the two sequences :math:`i_2^N` and :math:`0^{32-N}`.

7. Let :math:`c` be the result of computing :math:`\ibits_{32}^{-1}(j^\ast)`.

8. Push the value :math:`\I32.\CONST~c` onto the stack.

.. math::
   \begin{array}{lcl@{\qquad}l}
   (\V128\K{.}\VCONST~c_1)~t\K{x}N\K{.}\BITMASK &\stepto& (\I32\K{.}\CONST~c)
     & (\iff c = \ibits_{32}^{-1}(\ilts_{|t|}(\lanes_{t\K{x}N}(c), 0^N)))
     \\
   \end{array}


.. _exec-vec-narrow:

:math:`t_2\K{x}N\K{.}\NARROW\K{\_}t_1\K{x}M\K{\_}\sx`
.....................................................

1. Assert: due to :ref:`syntax <syntax-instr-vec>`, :math:`N = 2\cdot M`.

2. Assert: due to :ref:`validation <valid-vec-narrow>`, two values of :ref:`value type <syntax-valtype>` |V128| are on the top of the stack.

3. Pop the value :math:`\V128.\VCONST~c_2` from the stack.

4. Let :math:`i_2^M` be the result of computing :math:`\lanes_{t_1\K{x}M}(c_2)`.

5. Let :math:`d_2^M` be the result of computing :math:`\narrow^{\sx}_{|t_1|,|t_2|}(i_2^M)`.

6. Pop the value :math:`\V128.\VCONST~c_1` from the stack.

7. Let :math:`i_1^M` be the result of computing :math:`\lanes_{t_1\K{x}M}(c_1)`.

8. Let :math:`d_1^M` be the result of computing :math:`\narrow^{\sx}_{|t_1|,|t_2|}(i_1^M)`.

9. Let :math:`j^N` be the concatenation of the two sequences :math:`d_1^M` and :math:`d_2^M`.

10. Let :math:`c` be the result of computing :math:`\lanes^{-1}_{t_2\K{x}N}(j^N)`.

11. Push the value :math:`\V128.\VCONST~c` onto the stack.

.. math::
   \begin{array}{l}
   \begin{array}{lcl@{\qquad}l}
   (\V128\K{.}\VCONST~c_1)~(\V128\K{.}\VCONST~c_2)~t_2\K{x}N\K{.}\NARROW\_t_1\K{x}M\_\sx &\stepto& (\V128\K{.}\VCONST~c)
   \end{array}
   \\ \qquad
     \begin{array}[t]{@{}r@{~}l@{}}
     (\iff & d_1^M = \narrow^{\sx}_{|t_1|,|t_2|}( \lanes_{t_1\K{x}M}(c_1)) \\
     \wedge & d_2^M = \narrow^{\sx}_{|t_1|,|t_2|}( \lanes_{t_1\K{x}M}(c_2)) \\
     \wedge & c = \lanes^{-1}_{t_2\K{x}N}(d_1^M~d_2^M))
     \end{array}
   \end{array}


.. _exec-vcvtop:

:math:`t_2\K{x}N\K{.}\vcvtop\K{\_}t_1\K{x}M\K{\_}\sx`
.....................................................

1. Assert: due to :ref:`syntax <syntax-instr-vec>`, :math:`N = M`.

2. Assert: due to :ref:`validation <valid-vcvtop>`, a value of :ref:`value type <syntax-valtype>` |V128| is on the top of the stack.

3. Pop the value :math:`\V128.\VCONST~c_1` from the stack.

4. Let :math:`i^\ast` be the result of computing :math:`\lanes_{t_1\K{x}M}(c_1)`.

5. Let :math:`j^\ast` be the result of computing :math:`\vcvtop^{\sx}_{|t_1|,|t_2|}(i^\ast)`.

6. Let :math:`c` be the result of computing :math:`\lanes^{-1}_{t_2\K{x}N}(j^\ast)`.

7. Push the value :math:`\V128.\VCONST~c` onto the stack.

.. math::
   \begin{array}{l}
   \begin{array}{lcl@{\qquad}l}
   (\V128\K{.}\VCONST~c_1)~t_2\K{x}N\K{.}\vcvtop\K{\_}t_1\K{x}M\K{\_}\sx &\stepto& (\V128\K{.}\VCONST~c) \\
   \end{array}
   \\ \qquad
     \begin{array}[t]{@{}r@{~}l@{}}
     (\iff & c = \lanes^{-1}_{t_2\K{x}N}(\vcvtop^{\sx}_{|t_1|,|t_2|}(\lanes_{t_1\K{x}M}(c_1))))
     \end{array}
   \end{array}


:math:`t_2\K{x}N\K{.}\vcvtop\K{\_}\half\K{\_}t_1\K{x}M\K{\_}\sx^?`
..................................................................

1. Assert: due to :ref:`syntax <syntax-instr-vec>`, :math:`N = M / 2`.

2. Assert: due to :ref:`validation <valid-vcvtop>`, a value of :ref:`value type <syntax-valtype>` |V128| is on the top of the stack.

3. Pop the value :math:`\V128.\VCONST~c_1` from the stack.

4. Let :math:`i^\ast` be the result of computing :math:`\lanes_{t_1\K{x}M}(c_1)`.

5. If :math:`\half` is :math:`\K{low}`, then:

   a. Let :math:`j^\ast` be the sequence :math:`i^\ast[0 \slice N]`.

6. Else:

   a. Let :math:`j^\ast` be the sequence :math:`i^\ast[N \slice N]`.

7. Let :math:`k^\ast` be the result of computing :math:`\vcvtop^{\sx^?}_{|t_1|,|t_2|}(j^\ast)`.

8. Let :math:`c` be the result of computing :math:`\lanes^{-1}_{t_2\K{x}N}(k^\ast)`.

9. Push the value :math:`\V128.\VCONST~c` onto the stack.

.. math::
   \begin{array}{l}
   \begin{array}{lcl@{\qquad}l}
   (\V128\K{.}\VCONST~c_1)~t_2\K{x}N\K{.}\vcvtop\K{\_}\half\K{\_}t_1\K{x}M\K{\_}\sx^? &\stepto& (\V128\K{.}\VCONST~c) \\
   \end{array}
   \\ \qquad
     \begin{array}[t]{@{}r@{~}l@{}}
     (\iff & c = \lanes^{-1}_{t_2\K{x}N}(\vcvtop^{\sx^?}_{|t_1|,|t_2|}(\lanes_{t_1\K{x}M}(c_1)[\half(0, N) \slice N])))
     \end{array}
   \end{array}

where:

.. math::
   \begin{array}{lcl}
   \K{low}(x, y) &=& x \\
   \K{high}(x, y) &=& y \\
   \end{array}


:math:`t_2\K{x}N\K{.}\vcvtop\K{\_}t_1\K{x}M\K{\_}\sx\K{\_zero}`
...............................................................

1. Assert: due to :ref:`syntax <syntax-instr-vec>`, :math:`N = 2 \cdot M`.

2. Assert: due to :ref:`validation <valid-vcvtop>`, a value of :ref:`value type <syntax-valtype>` |V128| is on the top of the stack.

3. Pop the value :math:`\V128.\VCONST~c_1` from the stack.

4. Let :math:`i^\ast` be the result of computing :math:`\lanes_{t_1\K{x}M}(c_1)`.

5. Let :math:`j^\ast` be the result of computing :math:`\vcvtop^{\sx}_{|t_1|,|t_2|}(i^\ast)`.

6. Let :math:`k^\ast` be the concatenation of the two sequences :math:`j^\ast` and :math:`0^M`.

7. Let :math:`c` be the result of computing :math:`\lanes^{-1}_{t_2\K{x}N}(k^\ast)`.

8. Push the value :math:`\V128.\VCONST~c` onto the stack.

.. math::
   \begin{array}{l}
   \begin{array}{lcl@{\qquad}l}
   (\V128\K{.}\VCONST~c_1)~t_2\K{x}N\K{.}\vcvtop\K{\_}t_1\K{x}M\K{\_}\sx\K{\_zero} &\stepto& (\V128\K{.}\VCONST~c) \\
   \end{array}
   \\ \qquad
     \begin{array}[t]{@{}r@{~}l@{}}
     (\iff & c = \lanes^{-1}_{t_2\K{x}N}(\vcvtop^{\sx}_{|t_1|,|t_2|}(\lanes_{t_1\K{x}M}(c_1))~0^M))
     \end{array}
   \end{array}


.. _exec-vec-dot:

:math:`\K{i32x4.}\DOT\K{\_i16x8\_s}`
....................................

1. Assert: due to :ref:`validation <valid-vec-dot>`, two values of :ref:`value type <syntax-valtype>` |V128| are on the top of the stack.

2. Pop the value :math:`\V128.\VCONST~c_2` from the stack.

3. Pop the value :math:`\V128.\VCONST~c_1` from the stack.

4. Let :math:`i_1^\ast` be the result of computing :math:`\lanes_{\I16X8}(c_1)`.

5. Let :math:`j_1^\ast` be the result of computing :math:`\extends_{16,32}(i_1^\ast)`.

6. Let :math:`i_2^\ast` be the result of computing :math:`\lanes_{\I16X8}(c_2)`.

7. Let :math:`j_2^\ast` be the result of computing :math:`\extends_{16,32}(i_2^\ast)`.

8. Let :math:`(k_1~k_2)^\ast` be the result of computing :math:`\imul_{32}(j_1^\ast, j_2^\ast)`.

9. Let :math:`k^\ast` be the result of computing :math:`\iadd_{32}(k_1, k_2)^\ast`.

10. Let :math:`c` be the result of computing :math:`\lanes^{-1}_{\I32X4}(k^\ast)`.

11. Push the value :math:`\V128.\VCONST~c` onto the stack.

.. math::
   \begin{array}{l}
   \begin{array}{lcl@{\qquad}l}
   (\V128\K{.}\VCONST~c_1)~(\V128\K{.}\VCONST~c_2)~\K{i32x4.}\DOT\K{\_i16x8\_s} &\stepto& (\V128\K{.}\VCONST~c) \\
   \end{array}
   \\ \qquad
     \begin{array}[t]{@{}r@{~}l@{}}
     (\iff & (i_1~i_2)^\ast = \imul_{32}(\extends_{16,32}(\lanes_{\I16X8}(c_1)), \extends_{16,32}(\lanes_{\I16X8}(c_2))) \\
     \wedge & j^\ast = \iadd_{32}(i_1, i_2)^\ast \\
     \wedge & c = \lanes^{-1}_{\I32X4}(j^\ast))
     \end{array}
   \end{array}


.. _exec-vec-extmul:

:math:`t_2\K{x}N\K{.}\EXTMUL\K{\_}\half\K{\_}t_1\K{x}M\K{\_}\sx`
................................................................

1. Assert: due to :ref:`syntax <syntax-instr-vec>`, :math:`N = M / 2`.

2. Assert: due to :ref:`validation <valid-vec-extmul>`, two values of :ref:`value type <syntax-valtype>` |V128| are on the top of the stack.

3. Pop the value :math:`\V128.\VCONST~c_2` from the stack.

4. Pop the value :math:`\V128.\VCONST~c_1` from the stack.

5. Let :math:`i_1^\ast` be the result of computing :math:`\lanes_{t_1\K{x}M}(c_1)`.

6. Let :math:`i_2^\ast` be the result of computing :math:`\lanes_{t_1\K{x}M}(c_2)`.

7. If :math:`\half` is :math:`\K{low}`, then:

   a. Let :math:`j_1^\ast` be the sequence :math:`i_1^\ast[0 \slice N]`.

   b. Let :math:`j_2^\ast` be the sequence :math:`i_2^\ast[0 \slice N]`.

8. Else:

   a. Let :math:`j_1^\ast` be the sequence :math:`i_1^\ast[N \slice N]`.

   b. Let :math:`j_2^\ast` be the sequence :math:`i_2^\ast[N \slice N]`.

9. Let :math:`k_1^\ast` be the result of computing :math:`\extend^{\sx}_{|t_1|,|t_2|}(j_1^\ast)`.

10. Let :math:`k_2^\ast` be the result of computing :math:`\extend^{\sx}_{|t_1|,|t_2|}(j_2^\ast)`.

11. Let :math:`k^\ast` be the result of computing :math:`\imul_{t_2\K{x}N}(k_1^\ast, k_2^\ast)`.

12. Let :math:`c` be the result of computing :math:`\lanes^{-1}_{t_2\K{x}N}(k^\ast)`.

13. Push the value :math:`\V128.\VCONST~c` onto the stack.

.. math::
   \begin{array}{lcl@{\qquad}l}
   (\V128\K{.}\VCONST~c_1)~(\V128\K{.}\VCONST~c_2)~t_2\K{x}N\K{.}\EXTMUL\K{\_}\half\K{\_}t_1\K{x}M\_\sx &\stepto& (\V128\K{.}\VCONST~c) \\
   \end{array}
   \\ \qquad
     \begin{array}[t]{@{}r@{~}l@{}}
     (\iff & i^\ast = \lanes_{t_1\K{x}M}(c_1)[\half(0, N) \slice N] \\
     \wedge & j^\ast = \lanes_{t_1\K{x}M}(c_2)[\half(0, N) \slice N] \\
     \wedge & c = \lanes^{-1}_{t_2\K{x}N}(\imul_{t_2\K{x}N}(\extend^{\sx}_{|t_1|,|t_2|}(i^\ast), \extend^{\sx}_{|t_1|,|t_2|}(j^\ast))))
     \end{array}

where:

.. math::
   \begin{array}{lcl}
   \K{low}(x, y) &=& x \\
   \K{high}(x, y) &=& y \\
   \end{array}


.. _exec-vec-extadd_pairwise:

:math:`t_2\K{x}N\K{.}\EXTADDPAIRWISE\_t_1\K{x}M\_\sx`
.....................................................

1. Assert: due to :ref:`syntax <syntax-instr-vec>`, :math:`N = M / 2`.

2. Assert: due to :ref:`validation <valid-vec-extadd_pairwise>`, a value of :ref:`value type <syntax-valtype>` |V128| is on the top of the stack.

3. Pop the value :math:`\V128.\VCONST~c_1` from the stack.

4. Let :math:`i^\ast` be the result of computing :math:`\lanes_{t_1\K{x}M}(c_1)`.

5. Let :math:`(j_1~j_2)^\ast` be the result of computing :math:`\extend^{\sx}_{|t_1|,|t_2|}(i^\ast)`.

6. Let :math:`k^\ast` be the result of computing :math:`\iadd_{N}(j_1, j_2)^\ast`.

7. Let :math:`c` be the result of computing :math:`\lanes^{-1}_{t_2\K{x}N}(k^\ast)`.

8. Push the value :math:`\V128.\VCONST~c` to the stack.

.. math::
   \begin{array}{l}
   \begin{array}{lcl@{\qquad}l}
   (\V128\K{.}\VCONST~c_1)~t_2\K{x}N\K{.}\EXTADDPAIRWISE\_t_1\K{x}M\_\sx &\stepto& (\V128\K{.}\VCONST~c) \\
   \end{array}
   \\ \qquad
     \begin{array}[t]{@{}r@{~}l@{}}
     (\iff & (i_1~i_2)^\ast = \extend^{\sx}_{|t_1|,|t_2|}(\lanes_{t_1\K{x}M}(c_1)) \\
     \wedge & j^\ast = \iadd_{N}(i_1, i_2)^\ast \\
     \wedge & c = \lanes^{-1}_{t_2\K{x}N}(j^\ast))
     \end{array}
   \end{array}


.. index:: parametric instructions, value
   pair: execution; instruction
   single: abstract syntax; instruction
.. _exec-instr-parametric:

Parametric Instructions
~~~~~~~~~~~~~~~~~~~~~~~

.. _exec-drop:

:math:`\DROP`
.............

1. Assert: due to :ref:`validation <valid-drop>`, a value is on the top of the stack.

2. Pop the value :math:`\val` from the stack.

.. math::
   \begin{array}{lcl@{\qquad}l}
   \val~~\DROP &\stepto& \epsilon
   \end{array}


.. _exec-select:

:math:`\SELECT~(t^\ast)^?`
..........................

1. Assert: due to :ref:`validation <valid-select>`, a value of :ref:`value type <syntax-valtype>` |I32| is on the top of the stack.

2. Pop the value :math:`\I32.\CONST~c` from the stack.

3. Assert: due to :ref:`validation <valid-select>`, two more values (of the same :ref:`value type <syntax-valtype>`) are on the top of the stack.

4. Pop the value :math:`\val_2` from the stack.

5. Pop the value :math:`\val_1` from the stack.

6. If :math:`c` is not :math:`0`, then:

   a. Push the value :math:`\val_1` back to the stack.

7. Else:

   a. Push the value :math:`\val_2` back to the stack.

.. math::
   \begin{array}{lcl@{\qquad}l}
   \val_1~\val_2~(\I32\K{.}\CONST~c)~(\SELECT~t^?) &\stepto& \val_1
     & (\iff c \neq 0) \\
   \val_1~\val_2~(\I32\K{.}\CONST~c)~(\SELECT~t^?) &\stepto& \val_2
     & (\iff c = 0) \\
   \end{array}

.. note::
   In future versions of WebAssembly, |SELECT| may allow more than one value per choice.


.. index:: variable instructions, local index, global index, address, global address, global instance, store, frame, value
   pair: execution; instruction
   single: abstract syntax; instruction
.. _exec-instr-variable:

Variable Instructions
~~~~~~~~~~~~~~~~~~~~~

.. _exec-local.get:

:math:`\LOCALGET~x`
...................

1. Let :math:`F` be the :ref:`current <exec-notation-textual>` :ref:`frame <syntax-frame>`.

2. Assert: due to :ref:`validation <valid-local.get>`, :math:`F.\ALOCALS[x]` exists and is non-empty.

3. Let :math:`\val` be the value :math:`F.\ALOCALS[x]`.

4. Push the value :math:`\val` to the stack.

.. math::
   \begin{array}{lcl@{\qquad}l}
   F; (\LOCALGET~x) &\stepto& F; \val
     & (\iff F.\ALOCALS[x] = \val) \\
   \end{array}


.. _exec-local.set:

:math:`\LOCALSET~x`
...................

1. Let :math:`F` be the :ref:`current <exec-notation-textual>` :ref:`frame <syntax-frame>`.

2. Assert: due to :ref:`validation <valid-local.set>`, :math:`F.\ALOCALS[x]` exists.

3. Assert: due to :ref:`validation <valid-local.set>`, a value is on the top of the stack.

4. Pop the value :math:`\val` from the stack.

5. Replace :math:`F.\ALOCALS[x]` with the value :math:`\val`.

.. math::
   \begin{array}{lcl@{\qquad}l}
   F; \val~(\LOCALSET~x) &\stepto& F'; \epsilon
     & (\iff F' = F \with \ALOCALS[x] = \val) \\
   \end{array}


.. _exec-local.tee:

:math:`\LOCALTEE~x`
...................

1. Assert: due to :ref:`validation <valid-local.tee>`, a value is on the top of the stack.

2. Pop the value :math:`\val` from the stack.

3. Push the value :math:`\val` to the stack.

4. Push the value :math:`\val` to the stack.

5. :ref:`Execute <exec-local.set>` the instruction :math:`\LOCALSET~x`.

.. math::
   \begin{array}{lcl@{\qquad}l}
   \val~(\LOCALTEE~x) &\stepto& \val~\val~(\LOCALSET~x)
   \end{array}


.. _exec-global.get:

:math:`\GLOBALGET~x`
....................

1. Let :math:`F` be the :ref:`current <exec-notation-textual>` :ref:`frame <syntax-frame>`.

2. Assert: due to :ref:`validation <valid-global.get>`, :math:`F.\AMODULE.\MIGLOBALS[x]` exists.

3. Let :math:`a` be the :ref:`global address <syntax-globaladdr>` :math:`F.\AMODULE.\MIGLOBALS[x]`.

4. Assert: due to :ref:`validation <valid-global.get>`, :math:`S.\SGLOBALS[a]` exists.

5. Let :math:`\X{glob}` be the :ref:`global instance <syntax-globalinst>` :math:`S.\SGLOBALS[a]`.

6. Let :math:`\val` be the value :math:`\X{glob}.\GIVALUE`.

7. Push the value :math:`\val` to the stack.

.. math::
   \begin{array}{l}
   \begin{array}{lcl@{\qquad}l}
   S; F; (\GLOBALGET~x) &\stepto& S; F; \val
   \end{array}
   \\ \qquad
     (\iff S.\SGLOBALS[F.\AMODULE.\MIGLOBALS[x]].\GIVALUE = \val) \\
   \end{array}


.. _exec-global.set:

:math:`\GLOBALSET~x`
....................

1. Let :math:`F` be the :ref:`current <exec-notation-textual>` :ref:`frame <syntax-frame>`.

2. Assert: due to :ref:`validation <valid-global.set>`, :math:`F.\AMODULE.\MIGLOBALS[x]` exists.

3. Let :math:`a` be the :ref:`global address <syntax-globaladdr>` :math:`F.\AMODULE.\MIGLOBALS[x]`.

4. Assert: due to :ref:`validation <valid-global.set>`, :math:`S.\SGLOBALS[a]` exists.

5. Let :math:`\X{glob}` be the :ref:`global instance <syntax-globalinst>` :math:`S.\SGLOBALS[a]`.

6. Assert: due to :ref:`validation <valid-global.set>`, a value is on the top of the stack.

7. Pop the value :math:`\val` from the stack.

8. Replace :math:`\X{glob}.\GIVALUE` with the value :math:`\val`.

.. math::
   \begin{array}{l}
   \begin{array}{lcl@{\qquad}l}
   S; F; \val~(\GLOBALSET~x) &\stepto& S'; F; \epsilon
   \end{array}
   \\ \qquad
   (\iff S' = S \with \SGLOBALS[F.\AMODULE.\MIGLOBALS[x]].\GIVALUE = \val) \\
   \end{array}

.. note::
   :ref:`Validation <valid-global.set>` ensures that the global is, in fact, marked as mutable.


.. index:: table instruction, table index, store, frame, address, table address, table instance, element address, element instance, value, integer, limits, reference, reference type
   pair: execution; instruction
   single: abstract syntax; instruction
.. _exec-instr-table:

Table Instructions
~~~~~~~~~~~~~~~~~~

.. _exec-table.get:

:math:`\TABLEGET~x`
...................

1. Let :math:`F` be the :ref:`current <exec-notation-textual>` :ref:`frame <syntax-frame>`.

2. Assert: due to :ref:`validation <valid-table.get>`, :math:`F.\AMODULE.\MITABLES[x]` exists.

3. Let :math:`a` be the :ref:`table address <syntax-tableaddr>` :math:`F.\AMODULE.\MITABLES[x]`.

4. Assert: due to :ref:`validation <valid-table.get>`, :math:`S.\STABLES[a]` exists.

5. Let :math:`\X{tab}` be the :ref:`table instance <syntax-tableinst>` :math:`S.\STABLES[a]`.

6. Assert: due to :ref:`validation <valid-table.get>`, a value of :ref:`value type <syntax-valtype>` |I32| is on the top of the stack.

7. Pop the value :math:`\I32.\CONST~i` from the stack.

8. If :math:`i` is not smaller than the length of :math:`\X{tab}.\TIELEM`, then:

   a. Trap.

9. Let :math:`\val` be the value :math:`\X{tab}.\TIELEM[i]`.

10. Push the value :math:`\val` to the stack.

.. math::
   ~\\[-1ex]
   \begin{array}{l}
   \begin{array}{lcl@{\qquad}l}
   S; F; (\I32.\CONST~i)~(\TABLEGET~x) &\stepto& S; F; \val
   \end{array}
   \\ \qquad
     (\iff S.\STABLES[F.\AMODULE.\MITABLES[x]].\TIELEM[i] = \val) \\
   \begin{array}{lcl@{\qquad}l}
   S; F; (\I32.\CONST~i)~(\TABLEGET~x) &\stepto& S; F; \TRAP
   \end{array}
   \\ \qquad
     (\otherwise) \\
   \end{array}


.. _exec-table.set:

:math:`\TABLESET~x`
...................

1. Let :math:`F` be the :ref:`current <exec-notation-textual>` :ref:`frame <syntax-frame>`.

2. Assert: due to :ref:`validation <valid-table.set>`, :math:`F.\AMODULE.\MITABLES[x]` exists.

3. Let :math:`a` be the :ref:`table address <syntax-tableaddr>` :math:`F.\AMODULE.\MITABLES[x]`.

4. Assert: due to :ref:`validation <valid-table.set>`, :math:`S.\STABLES[a]` exists.

5. Let :math:`\X{tab}` be the :ref:`table instance <syntax-tableinst>` :math:`S.\STABLES[a]`.

6. Assert: due to :ref:`validation <valid-table.set>`, a :ref:`reference value <syntax-ref>` is on the top of the stack.

7. Pop the value :math:`\val` from the stack.

8. Assert: due to :ref:`validation <valid-table.set>`, a value of :ref:`value type <syntax-valtype>` |I32| is on the top of the stack.

9. Pop the value :math:`\I32.\CONST~i` from the stack.

10. If :math:`i` is not smaller than the length of :math:`\X{tab}.\TIELEM`, then:

    a. Trap.

11. Replace the element :math:`\X{tab}.\TIELEM[i]` with :math:`\val`.

.. math::
   ~\\[-1ex]
   \begin{array}{l}
   \begin{array}{lcl@{\qquad}l}
   S; F; (\I32.\CONST~i)~\val~(\TABLESET~x) &\stepto& S'; F; \epsilon
   \end{array}
   \\ \qquad
     (\iff S' = S \with \STABLES[F.\AMODULE.\MITABLES[x]].\TIELEM[i] = \val) \\
   \begin{array}{lcl@{\qquad}l}
   S; F; (\I32.\CONST~i)~\val~(\TABLESET~x) &\stepto& S; F; \TRAP
   \end{array}
   \\ \qquad
     (\otherwise) \\
   \end{array}


.. _exec-table.size:

:math:`\TABLESIZE~x`
....................

1. Let :math:`F` be the :ref:`current <exec-notation-textual>` :ref:`frame <syntax-frame>`.

2. Assert: due to :ref:`validation <valid-table.size>`, :math:`F.\AMODULE.\MITABLES[x]` exists.

3. Let :math:`a` be the :ref:`table address <syntax-tableaddr>` :math:`F.\AMODULE.\MITABLES[x]`.

4. Assert: due to :ref:`validation <valid-table.size>`, :math:`S.\STABLES[a]` exists.

5. Let :math:`\X{tab}` be the :ref:`table instance <syntax-tableinst>` :math:`S.\STABLES[a]`.

6. Let :math:`\X{sz}` be the length of :math:`\X{tab}.\TIELEM`.

7. Push the value :math:`\I32.\CONST~\X{sz}` to the stack.

.. math::
   \begin{array}{l}
   \begin{array}{lcl@{\qquad}l}
   S; F; (\TABLESIZE~x) &\stepto& S; F; (\I32.\CONST~\X{sz})
   \end{array}
   \\ \qquad
     (\iff |S.\STABLES[F.\AMODULE.\MITABLES[x]].\TIELEM| = \X{sz}) \\
   \end{array}


.. _exec-table.grow:

:math:`\TABLEGROW~x`
....................

1. Let :math:`F` be the :ref:`current <exec-notation-textual>` :ref:`frame <syntax-frame>`.

2. Assert: due to :ref:`validation <valid-table.grow>`, :math:`F.\AMODULE.\MITABLES[x]` exists.

3. Let :math:`a` be the :ref:`table address <syntax-tableaddr>` :math:`F.\AMODULE.\MITABLES[x]`.

4. Assert: due to :ref:`validation <valid-table.grow>`, :math:`S.\STABLES[a]` exists.

5. Let :math:`\X{tab}` be the :ref:`table instance <syntax-tableinst>` :math:`S.\STABLES[a]`.

6. Let :math:`\X{sz}` be the length of :math:`S.\STABLES[a]`.

7. Assert: due to :ref:`validation <valid-table.grow>`, a value of :ref:`value type <syntax-valtype>` |I32| is on the top of the stack.

8. Pop the value :math:`\I32.\CONST~n` from the stack.

9. Assert: due to :ref:`validation <valid-table.fill>`, a :ref:`reference value <syntax-ref>` is on the top of the stack.

10. Pop the value :math:`\val` from the stack.

11. Let :math:`\X{err}` be the |i32| value :math:`2^{32}-1`, for which :math:`\signed_{32}(\X{err})` is :math:`-1`.

12. Either:

   a. If :ref:`growing <grow-table>` :math:`\X{tab}` by :math:`n` entries with initialization value :math:`\val` succeeds, then:

      i. Push the value :math:`\I32.\CONST~\X{sz}` to the stack.

   b. Else:

      i. Push the value :math:`\I32.\CONST~\X{err}` to the stack.

13. Or:

   a. push the value :math:`\I32.\CONST~\X{err}` to the stack.

.. math::
   ~\\[-1ex]
   \begin{array}{l}
   \begin{array}{lcl@{\qquad}l}
   S; F; \val~(\I32.\CONST~n)~(\TABLEGROW~x) &\stepto& S'; F; (\I32.\CONST~\X{sz})
   \end{array}
   \\ \qquad
     \begin{array}[t]{@{}r@{~}l@{}}
     (\iff & F.\AMODULE.\MITABLES[x] = a \\
     \wedge & \X{sz} = |S.\STABLES[a].\TIELEM| \\
     \wedge & S' = S \with \STABLES[a] = \growtable(S.\STABLES[a], n, \val)) \\[1ex]
     \end{array}
   \\[1ex]
   \begin{array}{lcl@{\qquad}l}
   S; F; \val~(\I32.\CONST~n)~(\TABLEGROW~x) &\stepto& S; F; (\I32.\CONST~\signed_{32}^{-1}(-1))
   \end{array}
   \end{array}

.. note::
   The |TABLEGROW| instruction is non-deterministic.
   It may either succeed, returning the old table size :math:`\X{sz}`,
   or fail, returning :math:`{-1}`.
   Failure *must* occur if the referenced table instance has a maximum size defined that would be exceeded.
   However, failure *can* occur in other cases as well.
   In practice, the choice depends on the :ref:`resources <impl-exec>` available to the :ref:`embedder <embedder>`.


.. _exec-table.fill:

:math:`\TABLEFILL~x`
....................

1. Let :math:`F` be the :ref:`current <exec-notation-textual>` :ref:`frame <syntax-frame>`.

2. Assert: due to :ref:`validation <valid-table.fill>`, :math:`F.\AMODULE.\MITABLES[x]` exists.

3. Let :math:`\X{ta}` be the :ref:`table address <syntax-tableaddr>` :math:`F.\AMODULE.\MITABLES[x]`.

4. Assert: due to :ref:`validation <valid-table.fill>`, :math:`S.\STABLES[\X{ta}]` exists.

5. Let :math:`\X{tab}` be the :ref:`table instance <syntax-tableinst>` :math:`S.\STABLES[\X{ta}]`.

6. Assert: due to :ref:`validation <valid-table.fill>`, a value of :ref:`value type <syntax-valtype>` |I32| is on the top of the stack.

7. Pop the value :math:`\I32.\CONST~n` from the stack.

8. Assert: due to :ref:`validation <valid-table.fill>`, a :ref:`reference value <syntax-ref>` is on the top of the stack.

9. Pop the value :math:`\val` from the stack.

10. Assert: due to :ref:`validation <valid-table.fill>`, a value of :ref:`value type <syntax-valtype>` |I32| is on the top of the stack.

11. Pop the value :math:`\I32.\CONST~i` from the stack.

12. If :math:`i + n` is larger than the length of :math:`\X{tab}.\TIELEM`, then:

    a. Trap.

12. If :math:`n` is :math:`0`, then:

    a. Return.

13. Push the value :math:`\I32.\CONST~i` to the stack.

14. Push the value :math:`\val` to the stack.

15. Execute the instruction :math:`\TABLESET~x`.

16. Push the value :math:`\I32.\CONST~(i+1)` to the stack.

17. Push the value :math:`\val` to the stack.

18. Push the value :math:`\I32.\CONST~(n-1)` to the stack.

19. Execute the instruction :math:`\TABLEFILL~x`.

.. math::
   \begin{array}{l}
   S; F; (\I32.\CONST~i)~\val~(\I32.\CONST~n)~(\TABLEFILL~x)
     \quad\stepto\quad S; F; \TRAP
     \\ \qquad
     \begin{array}[t]{@{}r@{~}l@{}}
     (\iff & i + n > |S.\STABLES[F.\AMODULE.\MITABLES[x]].\TIELEM|) \\[1ex]
     \end{array}
   \\[1ex]
   S; F; (\I32.\CONST~i)~\val~(\I32.\CONST~0)~(\TABLEFILL~x)
     \quad\stepto\quad S; F; \epsilon
     \\ \qquad
     (\otherwise)
   \\[1ex]
   S; F; (\I32.\CONST~i)~\val~(\I32.\CONST~n+1)~(\TABLEFILL~x)
     \quad\stepto
     \\ \qquad S; F;
       \begin{array}[t]{@{}l@{}}
       (\I32.\CONST~i)~\val~(\TABLESET~x) \\
       (\I32.\CONST~i+1)~\val~(\I32.\CONST~n)~(\TABLEFILL~x) \\
       \end{array}
     \\ \qquad
     (\otherwise) \\
   \end{array}


.. _exec-table.copy:

:math:`\TABLECOPY~x~y`
......................

1. Let :math:`F` be the :ref:`current <exec-notation-textual>` :ref:`frame <syntax-frame>`.

2. Assert: due to :ref:`validation <valid-table.copy>`, :math:`F.\AMODULE.\MITABLES[x]` exists.

3. Let :math:`\X{ta}_x` be the :ref:`table address <syntax-tableaddr>` :math:`F.\AMODULE.\MITABLES[x]`.

4. Assert: due to :ref:`validation <valid-table.copy>`, :math:`S.\STABLES[\X{ta}_x]` exists.

5. Let :math:`\X{tab}_x` be the :ref:`table instance <syntax-tableinst>` :math:`S.\STABLES[\X{ta}_x]`.

6. Assert: due to :ref:`validation <valid-table.copy>`, :math:`F.\AMODULE.\MITABLES[y]` exists.

7. Let :math:`\X{ta}_y` be the :ref:`table address <syntax-tableaddr>` :math:`F.\AMODULE.\MITABLES[y]`.

8. Assert: due to :ref:`validation <valid-table.copy>`, :math:`S.\STABLES[\X{ta}_y]` exists.

9. Let :math:`\X{tab}_y` be the :ref:`table instance <syntax-tableinst>` :math:`S.\STABLES[\X{ta}_y]`.

10. Assert: due to :ref:`validation <valid-table.copy>`, a value of :ref:`value type <syntax-valtype>` |I32| is on the top of the stack.

11. Pop the value :math:`\I32.\CONST~n` from the stack.

12. Assert: due to :ref:`validation <valid-table.copy>`, a value of :ref:`value type <syntax-valtype>` |I32| is on the top of the stack.

13. Pop the value :math:`\I32.\CONST~s` from the stack.

14. Assert: due to :ref:`validation <valid-table.copy>`, a value of :ref:`value type <syntax-valtype>` |I32| is on the top of the stack.

15. Pop the value :math:`\I32.\CONST~d` from the stack.

16. If :math:`s + n` is larger than the length of :math:`\X{tab}_y.\TIELEM` or :math:`d + n` is larger than the length of :math:`\X{tab}_x.\TIELEM`, then:

    a. Trap.

17. If :math:`n = 0`, then:

   a. Return.

18. If :math:`d \leq s`, then:

   a. Push the value :math:`\I32.\CONST~d` to the stack.

   b. Push the value :math:`\I32.\CONST~s` to the stack.

   c. Execute the instruction :math:`\TABLEGET~y`.

   d. Execute the instruction :math:`\TABLESET~x`.

   e. Assert: due to the earlier check against the table size, :math:`d+1 < 2^{32}`.

   f. Push the value :math:`\I32.\CONST~(d+1)` to the stack.

   g. Assert: due to the earlier check against the table size, :math:`s+1 < 2^{32}`.

   h. Push the value :math:`\I32.\CONST~(s+1)` to the stack.

19. Else:

   a. Assert: due to the earlier check against the table size, :math:`d+n-1 < 2^{32}`.

   b. Push the value :math:`\I32.\CONST~(d+n-1)` to the stack.

   c. Assert: due to the earlier check against the table size, :math:`s+n-1 < 2^{32}`.

   d. Push the value :math:`\I32.\CONST~(s+n-1)` to the stack.

   c. Execute the instruction :math:`\TABLEGET~y`.

   f. Execute the instruction :math:`\TABLESET~x`.

   g. Push the value :math:`\I32.\CONST~d` to the stack.

   h. Push the value :math:`\I32.\CONST~s` to the stack.

20. Push the value :math:`\I32.\CONST~(n-1)` to the stack.

21. Execute the instruction :math:`\TABLECOPY~x~y`.

.. math::
   ~\\[-1ex]
   \begin{array}{l}
   S; F; (\I32.\CONST~d)~(\I32.\CONST~s)~(\I32.\CONST~n)~(\TABLECOPY~x~y)
     \quad\stepto\quad S; F; \TRAP
     \\ \qquad
     \begin{array}[t]{@{}r@{~}l@{}}
     (\iff & s + n > |S.\STABLES[F.\AMODULE.\MITABLES[y]].\TIELEM| \\
      \vee & d + n > |S.\STABLES[F.\AMODULE.\MITABLES[x]].\TIELEM|) \\[1ex]
     \end{array}
   \\[1ex]
   S; F; (\I32.\CONST~d)~(\I32.\CONST~s)~(\I32.\CONST~0)~(\TABLECOPY~x~y)
     \quad\stepto\quad S; F; \epsilon
     \\ \qquad
     (\otherwise)
   \\[1ex]
   S; F; (\I32.\CONST~d)~(\I32.\CONST~s)~(\I32.\CONST~n+1)~(\TABLECOPY~x~y)
     \quad\stepto
     \\ \qquad S; F;
       \begin{array}[t]{@{}l@{}}
       (\I32.\CONST~d)~(\I32.\CONST~s)~(\TABLEGET~y)~(\TABLESET~x) \\
       (\I32.\CONST~d+1)~(\I32.\CONST~s+1)~(\I32.\CONST~n)~(\TABLECOPY~x~y) \\
       \end{array}
     \\ \qquad
     (\otherwise, \iff d \leq s)
   \\[1ex]
   S; F; (\I32.\CONST~d)~(\I32.\CONST~s)~(\I32.\CONST~n+1)~(\TABLECOPY~x~y)
     \quad\stepto
     \\ \qquad S; F;
       \begin{array}[t]{@{}l@{}}
       (\I32.\CONST~d+n)~(\I32.\CONST~s+n)~(\TABLEGET~y)~(\TABLESET~x) \\
       (\I32.\CONST~d)~(\I32.\CONST~s)~(\I32.\CONST~n)~(\TABLECOPY~x~y) \\
       \end{array}
     \\ \qquad
     (\otherwise, \iff d > s) \\
   \end{array}


.. _exec-table.init:

:math:`\TABLEINIT~x~y`
......................

1. Let :math:`F` be the :ref:`current <exec-notation-textual>` :ref:`frame <syntax-frame>`.

2. Assert: due to :ref:`validation <valid-table.init>`, :math:`F.\AMODULE.\MITABLES[x]` exists.

3. Let :math:`\X{ta}` be the :ref:`table address <syntax-tableaddr>` :math:`F.\AMODULE.\MITABLES[x]`.

4. Assert: due to :ref:`validation <valid-table.init>`, :math:`S.\STABLES[\X{ta}]` exists.

5. Let :math:`\X{tab}` be the :ref:`table instance <syntax-tableinst>` :math:`S.\STABLES[\X{ta}]`.

6. Assert: due to :ref:`validation <valid-table.init>`, :math:`F.\AMODULE.\MIELEMS[y]` exists.

7. Let :math:`\X{ea}` be the :ref:`element address <syntax-elemaddr>` :math:`F.\AMODULE.\MIELEMS[y]`.

8. Assert: due to :ref:`validation <valid-table.init>`, :math:`S.\SELEMS[\X{ea}]` exists.

9. Let :math:`\X{elem}` be the :ref:`element instance <syntax-eleminst>` :math:`S.\SELEMS[\X{ea}]`.

10. Assert: due to :ref:`validation <valid-table.init>`, a value of :ref:`value type <syntax-valtype>` |I32| is on the top of the stack.

11. Pop the value :math:`\I32.\CONST~n` from the stack.

12. Assert: due to :ref:`validation <valid-table.init>`, a value of :ref:`value type <syntax-valtype>` |I32| is on the top of the stack.

13. Pop the value :math:`\I32.\CONST~s` from the stack.

14. Assert: due to :ref:`validation <valid-table.init>`, a value of :ref:`value type <syntax-valtype>` |I32| is on the top of the stack.

15. Pop the value :math:`\I32.\CONST~d` from the stack.

16. If :math:`s + n` is larger than the length of :math:`\X{elem}.\EIELEM` or :math:`d + n` is larger than the length of :math:`\X{tab}.\TIELEM`, then:

    a. Trap.

17. If :math:`n = 0`, then:

    a. Return.

18. Let :math:`\val` be the :ref:`reference value <syntax-ref>` :math:`\X{elem}.\EIELEM[s]`.

19. Push the value :math:`\I32.\CONST~d` to the stack.

20. Push the value :math:`\val` to the stack.

21. Execute the instruction :math:`\TABLESET~x`.

22. Assert: due to the earlier check against the table size, :math:`d+1 < 2^{32}`.

23. Push the value :math:`\I32.\CONST~(d+1)` to the stack.

24. Assert: due to the earlier check against the segment size, :math:`s+1 < 2^{32}`.

25. Push the value :math:`\I32.\CONST~(s+1)` to the stack.

26. Push the value :math:`\I32.\CONST~(n-1)` to the stack.

27. Execute the instruction :math:`\TABLEINIT~x~y`.

.. math::
   ~\\[-1ex]
   \begin{array}{l}
   S; F; (\I32.\CONST~d)~(\I32.\CONST~s)~(\I32.\CONST~n)~(\TABLEINIT~x~y)
     \quad\stepto\quad S; F; \TRAP
     \\ \qquad
     \begin{array}[t]{@{}r@{~}l@{}}
     (\iff & s + n > |S.\SELEMS[F.\AMODULE.\MIELEMS[y]].\EIELEM| \\
      \vee & d + n > |S.\STABLES[F.\AMODULE.\MITABLES[x]].\TIELEM|) \\[1ex]
     \end{array}
   \\[1ex]
   S; F; (\I32.\CONST~d)~(\I32.\CONST~s)~(\I32.\CONST~0)~(\TABLEINIT~x~y)
     \quad\stepto\quad S; F; \epsilon
     \\ \qquad
     (\otherwise)
   \\[1ex]
   S; F; (\I32.\CONST~d)~(\I32.\CONST~s)~(\I32.\CONST~n+1)~(\TABLEINIT~x~y)
     \quad\stepto
     \\ \qquad S; F;
       \begin{array}[t]{@{}l@{}}
       (\I32.\CONST~d)~\val~(\TABLESET~x) \\
       (\I32.\CONST~d+1)~(\I32.\CONST~s+1)~(\I32.\CONST~n)~(\TABLEINIT~x~y) \\
       \end{array}
     \\ \qquad
     (\otherwise, \iff \val = S.\SELEMS[F.\AMODULE.\MIELEMS[y]].\EIELEM[s]) \\
   \end{array}


.. _exec-elem.drop:

:math:`\ELEMDROP~x`
...................

1. Let :math:`F` be the :ref:`current <exec-notation-textual>` :ref:`frame <syntax-frame>`.

2. Assert: due to :ref:`validation <valid-elem.drop>`, :math:`F.\AMODULE.\MIELEMS[x]` exists.

3. Let :math:`a` be the :ref:`element address <syntax-elemaddr>` :math:`F.\AMODULE.\MIELEMS[x]`.

4. Assert: due to :ref:`validation <valid-elem.drop>`, :math:`S.\SELEMS[a]` exists.

5. Replace :math:`S.\SELEMS[a].\EIELEM` with :math:`\epsilon`.

.. math::
   ~\\[-1ex]
   \begin{array}{l}
   \begin{array}{lcl@{\qquad}l}
   S; F; (\ELEMDROP~x) &\stepto& S'; F; \epsilon
   \end{array}
   \\ \qquad
     (\iff S' = S \with \SELEMS[F.\AMODULE.\MIELEMS[x]].\EIELEM = \epsilon) \\
   \end{array}


.. index:: memory instruction, memory index, store, frame, address, memory address, memory instance, value, integer, limits, value type, bit width
   pair: execution; instruction
   single: abstract syntax; instruction
.. _exec-memarg:
.. _exec-instr-memory:

Memory Instructions
~~~~~~~~~~~~~~~~~~~

.. note::
   The alignment :math:`\memarg.\ALIGN` in load and store instructions does not affect the semantics.
   It is an indication that the offset :math:`\X{ea}` at which the memory is accessed is intended to satisfy the property :math:`\X{ea} \mod 2^{\memarg.\ALIGN} = 0`.
   A WebAssembly implementation can use this hint to optimize for the intended use.
   Unaligned access violating that property is still allowed and must succeed regardless of the annotation.
   However, it may be substantially slower on some hardware.


.. _exec-load:
.. _exec-loadn:

:math:`t\K{.}\LOAD~\memarg` and :math:`t\K{.}\LOAD{N}\K{\_}\sx~\memarg`
.......................................................................

1. Let :math:`F` be the :ref:`current <exec-notation-textual>` :ref:`frame <syntax-frame>`.

2. Assert: due to :ref:`validation <valid-loadn>`, :math:`F.\AMODULE.\MIMEMS[0]` exists.

3. Let :math:`a` be the :ref:`memory address <syntax-memaddr>` :math:`F.\AMODULE.\MIMEMS[0]`.

4. Assert: due to :ref:`validation <valid-loadn>`, :math:`S.\SMEMS[a]` exists.

5. Let :math:`\X{mem}` be the :ref:`memory instance <syntax-meminst>` :math:`S.\SMEMS[a]`.

6. Assert: due to :ref:`validation <valid-loadn>`, a value of :ref:`value type <syntax-valtype>` |I32| is on the top of the stack.

7. Pop the value :math:`\I32.\CONST~i` from the stack.

8. Let :math:`\X{ea}` be the integer :math:`i + \memarg.\OFFSET`.

9. If :math:`N` is not part of the instruction, then:

   a. Let :math:`N` be the :ref:`bit width <syntax-numtype>` :math:`|t|` of :ref:`number type <syntax-numtype>` :math:`t`.

10. If :math:`\X{ea} + N/8` is larger than the length of :math:`\X{mem}.\MIDATA`, then:

    a. Trap.

11. Let :math:`b^\ast` be the byte sequence :math:`\X{mem}.\MIDATA[\X{ea} \slice N/8]`.

12. If :math:`N` and :math:`\sx` are part of the instruction, then:

    a. Let :math:`n` be the integer for which :math:`\bytes_{\iN}(n) = b^\ast`.

    b. Let :math:`c` be the result of computing :math:`\extend^{\sx}_{N,|t|}(n)`.

13. Else:

    a. Let :math:`c` be the constant for which :math:`\bytes_t(c) = b^\ast`.

14. Push the value :math:`t.\CONST~c` to the stack.

.. math::
   ~\\[-1ex]
   \begin{array}{l}
   \begin{array}{lcl@{\qquad}l}
   S; F; (\I32.\CONST~i)~(t.\LOAD~\memarg) &\stepto& S; F; (t.\CONST~c)
   \end{array}
   \\ \qquad
     \begin{array}[t]{@{}r@{~}l@{}}
     (\iff & \X{ea} = i + \memarg.\OFFSET \\
     \wedge & \X{ea} + |t|/8 \leq |S.\SMEMS[F.\AMODULE.\MIMEMS[0]].\MIDATA| \\
     \wedge & \bytes_t(c) = S.\SMEMS[F.\AMODULE.\MIMEMS[0]].\MIDATA[\X{ea} \slice |t|/8]) \\[1ex]
     \end{array}
   \\[1ex]
   \begin{array}{lcl@{\qquad}l}
   S; F; (\I32.\CONST~i)~(t.\LOAD{N}\K{\_}\sx~\memarg) &\stepto&
     S; F; (t.\CONST~\extend^{\sx}_{N,|t|}(n))
   \end{array}
   \\ \qquad
     \begin{array}[t]{@{}r@{~}l@{}}
     (\iff & \X{ea} = i + \memarg.\OFFSET \\
     \wedge & \X{ea} + N/8 \leq |S.\SMEMS[F.\AMODULE.\MIMEMS[0]].\MIDATA| \\
     \wedge & \bytes_{\iN}(n) = S.\SMEMS[F.\AMODULE.\MIMEMS[0]].\MIDATA[\X{ea} \slice N/8]) \\[1ex]
     \end{array}
   \\[1ex]
   \begin{array}{lcl@{\qquad}l}
   S; F; (\I32.\CONST~i)~(t.\LOAD({N}\K{\_}\sx)^?~\memarg) &\stepto& S; F; \TRAP
   \end{array}
   \\ \qquad
     (\otherwise) \\
   \end{array}


.. _exec-load-extend:

:math:`\V128\K{.}\LOAD{M}\K{x}N\_\sx~\memarg`
.............................................

1. Let :math:`F` be the :ref:`current <exec-notation-textual>` :ref:`frame <syntax-frame>`.

2. Assert: due to :ref:`validation <valid-load-extend>`, :math:`F.\AMODULE.\MIMEMS[0]` exists.

3. Let :math:`a` be the :ref:`memory address <syntax-memaddr>` :math:`F.\AMODULE.\MIMEMS[0]`.

4. Assert: due to :ref:`validation <valid-load-extend>`, :math:`S.\SMEMS[a]` exists.

5. Let :math:`\X{mem}` be the :ref:`memory instance <syntax-meminst>` :math:`S.\SMEMS[a]`.

6. Assert: due to :ref:`validation <valid-load-extend>`, a value of :ref:`value type <syntax-valtype>` |I32| is on the top of the stack.

7. Pop the value :math:`\I32.\CONST~i` from the stack.

8. Let :math:`\X{ea}` be the integer :math:`i + \memarg.\OFFSET`.

9. If :math:`\X{ea} + M \cdot N /8` is larger than the length of :math:`\X{mem}.\MIDATA`, then:

    a. Trap.

10. Let :math:`b^\ast` be the byte sequence :math:`\X{mem}.\MIDATA[\X{ea} \slice M \cdot N /8]`.

11. Let :math:`m_k` be the integer for which :math:`\bytes_{\iM}(m_k) = b^\ast[k \cdot M/8 \slice M/8]`.

12. Let :math:`W` be the integer :math:`M \cdot 2`.

13. Let :math:`n_k` be the result of computing :math:`\extend^{\sx}_{M,W}(m_k)`.

14. Let :math:`c` be the result of computing :math:`\lanes^{-1}_{\K{i}W\K{x}N}(n_0 \dots n_{N-1})`.

15. Push the value :math:`\V128.\CONST~c` to the stack.

.. math::
   ~\\[-1ex]
   \begin{array}{l}
   \begin{array}{lcl@{\qquad}l}
   S; F; (\I32.\CONST~i)~(\V128.\LOAD{M}\K{x}N\_\sx~\memarg) &\stepto&
     S; F; (\V128.\CONST~c)
   \end{array}
   \\ \qquad
     \begin{array}[t]{@{}r@{~}l@{}}
     (\iff & \X{ea} = i + \memarg.\OFFSET \\
     \wedge & \X{ea} + M \cdot N / 8 \leq |S.\SMEMS[F.\AMODULE.\MIMEMS[0]].\MIDATA| \\
     \wedge & \bytes_{\iM}(m_k) = S.\SMEMS[F.\AMODULE.\MIMEMS[0]].\MIDATA[\X{ea} + k \cdot M/8 \slice M/8] \\
     \wedge & W = M \cdot 2 \\
     \wedge & c = \lanes^{-1}_{\K{i}W\K{x}N}(\extend^{\sx}_{M,W}(m_0) \dots \extend^{\sx}_{M,W}(m_{N-1})))
     \end{array}
   \\[1ex]
   \begin{array}{lcl@{\qquad}l}
   S; F; (\I32.\CONST~i)~(\V128.\LOAD{M}\K{x}N\K{\_}\sx~\memarg) &\stepto& S; F; \TRAP
   \end{array}
   \\ \qquad
     (\otherwise) \\
   \end{array}


.. _exec-load-splat:

:math:`\V128\K{.}\LOAD{N}\K{\_splat}~\memarg`
.............................................

1. Let :math:`F` be the :ref:`current <exec-notation-textual>` :ref:`frame <syntax-frame>`.

2. Assert: due to :ref:`validation <valid-load-extend>`, :math:`F.\AMODULE.\MIMEMS[0]` exists.

3. Let :math:`a` be the :ref:`memory address <syntax-memaddr>` :math:`F.\AMODULE.\MIMEMS[0]`.

4. Assert: due to :ref:`validation <valid-load-extend>`, :math:`S.\SMEMS[a]` exists.

5. Let :math:`\X{mem}` be the :ref:`memory instance <syntax-meminst>` :math:`S.\SMEMS[a]`.

6. Assert: due to :ref:`validation <valid-load-extend>`, a value of :ref:`value type <syntax-valtype>` |I32| is on the top of the stack.

7. Pop the value :math:`\I32.\CONST~i` from the stack.

8. Let :math:`\X{ea}` be the integer :math:`i + \memarg.\OFFSET`.

9. If :math:`\X{ea} + N/8` is larger than the length of :math:`\X{mem}.\MIDATA`, then:

    a. Trap.

10. Let :math:`b^\ast` be the byte sequence :math:`\X{mem}.\MIDATA[\X{ea} \slice N/8]`.

11. Let :math:`n` be the integer for which :math:`\bytes_{\iN}(n) = b^\ast`.

12. Let :math:`L` be the integer :math:`128 / N`.

13. Let :math:`c` be the result of computing :math:`\lanes^{-1}_{\IN\K{x}L}(n^L)`.

14. Push the value :math:`\V128.\CONST~c` to the stack.

.. math::
   ~\\[-1ex]
   \begin{array}{l}
   \begin{array}{lcl@{\qquad}l}
   S; F; (\I32.\CONST~i)~(\V128\K{.}\LOAD{N}\K{\_splat}~\memarg) &\stepto& S; F; (\V128.\CONST~c)
   \end{array}
   \\ \qquad
     \begin{array}[t]{@{}r@{~}l@{}}
     (\iff & \X{ea} = i + \memarg.\OFFSET \\
     \wedge & \X{ea} + N/8 \leq |S.\SMEMS[F.\AMODULE.\MIMEMS[0]].\MIDATA| \\
     \wedge & \bytes_{\iN}(n) = S.\SMEMS[F.\AMODULE.\MIMEMS[0]].\MIDATA[\X{ea} \slice N/8] \\
     \wedge & c = \lanes^{-1}_{\IN\K{x}L}(n^L))
     \end{array}
   \\[1ex]
   \begin{array}{lcl@{\qquad}l}
   S; F; (\I32.\CONST~i)~(\V128.\LOAD{N}\K{\_splat}~\memarg) &\stepto& S; F; \TRAP
   \end{array}
   \\ \qquad
     (\otherwise) \\
   \end{array}


.. _exec-load-zero:

:math:`\V128\K{.}\LOAD{N}\K{\_zero}~\memarg`
.............................................

1. Let :math:`F` be the :ref:`current <exec-notation-textual>` :ref:`frame <syntax-frame>`.

2. Assert: due to :ref:`validation <valid-load-extend>`, :math:`F.\AMODULE.\MIMEMS[0]` exists.

3. Let :math:`a` be the :ref:`memory address <syntax-memaddr>` :math:`F.\AMODULE.\MIMEMS[0]`.

4. Assert: due to :ref:`validation <valid-load-extend>`, :math:`S.\SMEMS[a]` exists.

5. Let :math:`\X{mem}` be the :ref:`memory instance <syntax-meminst>` :math:`S.\SMEMS[a]`.

6. Assert: due to :ref:`validation <valid-load-extend>`, a value of :ref:`value type <syntax-valtype>` |I32| is on the top of the stack.

7. Pop the value :math:`\I32.\CONST~i` from the stack.

8. Let :math:`\X{ea}` be the integer :math:`i + \memarg.\OFFSET`.

9. If :math:`\X{ea} + N/8` is larger than the length of :math:`\X{mem}.\MIDATA`, then:

    a. Trap.

10. Let :math:`b^\ast` be the byte sequence :math:`\X{mem}.\MIDATA[\X{ea} \slice N/8]`.

11. Let :math:`n` be the integer for which :math:`\bytes_{\iN}(n) = b^\ast`.

12. Let :math:`c` be the result of computing :math:`\extendu_{N,128}(n)`.

13. Push the value :math:`\V128.\CONST~c` to the stack.

.. math::
   ~\\[-1ex]
   \begin{array}{l}
   \begin{array}{lcl@{\qquad}l}
   S; F; (\I32.\CONST~i)~(\V128\K{.}\LOAD{N}\K{\_zero}~\memarg) &\stepto& S; F; (\V128.\CONST~c)
   \end{array}
   \\ \qquad
     \begin{array}[t]{@{}r@{~}l@{}}
     (\iff & \X{ea} = i + \memarg.\OFFSET \\
     \wedge & \X{ea} + N/8 \leq |S.\SMEMS[F.\AMODULE.\MIMEMS[0]].\MIDATA| \\
     \wedge & \bytes_{\iN}(n) = S.\SMEMS[F.\AMODULE.\MIMEMS[0]].\MIDATA[\X{ea} \slice N/8] \\
     \wedge & c = \extendu_{N,128}(n))
     \end{array}
   \\[1ex]
   \begin{array}{lcl@{\qquad}l}
   S; F; (\I32.\CONST~i)~(\V128.\LOAD{N}\K{\_zero}~\memarg) &\stepto& S; F; \TRAP
   \end{array}
   \\ \qquad
     (\otherwise) \\
   \end{array}


.. _exec-load-lane:

:math:`\V128\K{.}\LOAD{N}\K{\_lane}~\memarg~x`
.....................................................

1. Let :math:`F` be the :ref:`current <exec-notation-textual>` :ref:`frame <syntax-frame>`.

2. Assert: due to :ref:`validation <valid-load-extend>`, :math:`F.\AMODULE.\MIMEMS[0]` exists.

3. Let :math:`a` be the :ref:`memory address <syntax-memaddr>` :math:`F.\AMODULE.\MIMEMS[0]`.

4. Assert: due to :ref:`validation <valid-load-extend>`, :math:`S.\SMEMS[a]` exists.

5. Let :math:`\X{mem}` be the :ref:`memory instance <syntax-meminst>` :math:`S.\SMEMS[a]`.

6. Assert: due to :ref:`validation <valid-load-extend>`, a value of :ref:`value type <syntax-valtype>` |V128| is on the top of the stack.

7. Pop the value :math:`\V128.\CONST~v` from the stack.

8. Assert: due to :ref:`validation <valid-load-extend>`, a value of :ref:`value type <syntax-valtype>` |I32| is on the top of the stack.

9. Pop the value :math:`\I32.\CONST~i` from the stack.

10. Let :math:`\X{ea}` be the integer :math:`i + \memarg.\OFFSET`.

11. If :math:`\X{ea} + N/8` is larger than the length of :math:`\X{mem}.\MIDATA`, then:

    a. Trap.

12. Let :math:`b^\ast` be the byte sequence :math:`\X{mem}.\MIDATA[\X{ea} \slice N/8]`.

13. Let :math:`r` be the constant for which :math:`\bytes_{\iN}(r) = b^\ast`.

14. Let :math:`L` be :math:`128 / N`.

15. Let :math:`j^\ast` be the result of computing :math:`\lanes_{\IN\K{x}L}(v)`.

16. Let :math:`c` be the result of computing :math:`\lanes^{-1}_{\IN\K{x}L}(j^\ast \with [x] = r)`.

17. Push the value :math:`\V128.\CONST~c` to the stack.

.. math::
   ~\\[-1ex]
   \begin{array}{l}
   \begin{array}{lcl@{\qquad}l}
   S; F; (\I32.\CONST~i)~(\V128.\CONST~v)~(\V128\K{.}\LOAD{N}\K{\_lane}~\memarg~x) &\stepto& S; F; (\V128.\CONST~c)
   \end{array}
   \\ \qquad
     \begin{array}[t]{@{}r@{~}l@{}}
     (\iff & \X{ea} = i + \memarg.\OFFSET \\
     \wedge & \X{ea} + N/8 \leq |S.\SMEMS[F.\AMODULE.\MIMEMS[0]].\MIDATA| \\
     \wedge & \bytes_{\iN}(r) = S.\SMEMS[F.\AMODULE.\MIMEMS[0]].\MIDATA[\X{ea} \slice N/8] \\
     \wedge & L = 128/N \\
     \wedge & c = \lanes^{-1}_{\IN\K{x}L}(\lanes_{\IN\K{x}L}(v) \with [x] = r))
     \end{array}
   \\[1ex]
   \begin{array}{lcl@{\qquad}l}
   S; F; (\I32.\CONST~i)~(\V128.\CONST~v)~(\V128.\LOAD{N}\K{\_lane}~\memarg~x) &\stepto& S; F; \TRAP
   \end{array}
   \\ \qquad
     (\otherwise) \\
   \end{array}


.. _exec-store:
.. _exec-storen:

:math:`t\K{.}\STORE~\memarg` and :math:`t\K{.}\STORE{N}~\memarg`
................................................................

1. Let :math:`F` be the :ref:`current <exec-notation-textual>` :ref:`frame <syntax-frame>`.

2. Assert: due to :ref:`validation <valid-storen>`, :math:`F.\AMODULE.\MIMEMS[0]` exists.

3. Let :math:`a` be the :ref:`memory address <syntax-memaddr>` :math:`F.\AMODULE.\MIMEMS[0]`.

4. Assert: due to :ref:`validation <valid-storen>`, :math:`S.\SMEMS[a]` exists.

5. Let :math:`\X{mem}` be the :ref:`memory instance <syntax-meminst>` :math:`S.\SMEMS[a]`.

6. Assert: due to :ref:`validation <valid-storen>`, a value of :ref:`value type <syntax-valtype>` :math:`t` is on the top of the stack.

7. Pop the value :math:`t.\CONST~c` from the stack.

8. Assert: due to :ref:`validation <valid-storen>`, a value of :ref:`value type <syntax-valtype>` |I32| is on the top of the stack.

9. Pop the value :math:`\I32.\CONST~i` from the stack.

10. Let :math:`\X{ea}` be the integer :math:`i + \memarg.\OFFSET`.

11. If :math:`N` is not part of the instruction, then:

    a. Let :math:`N` be the :ref:`bit width <syntax-numtype>` :math:`|t|` of :ref:`number type <syntax-numtype>` :math:`t`.

12. If :math:`\X{ea} + N/8` is larger than the length of :math:`\X{mem}.\MIDATA`, then:

    a. Trap.

13. If :math:`N` is part of the instruction, then:

    a. Let :math:`n` be the result of computing :math:`\wrap_{|t|,N}(c)`.

    b. Let :math:`b^\ast` be the byte sequence :math:`\bytes_{\iN}(n)`.

14. Else:

    a. Let :math:`b^\ast` be the byte sequence :math:`\bytes_t(c)`.

15. Replace the bytes :math:`\X{mem}.\MIDATA[\X{ea} \slice N/8]` with :math:`b^\ast`.

.. math::
   ~\\[-1ex]
   \begin{array}{l}
   \begin{array}{lcl@{\qquad}l}
   S; F; (\I32.\CONST~i)~(t.\CONST~c)~(t.\STORE~\memarg) &\stepto& S'; F; \epsilon
   \end{array}
   \\ \qquad
     \begin{array}[t]{@{}r@{~}l@{}}
     (\iff & \X{ea} = i + \memarg.\OFFSET \\
     \wedge & \X{ea} + |t|/8 \leq |S.\SMEMS[F.\AMODULE.\MIMEMS[0]].\MIDATA| \\
     \wedge & S' = S \with \SMEMS[F.\AMODULE.\MIMEMS[0]].\MIDATA[\X{ea} \slice |t|/8] = \bytes_t(c)) \\[1ex]
     \end{array}
   \\[1ex]
   \begin{array}{lcl@{\qquad}l}
   S; F; (\I32.\CONST~i)~(t.\CONST~c)~(t.\STORE{N}~\memarg) &\stepto& S'; F; \epsilon
   \end{array}
   \\ \qquad
     \begin{array}[t]{@{}r@{~}l@{}}
     (\iff & \X{ea} = i + \memarg.\OFFSET \\
     \wedge & \X{ea} + N/8 \leq |S.\SMEMS[F.\AMODULE.\MIMEMS[0]].\MIDATA| \\
     \wedge & S' = S \with \SMEMS[F.\AMODULE.\MIMEMS[0]].\MIDATA[\X{ea} \slice N/8] = \bytes_{\iN}(\wrap_{|t|,N}(c))) \\[1ex]
     \end{array}
   \\[1ex]
   \begin{array}{lcl@{\qquad}l}
   S; F; (\I32.\CONST~i)~(t.\CONST~c)~(t.\STORE{N}^?~\memarg) &\stepto& S; F; \TRAP
   \end{array}
   \\ \qquad
     (\otherwise) \\
   \end{array}


.. _exec-store-lane:

:math:`\V128\K{.}\STORE{N}\K{\_lane}~\memarg~x`
......................................................

1. Let :math:`F` be the :ref:`current <exec-notation-textual>` :ref:`frame <syntax-frame>`.

2. Assert: due to :ref:`validation <valid-storen>`, :math:`F.\AMODULE.\MIMEMS[0]` exists.

3. Let :math:`a` be the :ref:`memory address <syntax-memaddr>` :math:`F.\AMODULE.\MIMEMS[0]`.

4. Assert: due to :ref:`validation <valid-storen>`, :math:`S.\SMEMS[a]` exists.

5. Let :math:`\X{mem}` be the :ref:`memory instance <syntax-meminst>` :math:`S.\SMEMS[a]`.

6. Assert: due to :ref:`validation <valid-storen>`, a value of :ref:`value type <syntax-valtype>` :math:`\V128` is on the top of the stack.

7. Pop the value :math:`\V128.\CONST~c` from the stack.

8. Assert: due to :ref:`validation <valid-storen>`, a value of :ref:`value type <syntax-valtype>` |I32| is on the top of the stack.

9. Pop the value :math:`\I32.\CONST~i` from the stack.

10. Let :math:`\X{ea}` be the integer :math:`i + \memarg.\OFFSET`.

11. If :math:`\X{ea} + N/8` is larger than the length of :math:`\X{mem}.\MIDATA`, then:

    a. Trap.

12. Let :math:`L` be :math:`128/N`.

13. Let :math:`j^\ast` be the result of computing :math:`\lanes_{\IN\K{x}L}(c)`.

14. Let :math:`b^\ast` be the result of computing :math:`\bytes_{\iN}(j^\ast[x])`.

15. Replace the bytes :math:`\X{mem}.\MIDATA[\X{ea} \slice N/8]` with :math:`b^\ast`.

.. math::
   ~\\[-1ex]
   \begin{array}{l}
   \begin{array}{lcl@{\qquad}l}
   S; F; (\I32.\CONST~i)~(\V128.\CONST~c)~(\V128.\STORE{N}\K{\_lane}~\memarg~x) &\stepto& S'; F; \epsilon
   \end{array}
   \\ \qquad
     \begin{array}[t]{@{}r@{~}l@{}}
     (\iff & \X{ea} = i + \memarg.\OFFSET \\
     \wedge & \X{ea} + N \leq |S.\SMEMS[F.\AMODULE.\MIMEMS[0]].\MIDATA| \\
     \wedge & L = 128/N \\
     \wedge & S' = S \with \SMEMS[F.\AMODULE.\MIMEMS[0]].\MIDATA[\X{ea} \slice N/8] = \bytes_{\iN}(\lanes_{\IN\K{x}L}(c)[x]))
     \end{array}
   \\[1ex]
   \begin{array}{lcl@{\qquad}l}
   S; F; (\I32.\CONST~i)~(\V128.\CONST~c)~(\V128.\STORE{N}\K{\_lane}~\memarg~x) &\stepto& S; F; \TRAP
   \end{array}
   \\ \qquad
     (\otherwise) \\
   \end{array}


.. _exec-memory.size:

:math:`\MEMORYSIZE`
...................

1. Let :math:`F` be the :ref:`current <exec-notation-textual>` :ref:`frame <syntax-frame>`.

2. Assert: due to :ref:`validation <valid-memory.size>`, :math:`F.\AMODULE.\MIMEMS[0]` exists.

3. Let :math:`a` be the :ref:`memory address <syntax-memaddr>` :math:`F.\AMODULE.\MIMEMS[0]`.

4. Assert: due to :ref:`validation <valid-memory.size>`, :math:`S.\SMEMS[a]` exists.

5. Let :math:`\X{mem}` be the :ref:`memory instance <syntax-meminst>` :math:`S.\SMEMS[a]`.

6. Let :math:`\X{sz}` be the length of :math:`\X{mem}.\MIDATA` divided by the :ref:`page size <page-size>`.

7. Push the value :math:`\I32.\CONST~\X{sz}` to the stack.

.. math::
   \begin{array}{l}
   \begin{array}{lcl@{\qquad}l}
   S; F; \MEMORYSIZE &\stepto& S; F; (\I32.\CONST~\X{sz})
   \end{array}
   \\ \qquad
     (\iff |S.\SMEMS[F.\AMODULE.\MIMEMS[0]].\MIDATA| = \X{sz}\cdot64\,\F{Ki}) \\
   \end{array}


.. _exec-memory.grow:

:math:`\MEMORYGROW`
...................

1. Let :math:`F` be the :ref:`current <exec-notation-textual>` :ref:`frame <syntax-frame>`.

2. Assert: due to :ref:`validation <valid-memory.grow>`, :math:`F.\AMODULE.\MIMEMS[0]` exists.

3. Let :math:`a` be the :ref:`memory address <syntax-memaddr>` :math:`F.\AMODULE.\MIMEMS[0]`.

4. Assert: due to :ref:`validation <valid-memory.grow>`, :math:`S.\SMEMS[a]` exists.

5. Let :math:`\X{mem}` be the :ref:`memory instance <syntax-meminst>` :math:`S.\SMEMS[a]`.

6. Let :math:`\X{sz}` be the length of :math:`S.\SMEMS[a]` divided by the :ref:`page size <page-size>`.

7. Assert: due to :ref:`validation <valid-memory.grow>`, a value of :ref:`value type <syntax-valtype>` |I32| is on the top of the stack.

8. Pop the value :math:`\I32.\CONST~n` from the stack.

9. Let :math:`\X{err}` be the |i32| value :math:`2^{32}-1`, for which :math:`\signed_{32}(\X{err})` is :math:`-1`.

10. Either:

   a. If :ref:`growing <grow-mem>` :math:`\X{mem}` by :math:`n` :ref:`pages <page-size>` succeeds, then:

      i. Push the value :math:`\I32.\CONST~\X{sz}` to the stack.

   b. Else:

      i. Push the value :math:`\I32.\CONST~\X{err}` to the stack.

11. Or:

   a. Push the value :math:`\I32.\CONST~\X{err}` to the stack.

.. math::
   ~\\[-1ex]
   \begin{array}{l}
   \begin{array}{lcl@{\qquad}l}
   S; F; (\I32.\CONST~n)~\MEMORYGROW &\stepto& S'; F; (\I32.\CONST~\X{sz})
   \end{array}
   \\ \qquad
     \begin{array}[t]{@{}r@{~}l@{}}
     (\iff & F.\AMODULE.\MIMEMS[0] = a \\
     \wedge & \X{sz} = |S.\SMEMS[a].\MIDATA|/64\,\F{Ki} \\
     \wedge & S' = S \with \SMEMS[a] = \growmem(S.\SMEMS[a], n)) \\[1ex]
     \end{array}
   \\[1ex]
   \begin{array}{lcl@{\qquad}l}
   S; F; (\I32.\CONST~n)~\MEMORYGROW &\stepto& S; F; (\I32.\CONST~\signed_{32}^{-1}(-1))
   \end{array}
   \end{array}

.. note::
   The |MEMORYGROW| instruction is non-deterministic.
   It may either succeed, returning the old memory size :math:`\X{sz}`,
   or fail, returning :math:`{-1}`.
   Failure *must* occur if the referenced memory instance has a maximum size defined that would be exceeded.
   However, failure *can* occur in other cases as well.
   In practice, the choice depends on the :ref:`resources <impl-exec>` available to the :ref:`embedder <embedder>`.


.. _exec-memory.fill:

:math:`\MEMORYFILL`
...................

1. Let :math:`F` be the :ref:`current <exec-notation-textual>` :ref:`frame <syntax-frame>`.

2. Assert: due to :ref:`validation <valid-memory.fill>`, :math:`F.\AMODULE.\MIMEMS[0]` exists.

3. Let :math:`\X{ma}` be the :ref:`memory address <syntax-memaddr>` :math:`F.\AMODULE.\MIMEMS[0]`.

4. Assert: due to :ref:`validation <valid-memory.fill>`, :math:`S.\SMEMS[\X{ma}]` exists.

5. Let :math:`\X{mem}` be the :ref:`memory instance <syntax-meminst>` :math:`S.\SMEMS[\X{ma}]`.

6. Assert: due to :ref:`validation <valid-memory.fill>`, a value of :ref:`value type <syntax-valtype>` |I32| is on the top of the stack.

7. Pop the value :math:`\I32.\CONST~n` from the stack.

8. Assert: due to :ref:`validation <valid-memory.fill>`, a value of :ref:`value type <syntax-valtype>` |I32| is on the top of the stack.

9. Pop the value :math:`\val` from the stack.

10. Assert: due to :ref:`validation <valid-memory.fill>`, a value of :ref:`value type <syntax-valtype>` |I32| is on the top of the stack.

11. Pop the value :math:`\I32.\CONST~d` from the stack.

12. If :math:`d + n` is larger than the length of :math:`\X{mem}.\MIDATA`, then:

    a. Trap.

13. If :math:`n = 0`, then:

    a. Return.

14. Push the value :math:`\I32.\CONST~d` to the stack.

15. Push the value :math:`\val` to the stack.

16. Execute the instruction :math:`\I32\K{.}\STORE\K{8}~\{ \OFFSET~0, \ALIGN~0 \}`.

17. Assert: due to the earlier check against the memory size, :math:`d+1 < 2^{32}`.

18. Push the value :math:`\I32.\CONST~(d+1)` to the stack.

19. Push the value :math:`\val` to the stack.

20. Push the value :math:`\I32.\CONST~(n-1)` to the stack.

21. Execute the instruction :math:`\MEMORYFILL`.

.. math::
   ~\\[-1ex]
   \begin{array}{l}
   S; F; (\I32.\CONST~d)~\val~(\I32.\CONST~n)~\MEMORYFILL
     \quad\stepto\quad S; F; \TRAP
     \\ \qquad
     (\iff d + n > |S.\SMEMS[F.\AMODULE.\MIMEMS[0]].\MIDATA|)
   \\[1ex]
   S; F; (\I32.\CONST~d)~\val~(\I32.\CONST~0)~\MEMORYFILL
     \quad\stepto\quad S; F; \epsilon
     \\ \qquad
     (\otherwise)
   \\[1ex]
   S; F; (\I32.\CONST~d)~\val~(\I32.\CONST~n+1)~\MEMORYFILL
     \quad\stepto
     \\ \qquad S; F;
       \begin{array}[t]{@{}l@{}}
       (\I32.\CONST~d)~\val~(\I32\K{.}\STORE\K{8}~\{ \OFFSET~0, \ALIGN~0 \}) \\
       (\I32.\CONST~d+1)~\val~(\I32.\CONST~n)~\MEMORYFILL \\
       \end{array}
     \\ \qquad
     (\otherwise) \\
   \end{array}


.. _exec-memory.copy:

:math:`\MEMORYCOPY`
...................

1. Let :math:`F` be the :ref:`current <exec-notation-textual>` :ref:`frame <syntax-frame>`.

2. Assert: due to :ref:`validation <valid-memory.copy>`, :math:`F.\AMODULE.\MIMEMS[0]` exists.

3. Let :math:`\X{ma}` be the :ref:`memory address <syntax-memaddr>` :math:`F.\AMODULE.\MIMEMS[0]`.

4. Assert: due to :ref:`validation <valid-memory.copy>`, :math:`S.\SMEMS[\X{ma}]` exists.

5. Let :math:`\X{mem}` be the :ref:`memory instance <syntax-meminst>` :math:`S.\SMEMS[\X{ma}]`.

6. Assert: due to :ref:`validation <valid-memory.copy>`, a value of :ref:`value type <syntax-valtype>` |I32| is on the top of the stack.

7. Pop the value :math:`\I32.\CONST~n` from the stack.

8. Assert: due to :ref:`validation <valid-memory.copy>`, a value of :ref:`value type <syntax-valtype>` |I32| is on the top of the stack.

9. Pop the value :math:`\I32.\CONST~s` from the stack.

10. Assert: due to :ref:`validation <valid-memory.copy>`, a value of :ref:`value type <syntax-valtype>` |I32| is on the top of the stack.

11. Pop the value :math:`\I32.\CONST~d` from the stack.

12. If :math:`s + n` is larger than the length of :math:`\X{mem}.\MIDATA` or :math:`d + n` is larger than the length of :math:`\X{mem}.\MIDATA`, then:

    a. Trap.

13. If :math:`n = 0`, then:

   a. Return.

14. If :math:`d \leq s`, then:

   a. Push the value :math:`\I32.\CONST~d` to the stack.

   b. Push the value :math:`\I32.\CONST~s` to the stack.

   c. Execute the instruction :math:`\I32\K{.}\LOAD\K{8\_u}~\{ \OFFSET~0, \ALIGN~0 \}`.

   d. Execute the instruction :math:`\I32\K{.}\STORE\K{8}~\{ \OFFSET~0, \ALIGN~0 \}`.

   e. Assert: due to the earlier check against the memory size, :math:`d+1 < 2^{32}`.

   f. Push the value :math:`\I32.\CONST~(d+1)` to the stack.

   g. Assert: due to the earlier check against the memory size, :math:`s+1 < 2^{32}`.

   h. Push the value :math:`\I32.\CONST~(s+1)` to the stack.

15. Else:

   a. Assert: due to the earlier check against the memory size, :math:`d+n-1 < 2^{32}`.

   b. Push the value :math:`\I32.\CONST~(d+n-1)` to the stack.

   c. Assert: due to the earlier check against the memory size, :math:`s+n-1 < 2^{32}`.

   d. Push the value :math:`\I32.\CONST~(s+n-1)` to the stack.

   e. Execute the instruction :math:`\I32\K{.}\LOAD\K{8\_u}~\{ \OFFSET~0, \ALIGN~0 \}`.

   f. Execute the instruction :math:`\I32\K{.}\STORE\K{8}~\{ \OFFSET~0, \ALIGN~0 \}`.

   g. Push the value :math:`\I32.\CONST~d` to the stack.

   h. Push the value :math:`\I32.\CONST~s` to the stack.

16. Push the value :math:`\I32.\CONST~(n-1)` to the stack.

17. Execute the instruction :math:`\MEMORYCOPY`.

.. math::
   ~\\[-1ex]
   \begin{array}{l}
   S; F; (\I32.\CONST~d)~(\I32.\CONST~s)~(\I32.\CONST~n)~\MEMORYCOPY
     \quad\stepto\quad S; F; \TRAP
     \\ \qquad
     \begin{array}[t]{@{}r@{~}l@{}}
     (\iff & s + n > |S.\SMEMS[F.\AMODULE.\MIMEMS[0]].\MIDATA| \\
      \vee & d + n > |S.\SMEMS[F.\AMODULE.\MIMEMS[0]].\MIDATA|) \\[1ex]
     \end{array}
   \\[1ex]
   S; F; (\I32.\CONST~d)~(\I32.\CONST~s)~(\I32.\CONST~0)~\MEMORYCOPY
     \quad\stepto\quad S; F; \epsilon
     \\ \qquad
     (\otherwise)
   \\[1ex]
   S; F; (\I32.\CONST~d)~(\I32.\CONST~s)~(\I32.\CONST~n+1)~\MEMORYCOPY
     \quad\stepto
     \\ \qquad S; F;
       \begin{array}[t]{@{}l@{}}
       (\I32.\CONST~d) \\
       (\I32.\CONST~s)~(\I32\K{.}\LOAD\K{8\_u}~\{ \OFFSET~0, \ALIGN~0 \}) \\
       (\I32\K{.}\STORE\K{8}~\{ \OFFSET~0, \ALIGN~0 \}) \\
       (\I32.\CONST~d+1)~(\I32.\CONST~s+1)~(\I32.\CONST~n)~\MEMORYCOPY \\
       \end{array}
     \\ \qquad
     (\otherwise, \iff d \leq s)
   \\[1ex]
   S; F; (\I32.\CONST~d)~(\I32.\CONST~s)~(\I32.\CONST~n+1)~\MEMORYCOPY
     \quad\stepto
     \\ \qquad S; F;
       \begin{array}[t]{@{}l@{}}
       (\I32.\CONST~d+n) \\
       (\I32.\CONST~s+n)~(\I32\K{.}\LOAD\K{8\_u}~\{ \OFFSET~0, \ALIGN~0 \}) \\
       (\I32\K{.}\STORE\K{8}~\{ \OFFSET~0, \ALIGN~0 \}) \\
       (\I32.\CONST~d)~(\I32.\CONST~s)~(\I32.\CONST~n)~\MEMORYCOPY \\
       \end{array}
     \\ \qquad
     (\otherwise, \iff d > s) \\
   \end{array}


.. _exec-memory.init:

:math:`\MEMORYINIT~x`
.....................

1. Let :math:`F` be the :ref:`current <exec-notation-textual>` :ref:`frame <syntax-frame>`.

2. Assert: due to :ref:`validation <valid-memory.init>`, :math:`F.\AMODULE.\MIMEMS[0]` exists.

3. Let :math:`\X{ma}` be the :ref:`memory address <syntax-memaddr>` :math:`F.\AMODULE.\MIMEMS[0]`.

4. Assert: due to :ref:`validation <valid-memory.init>`, :math:`S.\SMEMS[\X{ma}]` exists.

5. Let :math:`\X{mem}` be the :ref:`memory instance <syntax-meminst>` :math:`S.\SMEMS[\X{ma}]`.

6. Assert: due to :ref:`validation <valid-memory.init>`, :math:`F.\AMODULE.\MIDATAS[x]` exists.

7. Let :math:`\X{da}` be the :ref:`data address <syntax-dataaddr>` :math:`F.\AMODULE.\MIDATAS[x]`.

8. Assert: due to :ref:`validation <valid-memory.init>`, :math:`S.\SDATAS[\X{da}]` exists.

9. Let :math:`\X{data}` be the  :ref:`data instance <syntax-datainst>` :math:`S.\SDATAS[\X{da}]`.

10. Assert: due to :ref:`validation <valid-memory.init>`, a value of :ref:`value type <syntax-valtype>` |I32| is on the top of the stack.

11. Pop the value :math:`\I32.\CONST~n` from the stack.

12. Assert: due to :ref:`validation <valid-memory.init>`, a value of :ref:`value type <syntax-valtype>` |I32| is on the top of the stack.

13. Pop the value :math:`\I32.\CONST~s` from the stack.

14. Assert: due to :ref:`validation <valid-memory.init>`, a value of :ref:`value type <syntax-valtype>` |I32| is on the top of the stack.

15. Pop the value :math:`\I32.\CONST~d` from the stack.

16. If :math:`s + n` is larger than the length of :math:`\X{data}.\DIDATA` or :math:`d + n` is larger than the length of :math:`\X{mem}.\MIDATA`, then:

    a. Trap.

17. If :math:`n = 0`, then:

    a. Return.

18. Let :math:`b` be the byte :math:`\X{data}.\DIDATA[s]`.

19. Push the value :math:`\I32.\CONST~d` to the stack.

20. Push the value :math:`\I32.\CONST~b` to the stack.

21. Execute the instruction :math:`\I32\K{.}\STORE\K{8}~\{ \OFFSET~0, \ALIGN~0 \}`.

22. Assert: due to the earlier check against the memory size, :math:`d+1 < 2^{32}`.

23. Push the value :math:`\I32.\CONST~(d+1)` to the stack.

24. Assert: due to the earlier check against the memory size, :math:`s+1 < 2^{32}`.

25. Push the value :math:`\I32.\CONST~(s+1)` to the stack.

26. Push the value :math:`\I32.\CONST~(n-1)` to the stack.

27. Execute the instruction :math:`\MEMORYINIT~x`.

.. math::
   ~\\[-1ex]
   \begin{array}{l}
   S; F; (\I32.\CONST~d)~(\I32.\CONST~s)~(\I32.\CONST~n)~(\MEMORYINIT~x)
     \quad\stepto\quad S; F; \TRAP
     \\ \qquad
     \begin{array}[t]{@{}r@{~}l@{}}
     (\iff & s + n > |S.\SDATAS[F.\AMODULE.\MIDATAS[x]].\DIDATA| \\
      \vee & d + n > |S.\SMEMS[F.\AMODULE.\MIMEMS[0]].\MIDATA|) \\[1ex]
     \end{array}
   \\[1ex]
   S; F; (\I32.\CONST~d)~(\I32.\CONST~s)~(\I32.\CONST~0)~(\MEMORYINIT~x)
     \quad\stepto\quad S; F; \epsilon
     \\ \qquad
     (\otherwise)
   \\[1ex]
   S; F; (\I32.\CONST~d)~(\I32.\CONST~s)~(\I32.\CONST~n+1)~(\MEMORYINIT~x)
     \quad\stepto
       \\ \qquad S; F;
       \begin{array}[t]{@{}l@{}}
       (\I32.\CONST~d)~(\I32.\CONST~b)~(\I32\K{.}\STORE\K{8}~\{ \OFFSET~0, \ALIGN~0 \}) \\
       (\I32.\CONST~d+1)~(\I32.\CONST~s+1)~(\I32.\CONST~n)~(\MEMORYINIT~x) \\
       \end{array}
     \\ \qquad
     (\otherwise, \iff b = S.\SDATAS[F.\AMODULE.\MIDATAS[x]].\DIDATA[s]) \\
   \end{array}


.. _exec-data.drop:

:math:`\DATADROP~x`
...................

1. Let :math:`F` be the :ref:`current <exec-notation-textual>` :ref:`frame <syntax-frame>`.

2. Assert: due to :ref:`validation <valid-data.drop>`, :math:`F.\AMODULE.\MIDATAS[x]` exists.

3. Let :math:`a` be the :ref:`data address <syntax-dataaddr>` :math:`F.\AMODULE.\MIDATAS[x]`.

4. Assert: due to :ref:`validation <valid-data.drop>`, :math:`S.\SDATAS[a]` exists.

5. Replace :math:`S.\SDATAS[a]` with the :ref:`data instance <syntax-datainst>` :math:`\{\DIDATA~\epsilon\}`.

.. math::
   ~\\[-1ex]
   \begin{array}{l}
   \begin{array}{lcl@{\qquad}l}
   S; F; (\DATADROP~x) &\stepto& S'; F; \epsilon
   \end{array}
   \\ \qquad
     (\iff S' = S \with \SDATAS[F.\AMODULE.\MIDATAS[x]] = \{ \DIDATA~\epsilon \}) \\
   \end{array}


.. index:: control instructions, structured control, label, block, branch, result type, label index, function index, type index, vector, address, table address, table instance, store, frame
   pair: execution; instruction
   single: abstract syntax; instruction
.. _exec-label:
.. _exec-instr-control:

Control Instructions
~~~~~~~~~~~~~~~~~~~~

.. _exec-nop:

:math:`\NOP`
............

1. Do nothing.

.. math::
   \begin{array}{lcl@{\qquad}l}
   \NOP &\stepto& \epsilon
   \end{array}


.. _exec-unreachable:

:math:`\UNREACHABLE`
....................

1. Trap.

.. math::
   \begin{array}{lcl@{\qquad}l}
   \UNREACHABLE &\stepto& \TRAP
   \end{array}


.. _exec-block:

:math:`\BLOCK~\blocktype~\instr^\ast~\END`
..........................................

<<<<<<< HEAD
1. Assert: due to :ref:`validation <valid-blocktype>`, :math:`\expand_{S;F}(\blocktype)` is defined.

2. Let :math:`[t_1^m] \to [t_2^n]` be the :ref:`instruction type <syntax-instrtype>` :math:`\expand_{S;F}(\blocktype)`.
=======
1. Let :math:`F` be the :ref:`current <exec-notation-textual>` :ref:`frame <syntax-frame>`.

2. Assert: due to :ref:`validation <valid-blocktype>`, :math:`\expand_F(\blocktype)` is defined.
>>>>>>> 653938a8

3. Let :math:`[t_1^m] \to [t_2^n]` be the :ref:`function type <syntax-functype>` :math:`\expand_F(\blocktype)`.

4. Let :math:`L` be the label whose arity is :math:`n` and whose continuation is the end of the block.

5. Assert: due to :ref:`validation <valid-block>`, there are at least :math:`m` values on the top of the stack.

6. Pop the values :math:`\val^m` from the stack.

7. :ref:`Enter <exec-instr-seq-enter>` the block :math:`\val^m~\instr^\ast` with label :math:`L`.

.. math::
   ~\\[-1ex]
   \begin{array}{lcl}
   S; F; \val^m~\BLOCK~\X{bt}~\instr^\ast~\END &\stepto&
     S; F; \LABEL_n\{\epsilon\}~\val^m~\instr^\ast~\END
     \\&&\quad (\iff \expand_{S;F}(\X{bt}) = [t_1^m] \to [t_2^n])
   \end{array}


.. _exec-loop:

:math:`\LOOP~\blocktype~\instr^\ast~\END`
.........................................

<<<<<<< HEAD
1. Assert: due to :ref:`validation <valid-blocktype>`, :math:`\expand_{S;F}(\blocktype)` is defined.

2. Let :math:`[t_1^m] \to [t_2^n]` be the :ref:`instruction type <syntax-instrtype>` :math:`\expand_{S;F}(\blocktype)`.
=======
1. Let :math:`F` be the :ref:`current <exec-notation-textual>` :ref:`frame <syntax-frame>`.

2. Assert: due to :ref:`validation <valid-blocktype>`, :math:`\expand_F(\blocktype)` is defined.

3. Let :math:`[t_1^m] \to [t_2^n]` be the :ref:`function type <syntax-functype>` :math:`\expand_F(\blocktype)`.
>>>>>>> 653938a8

4. Let :math:`L` be the label whose arity is :math:`m` and whose continuation is the start of the loop.

5. Assert: due to :ref:`validation <valid-loop>`, there are at least :math:`m` values on the top of the stack.

6. Pop the values :math:`\val^m` from the stack.

7. :ref:`Enter <exec-instr-seq-enter>` the block :math:`\val^m~\instr^\ast` with label :math:`L`.

.. math::
   ~\\[-1ex]
   \begin{array}{lcl}
   S; F; \val^m~\LOOP~\X{bt}~\instr^\ast~\END &\stepto&
     S; F; \LABEL_m\{\LOOP~\X{bt}~\instr^\ast~\END\}~\val^m~\instr^\ast~\END
     \\&&\quad (\iff \expand_{S;F}(\X{bt}) = [t_1^m] \to [t_2^n])
   \end{array}


.. _exec-if:

:math:`\IF~\blocktype~\instr_1^\ast~\ELSE~\instr_2^\ast~\END`
.............................................................

1. Assert: due to :ref:`validation <valid-if>`, a value of :ref:`value type <syntax-valtype>` |I32| is on the top of the stack.

2. Pop the value :math:`\I32.\CONST~c` from the stack.

3. If :math:`c` is non-zero, then:

   a. Execute the block instruction :math:`\BLOCK~\blocktype~\instr_1^\ast~\END`.

4. Else:

   a. Execute the block instruction :math:`\BLOCK~\blocktype~\instr_2^\ast~\END`.

.. math::
   ~\\[-1ex]
   \begin{array}{lcl}
   (\I32.\CONST~c)~\IF~\X{bt}~\instr_1^\ast~\ELSE~\instr_2^\ast~\END &\stepto&
     \BLOCK~\X{bt}~\instr_1^\ast~\END
     \\&&\quad (\iff c \neq 0) \\
   (\I32.\CONST~c)~\IF~\X{bt}~\instr_1^\ast~\ELSE~\instr_2^\ast~\END &\stepto&
     \BLOCK~\X{bt}~\instr_2^\ast~\END
     \\&&\quad (\iff c = 0) \\
   \end{array}


.. _exec-br:

:math:`\BR~l`
.............

1. Assert: due to :ref:`validation <valid-br>`, the stack contains at least :math:`l+1` labels.

2. Let :math:`L` be the :math:`l`-th label appearing on the stack, starting from the top and counting from zero.

3. Let :math:`n` be the arity of :math:`L`.

4. Assert: due to :ref:`validation <valid-br>`, there are at least :math:`n` values on the top of the stack.

5. Pop the values :math:`\val^n` from the stack.

6. Repeat :math:`l+1` times:

   a. While the top of the stack is a value, do:

      i. Pop the value from the stack.

   b. Assert: due to :ref:`validation <valid-br>`, the top of the stack now is a label.

   c. Pop the label from the stack.

7. Push the values :math:`\val^n` to the stack.

8. Jump to the continuation of :math:`L`.

.. math::
   ~\\[-1ex]
   \begin{array}{lcl@{\qquad}l}
   \LABEL_n\{\instr^\ast\}~\XB^l[\val^n~(\BR~l)]~\END &\stepto& \val^n~\instr^\ast
   \end{array}


.. _exec-br_if:

:math:`\BRIF~l`
...............

1. Assert: due to :ref:`validation <valid-br_if>`, a value of :ref:`value type <syntax-valtype>` |I32| is on the top of the stack.

2. Pop the value :math:`\I32.\CONST~c` from the stack.

3. If :math:`c` is non-zero, then:

   a. :ref:`Execute <exec-br>` the instruction :math:`\BR~l`.

4. Else:

   a. Do nothing.

.. math::
   ~\\[-1ex]
   \begin{array}{lcl@{\qquad}l}
   (\I32.\CONST~c)~(\BRIF~l) &\stepto& (\BR~l)
     & (\iff c \neq 0) \\
   (\I32.\CONST~c)~(\BRIF~l) &\stepto& \epsilon
     & (\iff c = 0) \\
   \end{array}


.. _exec-br_table:

:math:`\BRTABLE~l^\ast~l_N`
...........................

1. Assert: due to :ref:`validation <valid-br_table>`, a value of :ref:`value type <syntax-valtype>` |I32| is on the top of the stack.

2. Pop the value :math:`\I32.\CONST~i` from the stack.

3. If :math:`i` is smaller than the length of :math:`l^\ast`, then:

   a. Let :math:`l_i` be the label :math:`l^\ast[i]`.

   b. :ref:`Execute <exec-br>` the instruction :math:`\BR~l_i`.

4. Else:

   a. :ref:`Execute <exec-br>` the instruction :math:`\BR~l_N`.

.. math::
   ~\\[-1ex]
   \begin{array}{lcl@{\qquad}l}
   (\I32.\CONST~i)~(\BRTABLE~l^\ast~l_N) &\stepto& (\BR~l_i)
     & (\iff l^\ast[i] = l_i) \\
   (\I32.\CONST~i)~(\BRTABLE~l^\ast~l_N) &\stepto& (\BR~l_N)
     & (\iff |l^\ast| \leq i) \\
   \end{array}


.. _exec-br_on_null:

:math:`\BRONNULL~l`
...................

1. Assert: due to :ref:`validation <valid-ref.is_null>`, a :ref:`reference value <syntax-ref>` is on the top of the stack.

2. Pop the value :math:`\val` from the stack.

3. If :math:`\val` is :math:`\REFNULL~\X{ht}`, then:

   a. :ref:`Execute <exec-br>` the instruction :math:`(\BR~l)`.

4. Else:

   a. Push the value :math:`\val` back to the stack.

.. math::
   \begin{array}{lcl@{\qquad}l}
   \val~(\BRONNULL~l) &\stepto& (\BR~l)
     & (\iff \val = \REFNULL~\X{ht}) \\
   \val~(\BRONNULL~l) &\stepto& \val
     & (\otherwise) \\
   \end{array}


.. _exec-br_on_non_null:

:math:`\BRONNONNULL~l`
......................

1. Assert: due to :ref:`validation <valid-ref.is_null>`, a :ref:`reference value <syntax-ref>` is on the top of the stack.

2. Pop the value :math:`\val` from the stack.

3. If :math:`\val` is :math:`\REFNULL~\X{ht}`, then:

   a. Do nothing.

4. Else:

   a. Push the value :math:`\val` back to the stack.

   b. :ref:`Execute <exec-br>` the instruction :math:`(\BR~l)`.

.. math::
   \begin{array}{lcl@{\qquad}l}
   \val~(\BRONNONNULL~l) &\stepto& \epsilon
     & (\iff \val = \REFNULL~\X{ht}) \\
   \val~(\BRONNONNULL~l) &\stepto& \val~(\BR~l)
     & (\otherwise) \\
   \end{array}


.. _exec-return:

:math:`\RETURN`
...............

1. Let :math:`F` be the :ref:`current <exec-notation-textual>` :ref:`frame <syntax-frame>`.

2. Let :math:`n` be the arity of :math:`F`.

3. Assert: due to :ref:`validation <valid-return>`, there are at least :math:`n` values on the top of the stack.

4. Pop the results :math:`\val^n` from the stack.

5. Assert: due to :ref:`validation <valid-return>`, the stack contains at least one :ref:`frame <syntax-frame>`.

6. While the top of the stack is not a frame, do:

   a. Pop the top element from the stack.

7. Assert: the top of the stack is the frame :math:`F`.

8. Pop the frame from the stack.

9. Push :math:`\val^n` to the stack.

10. Jump to the instruction after the original call that pushed the frame.

.. math::
   ~\\[-1ex]
   \begin{array}{lcl@{\qquad}l}
   \FRAME_n\{F\}~B^\ast[\val^n~\RETURN]~\END &\stepto& \val^n
   \end{array}


.. _exec-call:

:math:`\CALL~x`
...............

1. Let :math:`F` be the :ref:`current <exec-notation-textual>` :ref:`frame <syntax-frame>`.

2. Assert: due to :ref:`validation <valid-call>`, :math:`F.\AMODULE.\MIFUNCS[x]` exists.

3. Let :math:`a` be the :ref:`function address <syntax-funcaddr>` :math:`F.\AMODULE.\MIFUNCS[x]`.

4. :ref:`Invoke <exec-invoke>` the function instance at address :math:`a`.

.. math::
   \begin{array}{lcl@{\qquad}l}
   F; (\CALL~x) &\stepto& F; (\INVOKE~a)
     & (\iff F.\AMODULE.\MIFUNCS[x] = a)
   \end{array}


.. _exec-call_ref:

:math:`\CALLREF~x`
..................

1. Assert: due to :ref:`validation <valid-call_ref>`, a null or :ref:`function reference <syntax-ref>` is on the top of the stack.

2. Pop the reference value :math:`r` from the stack.

3. If :math:`r` is :math:`\REFNULL~\X{ht}`, then:

    a. Trap.

4. Assert: due to :ref:`validation <valid-call_ref>`, :math:`r` is a :ref:`function reference <syntax-ref>`.

5. Let :math:`\REFFUNCADDR~a` be the reference :math:`r`.

6. :ref:`Invoke <exec-invoke>` the function instance at address :math:`a`.

.. math::
   \begin{array}{lcl@{\qquad}l}
   F; (\REFFUNCADDR~a)~(\CALLREF~x) &\stepto& F; (\INVOKE~a) \\
   F; (\REFNULL~\X{ht})~(\CALLREF~x) &\stepto& F; \TRAP \\
   \end{array}


.. _exec-call_indirect:

:math:`\CALLINDIRECT~x~y`
.........................

1. Let :math:`F` be the :ref:`current <exec-notation-textual>` :ref:`frame <syntax-frame>`.

2. Assert: due to :ref:`validation <valid-call_indirect>`, :math:`F.\AMODULE.\MITABLES[x]` exists.

3. Let :math:`\X{ta}` be the :ref:`table address <syntax-tableaddr>` :math:`F.\AMODULE.\MITABLES[x]`.

4. Assert: due to :ref:`validation <valid-call_indirect>`, :math:`S.\STABLES[\X{ta}]` exists.

5. Let :math:`\X{tab}` be the :ref:`table instance <syntax-tableinst>` :math:`S.\STABLES[\X{ta}]`.

6. Assert: due to :ref:`validation <valid-call_indirect>`, :math:`F.\AMODULE.\MITYPES[y]` exists.

7. Let :math:`\X{ta}_{\F{expect}}` be the :ref:`type address <syntax-typeaddr>` :math:`F.\AMODULE.\MITYPES[y]`.

8. Let :math:`\X{ft}_{\F{expect}}` be the :ref:`function type <syntax-functype>` :math:`S.\STYPES[\X{ta}_{\F{expect}}]`.

9. Assert: due to :ref:`validation <valid-call_indirect>`, a value with :ref:`value type <syntax-valtype>` |I32| is on the top of the stack.

10. Pop the value :math:`\I32.\CONST~i` from the stack.

11. If :math:`i` is not smaller than the length of :math:`\X{tab}.\TIELEM`, then:

    a. Trap.

12. Let :math:`r` be the :ref:`reference <syntax-ref>` :math:`\X{tab}.\TIELEM[i]`.

13. If :math:`r` is :math:`\REFNULL~\X{ht}`, then:

    a. Trap.

14. Assert: due to :ref:`validation of table mutation <valid-table.set>`, :math:`r` is a :ref:`function reference <syntax-ref.func>`.

15. Let :math:`\REFFUNCADDR~a` be the :ref:`function reference <syntax-ref.func>` :math:`r`.

16. Assert: due to :ref:`validation of table mutation <valid-table.set>`, :math:`S.\SFUNCS[a]` exists.

17. Let :math:`\X{f}` be the :ref:`function instance <syntax-funcinst>` :math:`S.\SFUNCS[a]`.

18. Let :math:`\X{ta}_{\F{actual}}` be the :ref:`type address <syntax-typeaddr>` :math:`\X{f}.\FITYPE`.

19. Let :math:`\X{ft}_{\F{actual}}` be the :ref:`function type <syntax-functype>` :math:`S.\STYPES[\X{ta}_{\F{actual}}]`.

20. If :math:`\X{ft}_{\F{actual}}` and :math:`\X{ft}_{\F{expect}}` differ, then:

    a. Trap.

21. :ref:`Invoke <exec-invoke>` the function instance at address :math:`a`.

.. math::
   ~\\[-1ex]
   \begin{array}{l}
   \begin{array}{lcl@{\qquad}l}
   S; F; (\I32.\CONST~i)~(\CALLINDIRECT~x~y) &\stepto& S; F; (\INVOKE~a)
   \end{array}
   \\ \qquad
     \begin{array}[t]{@{}r@{~}l@{}}
     (\iff & S.\STABLES[F.\AMODULE.\MITABLES[x]].\TIELEM[i] = \REFFUNCADDR~a \\
     \wedge & S.\SFUNCS[a] = f \\
     \wedge & S \vdashfunctypematch S.\STYPES[F.\AMODULE.\MITYPES[y]] \matchesfunctype S.\STYPES[f.\FITYPE])
     \end{array}
   \\[1ex]
   \begin{array}{lcl@{\qquad}l}
   S; F; (\I32.\CONST~i)~(\CALLINDIRECT~x~y) &\stepto& S; F; \TRAP
   \end{array}
   \\ \qquad
     (\otherwise)
   \end{array}


.. _exec-return_call:

:math:`\RETURNCALL~x`
.....................

.. todo: find a way to reuse call/call_indirect prose for tail call versions

1. Let :math:`F` be the :ref:`current <exec-notation-textual>` :ref:`frame <syntax-frame>`.

2. Assert: due to :ref:`validation <valid-call>`, :math:`F.\AMODULE.\MIFUNCS[x]` exists.

3. Let :math:`a` be the :ref:`function address <syntax-funcaddr>` :math:`F.\AMODULE.\MIFUNCS[x]`.

4. :ref:`Tail-invoke <exec-return-invoke>` the function instance at address :math:`a`.


.. math::
   \begin{array}{lcl@{\qquad}l}
   (\RETURNCALL~x) &\stepto& (\RETURNINVOKE~a)
     & (\iff (\CALL~x) \stepto (\INVOKE~a))
   \end{array}


.. _exec-return_call_ref:

:math:`\RETURNCALLREF~x`
........................

1. Assert: due to :ref:`validation <valid-return_call_ref>`, a :ref:`function reference <syntax-ref>` is on the top of the stack.

2. Pop the reference value :math:`r` from the stack.

3. If :math:`r` is :math:`\REFNULL~\X{ht}`, then:

    a. Trap.

4. Assert: due to :ref:`validation <valid-call_ref>`, :math:`r` is a :ref:`function reference <syntax-ref>`.

5. Let :math:`\REFFUNCADDR~a` be the reference :math:`r`.

6. :ref:`Tail-invoke <exec-return-invoke>` the function instance at address :math:`a`.

.. math::
   \begin{array}{lcl@{\qquad}l}
   \val~(\RETURNCALLREF~x) &\stepto& (\RETURNINVOKE~a)
     & (\iff \val~(\CALLREF~x) \stepto (\INVOKE~a)) \\
   \val~(\RETURNCALLREF~x) &\stepto& \TRAP
     & (\iff \val~(\CALLREF~x) \stepto \TRAP) \\
   \end{array}


.. _exec-return_call_indirect:

:math:`\RETURNCALLINDIRECT~x`
.............................

1. Let :math:`F` be the :ref:`current <exec-notation-textual>` :ref:`frame <syntax-frame>`.

2. Assert: due to :ref:`validation <valid-call_indirect>`, :math:`F.\AMODULE.\MITABLES[0]` exists.

3. Let :math:`\X{ta}` be the :ref:`table address <syntax-tableaddr>` :math:`F.\AMODULE.\MITABLES[0]`.

4. Assert: due to :ref:`validation <valid-call_indirect>`, :math:`S.\STABLES[\X{ta}]` exists.

5. Let :math:`\X{tab}` be the :ref:`table instance <syntax-tableinst>` :math:`S.\STABLES[\X{ta}]`.

6. Assert: due to :ref:`validation <valid-call_indirect>`, :math:`F.\AMODULE.\MITYPES[x]` exists.

7. Let :math:`\X{ft}_{\F{expect}}` be the :ref:`function type <syntax-functype>` :math:`F.\AMODULE.\MITYPES[x]`.

8. Assert: due to :ref:`validation <valid-call_indirect>`, a value with :ref:`value type <syntax-valtype>` |I32| is on the top of the stack.

9. Pop the value :math:`\I32.\CONST~i` from the stack.

10. If :math:`i` is not smaller than the length of :math:`\X{tab}.\TIELEM`, then:

    a. Trap.

11. If :math:`\X{tab}.\TIELEM[i]` is uninitialized, then:

    a. Trap.

12. Let :math:`a` be the :ref:`function address <syntax-funcaddr>` :math:`\X{tab}.\TIELEM[i]`.

13. Assert: due to :ref:`validation <valid-call_indirect>`, :math:`S.\SFUNCS[a]` exists.

14. Let :math:`\X{f}` be the :ref:`function instance <syntax-funcinst>` :math:`S.\SFUNCS[a]`.

15. Let :math:`\X{ft}_{\F{actual}}` be the :ref:`function type <syntax-functype>` :math:`\X{f}.\FITYPE`.

16. If :math:`\X{ft}_{\F{actual}}` and :math:`\X{ft}_{\F{expect}}` differ, then:

    a. Trap.

17. :ref:`Tail-invoke <exec-return-invoke>` the function instance at address :math:`a`.


.. math::
   \begin{array}{lcl@{\qquad}l}
   \val~(\RETURNCALLINDIRECT~x) &\stepto& (\RETURNINVOKE~a)
     & (\iff \val~(\CALLINDIRECT~x) \stepto (\INVOKE~a)) \\
   \val~(\RETURNCALLINDIRECT~x) &\stepto& \TRAP
     & (\iff \val~(\CALLINDIRECT~x) \stepto \TRAP) \\
   \end{array}


.. index:: instruction, instruction sequence, block
.. _exec-instr-seq:

Blocks
~~~~~~

The following auxiliary rules define the semantics of executing an :ref:`instruction sequence <syntax-instr-seq>`
that forms a :ref:`block <exec-instr-control>`.


.. _exec-instr-seq-enter:

Entering :math:`\instr^\ast` with label :math:`L`
.................................................

1. Push :math:`L` to the stack.

2. Jump to the start of the instruction sequence :math:`\instr^\ast`.

.. note::
   No formal reduction rule is needed for entering an instruction sequence,
   because the label :math:`L` is embedded in the :ref:`administrative instruction <syntax-instr-admin>` that structured control instructions reduce to directly.


.. _exec-instr-seq-exit:

Exiting :math:`\instr^\ast` with label :math:`L`
................................................

When the end of a block is reached without a jump or trap aborting it, then the following steps are performed.

1. Pop all values :math:`\val^\ast` from the top of the stack.

2. Assert: due to :ref:`validation <valid-instr-seq>`, the label :math:`L` is now on the top of the stack.

3. Pop the label from the stack.

4. Push :math:`\val^\ast` back to the stack.

5. Jump to the position after the |END| of the :ref:`structured control instruction <syntax-instr-control>` associated with the label :math:`L`.

.. math::
   ~\\[-1ex]
   \begin{array}{lcl@{\qquad}l}
   \LABEL_n\{\instr^\ast\}~\val^\ast~\END &\stepto& \val^\ast
   \end{array}

.. note::
   This semantics also applies to the instruction sequence contained in a |LOOP| instruction.
   Therefore, execution of a loop falls off the end, unless a backwards branch is performed explicitly.


.. index:: ! call, function, function instance, label, frame

Function Calls
~~~~~~~~~~~~~~

The following auxiliary rules define the semantics of invoking a :ref:`function instance <syntax-funcinst>`
through one of the :ref:`call instructions <exec-instr-control>`
and returning from it.


.. _exec-invoke:

Invocation of :ref:`function address <syntax-funcaddr>` :math:`a`
.................................................................

1. Assert: due to :ref:`validation <valid-call>`, :math:`S.\SFUNCS[a]` exists.

2. Let :math:`f` be the :ref:`function instance <syntax-funcinst>`, :math:`S.\SFUNCS[a]`.

3. Let :math:`\X{ta}` be the :ref:`type address <syntax-typeaddr>` :math:`\X{f}.\FITYPE`.

4. Let :math:`[t_1^n] \toF [t_2^m]` be the :ref:`function type <syntax-functype>` :math:`S.\STYPES[\X{ta}]`.

5. Let :math:`\local^\ast` be the list of :ref:`locals <syntax-local>` :math:`f.\FICODE.\FLOCALS`.

6. Let :math:`\instr^\ast~\END` be the :ref:`expression <syntax-expr>` :math:`f.\FICODE.\FBODY`.

7. Assert: due to :ref:`validation <valid-call>`, :math:`n` values are on the top of the stack.

8. Pop the values :math:`\val^n` from the stack.

9. Let :math:`F` be the :ref:`frame <syntax-frame>` :math:`\{ \AMODULE~f.\FIMODULE, \ALOCALS~\val^n~(\default_t)^\ast \}`.

10. Push the activation of :math:`F` with arity :math:`m` to the stack.

11. Let :math:`L` be the :ref:`label <syntax-label>` whose arity is :math:`m` and whose continuation is the end of the function.

12. :ref:`Enter <exec-instr-seq-enter>` the instruction sequence :math:`\instr^\ast` with label :math:`L`.

.. math::
   ~\\[-1ex]
   \begin{array}{l}
   \begin{array}{lcl@{\qquad}l}
   S; \val^n~(\INVOKE~a) &\stepto& S; \FRAME_m\{F\}~\LABEL_m\{\}~\instr^\ast~\END~\END
   \end{array}
   \\ \qquad
     \begin{array}[t]{@{}r@{~}l@{}}
     (\iff & S.\SFUNCS[a] = f \\
     \wedge & S.\STYPES[f.\FITYPE] = [t_1^n] \toF [t_2^m] \\
     \wedge & f.\FICODE = \{ \FTYPE~x, \FLOCALS~\{\LTYPE~t\}^k, \FBODY~\instr^\ast~\END \} \\
     \wedge & F = \{ \AMODULE~f.\FIMODULE, ~\ALOCALS~\val^n~(\default_t)^k \})
     \end{array} \\
   \end{array}

.. note::
   For non-defaultable types, the respective local is left uninitialized by these rules.


.. _exec-return-invoke:

Tail-invocation of :ref:`function address <syntax-funcaddr>` :math:`a`
......................................................................

1. Assert: due to :ref:`validation <valid-call>`, :math:`S.\SFUNCS[a]` exists.

2. Let :math:`[t_1^n] \toF [t_2^m]` be the :ref:`function type <syntax-functype>` :math:`S.\SFUNCS[a].\FITYPE`.

3. Assert: due to :ref:`validation <valid-return_call>`, there are at least :math:`n` values on the top of the stack.

4. Pop the results :math:`\val^n` from the stack.

5. Assert: due to :ref:`validation <valid-return_call>`, the stack contains at least one :ref:`frame <syntax-frame>`.

6. While the top of the stack is not a frame, do:

   a. Pop the top element from the stack.

7. Assert: the top of the stack is a frame.

8. Pop the frame from the stack.

9. Push :math:`\val^n` to the stack.

10. :ref:`Invoke <exec-invoke>` the function instance at address :math:`a`.

.. math::
   ~\\[-1ex]
   \begin{array}{lcl@{\qquad}l}
    S; \FRAME_m\{F\}~B^\ast[\val^n~(\RETURNINVOKE~a)]~\END &\stepto&
      \val^n~(\INVOKE~a)
      & (\iff S.\SFUNCS[a].\FITYPE = [t_1^n] \toF [t_2^m])
   \end{array}


.. _exec-invoke-exit:

Returning from a function
.........................

When the end of a function is reached without a jump (i.e., |RETURN|) or trap aborting it, then the following steps are performed.

1. Let :math:`F` be the :ref:`current <exec-notation-textual>` :ref:`frame <syntax-frame>`.

2. Let :math:`n` be the arity of the activation of :math:`F`.

3. Assert: due to :ref:`validation <valid-instr-seq>`, there are :math:`n` values on the top of the stack.

4. Pop the results :math:`\val^n` from the stack.

5. Assert: due to :ref:`validation <valid-func>`, the frame :math:`F` is now on the top of the stack.

6. Pop the frame from the stack.

7. Push :math:`\val^n` back to the stack.

8. Jump to the instruction after the original call.

.. math::
   ~\\[-1ex]
   \begin{array}{lcl@{\qquad}l}
   \FRAME_n\{F\}~\val^n~\END &\stepto& \val^n
   \end{array}


.. index:: host function, store
.. _exec-invoke-host:

Host Functions
..............

Invoking a :ref:`host function <syntax-hostfunc>` has non-deterministic behavior.
It may either terminate with a :ref:`trap <trap>` or return regularly.
However, in the latter case, it must consume and produce the right number and types of WebAssembly :ref:`values <syntax-val>` on the stack,
according to its :ref:`function type <syntax-functype>`.

A host function may also modify the :ref:`store <syntax-store>`.
However, all store modifications must result in an :ref:`extension <extend-store>` of the original store, i.e., they must only modify mutable contents and must not have instances removed.
Furthermore, the resulting store must be :ref:`valid <valid-store>`, i.e., all data and code in it is well-typed.

.. math::
   ~\\[-1ex]
   \begin{array}{l}
   \begin{array}{lcl@{\qquad}l}
   S; \val^n~(\INVOKE~a) &\stepto& S'; \result
   \end{array}
   \\ \qquad
     \begin{array}[t]{@{}r@{~}l@{}}
     (\iff & S.\SFUNCS[a] = \{ \FITYPE~\X{ta}, \FIHOSTCODE~\X{hf} \} \\
     \wedge & S.\STYPES[\X{ta}] = [t_1^n] \toF [t_2^m] \\
     \wedge & (S'; \result) \in \X{hf}(S; \val^n)) \\
     \end{array} \\
   \begin{array}{lcl@{\qquad}l}
   S; \val^n~(\INVOKE~a) &\stepto& S; \val^n~(\INVOKE~a)
   \end{array}
   \\ \qquad
     \begin{array}[t]{@{}r@{~}l@{}}
     (\iff & S.\SFUNCS[a] = \{ \FITYPE~[t_1^n] \toF [t_2^m], \FIHOSTCODE~\X{hf} \} \\
     \wedge & \bot \in \X{hf}(S; \val^n)) \\
     \end{array} \\
   \end{array}

Here, :math:`\X{hf}(S; \val^n)` denotes the implementation-defined execution of host function :math:`\X{hf}` in current store :math:`S` with arguments :math:`\val^n`.
It yields a set of possible outcomes, where each element is either a pair of a modified store :math:`S'` and a :ref:`result <syntax-result>`
or the special value :math:`\bot` indicating divergence.
A host function is non-deterministic if there is at least one argument for which the set of outcomes is not singular.

For a WebAssembly implementation to be :ref:`sound <soundness>` in the presence of host functions,
every :ref:`host function instance <syntax-funcinst>` must be :ref:`valid <valid-hostfuncinst>`,
which means that it adheres to suitable pre- and post-conditions:
under a :ref:`valid store <valid-store>` :math:`S`, and given arguments :math:`\val^n` matching the ascribed parameter types :math:`t_1^n`,
executing the host function must yield a non-empty set of possible outcomes each of which is either divergence or consists of a valid store :math:`S'` that is an :ref:`extension <extend-store>` of :math:`S` and a result matching the ascribed return types :math:`t_2^m`.
All these notions are made precise in the :ref:`Appendix <soundness>`.

.. note::
   A host function can call back into WebAssembly by :ref:`invoking <exec-invocation>` a function :ref:`exported <syntax-export>` from a :ref:`module <syntax-module>`.
   However, the effects of any such call are subsumed by the non-deterministic behavior allowed for the host function.



.. index:: expression
   pair: execution; expression
   single: abstract syntax; expression
.. _exec-expr:

Expressions
~~~~~~~~~~~

An :ref:`expression <syntax-expr>` is *evaluated* relative to a :ref:`current <exec-notation-textual>` :ref:`frame <syntax-frame>` pointing to its containing :ref:`module instance <syntax-moduleinst>`.

1. Jump to the start of the instruction sequence :math:`\instr^\ast` of the expression.

2. Execute the instruction sequence.

3. Assert: due to :ref:`validation <valid-expr>`, the top of the stack contains a :ref:`value <syntax-val>`.

4. Pop the :ref:`value <syntax-val>` :math:`\val` from the stack.

The value :math:`\val` is the result of the evaluation.

.. math::
   S; F; \instr^\ast \stepto S'; F'; \instr'^\ast
   \qquad (\iff S; F; \instr^\ast~\END \stepto S'; F'; \instr'^\ast~\END)

.. note::
   Evaluation iterates this reduction rule until reaching a value.
   Expressions constituting :ref:`function <syntax-func>` bodies are executed during function :ref:`invocation <exec-invoke>`.<|MERGE_RESOLUTION|>--- conflicted
+++ resolved
@@ -217,7 +217,7 @@
 
 .. math::
    \begin{array}{lcl@{\qquad}l}
-   F; \REFFUNC~x &\stepto& F; \REFFUNCADDR~a
+   F; (\REFFUNC~x) &\stepto& F; (\REFFUNCADDR~a)
      & (\iff a = F.\AMODULE.\MIFUNCS[x]) \\
    \end{array}
 
@@ -241,15 +241,9 @@
 
 .. math::
    \begin{array}{lcl@{\qquad}l}
-<<<<<<< HEAD
    \val~\REFISNULL &\stepto& \I32.\CONST~1
      & (\iff \val = \REFNULL~\X{ht}) \\
    \val~\REFISNULL &\stepto& \I32.\CONST~0
-=======
-   \val~\REFISNULL &\stepto& (\I32.\CONST~1)
-     & (\iff \val = \REFNULL~t) \\
-   \val~\REFISNULL &\stepto& (\I32.\CONST~0)
->>>>>>> 653938a8
      & (\otherwise) \\
    \end{array}
 
@@ -271,15 +265,10 @@
 
 .. math::
    \begin{array}{lcl@{\qquad}l}
-<<<<<<< HEAD
    \val~\REFASNONNULL &\stepto& \TRAP
      & (\iff \val = \REFNULL~\X{ht}) \\
    \val~\REFASNONNULL &\stepto& \val
      & (\otherwise) \\
-=======
-   F; (\REFFUNC~x) &\stepto& F; (\REFFUNCADDR~a)
-     & (\iff a = F.\AMODULE.\MIFUNCS[x]) \\
->>>>>>> 653938a8
    \end{array}
 
 
@@ -2639,15 +2628,9 @@
 :math:`\BLOCK~\blocktype~\instr^\ast~\END`
 ..........................................
 
-<<<<<<< HEAD
 1. Assert: due to :ref:`validation <valid-blocktype>`, :math:`\expand_{S;F}(\blocktype)` is defined.
 
 2. Let :math:`[t_1^m] \to [t_2^n]` be the :ref:`instruction type <syntax-instrtype>` :math:`\expand_{S;F}(\blocktype)`.
-=======
-1. Let :math:`F` be the :ref:`current <exec-notation-textual>` :ref:`frame <syntax-frame>`.
-
-2. Assert: due to :ref:`validation <valid-blocktype>`, :math:`\expand_F(\blocktype)` is defined.
->>>>>>> 653938a8
 
 3. Let :math:`[t_1^m] \to [t_2^n]` be the :ref:`function type <syntax-functype>` :math:`\expand_F(\blocktype)`.
 
@@ -2673,17 +2656,11 @@
 :math:`\LOOP~\blocktype~\instr^\ast~\END`
 .........................................
 
-<<<<<<< HEAD
 1. Assert: due to :ref:`validation <valid-blocktype>`, :math:`\expand_{S;F}(\blocktype)` is defined.
 
 2. Let :math:`[t_1^m] \to [t_2^n]` be the :ref:`instruction type <syntax-instrtype>` :math:`\expand_{S;F}(\blocktype)`.
-=======
-1. Let :math:`F` be the :ref:`current <exec-notation-textual>` :ref:`frame <syntax-frame>`.
-
-2. Assert: due to :ref:`validation <valid-blocktype>`, :math:`\expand_F(\blocktype)` is defined.
 
 3. Let :math:`[t_1^m] \to [t_2^n]` be the :ref:`function type <syntax-functype>` :math:`\expand_F(\blocktype)`.
->>>>>>> 653938a8
 
 4. Let :math:`L` be the label whose arity is :math:`m` and whose continuation is the start of the loop.
 
