--- conflicted
+++ resolved
@@ -454,11 +454,7 @@
 
 12. Append :math:`\X{si}` to :math:`S.\SSTRUCTS`.
 
-<<<<<<< HEAD
-13. Return the :ref:`structure reference <syntax-ref.struct>` :math:`\REFSTRUCTADDR~a`.
-=======
 13. Push the :ref:`structure reference <syntax-ref.struct>` :math:`\REFSTRUCTADDR~a` to the stack.
->>>>>>> 4825e741
 
 .. math::
    \begin{array}{lcl@{\qquad}l}
@@ -727,22 +723,14 @@
 
 11. Append :math:`\X{ai}` to :math:`S.\SARRAYS`.
 
-<<<<<<< HEAD
-12. Return the :ref:`array reference <syntax-ref.array>` :math:`\REFARRAYADDR~a`.
-=======
 12. Push the :ref:`array reference <syntax-ref.array>` :math:`\REFARRAYADDR~a` to the stack.
->>>>>>> 4825e741
 
 .. math::
    \begin{array}{lcl@{\qquad}l}
    S; F; \val^n~(\ARRAYNEWFIXED~x~n) &\stepto& S'; F; (\REFARRAYADDR~|S.\SARRAYS|)
      \\&&
      \begin{array}[t]{@{}r@{~}l@{}}
-<<<<<<< HEAD
-      (\iff & \expanddt(F.\AMODULE.\MITYPES[x]) = \TARRAY~\X{ft}^n \\
-=======
       (\iff & \expanddt(F.\AMODULE.\MITYPES[x]) = \TARRAY~\X{ft} \\
->>>>>>> 4825e741
       \land & \X{ai} = \{\AITYPE~F.\AMODULE.\MITYPES[x], \AIFIELDS~(\packval_{\X{ft}}(\val))^n\} \\
       \land & S' = S \with \SARRAYS = S.\SARRAYS~\X{ai})
      \end{array} \\
@@ -813,11 +801,7 @@
      \begin{array}[t]{@{}r@{~}l@{}}
       (\iff & \expanddt(F.\AMODULE.\MITYPES[x]) = \TARRAY~\X{ft}^n \\
       \land & t = \unpacktype(\X{ft}) \\
-<<<<<<< HEAD
-      \land & (\bytes_{\X{ft}}(c))^n = S.\SDATAS[F.\AMODULE.\MIDATAS[y]].\DIDATA[s \slice n\cdot|\X{ft}|/8] \\
-=======
       \land & \concat((\bytes_{\X{ft}}(c))^n) = S.\SDATAS[F.\AMODULE.\MIDATAS[y]].\DIDATA[s \slice n\cdot|\X{ft}|/8] \\
->>>>>>> 4825e741
      \end{array} \\
    \end{array}
 
@@ -843,21 +827,13 @@
 
 8. If the sum of :math:`s` and :math:`n` is larger than the length of :math:`\eleminst.\EIELEM`, then:
 
-<<<<<<< HEAD
-    a. Trap.
-=======
    a. Trap.
->>>>>>> 4825e741
 
 9. Let :math:`\reff^\ast` be the :ref:`reference <syntax-ref>` sequence :math:`\eleminst.\EIELEM[s \slice n]`.
 
 10. Push the references :math:`\reff^\ast` to the stack.
 
-<<<<<<< HEAD
-15. Execute the instruction :math:`(\ARRAYNEWFIXED~x~n)`.
-=======
 11. Execute the instruction :math:`(\ARRAYNEWFIXED~x~n)`.
->>>>>>> 4825e741
 
 .. math::
    ~\\[-1ex]
@@ -917,18 +893,6 @@
 16. Push the value :math:`\val` to the stack.
 
 .. math::
-<<<<<<< HEAD
-   \begin{array}{lcl@{\qquad}l}
-   S; F; (\REFARRAYADDR~a)~(\I32.\CONST~i)~(\ARRAYGET\K{\_}\sx^?~x) &\stepto& \val
-     &
-     \begin{array}[t]{@{}r@{~}l@{}}
-      (\iff & \expanddt(F.\AMODULE.\MITYPES[x]) = \TARRAY~\X{ft} \\
-      \land & \val = \unpackval^{\sx^?}_{\X{ft}}(S.\SARRAYS[a].\AIFIELDS[i]))
-     \end{array} \\
-   S; F; (\REFARRAYADDR~a)~(\I32.\CONST~i)~(\ARRAYGET\K{\_}\sx^?~x) &\stepto& \val
-     & (\otherwise) \\
-   S; F; (\REFNULL~t)~(\I32.\CONST~i)~(\ARRAYGET\K{\_}\sx^?~x) &\stepto& \TRAP
-=======
    ~\\[-1ex]
    \begin{array}{lcl@{\qquad}l}
    S; F; (\REFARRAYADDR~a)~(\I32.\CONST~i)~(\ARRAYGET\K{\_}\sx^?~x) \stepto \TRAP
@@ -943,7 +907,6 @@
      \end{array}
    \\[1ex]
    S; F; (\REFNULL~t)~(\I32.\CONST~i)~(\ARRAYGET\K{\_}\sx^?~x) \stepto \TRAP
->>>>>>> 4825e741
    \end{array}
 
 
@@ -991,16 +954,6 @@
 17. Replace the :ref:`field value <syntax-fieldval>` :math:`S.\SARRAYS[a].\AIFIELDS[i]` with :math:`\fieldval`.
 
 .. math::
-<<<<<<< HEAD
-   \begin{array}{lcl@{\qquad}l}
-   S; F; (\REFARRAYADDR~a)~(\I32.\CONST~i)~\val~(\ARRAYSET~x) &\stepto& S'; \epsilon
-     &
-     \begin{array}[t]{@{}r@{~}l@{}}
-     (\iff & \expanddt(F.\AMODULE.\MITYPES[x]) = \TSTRUCT~\X{ft}^n \\
-      \land & S' = S \with \SARRAYS[a].\AIFIELDS[i] = \packval_{\X{ft}}(\val))
-     \end{array} \\
-   S; F; (\REFNULL~t)~(\I32.\CONST~i)~\val~(\ARRAYSET~x) &\stepto& \TRAP
-=======
    ~\\[-1ex]
    \begin{array}{lcl@{\qquad}l}
    S; F; (\REFARRAYADDR~a)~(\I32.\CONST~i)~\val~(\ARRAYSET~x) \stepto \TRAP
@@ -1015,7 +968,6 @@
      \end{array}
    \\[1ex]
    S; F; (\REFNULL~t)~(\I32.\CONST~i)~\val~(\ARRAYSET~x) \stepto \TRAP
->>>>>>> 4825e741
    \end{array}
 
 
@@ -1304,13 +1256,8 @@
 
 .. math::
    \begin{array}{lll}
-<<<<<<< HEAD
-   \getfield(\valtype) &=& \ARRAYGET \\
-   \getfield(\packedtype) &=& \ARRAYGETU \\
-=======
    \getfield(\valtype) &=& \ARRAYGET~y \\
    \getfield(\packedtype) &=& \ARRAYGETU~y \\
->>>>>>> 4825e741
    \end{array}
 
 
@@ -4208,17 +4155,10 @@
 
 .. math::
    \begin{array}{lcl@{\qquad}l}
-<<<<<<< HEAD
-   S; \reff~(\BRONCAST~l~\X{rt}_1~X{rt}_2) &\stepto& \reff~(\BR~l)
-     & (\iff S \vdashval \reff : \X{rt}
-        \land \vdashreftypematch \X{rt} \matchesreftype \insttype_{F.\AMODULE}(\X{rt}_2)) \\
-   S; \reff~(\BRONCAST~l~\X{rt}_1~\X{rt}_2) &\stepto& \reff
-=======
    S; F; \reff~(\BRONCAST~l~\X{rt}_1~\X{rt}_2) &\stepto& \reff~(\BR~l)
      & (\iff S \vdashval \reff : \X{rt}
         \land \vdashreftypematch \X{rt} \matchesreftype \insttype_{F.\AMODULE}(\X{rt}_2)) \\
    S; F; \reff~(\BRONCAST~l~\X{rt}_1~\X{rt}_2) &\stepto& \reff
->>>>>>> 4825e741
      & (\otherwise) \\
    \end{array}
 
@@ -4250,17 +4190,10 @@
 
 .. math::
    \begin{array}{lcl@{\qquad}l}
-<<<<<<< HEAD
-   S; \reff~(\BRONCASTFAIL~l~\X{rt}_1~X{rt}_2) &\stepto& \reff
-     & (\iff S \vdashval \reff : \X{rt}
-        \land \vdashreftypematch \X{rt} \matchesreftype \insttype_{F.\AMODULE}(\X{rt}_2)) \\
-   S; \reff~(\BRONCASTFAIL~l~\X{rt}_1~\X{rt}_2) &\stepto& \reff~(\BR~l)
-=======
    S; F; \reff~(\BRONCASTFAIL~l~\X{rt}_1~\X{rt}_2) &\stepto& \reff
      & (\iff S \vdashval \reff : \X{rt}
         \land \vdashreftypematch \X{rt} \matchesreftype \insttype_{F.\AMODULE}(\X{rt}_2)) \\
    S; F; \reff~(\BRONCASTFAIL~l~\X{rt}_1~\X{rt}_2) &\stepto& \reff~(\BR~l)
->>>>>>> 4825e741
      & (\otherwise) \\
    \end{array}
 
