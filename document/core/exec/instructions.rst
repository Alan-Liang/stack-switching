--- conflicted
+++ resolved
@@ -803,19 +803,11 @@
 
 17. Let :math:`t` be the :ref:`value type <syntax-valtype>` :math:`\unpacktype(\X{ft})`.
 
-<<<<<<< HEAD
-18. For each consecutive subsequence :math:`{b'}^n` of :math:`b^\ast`:
+18. For each of the :math:`n` consecutive subsequences :math:`{b'}^z` of :math:`b^\ast`:
 
     a. Assert: due to :ref:`validation <valid-array.new_data>`, :math:`\bytes_{\X{ft}}` is defined.
 
-    b. Let :math:`c_i` be the constant for which :math:`\bytes_{\X{ft}}(c_i)` is :math:`{b'}^n`.
-=======
-18. For each of the :math:`n` consecutive subsequences :math:`{b'}^z` of :math:`b^\ast`:
-
-    a. Assert: due to :ref:`validation <valid-array.new_data>`, :math:`\bytes_{\X{ft}}` is defined.
-
     b. Let :math:`c_i` be the constant for which :math:`\bytes_{\X{ft}}(c_i)` is :math:`{b'}^z`.
->>>>>>> 9b20411f
 
     c. Push the value :math:`t.\CONST~c_i` to the stack.
 
@@ -1225,21 +1217,13 @@
 
     a. Push the value :math:`\REFARRAYADDR~a_1` to the stack.
 
-<<<<<<< HEAD
-    b. Assert: due to the earlier check against the memory size, :math:`d+n-1 < 2^{32}`.
-=======
     b. Assert: due to the earlier check against the array size, :math:`d+n-1 < 2^{32}`.
->>>>>>> 9b20411f
 
     c. Push the value :math:`\I32.\CONST~(d+n-1)` to the stack.
 
     d. Push the value :math:`\REFARRAYADDR~a_2` to the stack.
 
-<<<<<<< HEAD
-    e. Assert: due to the earlier check against the memory size, :math:`s+n-1 < 2^{32}`.
-=======
     e. Assert: due to the earlier check against the array size, :math:`s+n-1 < 2^{32}`.
->>>>>>> 9b20411f
 
     f. Push the value :math:`\I32.\CONST~(s+n-1)` to the stack.
 
@@ -1380,7 +1364,6 @@
 28. Push the value :math:`\REFARRAYADDR~a` to the stack.
 
 29. Push the value :math:`\I32.\CONST~d` to the stack.
-<<<<<<< HEAD
 
 30. Push the value :math:`t.\CONST~c` to the stack.
 
@@ -1430,57 +1413,6 @@
    \end{array}
 
 
-=======
-
-30. Push the value :math:`t.\CONST~c` to the stack.
-
-31. Execute the instruction :math:`\ARRAYSET~x`.
-
-32. Push the value :math:`\REFARRAYADDR~a` to the stack.
-
-33. Push the value :math:`\I32.\CONST~(d+1)` to the stack.
-
-34. Push the value :math:`\I32.\CONST~(s+z)` to the stack.
-
-35. Push the value :math:`\I32.\CONST~(n-1)` to the stack.
-
-36. Execute the instruction :math:`\ARRAYINITDATA~x~y`.
-
-.. math::
-   ~\\[-1ex]
-   \begin{array}{l}
-   S; F; (\REFARRAYADDR~a)~(\I32.\CONST~d)~(\I32.\CONST~s)~(\I32.\CONST~n)~(\ARRAYINITDATA~x~y) \quad\stepto\quad \TRAP
-     \\ \qquad
-     \begin{array}[t]{@{}r@{~}l@{}}
-     (\iff & d + n > |S.\SARRAYS[a].\AIFIELDS| \\
-      \vee & (F.\AMODULE.\MITYPES[x] = \TARRAY~\X{ft} \land
-              s + n\cdot|\X{ft}|/8 > |S.\SDATAS[F.\AMODULE.\MIDATAS[y]].\DIDATA|))
-     \end{array}
-   \\[1ex]
-   S; F; (\REFARRAYADDR~a)~(\I32.\CONST~d)~(\I32.\CONST~s)~(\I32.\CONST~0)~(\ARRAYINITDATA~x~y)
-     \quad\stepto\quad \epsilon
-     \\ \qquad
-     (\otherwise)
-   \\[1ex]
-   S; F; (\REFARRAYADDR~a)~(\I32.\CONST~d)~(\I32.\CONST~s)~(\I32.\CONST~n+1)~(\ARRAYINITDATA~x~y)
-     \quad\stepto
-     \\ \quad
-     \begin{array}[t]{@{}l@{}}
-     (\REFARRAYADDR~a)~(\I32.\CONST~d)~(t.\CONST~c)~(\ARRAYSET~x) \\
-     (\REFARRAYADDR~a)~(\I32.\CONST~d+1)~(\I32.\CONST~s+|\X{ft}|/8)~(\I32.\CONST~n)~(\ARRAYINITDATA~x~y) \\
-     \end{array}
-     \\ \qquad
-     \begin{array}[t]{@{}r@{~}l@{}}
-     (\otherwise, \iff & F.\AMODULE.\MITYPES[x] = \TARRAY~\X{ft} \\
-      \land & t = \unpacktype(\X{ft}) \\
-      \land & \bytes_{\X{ft}}(c) = S.\SDATAS[F.\AMODULE.\MIDATAS[y]].\DIDATA[s \slice |\X{ft}|/8]
-     \end{array}
-   \\[1ex]
-   S; F; (\REFNULL~t)~(\I32.\CONST~d)~(\I32.\CONST~s)~(\I32.\CONST~n)~(\ARRAYINITDATA~x~y) \quad\stepto\quad \TRAP
-   \end{array}
-
-
->>>>>>> 9b20411f
 .. _exec-array.init_elem:
 
 :math:`\ARRAYINITELEM~x~y`
@@ -3753,19 +3685,11 @@
 10. Assert: due to :ref:`validation <valid-memory.copy>`, a value of :ref:`value type <syntax-valtype>` |I32| is on the top of the stack.
 
 11. Pop the value :math:`\I32.\CONST~n` from the stack.
-<<<<<<< HEAD
 
 12. Assert: due to :ref:`validation <valid-memory.copy>`, a value of :ref:`value type <syntax-valtype>` |I32| is on the top of the stack.
 
 13. Pop the value :math:`\I32.\CONST~s` from the stack.
 
-=======
-
-12. Assert: due to :ref:`validation <valid-memory.copy>`, a value of :ref:`value type <syntax-valtype>` |I32| is on the top of the stack.
-
-13. Pop the value :math:`\I32.\CONST~s` from the stack.
-
->>>>>>> 9b20411f
 14. Assert: due to :ref:`validation <valid-memory.copy>`, a value of :ref:`value type <syntax-valtype>` |I32| is on the top of the stack.
 
 15. Pop the value :math:`\I32.\CONST~d` from the stack.
@@ -4106,19 +4030,11 @@
 
 2. Assert: due to :ref:`validation <valid-throw>`, :math:`F.\AMODULE.\MITAGS[x]` exists.
 
-<<<<<<< HEAD
-3. Let :math:`a` be the :ref:`tag address <syntax-tagaddr>` :math:`F.\AMODULE.\MITAGS[x]`.
-
-4. Assert: due to :ref:`validation <valid-throw>`, :math:`S.\STAGS[a]` exists.
-
-5. Let :math:`\X{ti}` be the :ref:`tag instance <syntax-taginst>` :math:`S.\STAGS[a]`.
-=======
 3. Let :math:`ta` be the :ref:`tag address <syntax-tagaddr>` :math:`F.\AMODULE.\MITAGS[x]`.
 
 4. Assert: due to :ref:`validation <valid-throw>`, :math:`S.\STAGS[ta]` exists.
 
 5. Let :math:`\X{ti}` be the :ref:`tag instance <syntax-taginst>` :math:`S.\STAGS[ta]`.
->>>>>>> 9b20411f
 
 6. Let :math:`[t^n] \toF [{t'}^\ast]` be the :ref:`tag type <syntax-tagtype>` :math:`\X{ti}.\TAGITYPE`.
 
@@ -4126,17 +4042,6 @@
 
 8. Pop the :math:`n` values :math:`\val^n` from the stack.
 
-<<<<<<< HEAD
-9. Let :math:`\X{exn}` be the :ref:`exception instance <syntax-exninst>` :math:`\{ \EITAG~a, \EIFIELDS~\val^n \}`.
-
-10. Let :math:`\X{ea}` be the length of :math:`S.\SEXNS`.
-
-11. Append :math:`\X{exn}` to :math:`S.\SEXNS`.
-
-12. Push the value :math:`\REFEXNADDR~\X{ea}` to the stack.
-
-13. Execute the instruction |THROWREF|.
-=======
 9. Let :math:`\X{ea}` be the :ref:`exception address <syntax-exnaddr>` resulting from :ref:`allocating <alloc-exception>` an exception instance with tag address :math:`ta` and initializer values :math:`\val^n`.
 
 10. Let :math:`\X{exn}` be :math:`S.\SEXNS[ea]`
@@ -4144,7 +4049,6 @@
 11. Push the value :math:`\REFEXNADDR~\X{ea}` to the stack.
 
 12. Execute the instruction |THROWREF|.
->>>>>>> 9b20411f
 
 .. math::
    ~\\[-1ex]
@@ -4208,21 +4112,13 @@
 
     a. Let :math:`\catch_1` be the first :ref:`catch clause <syntax-catch>` in :math:`\catch^\ast` and :math:`{\catch'}^\ast` the remaining clauses.
 
-<<<<<<< HEAD
-    b. If :math:`\catch_1` is of the form :math:`\CATCH~x~l` and the :ref:`exception address <syntax-exnaddr>` :math:`a` equals :math:`F.\AMODULE.\MITAGS[x]`, then:
-=======
     b. If :math:`\catch_1` is of the form :math:`\CATCH~x~l` and the :ref:`tag address <syntax-tagaddr>` :math:`a` equals :math:`F.\AMODULE.\MITAGS[x]`, then:
->>>>>>> 9b20411f
 
        i. Push the values :math:`\X{exn}.\EIFIELDS` to the stack.
 
        ii. Execute the instruction :math:`\BR~l`.
 
-<<<<<<< HEAD
-    c. Else if :math:`\catch_1` is of the form :math:`\CATCHREF~x~l` and the :ref:`exception address <syntax-exnaddr>` :math:`a` equals :math:`F.\AMODULE.\MITAGS[x]`, then:
-=======
     c. Else if :math:`\catch_1` is of the form :math:`\CATCHREF~x~l` and the :ref:`tag address <syntax-tagaddr>` :math:`a` equals :math:`F.\AMODULE.\MITAGS[x]`, then:
->>>>>>> 9b20411f
 
        i. Push the values :math:`\X{exn}.\EIFIELDS` to the stack.
 
