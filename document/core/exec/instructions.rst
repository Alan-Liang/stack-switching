--- conflicted
+++ resolved
@@ -1484,30 +1484,22 @@
 
 2. Pop the value :math:`\reff` from the stack.
 
-<<<<<<< HEAD
 3. If :math:`\reff` is :math:`\REFNULL~\X{ht}`, then:
 
-   a. Push the reference value :math:`(\REFNULL~\EXTERN)` to the stack.
+   a. Push the reference value :math:`(\REFNULL~\ANY)` to the stack.
 
 4. Else:
 
-   a. Let :math:`\reff'` be the reference value :math:`(\REFEXTERN~\reff)`.
-=======
-3. Assert: due to :ref:`validation <valid-any.convert_extern>`, a :math:`\reff` is an :ref:`external reference <syntax-ref.extern>`.
-
-4. Let :math:`\REFEXTERN~\reff'` be the reference value :math:`\reff`.
->>>>>>> 0102418e
-
-   b. Push the reference value :math:`\reff'` to the stack.
-
-.. math::
-   \begin{array}{lcl@{\qquad}l}
-<<<<<<< HEAD
-   (\REFNULL \X{ht})~\EXTERNEXTERNALIZE &\stepto& (\REFNULL~\EXTERN) \\
-   \reff~\EXTERNEXTERNALIZE &\stepto& (\REFEXTERN~\reff) & (\iff \reff \neq (\REFNULL \X{ht})) \\
-=======
-   (\REFEXTERN~\reff)~\ANYCONVERTEXTERN &\stepto& \reff
->>>>>>> 0102418e
+   a. Assert: due to :ref:`validation <valid-any.convert_extern>`, a :math:`\reff` is an :ref:`external reference <syntax-ref.extern>`.
+
+   b. Let :math:`\REFEXTERN~\reff'` be the reference value :math:`\reff`.
+
+   c. Push the reference value :math:`\reff'` to the stack.
+
+.. math::
+   \begin{array}{lcl@{\qquad}l}
+   (\REFNULL \X{ht})~\ANYCONVERTEXTERN &\stepto& (\REFNULL~\ANY) \\
+   (\REFEXTERN~\reff)~\ANYCONVERTEXTERN &\stepto& \reff \\
    \end{array}
 
 
@@ -1520,30 +1512,20 @@
 
 2. Pop the value :math:`\reff` from the stack.
 
-<<<<<<< HEAD
 3. If :math:`\reff` is :math:`\REFNULL~\X{ht}`, then:
 
-   a. Push the reference value :math:`(\REFNULL~\ANY)` to the stack.
+   a. Push the reference value :math:`(\REFNULL~\EXTERN)` to the stack.
 
 4. Else:
 
-   a. Assert: due to :ref:`validation <valid-extern.internalize>`, a :math:`\reff` is an :ref:`external reference <syntax-ref.extern>`.
-
-   b. Let :math:`\REFEXTERN~\reff'` be the reference value :math:`\reff`.
-=======
-3. Let :math:`\reff'` be the reference value :math:`(\REFEXTERN~\reff)`.
->>>>>>> 0102418e
-
-   c. Push the reference value :math:`\reff'` to the stack.
-
-.. math::
-   \begin{array}{lcl@{\qquad}l}
-<<<<<<< HEAD
-   (\REFNULL \X{ht})~\EXTERNINTERNALIZE &\stepto& (\REFNULL~\ANY) \\
-   (\REFEXTERN~\reff)~\EXTERNINTERNALIZE &\stepto& \reff \\
-=======
-   \reff~\EXTERNCONVERTANY &\stepto& (\REFEXTERN~\reff)
->>>>>>> 0102418e
+   a. Let :math:`\reff'` be the reference value :math:`(\REFEXTERN~\reff)`.
+
+   b. Push the reference value :math:`\reff'` to the stack.
+
+.. math::
+   \begin{array}{lcl@{\qquad}l}
+   (\REFNULL \X{ht})~\EXTERNCONVERTANY &\stepto& (\REFNULL~\EXTERN) \\
+   \reff~\EXTERNCONVERTANY &\stepto& (\REFEXTERN~\reff) & (\iff \reff \neq (\REFNULL \X{ht})) \\
    \end{array}
 
 
