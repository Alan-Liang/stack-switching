--- conflicted
+++ resolved
@@ -1370,7 +1370,6 @@
 31. Execute the instruction :math:`\ARRAYSET~x`.
 
 32. Push the value :math:`\REFARRAYADDR~a` to the stack.
-<<<<<<< HEAD
 
 33. Push the value :math:`\I32.\CONST~(d+1)` to the stack.
 
@@ -1459,96 +1458,6 @@
 
 19. Assert: due to :ref:`validation <valid-array.init_elem>`, the :ref:`array instance <syntax-arrayinst>` :math:`S.\SARRAYS[a]` exists.
 
-=======
-
-33. Push the value :math:`\I32.\CONST~(d+1)` to the stack.
-
-34. Push the value :math:`\I32.\CONST~(s+z)` to the stack.
-
-35. Push the value :math:`\I32.\CONST~(n-1)` to the stack.
-
-36. Execute the instruction :math:`\ARRAYINITDATA~x~y`.
-
-.. math::
-   ~\\[-1ex]
-   \begin{array}{l}
-   S; F; (\REFARRAYADDR~a)~(\I32.\CONST~d)~(\I32.\CONST~s)~(\I32.\CONST~n)~(\ARRAYINITDATA~x~y) \quad\stepto\quad \TRAP
-     \\ \qquad
-     \begin{array}[t]{@{}r@{~}l@{}}
-     (\iff & d + n > |S.\SARRAYS[a].\AIFIELDS| \\
-      \vee & (F.\AMODULE.\MITYPES[x] = \TARRAY~\X{ft} \land
-              s + n\cdot|\X{ft}|/8 > |S.\SDATAS[F.\AMODULE.\MIDATAS[y]].\DIDATA|))
-     \end{array}
-   \\[1ex]
-   S; F; (\REFARRAYADDR~a)~(\I32.\CONST~d)~(\I32.\CONST~s)~(\I32.\CONST~0)~(\ARRAYINITDATA~x~y)
-     \quad\stepto\quad S; F; \epsilon
-     \\ \qquad
-     (\otherwise)
-   \\[1ex]
-   S; F; (\REFARRAYADDR~a)~(\I32.\CONST~d)~(\I32.\CONST~s)~(\I32.\CONST~n+1)~(\ARRAYINITDATA~x~y)
-     \quad\stepto
-     \\ \quad S; F;
-     \begin{array}[t]{@{}l@{}}
-     (\REFARRAYADDR~a)~(\I32.\CONST~d)~(t.\CONST~c)~(\ARRAYSET~x) \\
-     (\REFARRAYADDR~a)~(\I32.\CONST~d+1)~(\I32.\CONST~s+|\X{ft}|/8)~(\I32.\CONST~n)~(\ARRAYINITDATA~x~y) \\
-     \end{array}
-     \\ \qquad
-     \begin{array}[t]{@{}r@{~}l@{}}
-     (\otherwise, \iff & F.\AMODULE.\MITYPES[x] = \TARRAY~\X{ft} \\
-      \land & t = \unpacktype(\X{ft}) \\
-      \land & \bytes_{\X{ft}}(c) = S.\SDATAS[F.\AMODULE.\MIDATAS[y]].\DIDATA[s \slice |\X{ft}|/8]
-     \end{array}
-   \\[1ex]
-   S; F; (\REFNULL~t)~(\I32.\CONST~d)~(\I32.\CONST~s)~(\I32.\CONST~n)~(\ARRAYINITDATA~x~y) \quad\stepto\quad \TRAP
-   \end{array}
-
-
-.. _exec-array.init_elem:
-
-:math:`\ARRAYINITELEM~x~y`
-..........................
-
-1. Let :math:`F` be the :ref:`current <exec-notation-textual>` :ref:`frame <syntax-frame>`.
-
-2. Assert: due to :ref:`validation <valid-array.init_elem>`, the :ref:`defined type <syntax-deftype>` :math:`F.\AMODULE.\MITYPES[x]` exists.
-
-3. Let :math:`\deftype` be the :ref:`defined type <syntax-deftype>` :math:`F.\AMODULE.\MITYPES[x]`.
-
-4. Assert: due to :ref:`validation <valid-array.init_elem>`, the :ref:`expansion <aux-expand-deftype>` of :math:`\deftype` is an :ref:`array type <syntax-arraytype>`.
-
-5. Let :math:`\TARRAY~\X{ft}` be the :ref:`expanded <aux-expand-deftype>` :ref:`array type <syntax-arraytype>` :math:`\deftype`.
-
-6. Assert: due to :ref:`validation <valid-array.init_elem>`, the :ref:`element address <syntax-elemaddr>` :math:`F.\AMODULE.\MIELEMS[y]` exists.
-
-7. Let :math:`\X{ea}` be the :ref:`element address <syntax-elemaddr>` :math:`F.\AMODULE.\MIELEMS[y]`.
-
-8. Assert: due to :ref:`validation <valid-array.init_elem>`, the :ref:`element instance <syntax-eleminst>` :math:`S.\SELEMS[\X{ea}]` exists.
-
-9. Let :math:`\eleminst` be the :ref:`element instance <syntax-eleminst>` :math:`S.\SELEMS[\X{ea}]`.
-
-10. Assert: due to :ref:`validation <valid-array.init_elem>`, three values of type :math:`\I32` are on the top of the stack.
-
-11. Pop the value :math:`\I32.\CONST~n` from the stack.
-
-12. Pop the value :math:`\I32.\CONST~s` from the stack.
-
-13. Pop the value :math:`\I32.\CONST~d` from the stack.
-
-14. Assert: due to :ref:`validation <valid-array.init_elem>`, a :ref:`value <syntax-val>` of :ref:`type <syntax-valtype>` :math:`(\REF~\NULL~x)` is on the top of the stack.
-
-15. Pop the value :math:`\reff` from the stack.
-
-16. If :math:`\reff` is :math:`\REFNULL~t`, then:
-
-   a. Trap.
-
-17. Assert: due to :ref:`validation <valid-array.init_elem>`, :math:`\reff` is an :ref:`array reference <syntax-ref.array>`.
-
-18. Let :math:`\REFARRAYADDR~a` be the reference value :math:`\reff`.
-
-19. Assert: due to :ref:`validation <valid-array.init_elem>`, the :ref:`array instance <syntax-arrayinst>` :math:`S.\SARRAYS[a]` exists.
-
->>>>>>> 30aebd0f
 20. If :math:`d + n` is larger than the length of :math:`S.\SARRAYS[a].\AIFIELDS`, or :math:`s + n` is larger than the length of :math:`\eleminst.\EIELEM`, then:
 
     a. Trap.
@@ -4203,15 +4112,9 @@
 
 16. Else:
 
-<<<<<<< HEAD
-2. Assert: due to :ref:`validation <valid-blocktype>`, :math:`\fblocktype_{S;F}(\blocktype)` is defined.
-
-3. Let :math:`[t_1^m] \to [t_2^n]` be the :ref:`instruction type <syntax-instrtype>` :math:`\fblocktype_{S;F}(\blocktype)`.
-=======
     a. Let :math:`\catch_1` be the first :ref:`catch clause <syntax-catch>` in :math:`\catch^\ast` and :math:`{\catch'}^\ast` the remaining clauses.
 
     b. If :math:`\catch_1` is of the form :math:`\CATCH~x~l` and the :ref:`exception address <syntax-exnaddr>` :math:`a` equals :math:`F.\AMODULE.\MITAGS[x]`, then:
->>>>>>> 30aebd0f
 
        i. Push the values :math:`\X{exn}.\EIFIELDS` to the stack.
 
@@ -4221,52 +4124,30 @@
 
        i. Push the values :math:`\X{exn}.\EIFIELDS` to the stack.
 
-<<<<<<< HEAD
+       ii. Push the exception reference :math:`\REFEXNADDR~\X{ea}` to the stack.
+
+       iii. Execute the instruction :math:`\BR~l`.
+
+    d. Else if :math:`\catch_1` is of the form :math:`\CATCHALL~l`, then:
+
+       i. Execute the instruction :math:`\BR~l`.
+
+    e. Else if :math:`\catch_1` is of the form :math:`\CATCHALLREF~l`, then:
+
+       i. Push the exception reference :math:`\REFEXNADDR~\X{ea}` to the stack.
+
+       ii. Execute the instruction :math:`\BR~l`.
+
+    f. Else:
+
+       1. Push the modified handler  :math:`\HANDLER_n\{{\catch'}^\ast\}` back to the stack.
+
+       2. Push the exception reference :math:`\REFEXNADDR~\X{ea}` back to the stack.
+
+       3. Execute the instruction :math:`\THROWREF` again.
+
 .. math::
    ~\\[-1ex]
-   \begin{array}{lcl}
-   S; F; \val^m~\BLOCK~\X{bt}~\instr^\ast~\END &\stepto&
-     S; F; \LABEL_n\{\epsilon\}~\val^m~\instr^\ast~\END
-     \\&&\quad (\iff \fblocktype_{S;F}(\X{bt}) = [t_1^m] \to [t_2^n])
-   \end{array}
-=======
-       ii. Push the exception reference :math:`\REFEXNADDR~\X{ea}` to the stack.
->>>>>>> 30aebd0f
-
-       iii. Execute the instruction :math:`\BR~l`.
-
-    d. Else if :math:`\catch_1` is of the form :math:`\CATCHALL~l`, then:
-
-       i. Execute the instruction :math:`\BR~l`.
-
-    e. Else if :math:`\catch_1` is of the form :math:`\CATCHALLREF~l`, then:
-
-<<<<<<< HEAD
-2. Assert: due to :ref:`validation <valid-blocktype>`, :math:`\fblocktype_{S;F}(\blocktype)` is defined.
-
-3. Let :math:`[t_1^m] \to [t_2^n]` be the :ref:`instruction type <syntax-instrtype>` :math:`\fblocktype_{S;F}(\blocktype)`.
-=======
-       i. Push the exception reference :math:`\REFEXNADDR~\X{ea}` to the stack.
-
-       ii. Execute the instruction :math:`\BR~l`.
->>>>>>> 30aebd0f
-
-    f. Else:
-
-       1. Push the modified handler  :math:`\HANDLER_n\{{\catch'}^\ast\}` back to the stack.
-
-       2. Push the exception reference :math:`\REFEXNADDR~\X{ea}` back to the stack.
-
-       3. Execute the instruction :math:`\THROWREF` again.
-
-.. math::
-   ~\\[-1ex]
-<<<<<<< HEAD
-   \begin{array}{lcl}
-   S; F; \val^m~\LOOP~\X{bt}~\instr^\ast~\END &\stepto&
-     S; F; \LABEL_m\{\LOOP~\X{bt}~\instr^\ast~\END\}~\val^m~\instr^\ast~\END
-     \\&&\quad (\iff \fblocktype_{S;F}(\X{bt}) = [t_1^m] \to [t_2^n])
-=======
    \begin{array}{rcl}
    (\REFNULL~\X{ht})~\THROWREF &\stepto&
      \TRAP \\
@@ -4291,7 +4172,6 @@
    \HANDLER_n\{\catch_1~\catch^\ast\}~\XT[(\REFEXNADDR~a)~\THROWREF]~\END &\stepto&
      \HANDLER_n\{\catch^\ast\}~\XT[(\REFEXNADDR~a)~\THROWREF]~\END \\ &&
      (\otherwise) \\
->>>>>>> 30aebd0f
    \end{array}
 
 
@@ -4754,11 +4634,7 @@
 
 5. Let :math:`\X{tab}` be the :ref:`table instance <syntax-tableinst>` :math:`S.\STABLES[\X{ta}]`.
 
-<<<<<<< HEAD
-6. Assert: due to :ref:`validation <valid-call_indirect>`, :math:`F.\AMODULE.\MITYPES[y]` is defined.
-=======
 6. Assert: due to :ref:`validation <valid-call_indirect>`, :math:`F.\AMODULE.\MITYPES[y]` exists.
->>>>>>> 30aebd0f
 
 7. Let :math:`\X{dt}_{\F{expect}}` be the :ref:`defined type <syntax-deftype>` :math:`F.\AMODULE.\MITYPES[y]`.
 
@@ -4788,10 +4664,6 @@
 
 17. :ref:`Tail-invoke <exec-return-invoke>` the function instance at address :math:`a`.
 
-<<<<<<< HEAD
-
-=======
->>>>>>> 30aebd0f
 .. math::
    \begin{array}{lcl@{\qquad}l}
    \val~(\RETURNCALLINDIRECT~x~y) &\stepto& (\RETURNINVOKE~a)
@@ -4801,11 +4673,7 @@
    \end{array}
 
 
-<<<<<<< HEAD
-.. index:: instruction, instruction sequence, block
-=======
 .. index:: instruction, instruction sequence, block, exception, trap
->>>>>>> 30aebd0f
 .. _exec-instr-seq:
 
 Blocks
