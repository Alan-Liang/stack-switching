.. index:: instruction, function type, store, validation
.. _exec-instr:

Instructions
------------

WebAssembly computation is performed by executing individual :ref:`instructions <syntax-instr>`.


.. index:: numeric instruction, determinism, trap, NaN, value, value type
   pair: execution; instruction
   single: abstract syntax; instruction
.. _exec-instr-numeric:

Numeric Instructions
~~~~~~~~~~~~~~~~~~~~

Numeric instructions are defined in terms of the generic :ref:`numeric operators <exec-numeric>`.
The mapping of numeric instructions to their underlying operators is expressed by the following definition:

.. math::
   \begin{array}{lll@{\qquad}l}
   \X{op}_{\IN}(i_1,\dots,i_k) &=& \xref{exec/numerics}{int-ops}{\F{i}\X{op}}_N(i_1,\dots,i_k) \\
   \X{op}_{\FN}(z_1,\dots,z_k) &=& \xref{exec/numerics}{float-ops}{\F{f}\X{op}}_N(z_1,\dots,z_k) \\
   \end{array}

And for :ref:`conversion operators <exec-cvtop>`:

.. math::
   \begin{array}{lll@{\qquad}l}
   \cvtop^{\sx^?}_{t_1,t_2}(c) &=& \xref{exec/numerics}{convert-ops}{\X{cvtop}}^{\sx^?}_{|t_1|,|t_2|}(c) \\
   \end{array}

Where the underlying operators are partial, the corresponding instruction will :ref:`trap <trap>` when the result is not defined.
Where the underlying operators are non-deterministic, because they may return one of multiple possible :ref:`NaN <syntax-nan>` values, so are the corresponding instructions.

.. note::
   For example, the result of instruction :math:`\I32.\ADD` applied to operands :math:`i_1, i_2`
   invokes :math:`\ADD_{\I32}(i_1, i_2)`,
   which maps to the generic :math:`\iadd_{32}(i_1, i_2)` via the above definition.
   Similarly, :math:`\I64.\TRUNC\K{\_}\F32\K{\_s}` applied to :math:`z`
   invokes :math:`\TRUNC^{\K{s}}_{\F32,\I64}(z)`,
   which maps to the generic :math:`\truncs_{32,64}(z)`.


.. _exec-const:

:math:`t\K{.}\CONST~c`
......................

1. Push the value :math:`t.\CONST~c` to the stack.

.. note::
   No formal reduction rule is required for this instruction, since |CONST| instructions already are :ref:`values <syntax-val>`.


.. _exec-unop:

:math:`t\K{.}\unop`
...................

1. Assert: due to :ref:`validation <valid-unop>`, a value of :ref:`value type <syntax-valtype>` :math:`t` is on the top of the stack.

2. Pop the value :math:`t.\CONST~c_1` from the stack.

3. If :math:`\unopF_t(c_1)` is defined, then:

   a. Let :math:`c` be a possible result of computing :math:`\unopF_t(c_1)`.

   b. Push the value :math:`t.\CONST~c` to the stack.

4. Else:

   a. Trap.

.. math::
   \begin{array}{lcl@{\qquad}l}
   (t\K{.}\CONST~c_1)~t\K{.}\unop &\stepto& (t\K{.}\CONST~c)
     & (\iff c \in \unopF_t(c_1)) \\
   (t\K{.}\CONST~c_1)~t\K{.}\unop &\stepto& \TRAP
     & (\iff \unopF_{t}(c_1) = \{\})
   \end{array}


.. _exec-binop:

:math:`t\K{.}\binop`
....................

1. Assert: due to :ref:`validation <valid-binop>`, two values of :ref:`value type <syntax-valtype>` :math:`t` are on the top of the stack.

2. Pop the value :math:`t.\CONST~c_2` from the stack.

3. Pop the value :math:`t.\CONST~c_1` from the stack.

4. If :math:`\binopF_t(c_1, c_2)` is defined, then:

   a. Let :math:`c` be a possible result of computing :math:`\binopF_t(c_1, c_2)`.

   b. Push the value :math:`t.\CONST~c` to the stack.

5. Else:

   a. Trap.

.. math::
   \begin{array}{lcl@{\qquad}l}
   (t\K{.}\CONST~c_1)~(t\K{.}\CONST~c_2)~t\K{.}\binop &\stepto& (t\K{.}\CONST~c)
     & (\iff c \in \binopF_t(c_1,c_2)) \\
   (t\K{.}\CONST~c_1)~(t\K{.}\CONST~c_2)~t\K{.}\binop &\stepto& \TRAP
     & (\iff \binopF_{t}(c_1,c_2) = \{\})
   \end{array}


.. _exec-testop:

:math:`t\K{.}\testop`
.....................

1. Assert: due to :ref:`validation <valid-testop>`, a value of :ref:`value type <syntax-valtype>` :math:`t` is on the top of the stack.

2. Pop the value :math:`t.\CONST~c_1` from the stack.

3. Let :math:`c` be the result of computing :math:`\testopF_t(c_1)`.

4. Push the value :math:`\I32.\CONST~c` to the stack.

.. math::
   \begin{array}{lcl@{\qquad}l}
   (t\K{.}\CONST~c_1)~t\K{.}\testop &\stepto& (\I32\K{.}\CONST~c)
     & (\iff c = \testopF_t(c_1)) \\
   \end{array}


.. _exec-relop:

:math:`t\K{.}\relop`
....................

1. Assert: due to :ref:`validation <valid-relop>`, two values of :ref:`value type <syntax-valtype>` :math:`t` are on the top of the stack.

2. Pop the value :math:`t.\CONST~c_2` from the stack.

3. Pop the value :math:`t.\CONST~c_1` from the stack.

4. Let :math:`c` be the result of computing :math:`\relopF_t(c_1, c_2)`.

5. Push the value :math:`\I32.\CONST~c` to the stack.

.. math::
   \begin{array}{lcl@{\qquad}l}
   (t\K{.}\CONST~c_1)~(t\K{.}\CONST~c_2)~t\K{.}\relop &\stepto& (\I32\K{.}\CONST~c)
     & (\iff c = \relopF_t(c_1,c_2)) \\
   \end{array}


.. _exec-cvtop:

:math:`t_2\K{.}\cvtop\K{\_}t_1\K{\_}\sx^?`
..........................................

1. Assert: due to :ref:`validation <valid-cvtop>`, a value of :ref:`value type <syntax-valtype>` :math:`t_1` is on the top of the stack.

2. Pop the value :math:`t_1.\CONST~c_1` from the stack.

3. If :math:`\cvtop^{\sx^?}_{t_1,t_2}(c_1)` is defined:

   a. Let :math:`c_2` be a possible result of computing :math:`\cvtop^{\sx^?}_{t_1,t_2}(c_1)`.

   b. Push the value :math:`t_2.\CONST~c_2` to the stack.

4. Else:

   a. Trap.

.. math::
   \begin{array}{lcl@{\qquad}l}
   (t_1\K{.}\CONST~c_1)~t_2\K{.}\cvtop\K{\_}t_1\K{\_}\sx^? &\stepto& (t_2\K{.}\CONST~c_2)
     & (\iff c_2 \in \cvtop^{\sx^?}_{t_1,t_2}(c_1)) \\
   (t_1\K{.}\CONST~c_1)~t_2\K{.}\cvtop\K{\_}t_1\K{\_}\sx^? &\stepto& \TRAP
     & (\iff \cvtop^{\sx^?}_{t_1,t_2}(c_1) = \{\})
   \end{array}


.. index:: reference instructions, reference
   pair: execution; instruction
   single: abstract syntax; instruction
.. _exec-instr-ref:

Reference Instructions
~~~~~~~~~~~~~~~~~~~~~~

.. _exec-ref.null:

:math:`\REFNULL~x`
.......................

1. Let :math:`F` be the :ref:`current <exec-notation-textual>` :ref:`frame <syntax-frame>`.

2. Assert: due to :ref:`validation <valid-ref.null>`, the :ref:`defined type <syntax-deftype>` :math:`F.\AMODULE.\MITYPES[x]` exists.

3. Let :math:`\deftype` be the :ref:`defined type <syntax-deftype>` :math:`F.\AMODULE.\MITYPES[x]`.

4. Push the value :math:`\REFNULL~\deftype` to the stack.

.. math::
   \begin{array}{lcl@{\qquad}l}
   F; (\REFNULL~x) &\stepto& F; (\REFNULL~\deftype)
     & (\iff \deftype = F.\AMODULE.\MITYPES[x]) \\
   \end{array}

.. note::
   No formal reduction rule is required for the case |REFNULL| |ABSHEAPTYPE|,
   since the instruction form is already a :ref:`value <syntax-val>`.


.. _exec-ref.func:

:math:`\REFFUNC~x`
..................

1. Let :math:`F` be the :ref:`current <exec-notation-textual>` :ref:`frame <syntax-frame>`.

2. Assert: due to :ref:`validation <valid-ref.func>`, :math:`F.\AMODULE.\MIFUNCS[x]` exists.

3. Let :math:`a` be the :ref:`function address <syntax-funcaddr>` :math:`F.\AMODULE.\MIFUNCS[x]`.

4. Push the value :math:`\REFFUNCADDR~a` to the stack.

.. math::
   \begin{array}{lcl@{\qquad}l}
   F; (\REFFUNC~x) &\stepto& F; (\REFFUNCADDR~a)
     & (\iff a = F.\AMODULE.\MIFUNCS[x]) \\
   \end{array}


.. _exec-ref.is_null:

:math:`\REFISNULL`
..................

1. Assert: due to :ref:`validation <valid-ref.is_null>`, a :ref:`reference value <syntax-ref>` is on the top of the stack.

2. Pop the value :math:`\reff` from the stack.

3. If :math:`\reff` is :math:`\REFNULL~\X{ht}`, then:

   a. Push the value :math:`\I32.\CONST~1` to the stack.

4. Else:

   a. Push the value :math:`\I32.\CONST~0` to the stack.

.. math::
   \begin{array}{lcl@{\qquad}l}
   \reff~\REFISNULL &\stepto& (\I32.\CONST~1)
     & (\iff \reff = \REFNULL~\X{ht}) \\
   \reff~\REFISNULL &\stepto& (\I32.\CONST~0)
     & (\otherwise) \\
   \end{array}


.. _exec-ref.as_non_null:

:math:`\REFASNONNULL`
.....................

1. Assert: due to :ref:`validation <valid-ref.is_null>`, a :ref:`reference value <syntax-ref>` is on the top of the stack.

2. Pop the value :math:`\reff` from the stack.

3. If :math:`\reff` is :math:`\REFNULL~\X{ht}`, then:

   a. Trap.

4. Push the value :math:`\reff` back to the stack.

.. math::
   \begin{array}{lcl@{\qquad}l}
   \reff~\REFASNONNULL &\stepto& \TRAP
     & (\iff \reff = \REFNULL~\X{ht}) \\
   \reff~\REFASNONNULL &\stepto& \reff
     & (\otherwise) \\
   \end{array}


.. _exec-ref.eq:

:math:`\REFEQ`
..............

1. Assert: due to :ref:`validation <valid-ref.eq>`, two :ref:`reference values <syntax-ref>` are on the top of the stack.

2. Pop the value :math:`\reff_2` from the stack.

3. Pop the value :math:`\reff_1` from the stack.

4. If :math:`\reff_1` is the same as :math:`\reff_2`, then:

   a. Push the value :math:`\I32.\CONST~1` to the stack.

5. Else:

   a. Push the value :math:`\I32.\CONST~0` to the stack.

.. math::
   \begin{array}{lcl@{\qquad}l}
   \reff_1~\reff_2~\REFEQ &\stepto& (\I32.\CONST~1)
     & (\iff \reff_1 = (\REFNULL~\X{ht}_1) \land \reff_2 = (\REFNULL~\X{ht}_2)) \\
   \reff_1~\reff_2~\REFEQ &\stepto& (\I32.\CONST~1)
     & (\iff \reff_1 = \reff_2) \\
   \reff_1~\reff_2~\REFEQ &\stepto& (\I32.\CONST~0)
     & (\otherwise) \\
   \end{array}


.. _exec-ref.test:

:math:`\REFTEST~\X{rt}`
.......................

1. Let :math:`F` be the :ref:`current <exec-notation-textual>` :ref:`frame <syntax-frame>`.

2. Let :math:`\X{rt}_1` be the :ref:`reference type <syntax-reftype>` :math:`\insttype_{F.\AMODULE}(\X{rt})`.

3. Assert: due to :ref:`validation <valid-ref.test>`, :math:`\X{rt}_1` is :ref:`closed <type-closed>`.

4. Assert: due to :ref:`validation <valid-ref.test>`, a :ref:`reference value <syntax-ref>` is on the top of the stack.

5. Pop the value :math:`\reff` from the stack.

6. Assert: due to validation, the :ref:`reference value <syntax-ref>` is :ref:`valid <valid-ref>` with some :ref:`reference type <syntax-reftype>`.

7. Let :math:`\X{rt}_2` be the :ref:`reference type <syntax-reftype>` of :math:`\reff`.

8. If the :ref:`reference type <syntax-reftype>` :math:`\X{rt}_2` :ref:`matches <match-reftype>` :math:`\X{rt}_1`, then:

   a. Push the value :math:`\I32.\CONST~1` to the stack.

9. Else:

   a. Push the value :math:`\I32.\CONST~0` to the stack.

.. math::
   \begin{array}{lcl@{\qquad}l}
   S; F; \reff~(\REFTEST~\X{rt}) &\stepto& (\I32.\CONST~1)
     & (\iff S \vdashval \reff : \X{rt}'
        \land \vdashreftypematch \X{rt}' \matchesreftype \insttype_{F.\AMODULE}(\X{rt})) \\
   S; F; \reff~(\REFTEST~\X{rt}) &\stepto& (\I32.\CONST~0)
     & (\otherwise) \\
   \end{array}


.. _exec-ref.cast:

:math:`\REFCAST~\X{rt}`
.......................

1. Let :math:`F` be the :ref:`current <exec-notation-textual>` :ref:`frame <syntax-frame>`.

2. Let :math:`\X{rt}_1` be the :ref:`reference type <syntax-reftype>` :math:`\insttype_{F.\AMODULE}(\X{rt})`.

3. Assert: due to :ref:`validation <valid-ref.test>`, :math:`\X{rt}_1` is :ref:`closed <type-closed>`.

4. Assert: due to :ref:`validation <valid-ref.test>`, a :ref:`reference value <syntax-ref>` is on the top of the stack.

5. Pop the value :math:`\reff` from the stack.

6. Assert: due to validation, the :ref:`reference value <syntax-ref>` is :ref:`valid <valid-ref>` with some :ref:`reference type <syntax-reftype>`.

7. Let :math:`\X{rt}_2` be the :ref:`reference type <syntax-reftype>` of :math:`\reff`.

8. If the :ref:`reference type <syntax-reftype>` :math:`\X{rt}_2` :ref:`matches <match-reftype>` :math:`\X{rt}_1`, then:

   a. Push the value :math:`\reff` back to the stack.

9. Else:

   a. Trap.

.. math::
   \begin{array}{lcl@{\qquad}l}
   S; F; \reff~(\REFCAST~\X{rt}) &\stepto& \reff
     & (\iff S \vdashval \reff : \X{rt}'
        \land \vdashreftypematch \X{rt}' \matchesreftype \insttype_{F.\AMODULE}(\X{rt})) \\
   S; F; \reff~(\REFCAST~\X{rt}) &\stepto& \TRAP
     & (\otherwise) \\
   \end{array}



.. _exec-ref.i31:

:math:`\REFI31`
...............

1. Assert: due to :ref:`validation <valid-ref.i31>`, a :ref:`value <syntax-val>` of :ref:`type <syntax-valtype>` |I32| is on the top of the stack.

2. Pop the value :math:`\I32.\CONST~i` from the stack.

3. Let :math:`j` be the result of computing :math:`\wrap_{32,31}(i)`.

4. Push the reference value :math:`(\REFI31NUM~j)` to the stack.

.. math::
   \begin{array}{lcl@{\qquad}l}
   (\I32.\CONST~i)~\REFI31 &\stepto& (\REFI31NUM~\wrap_{32,31}(i))
   \end{array}


.. _exec-i31.get_sx:

:math:`\I31GET\K{\_}\sx`
........................

1. Assert: due to :ref:`validation <valid-i31.get_sx>`, a :ref:`value <syntax-val>` of :ref:`type <syntax-valtype>` :math:`(\REF~\NULL~\I31)` is on the top of the stack.

2. Pop the value :math:`\reff` from the stack.

3. If :math:`\reff` is :math:`\REFNULL~t`, then:

   a. Trap.

4. Assert: due to :ref:`validation <valid-i31.get_sx>`, a :math:`\reff` is a :ref:`scalar reference <syntax-ref.i31>`.

5. Let :math:`\REFI31NUM~i` be the reference value :math:`\reff`.

6. Let :math:`j` be the result of computing :math:`\extend^{\sx}_{31,32}(i)`.

7. Push the value :math:`\I32.\CONST~j` to the stack.

.. math::
   \begin{array}{lcl@{\qquad}l}
   (\REFI31NUM~i)~\I31GET\K{\_}\sx &\stepto& (\I32.\CONST~\extend^{\sx}_{31,32}(i)) \\
   (\REFNULL~t)~\I31GET\K{\_}\sx &\stepto& \TRAP
   \end{array}


.. _exec-struct.new:

:math:`\STRUCTNEW~x`
....................

1. Let :math:`F` be the :ref:`current <exec-notation-textual>` :ref:`frame <syntax-frame>`.

2. Assert: due to :ref:`validation <valid-struct.new>`, the :ref:`defined type <syntax-deftype>` :math:`F.\AMODULE.\MITYPES[x]` exists.

3. Let :math:`\deftype` be the :ref:`defined type <syntax-deftype>` :math:`F.\AMODULE.\MITYPES[x]`.

4. Assert: due to :ref:`validation <valid-struct.new>`, the :ref:`expansion <aux-expand-deftype>` of :math:`\deftype` is a :ref:`structure type <syntax-structtype>`.

5. Let :math:`\TSTRUCT~\X{ft}^\ast` be the :ref:`expanded <aux-expand-deftype>` :ref:`structure type <syntax-structtype>` of :math:`\deftype`.

6. Let :math:`n` be the length of the :ref:`field type <syntax-fieldtype>` sequence :math:`\X{ft}^\ast`.

7. Assert: due to :ref:`validation <valid-struct.new>`, :math:`n` :ref:`values <syntax-val>` are on the top of the stack.

8. Pop the :math:`n` values :math:`\val^\ast` from the stack.

9. For every value :math:`\val_i` in :math:`\val^\ast` and corresponding :ref:`field type <syntax-fieldtype>` :math:`\X{ft}_i` in :math:`\X{ft}^\ast`:

   a. Let :math:`\fieldval_i` be the result of computing :math:`\packval_{\X{ft}_i}(\val_i))`.

10. Let :math:`\fieldval^\ast` the concatenation of all field values :math:`\fieldval_i`.

11. Let :math:`\X{si}` be the :ref:`structure instance <syntax-structinst>` :math:`\{\SITYPE~\deftype, \SIFIELDS~\fieldval^\ast\}`.

12. Let :math:`a` be the length of :math:`S.\SSTRUCTS`.

13. Append :math:`\X{si}` to :math:`S.\SSTRUCTS`.

14. Push the :ref:`structure reference <syntax-ref.struct>` :math:`\REFSTRUCTADDR~a` to the stack.

.. math::
   \begin{array}{lcl@{\qquad}l}
   S; F; \val^n~(\STRUCTNEW~x) &\stepto& S'; F; (\REFSTRUCTADDR~|S.\SSTRUCTS|)
     \\&&
     \begin{array}[t]{@{}r@{~}l@{}}
      (\iff & \expanddt(F.\AMODULE.\MITYPES[x]) = \TSTRUCT~\X{ft}^n \\
      \land & \X{si} = \{\SITYPE~F.\AMODULE.\MITYPES[x], \SIFIELDS~(\packval_{\X{ft}}(\val))^n\} \\
      \land & S' = S \with \SSTRUCTS = S.\SSTRUCTS~\X{si})
     \end{array} \\
   \end{array}


.. _exec-struct.new_default:

:math:`\STRUCTNEWDEFAULT~x`
...........................

1. Let :math:`F` be the :ref:`current <exec-notation-textual>` :ref:`frame <syntax-frame>`.

2. Assert: due to :ref:`validation <valid-struct.new_default>`, the :ref:`defined type <syntax-deftype>` :math:`F.\AMODULE.\MITYPES[x]` exists.

3. Let :math:`\deftype` be the :ref:`defined type <syntax-deftype>` :math:`F.\AMODULE.\MITYPES[x]`.

4. Assert: due to :ref:`validation <valid-struct.new_default>`, the :ref:`expansion <aux-expand-deftype>` of :math:`\deftype` is a :ref:`structure type <syntax-structtype>`.

5. Let :math:`\TSTRUCT~\X{ft}^\ast` be the :ref:`expanded <aux-expand-deftype>` :ref:`structure type <syntax-structtype>` of :math:`\deftype`.

6. Let :math:`n` be the length of the :ref:`field type <syntax-fieldtype>` sequence :math:`\X{ft}^\ast`.

7. For every :ref:`field type <syntax-fieldtype>` :math:`\X{ft}_i` in :math:`\X{ft}^\ast`:

   a. Let :math:`t_i` be the :ref:`value type <syntax-valtype>` :math:`\unpacktype(\X{ft}_i)`.

   b. Assert: due to :ref:`validation <valid-struct.new_default>`, :math:`\default_{t_i}` is defined.

   c. Push the :ref:`value <syntax-val>` :math:`\default_{t_i}` to the stack.

8. Execute the instruction :math:`(\STRUCTNEW~x)`.

.. math::
   \begin{array}{lcl@{\qquad}l}
   F; (\STRUCTNEWDEFAULT~x) &\stepto& (\default_{\unpacktype(\X{ft})}))^n~(\STRUCTNEW~x)
     \\&&
     \begin{array}[t]{@{}r@{~}l@{}}
      (\iff & \expanddt(F.\AMODULE.\MITYPES[x]) = \TSTRUCT~\X{ft}^n)
     \end{array} \\
   \end{array}

.. scratch
   .. math::
      \begin{array}{lcl@{\qquad}l}
      S; F; (\STRUCTNEWDEFAULT~x) &\stepto& S'; F; (\REFSTRUCTADDR~|S.\SSTRUCTS|)
        \\&&
        \begin{array}[t]{@{}r@{~}l@{}}
         (\iff & \expanddt(F.\AMODULE.\MITYPES[x]) = \TSTRUCT~\X{ft}^n \\
         \land & \X{si} = \{\SITYPE~F.\AMODULE.\MITYPES[x], \SIFIELDS~(\packval_{\X{ft}}(\default_{\unpacktype(\X{ft})}))^n\} \\
         \land & S' = S \with \SSTRUCTS = S.\SSTRUCTS~\X{si})
        \end{array} \\
      \end{array}


.. _exec-struct.get:
.. _exec-struct.get_sx:

:math:`\STRUCTGET\K{\_}\sx^?~x~y`
.................................

1. Let :math:`F` be the :ref:`current <exec-notation-textual>` :ref:`frame <syntax-frame>`.

2. Assert: due to :ref:`validation <valid-struct.get>`, the :ref:`defined type <syntax-deftype>` :math:`F.\AMODULE.\MITYPES[x]` exists.

3. Let :math:`\deftype` be the :ref:`defined type <syntax-deftype>` :math:`F.\AMODULE.\MITYPES[x]`.

4. Assert: due to :ref:`validation <valid-struct.get>`, the :ref:`expansion <aux-expand-deftype>` of :math:`\deftype` is a :ref:`structure type <syntax-structtype>` with at least :math:`y + 1` fields.

5. Let :math:`\TSTRUCT~\X{ft}^\ast` be the :ref:`expanded <aux-expand-deftype>` :ref:`structure type <syntax-structtype>` of :math:`\deftype`.

6. Let :math:`\X{ft}_y` be the :math:`y`-th :ref:`field type <syntax-fieldtype>` of :math:`\X{ft}^\ast`.

7. Assert: due to :ref:`validation <valid-struct.get>`, a :ref:`value <syntax-val>` of :ref:`type <syntax-valtype>` :math:`(\REF~\NULL~x)` is on the top of the stack.

8. Pop the value :math:`\reff` from the stack.

9. If :math:`\reff` is :math:`\REFNULL~t`, then:

   a. Trap.

10. Assert: due to :ref:`validation <valid-struct.get>`, a :math:`\reff` is a :ref:`structure reference <syntax-ref.struct>`.

11. Let :math:`\REFSTRUCTADDR~a` be the reference value :math:`\reff`.

12. Assert: due to :ref:`validation <valid-struct.get>`, the :ref:`structure instance <syntax-structinst>` :math:`S.\SSTRUCTS[a]` exists and has at least :math:`y + 1` fields.

13. Let :math:`\fieldval` be the :ref:`field value <syntax-fieldval>` :math:`S.\SSTRUCTS[a].\SIFIELDS[y]`.

14. Let :math:`\val` be the result of computing :math:`\unpackval^{\sx^?}_{\X{ft}_y}(\fieldval))`.

15. Push the value :math:`\val` to the stack.

.. math::
   \begin{array}{lcl@{\qquad}l}
   S; F; (\REFSTRUCTADDR~a)~(\STRUCTGET\K{\_}\sx^?~x~y) &\stepto& \val
     &
     \begin{array}[t]{@{}r@{~}l@{}}
      (\iff & \expanddt(F.\AMODULE.\MITYPES[x]) = \TSTRUCT~\X{ft}^n \\
      \land & \val = \unpackval^{\sx^?}_{\X{ft}^n[y]}(S.\SSTRUCTS[a].\SIFIELDS[y]))
     \end{array} \\
   S; F; (\REFNULL~t)~(\STRUCTGET\K{\_}\sx^?~x~y) &\stepto& \TRAP
   \end{array}


.. _exec-struct.set:

:math:`\STRUCTSET~x~y`
......................

1. Let :math:`F` be the :ref:`current <exec-notation-textual>` :ref:`frame <syntax-frame>`.

2. Assert: due to :ref:`validation <valid-struct.set>`, the :ref:`defined type <syntax-deftype>` :math:`F.\AMODULE.\MITYPES[x]` exists.

3. Let :math:`\deftype` be the :ref:`defined type <syntax-deftype>` :math:`F.\AMODULE.\MITYPES[x]`.

4. Assert: due to :ref:`validation <valid-struct.set>`, the :ref:`expansion <aux-expand-deftype>` of :math:`\deftype` is a :ref:`structure type <syntax-structtype>` with at least :math:`y + 1` fields.

5. Let :math:`\TSTRUCT~\X{ft}^\ast` be the :ref:`expanded <aux-expand-deftype>` :ref:`structure type <syntax-structtype>` of :math:`\deftype`.

6. Let :math:`\X{ft}_y` be the :math:`y`-th :ref:`field type <syntax-fieldtype>` of :math:`\X{ft}^\ast`.

7. Assert: due to :ref:`validation <valid-struct.set>`, a :ref:`value <syntax-val>` is on the top of the stack.

8. Pop the value :math:`\val` from the stack.

9. Assert: due to :ref:`validation <valid-struct.set>`, a :ref:`value <syntax-val>` of :ref:`type <syntax-valtype>` :math:`(\REF~\NULL~x)` is on the top of the stack.

10. Pop the value :math:`\reff` from the stack.

11. If :math:`\reff` is :math:`\REFNULL~t`, then:

   a. Trap.

12. Assert: due to :ref:`validation <valid-struct.set>`, a :math:`\reff` is a :ref:`structure reference <syntax-ref.struct>`.

13. Let :math:`\REFSTRUCTADDR~a` be the reference value :math:`\reff`.

14. Assert: due to :ref:`validation <valid-struct.set>`, the :ref:`structure instance <syntax-structinst>` :math:`S.\SSTRUCTS[a]` exists and has at least :math:`y + 1` fields.

15. Let :math:`\fieldval` be the result of computing :math:`\packval_{\X{ft}_y}(\val))`.

16. Replace the :ref:`field value <syntax-fieldval>` :math:`S.\SSTRUCTS[a].\SIFIELDS[y]` with :math:`\fieldval`.

.. math::
   \begin{array}{lcl@{\qquad}l}
   S; F; (\REFSTRUCTADDR~a)~\val~(\STRUCTSET~x~y) &\stepto& S'; \epsilon
     &
     \begin{array}[t]{@{}r@{~}l@{}}
     (\iff & \expanddt(F.\AMODULE.\MITYPES[x]) = \TSTRUCT~\X{ft}^n \\
      \land & S' = S \with \SSTRUCTS[a].\SIFIELDS[y] = \packval_{\X{ft}^n[y]}(\val))
     \end{array} \\
   S; F; (\REFNULL~t)~\val~(\STRUCTSET~x~y) &\stepto& \TRAP
   \end{array}


.. _exec-array.new:

:math:`\ARRAYNEW~x`
...................

1. Assert: due to :ref:`validation <valid-array.new>`, a :ref:`value <syntax-val>` of type :math:`\I32` is on the top of the stack.

2. Pop the value :math:`(\I32.\CONST~n)` from the stack.

3. Assert: due to :ref:`validation <valid-array.new>`, a :ref:`value <syntax-val>` is on the top of the stack.

4. Pop the value :math:`\val` from the stack.

5. Push the value :math:`\val` to the stack :math:`n` times.

6. Execute the instruction :math:`(\ARRAYNEWFIXED~x~n)`.

.. math::
   \begin{array}{lcl@{\qquad}l}
   \val~(\I32.\CONST~n)~(\ARRAYNEW~x) &\stepto& \val^n~(\ARRAYNEWFIXED~x~n)
   \end{array}

.. scratch
   .. math::
      \begin{array}{lcl@{\qquad}l}
      S; F; \val~(\I32.\CONST~n)~(\ARRAYNEW~x) &\stepto& S'; F; (\REFARRAYADDR~|S.\SARRAYS|)
        \\&&
        \begin{array}[t]{@{}r@{~}l@{}}
         (\iff & \expanddt(F.\AMODULE.\MITYPES[x]) = \TARRAY~\X{ft} \\
         \land & \X{ai} = \{\AITYPE~F.\AMODULE.\MITYPES[x], \AIFIELDS~(\packval_{\X{ft}}(\val))^n\} \\
         \land & S' = S \with \SARRAYS = S.\SARRAYS~\X{ai})
        \end{array} \\
      \end{array}


.. _exec-array.new_default:

:math:`\ARRAYNEWDEFAULT~x`
..........................

1. Let :math:`F` be the :ref:`current <exec-notation-textual>` :ref:`frame <syntax-frame>`.

2. Assert: due to :ref:`validation <valid-array.new_default>`, the :ref:`defined type <syntax-deftype>` :math:`F.\AMODULE.\MITYPES[x]` exists.

3. Let :math:`\deftype` be the :ref:`defined type <syntax-deftype>` :math:`F.\AMODULE.\MITYPES[x]`.

4. Assert: due to :ref:`validation <valid-array.new_default>`, the :ref:`expansion <aux-expand-deftype>` of :math:`\deftype` is an :ref:`array type <syntax-arraytype>`.

5. Let :math:`\TARRAY~\X{ft}` be the :ref:`expanded <aux-expand-deftype>` :ref:`array type <syntax-arraytype>` of :math:`\deftype`.

6. Assert: due to :ref:`validation <valid-array.new_default>`, a :ref:`value <syntax-val>` of type :math:`\I32` is on the top of the stack.

7. Pop the value :math:`\I32.\CONST~n` from the stack.

8. Let :math:`t` be the :ref:`value type <syntax-valtype>` :math:`\unpacktype(\X{ft})`.

9. Assert: due to :ref:`validation <valid-array.new_default>`, :math:`\default_t` is defined.

10. Push the :ref:`value <syntax-val>` :math:`\default_t` to the stack :math:`n` times.

11. Execute the instruction :math:`(\ARRAYNEWFIXED~x~n)`.

.. math::
   \begin{array}{lcl@{\qquad}l}
   F; (\I32.\CONST~n)~(\ARRAYNEWDEFAULT~x) &\stepto& (\default_{\unpacktype(\X{ft}}))^n~(\ARRAYNEWFIXED~x~n)
     \\&&
     \begin{array}[t]{@{}r@{~}l@{}}
      (\iff & \expanddt(F.\AMODULE.\MITYPES[x]) = \TARRAY~\X{ft})
     \end{array} \\
   \end{array}

.. scratch
   .. math::
      \begin{array}{lcl@{\qquad}l}
      S; F; (\I32.\CONST~n)~(\ARRAYNEWDEFAULT~x) &\stepto& S'; F; (\REFARRAYADDR~|S.\SARRAYS|)
        \\&&
        \begin{array}[t]{@{}r@{~}l@{}}
         (\iff & \expanddt(F.\AMODULE.\MITYPES[x]) = \TARRAY~\X{ft} \\
         \land & \X{ai} = \{\AITYPE~F.\AMODULE.\MITYPES[x], \AIFIELDS~(\packval_{\X{ft}}(\default_{\unpacktype(\X{ft}}))^n\} \\
         \land & S' = S \with \SARRAYS = S.\SARRAYS~\X{ai})
        \end{array} \\
      \end{array}


.. _exec-array.new_fixed:

:math:`\ARRAYNEWFIXED~x~n`
..........................

1. Let :math:`F` be the :ref:`current <exec-notation-textual>` :ref:`frame <syntax-frame>`.

2. Assert: due to :ref:`validation <valid-array.new_fixed>`, the :ref:`defined type <syntax-deftype>` :math:`F.\AMODULE.\MITYPES[x]` exists.

3. Let :math:`\deftype` be the :ref:`defined type <syntax-deftype>` :math:`F.\AMODULE.\MITYPES[x]`.

4. Assert: due to :ref:`validation <valid-array.new_fixed>`, the :ref:`expansion <aux-expand-deftype>` of :math:`\deftype` is a :ref:`array type <syntax-arraytype>`.

5. Let :math:`\TARRAY~\X{ft}` be the :ref:`expanded <aux-expand-deftype>` :ref:`array type <syntax-arraytype>` of :math:`\deftype`.

6. Assert: due to :ref:`validation <valid-array.new_fixed>`, :math:`n` :ref:`values <syntax-val>` are on the top of the stack.

7. Pop the :math:`n` values :math:`\val^\ast` from the stack.

8. For every value :math:`\val_i` in :math:`\val^\ast`:

   a. Let :math:`\fieldval_i` be the result of computing :math:`\packval_{\X{ft}}(\val_i))`.

9. Let :math:`\fieldval^\ast` be the concatenation of all field values :math:`\fieldval_i`.

10. Let :math:`\X{ai}` be the :ref:`array instance <syntax-arrayinst>` :math:`\{\AITYPE~\deftype, \AIFIELDS~\fieldval^\ast\}`.

11. Let :math:`a` be the length of :math:`S.\SARRAYS`.

12. Append :math:`\X{ai}` to :math:`S.\SARRAYS`.

13. Push the :ref:`array reference <syntax-ref.array>` :math:`\REFARRAYADDR~a` to the stack.

.. math::
   \begin{array}{lcl@{\qquad}l}
   S; F; \val^n~(\ARRAYNEWFIXED~x~n) &\stepto& S'; F; (\REFARRAYADDR~|S.\SARRAYS|)
     \\&&
     \begin{array}[t]{@{}r@{~}l@{}}
      (\iff & \expanddt(F.\AMODULE.\MITYPES[x]) = \TARRAY~\X{ft} \\
      \land & \X{ai} = \{\AITYPE~F.\AMODULE.\MITYPES[x], \AIFIELDS~(\packval_{\X{ft}}(\val))^n\} \\
      \land & S' = S \with \SARRAYS = S.\SARRAYS~\X{ai})
     \end{array} \\
   \end{array}


.. _exec-array.new_data:

:math:`\ARRAYNEWDATA~x~y`
.........................

1. Let :math:`F` be the :ref:`current <exec-notation-textual>` :ref:`frame <syntax-frame>`.

2. Assert: due to :ref:`validation <valid-array.new_data>`, the :ref:`defined type <syntax-deftype>` :math:`F.\AMODULE.\MITYPES[x]` exists.

3. Let :math:`\deftype` be the :ref:`defined type <syntax-deftype>` :math:`F.\AMODULE.\MITYPES[x]`.

4. Assert: due to :ref:`validation <valid-array.new_data>`, the :ref:`expansion <aux-expand-deftype>` of :math:`\deftype` is an :ref:`array type <syntax-arraytype>`.

5. Let :math:`\TARRAY~\X{ft}` be the :ref:`expanded <aux-expand-deftype>` :ref:`array type <syntax-arraytype>` of :math:`\deftype`.

6. Assert: due to :ref:`validation <valid-array.new_data>`, the :ref:`data address <syntax-dataaddr>` :math:`F.\AMODULE.\MIDATAS[y]` exists.

7. Let :math:`\X{da}` be the :ref:`data address <syntax-dataaddr>` :math:`F.\AMODULE.\MIDATAS[y]`.

8. Assert: due to :ref:`validation <valid-array.new_data>`, the :ref:`data instance <syntax-datainst>` :math:`S.\SDATAS[\X{da}]` exists.

9. Let :math:`\datainst` be the :ref:`data instance <syntax-datainst>` :math:`S.\SDATAS[\X{da}]`.

10. Assert: due to :ref:`validation <valid-array.new_data>`, two :ref:`values <syntax-val>` of type :math:`\I32` are on the top of the stack.

11. Pop the value :math:`\I32.\CONST~n` from the stack.

12. Pop the value :math:`\I32.\CONST~s` from the stack.

13. Assert: due to :ref:`validation <valid-array.new_data>`, the :ref:`field type <syntax-fieldtype>` :math:`\X{ft}` has a defined :ref:`bit width <bitwidth-fieldtype>`.

14. Let :math:`z` be the :ref:`bit width <bitwidth-fieldtype>` of :ref:`field type <syntax-fieldtype>` :math:`\X{ft}` divided by eight.

15. If the sum of :math:`s` and :math:`n` times :math:`z` is larger than the length of :math:`\datainst.\DIDATA`, then:

    a. Trap.

16. Let :math:`b^\ast` be the :ref:`byte <syntax-byte>` sequence :math:`\datainst.\DIDATA[s \slice n \cdot z]`.

17. Let :math:`t` be the :ref:`value type <syntax-valtype>` :math:`\unpacktype(\X{ft})`.

18. For each consecutive subsequence :math:`{b'}^n` of :math:`b^\ast`:

    a. Assert: due to :ref:`validation <valid-array.new_data>`, :math:`\bytes_{\X{ft}}` is defined.

    b. Let :math:`c_i` be the constant for which :math:`\bytes_{\X{ft}}(c_i)` is :math:`{b'}^n`.

    c. Push the value :math:`t.\CONST~c_i` to the stack.

19. Execute the instruction :math:`(\ARRAYNEWFIXED~x~n)`.

.. math::
   ~\\[-1ex]
   \begin{array}{lcl@{\qquad}l}
   S; F; (\I32.\CONST~s)~(\I32.\CONST~n)~(\ARRAYNEWDATA~x~y) &\stepto& \TRAP
     \\&&
     \begin{array}[t]{@{}r@{~}l@{}}
      (\iff & \expanddt(F.\AMODULE.\MITYPES[x]) = \TARRAY~\X{ft}^n \\
      \land & s + n\cdot|\X{ft}|/8 > |S.\SDATAS[F.\AMODULE.\MIDATAS[y]].\DIDATA|)
     \end{array} \\
   \\[1ex]
   S; F; (\I32.\CONST~s)~(\I32.\CONST~n)~(\ARRAYNEWDATA~x~y) &\stepto& (t.\CONST~c)^n~(\ARRAYNEWFIXED~x~n)
     \\&&
     \begin{array}[t]{@{}r@{~}l@{}}
      (\iff & \expanddt(F.\AMODULE.\MITYPES[x]) = \TARRAY~\X{ft}^n \\
      \land & t = \unpacktype(\X{ft}) \\
      \land & \concat((\bytes_{\X{ft}}(c))^n) = S.\SDATAS[F.\AMODULE.\MIDATAS[y]].\DIDATA[s \slice n\cdot|\X{ft}|/8] \\
     \end{array} \\
   \end{array}


.. _exec-array.new_elem:

:math:`\ARRAYNEWELEM~x~y`
.........................

1. Let :math:`F` be the :ref:`current <exec-notation-textual>` :ref:`frame <syntax-frame>`.

2. Assert: due to :ref:`validation <valid-array.new_elem>`, the :ref:`element address <syntax-elemaddr>` :math:`F.\AMODULE.\MIELEMS[y]` exists.

3. Let :math:`\X{ea}` be the :ref:`element address <syntax-elemaddr>` :math:`F.\AMODULE.\MIELEMS[y]`.

4. Assert: due to :ref:`validation <valid-array.new_elem>`, the :ref:`element instance <syntax-eleminst>` :math:`S.\SELEMS[\X{ea}]` exists.

5. Let :math:`\eleminst` be the :ref:`element instance <syntax-eleminst>` :math:`S.\SELEMS[\X{ea}]`.

6. Assert: due to :ref:`validation <valid-array.new_elem>`, two :ref:`values <syntax-val>` of type :math:`\I32` are on the top of the stack.

7. Pop the value :math:`(\I32.\CONST~n)` from the stack.

8. Pop the value :math:`(\I32.\CONST~s)` from the stack.

9. If the sum of :math:`s` and :math:`n` is larger than the length of :math:`\eleminst.\EIELEM`, then:

   a. Trap.

10. Let :math:`\reff^\ast` be the :ref:`reference <syntax-ref>` sequence :math:`\eleminst.\EIELEM[s \slice n]`.

11. Push the references :math:`\reff^\ast` to the stack.

12. Execute the instruction :math:`(\ARRAYNEWFIXED~x~n)`.

.. math::
   ~\\[-1ex]
   \begin{array}{lcl@{\qquad}l}
   S; F; (\I32.\CONST~s)~(\I32.\CONST~n)~(\ARRAYNEWELEM~x~y) &\stepto& \TRAP
     \\&&
     (\iff s + n > |S.\SELEMS[F.\AMODULE.\MIELEMS[y]].\EIELEM|)
   \\[1ex]
   S; F; (\I32.\CONST~s)~(\I32.\CONST~n)~(\ARRAYNEWELEM~x~y) &\stepto& \reff^n~(\ARRAYNEWFIXED~x~n)
     \\&&
     \begin{array}[t]{@{}r@{~}l@{}}
      (\iff & \reff^n = S.\SELEMS[F.\AMODULE.\MIELEMS[y]].\EIELEM[s \slice n])
     \end{array} \\
   \end{array}


.. _exec-array.get:
.. _exec-array.get_sx:

:math:`\ARRAYGET\K{\_}\sx^?~x`
..............................

1. Let :math:`F` be the :ref:`current <exec-notation-textual>` :ref:`frame <syntax-frame>`.

2. Assert: due to :ref:`validation <valid-array.get>`, the :ref:`defined type <syntax-deftype>` :math:`F.\AMODULE.\MITYPES[x]` exists.

3. Let :math:`\deftype` be the :ref:`defined type <syntax-deftype>` :math:`F.\AMODULE.\MITYPES[x]`.

4. Assert: due to :ref:`validation <valid-array.get>`, the :ref:`expansion <aux-expand-deftype>` of :math:`\deftype` is an :ref:`array type <syntax-arraytype>`.

5. Let :math:`\TARRAY~\X{ft}` be the :ref:`expanded <aux-expand-deftype>` :ref:`array type <syntax-arraytype>` of :math:`\deftype`.

6. Assert: due to :ref:`validation <valid-array.get>`, a :ref:`value <syntax-val>` of :ref:`type <syntax-valtype>` :math:`\I32` is on the top of the stack.

7. Pop the value :math:`\I32.\CONST~i` from the stack.

8. Assert: due to :ref:`validation <valid-array.get>`, a :ref:`value <syntax-val>` of :ref:`type <syntax-valtype>` :math:`(\REF~\NULL~x)` is on the top of the stack.

9. Pop the value :math:`\reff` from the stack.

10. If :math:`\reff` is :math:`\REFNULL~t`, then:

   a. Trap.

11. Assert: due to :ref:`validation <valid-array.get>`, :math:`\reff` is an :ref:`array reference <syntax-ref.array>`.

12. Let :math:`\REFARRAYADDR~a` be the reference value :math:`\reff`.

13. Assert: due to :ref:`validation <valid-array.get>`, the :ref:`array instance <syntax-arrayinst>` :math:`S.\SARRAYS[a]` exists.

14. If :math:`n` is larger than or equal to the length of :math:`S.\SARRAYS[a].\AIFIELDS`, then:

    a. Trap.

15. Let :math:`\fieldval` be the :ref:`field value <syntax-fieldval>` :math:`S.\SARRAYS[a].\AIFIELDS[i]`.

16. Let :math:`\val` be the result of computing :math:`\unpackval^{\sx^?}_{\X{ft}}(\fieldval))`.

17. Push the value :math:`\val` to the stack.

.. math::
   ~\\[-1ex]
   \begin{array}{lcl@{\qquad}l}
   S; F; (\REFARRAYADDR~a)~(\I32.\CONST~i)~(\ARRAYGET\K{\_}\sx^?~x) \stepto \TRAP
   \\ \qquad
    (\iff i \geq |\SARRAYS[a].\AIFIELDS|)
   \\[1ex]
   S; F; (\REFARRAYADDR~a)~(\I32.\CONST~i)~(\ARRAYGET\K{\_}\sx^?~x) \stepto \val
   \\ \qquad
     \begin{array}[t]{@{}r@{~}l@{}}
      (\iff & \expanddt(F.\AMODULE.\MITYPES[x]) = \TARRAY~\X{ft} \\
      \land & \val = \unpackval^{\sx^?}_{\X{ft}}(S.\SARRAYS[a].\AIFIELDS[i])) \\
     \end{array}
   \\[1ex]
   S; F; (\REFNULL~t)~(\I32.\CONST~i)~(\ARRAYGET\K{\_}\sx^?~x) \stepto \TRAP
   \end{array}


.. _exec-array.set:

:math:`\ARRAYSET~x`
...................

1. Let :math:`F` be the :ref:`current <exec-notation-textual>` :ref:`frame <syntax-frame>`.

2. Assert: due to :ref:`validation <valid-array.set>`, the :ref:`defined type <syntax-deftype>` :math:`F.\AMODULE.\MITYPES[x]` exists.

3. Let :math:`\deftype` be the :ref:`defined type <syntax-deftype>` :math:`F.\AMODULE.\MITYPES[x]`.

4. Assert: due to :ref:`validation <valid-array.set>`, the :ref:`expansion <aux-expand-deftype>` of :math:`\deftype` is an :ref:`array type <syntax-arraytype>`.

5. Let :math:`\TARRAY~\X{ft}` be the :ref:`expanded <aux-expand-deftype>` :ref:`array type <syntax-arraytype>` of :math:`\deftype`.

6. Assert: due to :ref:`validation <valid-array.set>`, a :ref:`value <syntax-val>` is on the top of the stack.

7. Pop the value :math:`\val` from the stack.

8. Assert: due to :ref:`validation <valid-array.set>`, a :ref:`value <syntax-val>` of :ref:`type <syntax-valtype>` :math:`\I32` is on the top of the stack.

9. Pop the value :math:`\I32.\CONST~i` from the stack.

10. Assert: due to :ref:`validation <valid-array.set>`, a :ref:`value <syntax-val>` of :ref:`type <syntax-valtype>` :math:`(\REF~\NULL~x)` is on the top of the stack.

11. Pop the value :math:`\reff` from the stack.

12. If :math:`\reff` is :math:`\REFNULL~t`, then:

   a. Trap.

13. Assert: due to :ref:`validation <valid-array.set>`, :math:`\reff` is an :ref:`array reference <syntax-ref.array>`.

14. Let :math:`\REFARRAYADDR~a` be the reference value :math:`\reff`.

15. Assert: due to :ref:`validation <valid-array.set>`, the :ref:`array instance <syntax-arrayinst>` :math:`S.\SARRAYS[a]` exists.

16. If :math:`n` is larger than or equal to the length of :math:`S.\SARRAYS[a].\AIFIELDS`, then:

    a. Trap.

17. Let :math:`\fieldval` be the result of computing :math:`\packval_{\X{ft}}(\val))`.

18. Replace the :ref:`field value <syntax-fieldval>` :math:`S.\SARRAYS[a].\AIFIELDS[i]` with :math:`\fieldval`.

.. math::
   ~\\[-1ex]
   \begin{array}{lcl@{\qquad}l}
   S; F; (\REFARRAYADDR~a)~(\I32.\CONST~i)~\val~(\ARRAYSET~x) \stepto \TRAP
   \\ \qquad
    (\iff i \geq |\SARRAYS[a].\AIFIELDS|)
   \\[1ex]
   S; F; (\REFARRAYADDR~a)~(\I32.\CONST~i)~\val~(\ARRAYSET~x) \stepto S'; \epsilon
   \\ \qquad
     \begin{array}[t]{@{}r@{~}l@{}}
     (\iff & \expanddt(F.\AMODULE.\MITYPES[x]) = \TARRAY~\X{ft} \\
      \land & S' = S \with \SARRAYS[a].\AIFIELDS[i] = \packval_{\X{ft}}(\val)) \\
     \end{array}
   \\[1ex]
   S; F; (\REFNULL~t)~(\I32.\CONST~i)~\val~(\ARRAYSET~x) \stepto \TRAP
   \end{array}


.. _exec-array.len:

:math:`\ARRAYLEN`
.................

1. Assert: due to :ref:`validation <valid-array.len>`, a :ref:`value <syntax-val>` of :ref:`type <syntax-valtype>` :math:`(\REF~\NULL~\ARRAY)` is on the top of the stack.

2. Pop the value :math:`\reff` from the stack.

3. If :math:`\reff` is :math:`\REFNULL~t`, then:

   a. Trap.

4. Assert: due to :ref:`validation <valid-array.len>`, :math:`\reff` is an :ref:`array reference <syntax-ref.array>`.

5. Let :math:`\REFARRAYADDR~a` be the reference value :math:`\reff`.

6. Assert: due to :ref:`validation <valid-array.len>`, the :ref:`array instance <syntax-arrayinst>` :math:`S.\SARRAYS[a]` exists.

7. Let :math:`n` be the length of :math:`S.\SARRAYS[a].\AIFIELDS`.

8. Push the :ref:`value <syntax-val>` :math:`(\I32.\CONST~n)` to the stack.

.. math::
   \begin{array}{lcl@{\qquad}l}
   S; (\REFARRAYADDR~a)~\ARRAYLEN &\stepto& (\I32.\CONST~|S.\SARRAYS[a].\AIFIELDS|) \\
   S; (\REFNULL~t)~\ARRAYLEN &\stepto& \TRAP
   \end{array}


.. _exec-array.fill:

:math:`\ARRAYFILL~x`
....................

1. Assert: due to :ref:`validation <valid-array.fill>`, a :ref:`value <syntax-val>` of :ref:`type <syntax-valtype>` :math:`\I32` is on the top of the stack.

2. Pop the value :math:`n` from the stack.

3. Assert: due to :ref:`validation <valid-array.fill>`, a :ref:`value <syntax-val>` is on the top of the stack.

4. Pop the value :math:`\val` from the stack.

5. Assert: due to :ref:`validation <valid-array.fill>`, a :ref:`value <syntax-val>` of :ref:`type <syntax-valtype>` :math:`\I32` is on the top of the stack.

6. Pop the value :math:`d` from the stack.

7. Assert: due to :ref:`validation <valid-array.fill>`, a :ref:`value <syntax-val>` of :ref:`type <syntax-valtype>` :math:`(\REF~\NULL~x)` is on the top of the stack.

8. Pop the value :math:`\reff` from the stack.

9. If :math:`\reff` is :math:`\REFNULL~t`, then:

   a. Trap.

10. Assert: due to :ref:`validation <valid-array.fill>`, :math:`\reff` is an :ref:`array reference <syntax-ref.array>`.

11. Let :math:`\REFARRAYADDR~a` be the reference value :math:`\reff`.

12. Assert: due to :ref:`validation <valid-array.fill>`, the :ref:`array instance <syntax-arrayinst>` :math:`S.\SARRAYS[a]` exists.

13. If :math:`d + n` is larger than or equal to the length of :math:`S.\SARRAYS[a].\AIFIELDS`, then:

    a. Trap.

14. If :math:`n = 0`, then:

    a. Return.

15. Push the value :math:`\REFARRAYADDR~a` to the stack.

16. Push the value :math:`\I32.\CONST~d` to the stack.

17. Push the value :math:`\val` to the stack.

18. Execute the instruction :math:`\ARRAYSET~x`.

19. Push the value :math:`\REFARRAYADDR~a` to the stack.

20. Assert: due to the earlier check against the array size, :math:`d+1 < 2^{32}`.

21. Push the value :math:`\I32.\CONST~(d+1)` to the stack.

22. Push the value :math:`\val` to the stack.

23. Push the value :math:`\I32.\CONST~(n-1)` to the stack.

24. Execute the instruction :math:`\ARRAYFILL~x`.

.. math::
   ~\\[-1ex]
   \begin{array}{l}
   S; (\REFARRAYADDR~a)~(\I32.\CONST~d)~\val~(\I32.\CONST~n)~(\ARRAYFILL~x)
     \quad\stepto\quad \TRAP
     \\ \qquad
     (\iff d + n > |S.\SARRAYS[a].\AIFIELDS|)
   \\[1ex]
   S; (\REFARRAYADDR~a)~(\I32.\CONST~d)~\val~(\I32.\CONST~0)~(\ARRAYFILL~x)
     \quad\stepto\quad S; \epsilon
     \\ \qquad
     (\otherwise)
   \\[1ex]
   S; (\REFARRAYADDR~a)~(\I32.\CONST~d)~\val~(\I32.\CONST~n+1)~(\ARRAYFILL~x)
     \quad\stepto
     \\ \quad S;
       \begin{array}[t]{@{}l@{}}
       (\REFARRAYADDR~a)~(\I32.\CONST~d)~\val~(\ARRAYSET~x) \\
       (\REFARRAYADDR~a)~(\I32.\CONST~d+1)~\val~(\I32.\CONST~n)~(\ARRAYFILL~x) \\
       \end{array}
     \\ \qquad
     (\otherwise)
   \\[1ex]
   S; (\REFNULL~t)~(\I32.\CONST~d)~\val~(\I32.\CONST~n)~(\ARRAYFILL~x) \quad\stepto\quad \TRAP
   \end{array}


.. _exec-array.copy:

:math:`\ARRAYCOPY~x~y`
......................

1. Let :math:`F` be the :ref:`current <exec-notation-textual>` :ref:`frame <syntax-frame>`.

2. Assert: due to :ref:`validation <valid-array.copy>`, the :ref:`defined type <syntax-deftype>` :math:`F.\AMODULE.\MITYPES[y]` exists.

3. Let :math:`\deftype` be the :ref:`defined type <syntax-deftype>` :math:`F.\AMODULE.\MITYPES[y]`.

4. Assert: due to :ref:`validation <valid-array.copy>`, the :ref:`expansion <aux-expand-deftype>` of :math:`\deftype` is an :ref:`array type <syntax-arraytype>`.

5. Let :math:`\TARRAY~\mut~\X{st}` be the :ref:`expanded <aux-expand-deftype>` :ref:`array type <syntax-arraytype>` :math:`\deftype`.

6. Assert: due to :ref:`validation <valid-array.copy>`, a :ref:`value <syntax-val>` of :ref:`type <syntax-valtype>` :math:`\I32` is on the top of the stack.

7. Pop the value :math:`\I32.\CONST~n` from the stack.

8. Assert: due to :ref:`validation <valid-array.copy>`, a :ref:`value <syntax-val>` of :ref:`type <syntax-valtype>` :math:`\I32` is on the top of the stack.

9. Pop the value :math:`\I32.\CONST~s` from the stack.

10. Assert: due to :ref:`validation <valid-array.copy>`, a :ref:`value <syntax-val>` of :ref:`type <syntax-valtype>` :math:`(\REF~\NULL~y)` is on the top of the stack.

11. Pop the value :math:`\reff_2` from the stack.

12. Assert: due to :ref:`validation <valid-array.copy>`, a :ref:`value <syntax-val>` of :ref:`type <syntax-valtype>` :math:`\I32` is on the top of the stack.

13. Pop the value :math:`\I32.\CONST~d` from the stack.

14. Assert: due to :ref:`validation <valid-array.copy>`, a :ref:`value <syntax-val>` of :ref:`type <syntax-valtype>` :math:`(\REF~\NULL~x)` is on the top of the stack.

15. Pop the value :math:`\reff_1` from the stack.

16. If :math:`\reff_1` is :math:`\REFNULL~t`, then:

   a. Trap.

17. Assert: due to :ref:`validation <valid-array.copy>`, :math:`\reff_1` is an :ref:`array reference <syntax-ref.array>`.

18. Let :math:`\REFARRAYADDR~a_1` be the reference value :math:`\reff_1`.

19. If :math:`\reff_2` is :math:`\REFNULL~t`, then:

   a. Trap.

20. Assert: due to :ref:`validation <valid-array.copy>`, :math:`\reff_2` is an :ref:`array reference <syntax-ref.array>`.

21. Let :math:`\REFARRAYADDR~a_2` be the reference value :math:`\reff_2`.

22. Assert: due to :ref:`validation <valid-array.copy>`, the :ref:`array instance <syntax-arrayinst>` :math:`S.\SARRAYS[a_1]` exists.
<<<<<<< HEAD

23. Assert: due to :ref:`validation <valid-array.copy>`, the :ref:`array instance <syntax-arrayinst>` :math:`S.\SARRAYS[a_2]` exists.

24. If :math:`d + n` is larger than or equal to the length of :math:`S.\SARRAYS[a_1].\AIFIELDS`, then:

    a. Trap.

25. If :math:`s + n` is larger than or equal to the length of :math:`S.\SARRAYS[a_2].\AIFIELDS`, then:

    a. Trap.

=======

23. Assert: due to :ref:`validation <valid-array.copy>`, the :ref:`array instance <syntax-arrayinst>` :math:`S.\SARRAYS[a_2]` exists.

24. If :math:`d + n` is larger than or equal to the length of :math:`S.\SARRAYS[a_1].\AIFIELDS`, then:

    a. Trap.

25. If :math:`s + n` is larger than or equal to the length of :math:`S.\SARRAYS[a_2].\AIFIELDS`, then:

    a. Trap.

>>>>>>> 0f25eacb
26. If :math:`n = 0`, then:

    a. Return.

27. If :math:`d \leq s`, then:

    a. Push the value :math:`\REFARRAYADDR~a_1` to the stack.

    b. Push the value :math:`\I32.\CONST~d` to the stack.

    c. Push the value :math:`\REFARRAYADDR~a_2` to the stack.

    d. Push the value :math:`\I32.\CONST~s` to the stack.

    e. Execute :math:`\getfield(\X{st})`.

    f. Execute the instruction :math:`\ARRAYSET~x`.

    g. Push the value :math:`\REFARRAYADDR~a_1` to the stack.

    h. Assert: due to the earlier check against the array size, :math:`d+1 < 2^{32}`.

    i. Push the value :math:`\I32.\CONST~(d+1)` to the stack.

    j. Push the value :math:`\REFARRAYADDR~a_2` to the stack.

    k. Assert: due to the earlier check against the array size, :math:`s+1 < 2^{32}`.

    l. Push the value :math:`\I32.\CONST~(s+1)` to the stack.

28. Else:

    a. Push the value :math:`\REFARRAYADDR~a_1` to the stack.

    b. Assert: due to the earlier check against the memory size, :math:`d+n-1 < 2^{32}`.

    c. Push the value :math:`\I32.\CONST~(d+n-1)` to the stack.

    d. Push the value :math:`\REFARRAYADDR~a_2` to the stack.

    e. Assert: due to the earlier check against the memory size, :math:`s+n-1 < 2^{32}`.

    f. Push the value :math:`\I32.\CONST~(s+n-1)` to the stack.

    g. Execute :math:`\getfield(\X{st})`.

    h. Execute the instruction :math:`\ARRAYSET~x`.

    i. Push the value :math:`\REFARRAYADDR~a_1` to the stack.

    j. Push the value :math:`\I32.\CONST~d` to the stack.

    k. Push the value :math:`\REFARRAYADDR~a_2` to the stack.

    l. Push the value :math:`\I32.\CONST~s` to the stack.

29. Push the value :math:`\I32.\CONST~(n-1)` to the stack.

30. Execute the instruction :math:`\ARRAYCOPY~x~y`.

.. math::
   ~\\[-1ex]
   \begin{array}{l}
   S; F; (\REFARRAYADDR~a_1)~(\I32.\CONST~d)~(\REFARRAYADDR~a_2)~(\I32.\CONST~s)~(\I32.\CONST~n)~(\ARRAYCOPY~x~y)
     \quad\stepto\quad \TRAP
     \\ \qquad
     (\iff d + n > |S.\SARRAYS[a_1].\AIFIELDS| \vee s + n > |S.\SARRAYS[a_2].\AIFIELDS|)
   \\[1ex]
   S; F; (\REFARRAYADDR~a_1)~(\I32.\CONST~d)~(\REFARRAYADDR~a_2)~(\I32.\CONST~s)~(\I32.\CONST~0)~(\ARRAYCOPY~x~y)
     \quad\stepto\quad S; \epsilon
     \\ \qquad
     (\otherwise)
   \\[1ex]
   S; F; (\REFARRAYADDR~a_1)~(\I32.\CONST~d)~(\REFARRAYADDR~a_2)~(\I32.\CONST~s)~(\I32.\CONST~n+1)~(\ARRAYCOPY~x~y)
     \quad\stepto
     \\ \quad
       \begin{array}[t]{@{}l@{}}
       (\REFARRAYADDR~a_1)~(\I32.\CONST~d) \\
       (\REFARRAYADDR~a_2)~(\I32.\CONST~s)~\getfield(\X{st}) \\
       (\ARRAYSET~x) \\
       (\REFARRAYADDR~a_1)~(\I32.\CONST~d+1)~(\REFARRAYADDR~a_2)~(\I32.\CONST~s+1)~(\I32.\CONST~n)~(\ARRAYCOPY~x~y) \\
       \end{array}
     \\ \qquad
     (\otherwise, \iff d \leq s \land F.\AMODULE.\MITYPES[y] = \TARRAY~\mut~\X{st}) \\
   \\[1ex]
   S; F; (\REFARRAYADDR~a_1)~(\I32.\CONST~d)~(\REFARRAYADDR~a_2)~(\I32.\CONST~s)~(\I32.\CONST~n+1)~(\ARRAYCOPY~x~y)
     \quad\stepto
     \\ \quad
       \begin{array}[t]{@{}l@{}}
       (\REFARRAYADDR~a_1)~(\I32.\CONST~d+n) \\
       (\REFARRAYADDR~a_2)~(\I32.\CONST~s+n)~\getfield(\X{st}) \\
       (\ARRAYSET~x) \\
       (\REFARRAYADDR~a_1)~(\I32.\CONST~d)~(\REFARRAYADDR~a_2)~(\I32.\CONST~s)~(\I32.\CONST~n)~(\ARRAYCOPY~x~y) \\
       \end{array}
     \\ \qquad
     (\otherwise, \iff d > s \land F.\AMODULE.\MITYPES[y] = \TARRAY~\mut~\X{st}) \\
   \\[1ex]
   S; F; (\REFNULL~t)~(\I32.\CONST~d)~\val~(\I32.\CONST~s)~(\I32.\CONST~n)~(\ARRAYCOPY~x~y) \quad\stepto\quad \TRAP
   \\[1ex]
   S; F; \val~(\I32.\CONST~d)~(\REFNULL~t)~(\I32.\CONST~s)~(\I32.\CONST~n)~(\ARRAYCOPY~x~y) \quad\stepto\quad \TRAP
   \end{array}

Where:

.. _aux-getfield:

.. math::
   \begin{array}{lll}
   \getfield(\valtype) &=& \ARRAYGET~y \\
   \getfield(\packedtype) &=& \ARRAYGETU~y \\
   \end{array}


.. _exec-array.init_data:

:math:`\ARRAYINITDATA~x~y`
..........................

1. Let :math:`F` be the :ref:`current <exec-notation-textual>` :ref:`frame <syntax-frame>`.

2. Assert: due to :ref:`validation <valid-array.init_data>`, the :ref:`defined type <syntax-deftype>` :math:`F.\AMODULE.\MITYPES[x]` exists.

3. Let :math:`\deftype` be the :ref:`defined type <syntax-deftype>` :math:`F.\AMODULE.\MITYPES[x]`.

4. Assert: due to :ref:`validation <valid-array.init_data>`, the :ref:`expansion <aux-expand-deftype>` of :math:`\deftype` is an :ref:`array type <syntax-arraytype>`.

5. Let :math:`\TARRAY~\X{ft}` be the :ref:`expanded <aux-expand-deftype>` :ref:`array type <syntax-arraytype>` :math:`\deftype`.

6. Assert: due to :ref:`validation <valid-array.init_data>`, the :ref:`data address <syntax-dataaddr>` :math:`F.\AMODULE.\MIDATAS[y]` exists.

7. Let :math:`\X{da}` be the :ref:`data address <syntax-dataaddr>` :math:`F.\AMODULE.\MIDATAS[y]`.

8. Assert: due to :ref:`validation <valid-array.init_data>`, the :ref:`data instance <syntax-datainst>` :math:`S.\SDATAS[\X{da}]` exists.

9. Let :math:`\datainst` be the :ref:`data instance <syntax-datainst>` :math:`S.\SDATAS[\X{da}]`.

10. Assert: due to :ref:`validation <valid-array.init_data>`, three values of type :math:`\I32` are on the top of the stack.

11. Pop the value :math:`\I32.\CONST~n` from the stack.

12. Pop the value :math:`\I32.\CONST~s` from the stack.

13. Pop the value :math:`\I32.\CONST~d` from the stack.

14. Assert: due to :ref:`validation <valid-array.init_data>`, a :ref:`value <syntax-val>` of :ref:`type <syntax-valtype>` :math:`(\REF~\NULL~x)` is on the top of the stack.

15. Pop the value :math:`\reff` from the stack.

16. If :math:`\reff` is :math:`\REFNULL~t`, then:

   a. Trap.

17. Assert: due to :ref:`validation <valid-array.init_data>`, :math:`\reff` is an :ref:`array reference <syntax-ref.array>`.

18. Let :math:`\REFARRAYADDR~a` be the reference value :math:`\reff`.

19. Assert: due to :ref:`validation <valid-array.init_data>`, the :ref:`array instance <syntax-arrayinst>` :math:`S.\SARRAYS[a]` exists.

20. Assert: due to :ref:`validation <valid-array.init_data>`, the :ref:`field type <syntax-fieldtype>` :math:`\X{ft}` has a defined :ref:`bit width <bitwidth-fieldtype>`.

21. Let :math:`z` be the :ref:`bit width <bitwidth-fieldtype>` of :ref:`field type <syntax-fieldtype>` :math:`\X{ft}` divided by eight.

22. If :math:`d + n` is larger than the length of :math:`S.\SARRAYS[a].\AIFIELDS`, or the sum of :math:`s` and :math:`n` times :math:`z` is larger than the length of :math:`\datainst.\DIDATA`, then:

    a. Trap.

23. If :math:`n = 0`, then:

    a. Return.

24. Let :math:`b^\ast` be the :ref:`byte <syntax-byte>` sequence :math:`\datainst.\DIDATA[s \slice z]`.

25. Let :math:`t` be the :ref:`value type <syntax-valtype>` :math:`\unpacktype(\X{ft})`.

26. Assert: due to :ref:`validation <valid-array.init_data>`, :math:`\bytes_{\X{ft}}` is defined.

27. Let :math:`c` be the constant for which :math:`\bytes_{\X{ft}}(c)` is :math:`b^\ast`.

28. Push the value :math:`\REFARRAYADDR~a` to the stack.

29. Push the value :math:`\I32.\CONST~d` to the stack.

30. Push the value :math:`t.\CONST~c` to the stack.

31. Execute the instruction :math:`\ARRAYSET~x`.

32. Push the value :math:`\REFARRAYADDR~a` to the stack.

33. Push the value :math:`\I32.\CONST~(d+1)` to the stack.

34. Push the value :math:`\I32.\CONST~(s+z)` to the stack.

35. Push the value :math:`\I32.\CONST~(n-1)` to the stack.

36. Execute the instruction :math:`\ARRAYINITDATA~x~y`.

.. math::
   ~\\[-1ex]
   \begin{array}{l}
   S; F; (\REFARRAYADDR~a)~(\I32.\CONST~d)~(\I32.\CONST~s)~(\I32.\CONST~n)~(\ARRAYINITDATA~x~y) \quad\stepto\quad \TRAP
     \\ \qquad
     \begin{array}[t]{@{}r@{~}l@{}}
     (\iff & d + n > |S.\SARRAYS[a].\AIFIELDS| \\
      \vee & (F.\AMODULE.\MITYPES[x] = \TARRAY~\X{ft} \land
              s + n\cdot|\X{ft}|/8 > |S.\SDATAS[F.\AMODULE.\MIDATAS[y]].\DIDATA|))
     \end{array}
   \\[1ex]
   S; F; (\REFARRAYADDR~a)~(\I32.\CONST~d)~(\I32.\CONST~s)~(\I32.\CONST~0)~(\ARRAYINITDATA~x~y)
     \quad\stepto\quad S; F; \epsilon
     \\ \qquad
     (\otherwise)
   \\[1ex]
   S; F; (\REFARRAYADDR~a)~(\I32.\CONST~d)~(\I32.\CONST~s)~(\I32.\CONST~n+1)~(\ARRAYINITDATA~x~y)
     \quad\stepto
     \\ \quad S; F;
     \begin{array}[t]{@{}l@{}}
     (\REFARRAYADDR~a)~(\I32.\CONST~d)~(t.\CONST~c)~(\ARRAYSET~x) \\
     (\REFARRAYADDR~a)~(\I32.\CONST~d+1)~(\I32.\CONST~s+|\X{ft}|/8)~(\I32.\CONST~n)~(\ARRAYINITDATA~x~y) \\
     \end{array}
     \\ \qquad
     \begin{array}[t]{@{}r@{~}l@{}}
     (\otherwise, \iff & F.\AMODULE.\MITYPES[x] = \TARRAY~\X{ft} \\
      \land & t = \unpacktype(\X{ft}) \\
      \land & \bytes_{\X{ft}}(c) = S.\SDATAS[F.\AMODULE.\MIDATAS[y]].\DIDATA[s \slice |\X{ft}|/8]
     \end{array}
   \\[1ex]
   S; F; (\REFNULL~t)~(\I32.\CONST~d)~(\I32.\CONST~s)~(\I32.\CONST~n)~(\ARRAYINITDATA~x~y) \quad\stepto\quad \TRAP
   \end{array}


.. _exec-array.init_elem:

:math:`\ARRAYINITELEM~x~y`
..........................

1. Let :math:`F` be the :ref:`current <exec-notation-textual>` :ref:`frame <syntax-frame>`.

2. Assert: due to :ref:`validation <valid-array.init_elem>`, the :ref:`defined type <syntax-deftype>` :math:`F.\AMODULE.\MITYPES[x]` exists.

3. Let :math:`\deftype` be the :ref:`defined type <syntax-deftype>` :math:`F.\AMODULE.\MITYPES[x]`.

4. Assert: due to :ref:`validation <valid-array.init_elem>`, the :ref:`expansion <aux-expand-deftype>` of :math:`\deftype` is an :ref:`array type <syntax-arraytype>`.

5. Let :math:`\TARRAY~\X{ft}` be the :ref:`expanded <aux-expand-deftype>` :ref:`array type <syntax-arraytype>` :math:`\deftype`.

6. Assert: due to :ref:`validation <valid-array.init_elem>`, the :ref:`element address <syntax-elemaddr>` :math:`F.\AMODULE.\MIELEMS[y]` exists.

7. Let :math:`\X{ea}` be the :ref:`element address <syntax-elemaddr>` :math:`F.\AMODULE.\MIELEMS[y]`.

8. Assert: due to :ref:`validation <valid-array.init_elem>`, the :ref:`element instance <syntax-eleminst>` :math:`S.\SELEMS[\X{ea}]` exists.

9. Let :math:`\eleminst` be the :ref:`element instance <syntax-eleminst>` :math:`S.\SELEMS[\X{ea}]`.

10. Assert: due to :ref:`validation <valid-array.init_elem>`, three values of type :math:`\I32` are on the top of the stack.

11. Pop the value :math:`\I32.\CONST~n` from the stack.

12. Pop the value :math:`\I32.\CONST~s` from the stack.

13. Pop the value :math:`\I32.\CONST~d` from the stack.

14. Assert: due to :ref:`validation <valid-array.init_elem>`, a :ref:`value <syntax-val>` of :ref:`type <syntax-valtype>` :math:`(\REF~\NULL~x)` is on the top of the stack.

15. Pop the value :math:`\reff` from the stack.

16. If :math:`\reff` is :math:`\REFNULL~t`, then:

   a. Trap.

17. Assert: due to :ref:`validation <valid-array.init_elem>`, :math:`\reff` is an :ref:`array reference <syntax-ref.array>`.

18. Let :math:`\REFARRAYADDR~a` be the reference value :math:`\reff`.

19. Assert: due to :ref:`validation <valid-array.init_elem>`, the :ref:`array instance <syntax-arrayinst>` :math:`S.\SARRAYS[a]` exists.

20. If :math:`d + n` is larger than the length of :math:`S.\SARRAYS[a].\AIFIELDS`, or :math:`s + n` is larger than the length of :math:`\eleminst.\EIELEM`, then:

    a. Trap.

21. If :math:`n = 0`, then:

    a. Return.

22. Let :math:`\reff'` be the :ref:`reference value <syntax-ref>` :math:`\eleminst.\EIELEM[s]`.

23. Push the value :math:`\REFARRAYADDR~a` to the stack.

24. Push the value :math:`\I32.\CONST~d` to the stack.

25. Push the value :math:`\reff'` to the stack.

26. Execute the instruction :math:`\ARRAYSET~x`.

27. Push the value :math:`\REFARRAYADDR~a` to the stack.

28. Push the value :math:`\I32.\CONST~(d+1)` to the stack.

29. Push the value :math:`\I32.\CONST~(s+1)` to the stack.

30. Push the value :math:`\I32.\CONST~(n-1)` to the stack.

31. Execute the instruction :math:`\ARRAYINITELEM~x~y`.

.. math::
   ~\\[-1ex]
   \begin{array}{l}
   S; F; (\REFARRAYADDR~a)~(\I32.\CONST~d)~(\I32.\CONST~s)~(\I32.\CONST~n)~(\ARRAYINITELEM~x~y) \quad\stepto\quad \TRAP
     \\ \qquad
     \begin{array}[t]{@{}r@{~}l@{}}
     (\iff & d + n > |S.\SARRAYS[a].\AIFIELDS| \\
      \vee & s + n > |S.\SELEMS[F.\AMODULE.\MIELEMS[y]].\EIELEM|)
     \end{array}
   \\[1ex]
   S; F; (\REFARRAYADDR~a)~(\I32.\CONST~d)~(\I32.\CONST~s)~(\I32.\CONST~0)~(\ARRAYINITELEM~x~y)
     \quad\stepto\quad S; F; \epsilon
     \\ \qquad
     (\otherwise)
   \\[1ex]
   S; F; (\REFARRAYADDR~a)~(\I32.\CONST~d)~(\I32.\CONST~s)~(\I32.\CONST~n+1)~(\ARRAYINITELEM~x~y)
     \quad\stepto
     \\ \quad S; F;
     \begin{array}[t]{@{}l@{}}
     (\REFARRAYADDR~a)~(\I32.\CONST~d)~\REF~(\ARRAYSET~x) \\
     (\REFARRAYADDR~a)~(\I32.\CONST~d+1)~(\I32.\CONST~s+1)~(\I32.\CONST~n)~(\ARRAYINITELEM~x~y) \\
     \end{array}
     \\ \qquad
     (\otherwise, \iff \REF = S.\SELEMS[F.\AMODULE.\MIELEMS[y]].\EIELEM[s])
   \\[1ex]
   S; F; (\REFNULL~t)~(\I32.\CONST~d)~(\I32.\CONST~s)~(\I32.\CONST~n)~(\ARRAYINITELEM~x~y) \quad\stepto\quad \TRAP
   \end{array}


.. _exec-any.convert_extern:

:math:`\ANYCONVERTEXTERN`
.........................

1. Assert: due to :ref:`validation <valid-any.convert_extern>`, a :ref:`reference value <syntax-ref>` is on the top of the stack.

2. Pop the value :math:`\reff` from the stack.

3. If :math:`\reff` is :math:`\REFNULL~\X{ht}`, then:

   a. Push the reference value :math:`(\REFNULL~\ANY)` to the stack.

4. Else:

   a. Assert: due to :ref:`validation <valid-any.convert_extern>`, a :math:`\reff` is an :ref:`external reference <syntax-ref.extern>`.

   b. Let :math:`\REFEXTERN~\reff'` be the reference value :math:`\reff`.

   c. Push the reference value :math:`\reff'` to the stack.

.. math::
   \begin{array}{lcl@{\qquad}l}
   (\REFNULL \X{ht})~\ANYCONVERTEXTERN &\stepto& (\REFNULL~\ANY) \\
   (\REFEXTERN~\reff)~\ANYCONVERTEXTERN &\stepto& \reff \\
   \end{array}


.. _exec-extern.convert_any:

:math:`\EXTERNCONVERTANY`
.........................

1. Assert: due to :ref:`validation <valid-extern.convert_any>`, a :ref:`reference value <syntax-ref>` is on the top of the stack.

2. Pop the value :math:`\reff` from the stack.

3. If :math:`\reff` is :math:`\REFNULL~\X{ht}`, then:

   a. Push the reference value :math:`(\REFNULL~\EXTERN)` to the stack.
<<<<<<< HEAD

4. Else:

=======

4. Else:

>>>>>>> 0f25eacb
   a. Let :math:`\reff'` be the reference value :math:`(\REFEXTERN~\reff)`.

   b. Push the reference value :math:`\reff'` to the stack.

.. math::
   \begin{array}{lcl@{\qquad}l}
   (\REFNULL \X{ht})~\EXTERNCONVERTANY &\stepto& (\REFNULL~\EXTERN) \\
   \reff~\EXTERNCONVERTANY &\stepto& (\REFEXTERN~\reff) & (\iff \reff \neq (\REFNULL \X{ht})) \\
   \end{array}



.. index:: vector instruction
   pair: execution; instruction
   single: abstract syntax; instruction
.. _exec-instr-vec:

Vector Instructions
~~~~~~~~~~~~~~~~~~~

Vector instructions that operate bitwise are handled as integer operations of respective width.

.. math::
   \begin{array}{lll@{\qquad}l}
   \X{op}_{\VN}(i_1,\dots,i_k) &=& \xref{exec/numerics}{int-ops}{\F{i}\X{op}}_N(i_1,\dots,i_k) \\
   \end{array}

Most other vector instructions are defined in terms of numeric operators that are applied lane-wise according to the given :ref:`shape <syntax-vec-shape>`.

.. math::
   \begin{array}{llll}
   \X{op}_{t\K{x}N}(n_1,\dots,n_k) &=&
     \lanes^{-1}_{t\K{x}N}(\xref{exec/instructions}{exec-instr-numeric}{\X{op}}_t(i_1,\dots,i_k)^\ast) & \qquad(\iff i_1^\ast = \lanes_{t\K{x}N}(n_1) \land \dots \land i_k^\ast = \lanes_{t\K{x}N}(n_k) \\
   \end{array}

.. note::
   For example, the result of instruction :math:`\K{i32x4}.\ADD` applied to operands :math:`v_1, v_2`
   invokes :math:`\ADD_{\K{i32x4}}(v_1, v_2)`, which maps to
   :math:`\lanes^{-1}_{\K{i32x4}}(\ADD_{\I32}(i_1, i_2)^\ast)`,
   where :math:`i_1^\ast` and :math:`i_2^\ast` are sequences resulting from invoking
   :math:`\lanes_{\K{i32x4}}(v_1)` and :math:`\lanes_{\K{i32x4}}(v_2)`
   respectively.


.. _exec-vconst:

:math:`\V128\K{.}\VCONST~c`
...........................

1. Push the value :math:`\V128.\VCONST~c` to the stack.

.. note::
   No formal reduction rule is required for this instruction, since |VCONST| instructions coincide with :ref:`values <syntax-val>`.


.. _exec-vvunop:

:math:`\V128\K{.}\vvunop`
.........................

1. Assert: due to :ref:`validation <valid-vvunop>`, a value of :ref:`value type <syntax-valtype>` |V128| is on the top of the stack.

2. Pop the value :math:`\V128.\VCONST~c_1` from the stack.

3. Let :math:`c` be the result of computing :math:`\vvunop_{\V128}(c_1)`.

4. Push the value :math:`\V128.\VCONST~c` to the stack.

.. math::
   \begin{array}{lcl@{\qquad}l}
   (\V128\K{.}\VCONST~c_1)~\V128\K{.}\vvunop &\stepto& (\V128\K{.}\VCONST~c)
     & (\iff c = \vvunop_{\V128}(c_1)) \\
   \end{array}


.. _exec-vvbinop:

:math:`\V128\K{.}\vvbinop`
..........................

1. Assert: due to :ref:`validation <valid-vvbinop>`, two values of :ref:`value type <syntax-valtype>` |V128| are on the top of the stack.

2. Pop the value :math:`\V128.\VCONST~c_2` from the stack.

3. Pop the value :math:`\V128.\VCONST~c_1` from the stack.

4. Let :math:`c` be the result of computing :math:`\vvbinop_{\V128}(c_1, c_2)`.

5. Push the value :math:`\V128.\VCONST~c` to the stack.

.. math::
   \begin{array}{lcl@{\qquad}l}
   (\V128\K{.}\VCONST~c_1)~(\V128\K{.}\VCONST~c_2)~\V128\K{.}\vvbinop &\stepto& (\V128\K{.}\VCONST~c)
     & (\iff c = \vvbinop_{\V128}(c_1, c_2)) \\
   \end{array}


.. _exec-vvternop:

:math:`\V128\K{.}\vvternop`
...........................

1. Assert: due to :ref:`validation <valid-vvternop>`, three values of :ref:`value type <syntax-valtype>` |V128| are on the top of the stack.

2. Pop the value :math:`\V128.\VCONST~c_3` from the stack.

3. Pop the value :math:`\V128.\VCONST~c_2` from the stack.

4. Pop the value :math:`\V128.\VCONST~c_1` from the stack.

5. Let :math:`c` be the result of computing :math:`\vvternop_{\V128}(c_1, c_2, c_3)`.

6. Push the value :math:`\V128.\VCONST~c` to the stack.

.. math::
   \begin{array}{lcl@{\qquad}l}
   (\V128\K{.}\VCONST~c_1)~(\V128\K{.}\VCONST~c_2)~(\V128\K{.}\VCONST~c_3)~\V128\K{.}\vvternop &\stepto& (\V128\K{.}\VCONST~c)
     & (\iff c = \vvternop_{\V128}(c_1, c_2, c_3)) \\
   \end{array}


.. _exec-vvtestop:
.. _exec-vec-any_true:

:math:`\V128\K{.}\ANYTRUE`
..........................

1. Assert: due to :ref:`validation <valid-vvtestop>`, a value of :ref:`value type <syntax-valtype>` |V128| is on the top of the stack.

2. Pop the value :math:`\V128.\VCONST~c_1` from the stack.

3. Let :math:`i` be the result of computing :math:`\ine_{128}(c_1, 0)`.

4. Push the value :math:`\I32.\CONST~i` onto the stack.

.. math::
   \begin{array}{lcl@{\qquad}l}
   (\V128\K{.}\VCONST~c_1)~\V128\K{.}\ANYTRUE &\stepto& (\I32\K{.}\CONST~i)
     & (\iff i = \ine_{128}(c_1, 0)) \\
   \end{array}


.. _exec-vec-swizzle:

:math:`\K{i8x16.}\SWIZZLE`
..........................

1. Assert: due to :ref:`validation <valid-vbinop>`, two values of :ref:`value type <syntax-valtype>` |V128| are on the top of the stack.

2. Pop the value :math:`\V128.\VCONST~c_2` from the stack.

3. Let :math:`i^\ast` be the result of computing :math:`\lanes_{\I8X16}(c_2)`.

4. Pop the value :math:`\V128.\VCONST~c_1` from the stack.

5. Let :math:`j^\ast` be the result of computing :math:`\lanes_{\I8X16}(c_1)`.

6. Let :math:`c^\ast` be the concatenation of the two sequences :math:`j^\ast` and :math:`0^{240}`.

7. Let :math:`c'` be the result of computing :math:`\lanes^{-1}_{\I8X16}(c^\ast[ i^\ast[0] ] \dots c^\ast[ i^\ast[15] ])`.

8. Push the value :math:`\V128.\VCONST~c'` onto the stack.

.. math::
   \begin{array}{l}
   \begin{array}{lcl@{\qquad}l}
   (\V128\K{.}\VCONST~c_1)~(\V128\K{.}\VCONST~c_2)~\I8X16\K{.}\SWIZZLE &\stepto& (\V128\K{.}\VCONST~c')
   \end{array}
   \\ \qquad
     \begin{array}[t]{@{}r@{~}l@{}}
      (\iff & i^\ast = \lanes_{\I8X16}(c_2) \\
      \wedge & c^\ast = \lanes_{\I8X16}(c_1)~0^{240} \\
      \wedge & c' = \lanes^{-1}_{\I8X16}(c^\ast[ i^\ast[0] ] \dots c^\ast[ i^\ast[15] ]))
     \end{array}
   \end{array}


.. _exec-vec-shuffle:

:math:`\K{i8x16.}\SHUFFLE~x^\ast`
.................................

1. Assert: due to :ref:`validation <valid-vec-shuffle>`, two values of :ref:`value type <syntax-valtype>` |V128| are on the top of the stack.

2. Assert: due to :ref:`validation <valid-vec-shuffle>`, for all :math:`x_i` in :math:`x^\ast` it holds that :math:`x_i < 32`.

3. Pop the value :math:`\V128.\VCONST~c_2` from the stack.

4. Let :math:`i_2^\ast` be the result of computing :math:`\lanes_{\I8X16}(c_2)`.

5. Pop the value :math:`\V128.\VCONST~c_1` from the stack.

6. Let :math:`i_1^\ast` be the result of computing :math:`\lanes_{\I8X16}(c_1)`.

7. Let :math:`i^\ast` be the concatenation of the two sequences :math:`i_1^\ast` and :math:`i_2^\ast`.

8. Let :math:`c` be the result of computing :math:`\lanes^{-1}_{\I8X16}(i^\ast[x^\ast[0]] \dots i^\ast[x^\ast[15]])`.

9. Push the value :math:`\V128.\VCONST~c` onto the stack.

.. math::
   \begin{array}{l}
   \begin{array}{lcl@{\qquad}l}
   (\V128\K{.}\VCONST~c_1)~(\V128\K{.}\VCONST~c_2)~(\I8X16\K{.}\SHUFFLE~x^\ast) &\stepto& (\V128\K{.}\VCONST~c)
   \end{array}
   \\ \qquad
     \begin{array}[t]{@{}r@{~}l@{}}
      (\iff & i^\ast = \lanes_{\I8X16}(c_1)~\lanes_{\I8X16}(c_2) \\
      \wedge & c = \lanes^{-1}_{\I8X16}(i^\ast[x^\ast[0]] \dots i^\ast[x^\ast[15]]))
     \end{array}
   \end{array}


.. _exec-vec-splat:

:math:`\shape\K{.}\SPLAT`
.........................

1. Let :math:`t` be the type :math:`\unpacked(\shape)`.

2. Assert: due to :ref:`validation <valid-vec-splat>`, a value of :ref:`value type <syntax-valtype>` :math:`t` is on the top of the stack.

3. Pop the value :math:`t.\CONST~c_1` from the stack.

4. Let :math:`N` be the integer :math:`\dim(\shape)`.

5. Let :math:`c` be the result of computing :math:`\lanes^{-1}_{\shape}(c_1^N)`.

6. Push the value :math:`\V128.\VCONST~c` to the stack.

.. math::
   \begin{array}{lcl@{\qquad}l}
   (t\K{.}\CONST~c_1)~\shape\K{.}\SPLAT &\stepto& (\V128\K{.}\VCONST~c)
     & (\iff t = \unpacked(\shape)
       \wedge c = \lanes^{-1}_{\shape}(c_1^{\dim(\shape)}))
     \\
   \end{array}


.. _exec-vec-extract_lane:

:math:`t_1\K{x}N\K{.}\EXTRACTLANE\K{\_}\sx^?~x`
...............................................

1. Assert: due to :ref:`validation <valid-vec-extract_lane>`, :math:`x < N`.

2. Assert: due to :ref:`validation <valid-vec-extract_lane>`, a value of :ref:`value type <syntax-valtype>` |V128| is on the top of the stack.

3. Pop the value :math:`\V128.\VCONST~c_1` from the stack.

4. Let :math:`i^\ast` be the result of computing :math:`\lanes_{t_1\K{x}N}(c_1)`.

5. Let :math:`t_2` be the type :math:`\unpacked(t_1\K{x}N)`.

6. Let :math:`c_2` be the result of computing :math:`\extend^{sx^?}_{t_1,t_2}(i^\ast[x])`.

7. Push the value :math:`t_2.\CONST~c_2` to the stack.

.. math::
   \begin{array}{l}
   \begin{array}{lcl@{\qquad}l}
   (\V128\K{.}\VCONST~c_1)~(t_1\K{x}N\K{.}\EXTRACTLANE~x) &\stepto& (t_2\K{.}\CONST~c_2)
   \end{array}
   \\ \qquad
     \begin{array}[t]{@{}r@{~}l@{}}
      (\iff & t_2 = \unpacked(t_1\K{x}N) \\
       \wedge & c_2 = \extend^{sx^?}_{t_1,t_2}(\lanes_{t_1\K{x}N}(c_1)[x]))
     \end{array}
   \end{array}


.. _exec-vec-replace_lane:

:math:`\shape\K{.}\REPLACELANE~x`
.................................

1. Assert: due to :ref:`validation <valid-vec-replace_lane>`, :math:`x < \dim(\shape)`.

2. Let :math:`t_2` be the type :math:`\unpacked(\shape)`.

3. Assert: due to :ref:`validation <valid-vec-replace_lane>`, a value of :ref:`value type <syntax-valtype>` :math:`t_1` is on the top of the stack.

4. Pop the value :math:`t_2.\CONST~c_2` from the stack.

5. Assert: due to :ref:`validation <valid-vec-replace_lane>`, a value of :ref:`value type <syntax-valtype>` |V128| is on the top of the stack.

6. Pop the value :math:`\V128.\VCONST~c_1` from the stack.

7. Let :math:`i^\ast` be the result of computing :math:`\lanes_{\shape}(c_1)`.

8. Let :math:`c` be the result of computing :math:`\lanes^{-1}_{\shape}(i^\ast \with [x] = c_2)`.

9. Push :math:`\V128.\VCONST~c` on the stack.

.. math::
   \begin{array}{l}
   \begin{array}{lcl@{\qquad}l}
   (\V128\K{.}\VCONST~c_1)~(t_2\K{.}\CONST~c_2)~(\shape\K{.}\REPLACELANE~x) &\stepto& (\V128\K{.}\VCONST~c)
   \end{array}
   \\ \qquad
     \begin{array}[t]{@{}r@{~}l@{}}
      (\iff & i^\ast = \lanes_{\shape}(c_1) \\
       \wedge & c = \lanes^{-1}_{\shape}(i^\ast \with [x] = c_2))
     \end{array}
   \end{array}


.. _exec-vunop:

:math:`\shape\K{.}\vunop`
.........................

1. Assert: due to :ref:`validation <valid-vunop>`, a value of :ref:`value type <syntax-valtype>` |V128| is on the top of the stack.

2. Pop the value :math:`\V128.\VCONST~c_1` from the stack.

3. Let :math:`c` be the result of computing :math:`\vunop_{\shape}(c_1)`.

4. Push the value :math:`\V128.\VCONST~c` to the stack.

.. math::
   \begin{array}{lcl@{\qquad}l}
   (\V128\K{.}\VCONST~c_1)~\V128\K{.}\vunop &\stepto& (\V128\K{.}\VCONST~c)
     & (\iff c = \vunop_{\shape}(c_1))
   \end{array}


.. _exec-vbinop:

:math:`\shape\K{.}\vbinop`
..........................

1. Assert: due to :ref:`validation <valid-vbinop>`, two values of :ref:`value type <syntax-valtype>` |V128| are on the top of the stack.

2. Pop the value :math:`\V128.\VCONST~c_2` from the stack.

3. Pop the value :math:`\V128.\VCONST~c_1` from the stack.

4. If :math:`\vbinop_{\shape}(c_1, c_2)` is defined:

   a. Let :math:`c` be a possible result of computing :math:`\vbinop_{\shape}(c_1, c_2)`.

   b. Push the value :math:`\V128.\VCONST~c` to the stack.

5. Else:

   a. Trap.

.. math::
   \begin{array}{lcl@{\qquad}l}
   (\V128\K{.}\VCONST~c_1)~(\V128\K{.}\VCONST~c_2)~\shape\K{.}\vbinop &\stepto& (\V128\K{.}\VCONST~c)
     & (\iff c \in \vbinop_{\shape}(c_1, c_2)) \\
   (\V128\K{.}\VCONST~c_1)~(\V128\K{.}\VCONST~c_2)~\shape\K{.}\vbinop &\stepto& \TRAP
     & (\iff \vbinop_{\shape}(c_1, c_2) = \{\})
   \end{array}


.. _exec-vrelop:

:math:`t\K{x}N\K{.}\vrelop`
...........................

1. Assert: due to :ref:`validation <valid-vrelop>`, two values of :ref:`value type <syntax-valtype>` |V128| are on the top of the stack.

2. Pop the value :math:`\V128.\VCONST~c_2` from the stack.

3. Pop the value :math:`\V128.\VCONST~c_1` from the stack.

4. Let :math:`i_1^\ast` be the result of computing :math:`\lanes_{t\K{x}N}(c_1)`.

5. Let :math:`i_2^\ast` be the result of computing :math:`\lanes_{t\K{x}N}(c_2)`.

6. Let :math:`i^\ast` be the result of computing :math:`\vrelop_t(i_1^\ast, i_2^\ast)`.

7. Let :math:`j^\ast` be the result of computing :math:`\extends_{1,|t|}(i^\ast)`.

8. Let :math:`c` be the result of computing :math:`\lanes^{-1}_{t\K{x}N}(j^\ast)`.

9. Push the value :math:`\V128.\VCONST~c` to the stack.

.. math::
   \begin{array}{l}
   \begin{array}{lcl@{\qquad}l}
   (\V128\K{.}\VCONST~c_1)~(\V128\K{.}\VCONST~c_2)~t\K{x}N\K{.}\vrelop &\stepto& (\V128\K{.}\VCONST~c)
   \end{array}
   \\ \qquad
     \begin{array}[t]{@{}r@{~}l@{}}
     (\iff c = \lanes^{-1}_{t\K{x}N}(\extends_{1,|t|}(\vrelop_t(\lanes_{t\K{x}N}(c_1), \lanes_{t\K{x}N}(c_2)))))
     \end{array}
   \end{array}


.. _exec-vishiftop:

:math:`t\K{x}N\K{.}\vishiftop`
..............................

1. Assert: due to :ref:`validation <valid-vishiftop>`, a value of :ref:`value type <syntax-valtype>` |I32| is on the top of the stack.

2. Pop the value :math:`\I32.\CONST~s` from the stack.

3. Assert: due to :ref:`validation <valid-vishiftop>`, a value of :ref:`value type <syntax-valtype>` |V128| is on the top of the stack.

4. Pop the value :math:`\V128.\VCONST~c_1` from the stack.

5. Let :math:`i^\ast` be the result of computing :math:`\lanes_{t\K{x}N}(c_1)`.

6. Let :math:`j^\ast` be the result of computing :math:`\vishiftop_{t}(i^\ast, s^N)`.

7. Let :math:`c` be the result of computing :math:`\lanes^{-1}_{t\K{x}N}(j^\ast)`.

8. Push the value :math:`\V128.\VCONST~c` to the stack.

.. math::
   \begin{array}{l}
   \begin{array}{lcl@{\qquad}l}
   (\V128\K{.}\VCONST~c_1)~(\I32\K{.}\CONST~s)~t\K{x}N\K{.}\vishiftop &\stepto& (\V128\K{.}\VCONST~c)
   \end{array}
   \\ \qquad
     \begin{array}[t]{@{}r@{~}l@{}}
     (\iff & i^\ast = \lanes_{t\K{x}N}(c_1) \\
     \wedge & c = \lanes^{-1}_{t\K{x}N}(\vishiftop_{t}(i^\ast, s^N)))
     \end{array}
   \end{array}


.. _exec-vtestop:
.. _exec-vec-all_true:

:math:`\shape\K{.}\ALLTRUE`
...........................

1. Assert: due to :ref:`validation <valid-vtestop>`, a value of :ref:`value type <syntax-valtype>` |V128| is on the top of the stack.

2. Pop the value :math:`\V128.\VCONST~c` from the stack.

3. Let :math:`i_1^\ast` be the result of computing :math:`\lanes_{\shape}(c)`.

4. Let :math:`i` be the result of computing :math:`\tobool(\bigwedge(i_1 \neq 0)^\ast)`.

5. Push the value :math:`\I32.\CONST~i` onto the stack.


.. math::
   \begin{array}{l}
   \begin{array}{lcl@{\qquad}l}
   (\V128\K{.}\VCONST~c)~\shape\K{.}\ALLTRUE &\stepto& (\I32\K{.}\CONST~i)
   \end{array}
   \\ \qquad
     \begin{array}[t]{@{}r@{~}l@{}}
     (\iff & i_1^\ast = \lanes_{\shape}(c) \\
     \wedge & i = \tobool(\bigwedge(i_1 \neq 0)^\ast))
     \end{array}
   \end{array}


.. _exec-vec-bitmask:

:math:`t\K{x}N\K{.}\BITMASK`
............................

1. Assert: due to :ref:`validation <valid-vec-bitmask>`, a value of :ref:`value type <syntax-valtype>` |V128| is on the top of the stack.

2. Pop the value :math:`\V128.\VCONST~c` from the stack.

3. Let :math:`i_1^N` be the result of computing :math:`\lanes_{t\K{x}N}(c)`.

4. Let :math:`B` be the :ref:`bit width <syntax-valtype>` :math:`|t|` of :ref:`value type <syntax-valtype>` :math:`t`.

5. Let :math:`i_2^N` be the result of computing :math:`\ilts_{B}(i_1^N, 0^N)`.

6. Let :math:`j^\ast` be the concatenation of the two sequences :math:`i_2^N` and :math:`0^{32-N}`.

7. Let :math:`i` be the result of computing :math:`\ibits_{32}^{-1}(j^\ast)`.

8. Push the value :math:`\I32.\CONST~i` onto the stack.

.. math::
   \begin{array}{lcl@{\qquad}l}
   (\V128\K{.}\VCONST~c)~t\K{x}N\K{.}\BITMASK &\stepto& (\I32\K{.}\CONST~i)
     & (\iff i = \ibits_{32}^{-1}(\ilts_{|t|}(\lanes_{t\K{x}N}(c), 0^N)))
     \\
   \end{array}


.. _exec-vec-narrow:

:math:`t_2\K{x}N\K{.}\NARROW\K{\_}t_1\K{x}M\K{\_}\sx`
.....................................................

1. Assert: due to :ref:`syntax <syntax-instr-vec>`, :math:`N = 2\cdot M`.

2. Assert: due to :ref:`validation <valid-vec-narrow>`, two values of :ref:`value type <syntax-valtype>` |V128| are on the top of the stack.

3. Pop the value :math:`\V128.\VCONST~c_2` from the stack.

4. Let :math:`i_2^M` be the result of computing :math:`\lanes_{t_1\K{x}M}(c_2)`.

5. Let :math:`d_2^M` be the result of computing :math:`\narrow^{\sx}_{|t_1|,|t_2|}(i_2^M)`.

6. Pop the value :math:`\V128.\VCONST~c_1` from the stack.

7. Let :math:`i_1^M` be the result of computing :math:`\lanes_{t_1\K{x}M}(c_1)`.

8. Let :math:`d_1^M` be the result of computing :math:`\narrow^{\sx}_{|t_1|,|t_2|}(i_1^M)`.

9. Let :math:`j^N` be the concatenation of the two sequences :math:`d_1^M` and :math:`d_2^M`.

10. Let :math:`c` be the result of computing :math:`\lanes^{-1}_{t_2\K{x}N}(j^N)`.

11. Push the value :math:`\V128.\VCONST~c` onto the stack.

.. math::
   \begin{array}{l}
   \begin{array}{lcl@{\qquad}l}
   (\V128\K{.}\VCONST~c_1)~(\V128\K{.}\VCONST~c_2)~t_2\K{x}N\K{.}\NARROW\_t_1\K{x}M\_\sx &\stepto& (\V128\K{.}\VCONST~c)
   \end{array}
   \\ \qquad
     \begin{array}[t]{@{}r@{~}l@{}}
     (\iff & d_1^M = \narrow^{\sx}_{|t_1|,|t_2|}( \lanes_{t_1\K{x}M}(c_1)) \\
     \wedge & d_2^M = \narrow^{\sx}_{|t_1|,|t_2|}( \lanes_{t_1\K{x}M}(c_2)) \\
     \wedge & c = \lanes^{-1}_{t_2\K{x}N}(d_1^M~d_2^M))
     \end{array}
   \end{array}


.. _exec-vcvtop:

:math:`t_2\K{x}N\K{.}\vcvtop\K{\_}t_1\K{x}M\K{\_}\sx`
.....................................................

1. Assert: due to :ref:`syntax <syntax-instr-vec>`, :math:`N = M`.

2. Assert: due to :ref:`validation <valid-vcvtop>`, a value of :ref:`value type <syntax-valtype>` |V128| is on the top of the stack.

3. Pop the value :math:`\V128.\VCONST~c_1` from the stack.

4. Let :math:`i^\ast` be the result of computing :math:`\lanes_{t_1\K{x}M}(c_1)`.

5. Let :math:`j^\ast` be the result of computing :math:`\vcvtop^{\sx}_{|t_1|,|t_2|}(i^\ast)`.

6. Let :math:`c` be the result of computing :math:`\lanes^{-1}_{t_2\K{x}N}(j^\ast)`.

7. Push the value :math:`\V128.\VCONST~c` onto the stack.

.. math::
   \begin{array}{l}
   \begin{array}{lcl@{\qquad}l}
   (\V128\K{.}\VCONST~c_1)~t_2\K{x}N\K{.}\vcvtop\K{\_}t_1\K{x}M\K{\_}\sx &\stepto& (\V128\K{.}\VCONST~c) \\
   \end{array}
   \\ \qquad
     \begin{array}[t]{@{}r@{~}l@{}}
     (\iff & c = \lanes^{-1}_{t_2\K{x}N}(\vcvtop^{\sx}_{|t_1|,|t_2|}(\lanes_{t_1\K{x}M}(c_1))))
     \end{array}
   \end{array}


:math:`t_2\K{x}N\K{.}\vcvtop\K{\_}\half\K{\_}t_1\K{x}M\K{\_}\sx^?`
..................................................................

1. Assert: due to :ref:`syntax <syntax-instr-vec>`, :math:`N = M / 2`.

2. Assert: due to :ref:`validation <valid-vcvtop>`, a value of :ref:`value type <syntax-valtype>` |V128| is on the top of the stack.

3. Pop the value :math:`\V128.\VCONST~c_1` from the stack.

4. Let :math:`i^\ast` be the result of computing :math:`\lanes_{t_1\K{x}M}(c_1)`.

5. If :math:`\half` is :math:`\K{low}`, then:

   a. Let :math:`j^\ast` be the sequence :math:`i^\ast[0 \slice N]`.

6. Else:

   a. Let :math:`j^\ast` be the sequence :math:`i^\ast[N \slice N]`.

7. Let :math:`k^\ast` be the result of computing :math:`\vcvtop^{\sx^?}_{|t_1|,|t_2|}(j^\ast)`.

8. Let :math:`c` be the result of computing :math:`\lanes^{-1}_{t_2\K{x}N}(k^\ast)`.

9. Push the value :math:`\V128.\VCONST~c` onto the stack.

.. math::
   \begin{array}{l}
   \begin{array}{lcl@{\qquad}l}
   (\V128\K{.}\VCONST~c_1)~t_2\K{x}N\K{.}\vcvtop\K{\_}\half\K{\_}t_1\K{x}M\K{\_}\sx^? &\stepto& (\V128\K{.}\VCONST~c) \\
   \end{array}
   \\ \qquad
     \begin{array}[t]{@{}r@{~}l@{}}
     (\iff & c = \lanes^{-1}_{t_2\K{x}N}(\vcvtop^{\sx^?}_{|t_1|,|t_2|}(\lanes_{t_1\K{x}M}(c_1)[\half(0, N) \slice N])))
     \end{array}
   \end{array}

where:

.. math::
   \begin{array}{lcl}
   \K{low}(x, y) &=& x \\
   \K{high}(x, y) &=& y \\
   \end{array}


:math:`t_2\K{x}N\K{.}\vcvtop\K{\_}t_1\K{x}M\K{\_}\sx^?\K{\_zero}`
.................................................................

1. Assert: due to :ref:`syntax <syntax-instr-vec>`, :math:`N = 2 \cdot M`.

2. Assert: due to :ref:`validation <valid-vcvtop>`, a value of :ref:`value type <syntax-valtype>` |V128| is on the top of the stack.

3. Pop the value :math:`\V128.\VCONST~c_1` from the stack.

4. Let :math:`i^\ast` be the result of computing :math:`\lanes_{t_1\K{x}M}(c_1)`.

5. Let :math:`j^\ast` be the result of computing :math:`\vcvtop^{\sx^?}_{|t_1|,|t_2|}(i^\ast)`.

6. Let :math:`k^\ast` be the concatenation of the two sequences :math:`j^\ast` and :math:`0^M`.

7. Let :math:`c` be the result of computing :math:`\lanes^{-1}_{t_2\K{x}N}(k^\ast)`.

8. Push the value :math:`\V128.\VCONST~c` onto the stack.

.. math::
   \begin{array}{l}
   \begin{array}{lcl@{\qquad}l}
   (\V128\K{.}\VCONST~c_1)~t_2\K{x}N\K{.}\vcvtop\K{\_}t_1\K{x}M\K{\_}\sx^?\K{\_zero} &\stepto& (\V128\K{.}\VCONST~c) \\
   \end{array}
   \\ \qquad
     \begin{array}[t]{@{}r@{~}l@{}}
     (\iff & c = \lanes^{-1}_{t_2\K{x}N}(\vcvtop^{\sx^?}_{|t_1|,|t_2|}(\lanes_{t_1\K{x}M}(c_1))~0^M))
     \end{array}
   \end{array}


.. _exec-vec-dot:

:math:`\K{i32x4.}\DOT\K{\_i16x8\_s}`
....................................

1. Assert: due to :ref:`validation <valid-vec-dot>`, two values of :ref:`value type <syntax-valtype>` |V128| are on the top of the stack.

2. Pop the value :math:`\V128.\VCONST~c_2` from the stack.

3. Pop the value :math:`\V128.\VCONST~c_1` from the stack.

4. Let :math:`i_1^\ast` be the result of computing :math:`\lanes_{\I16X8}(c_1)`.

5. Let :math:`j_1^\ast` be the result of computing :math:`\extends_{16,32}(i_1^\ast)`.

6. Let :math:`i_2^\ast` be the result of computing :math:`\lanes_{\I16X8}(c_2)`.

7. Let :math:`j_2^\ast` be the result of computing :math:`\extends_{16,32}(i_2^\ast)`.

8. Let :math:`(k_1~k_2)^\ast` be the result of computing :math:`\imul_{32}(j_1^\ast, j_2^\ast)`.

9. Let :math:`k^\ast` be the result of computing :math:`\iadd_{32}(k_1, k_2)^\ast`.

10. Let :math:`c` be the result of computing :math:`\lanes^{-1}_{\I32X4}(k^\ast)`.

11. Push the value :math:`\V128.\VCONST~c` onto the stack.

.. math::
   \begin{array}{l}
   \begin{array}{lcl@{\qquad}l}
   (\V128\K{.}\VCONST~c_1)~(\V128\K{.}\VCONST~c_2)~\K{i32x4.}\DOT\K{\_i16x8\_s} &\stepto& (\V128\K{.}\VCONST~c) \\
   \end{array}
   \\ \qquad
     \begin{array}[t]{@{}r@{~}l@{}}
     (\iff & (i_1~i_2)^\ast = \imul_{32}(\extends_{16,32}(\lanes_{\I16X8}(c_1)), \extends_{16,32}(\lanes_{\I16X8}(c_2))) \\
     \wedge & j^\ast = \iadd_{32}(i_1, i_2)^\ast \\
     \wedge & c = \lanes^{-1}_{\I32X4}(j^\ast))
     \end{array}
   \end{array}


.. _exec-vec-extmul:

:math:`t_2\K{x}N\K{.}\EXTMUL\K{\_}\half\K{\_}t_1\K{x}M\K{\_}\sx`
................................................................

1. Assert: due to :ref:`syntax <syntax-instr-vec>`, :math:`N = M / 2`.

2. Assert: due to :ref:`validation <valid-vec-extmul>`, two values of :ref:`value type <syntax-valtype>` |V128| are on the top of the stack.

3. Pop the value :math:`\V128.\VCONST~c_2` from the stack.

4. Pop the value :math:`\V128.\VCONST~c_1` from the stack.

5. Let :math:`i_1^\ast` be the result of computing :math:`\lanes_{t_1\K{x}M}(c_1)`.

6. Let :math:`i_2^\ast` be the result of computing :math:`\lanes_{t_1\K{x}M}(c_2)`.

7. If :math:`\half` is :math:`\K{low}`, then:

   a. Let :math:`j_1^\ast` be the sequence :math:`i_1^\ast[0 \slice N]`.

   b. Let :math:`j_2^\ast` be the sequence :math:`i_2^\ast[0 \slice N]`.

8. Else:

   a. Let :math:`j_1^\ast` be the sequence :math:`i_1^\ast[N \slice N]`.

   b. Let :math:`j_2^\ast` be the sequence :math:`i_2^\ast[N \slice N]`.

9. Let :math:`k_1^\ast` be the result of computing :math:`\extend^{\sx}_{|t_1|,|t_2|}(j_1^\ast)`.

10. Let :math:`k_2^\ast` be the result of computing :math:`\extend^{\sx}_{|t_1|,|t_2|}(j_2^\ast)`.

11. Let :math:`k^\ast` be the result of computing :math:`\imul_{|t_2|}(k_1^\ast, k_2^\ast)`.

12. Let :math:`c` be the result of computing :math:`\lanes^{-1}_{t_2\K{x}N}(k^\ast)`.

13. Push the value :math:`\V128.\VCONST~c` onto the stack.

.. math::
   \begin{array}{lcl@{\qquad}l}
   (\V128\K{.}\VCONST~c_1)~(\V128\K{.}\VCONST~c_2)~t_2\K{x}N\K{.}\EXTMUL\K{\_}\half\K{\_}t_1\K{x}M\_\sx &\stepto& (\V128\K{.}\VCONST~c) \\
   \end{array}
   \\ \qquad
     \begin{array}[t]{@{}r@{~}l@{}}
     (\iff & i^\ast = \lanes_{t_1\K{x}M}(c_1)[\half(0, N) \slice N] \\
     \wedge & j^\ast = \lanes_{t_1\K{x}M}(c_2)[\half(0, N) \slice N] \\
     \wedge & c = \lanes^{-1}_{t_2\K{x}N}(\imul_{|t_2|}(\extend^{\sx}_{|t_1|,|t_2|}(i^\ast), \extend^{\sx}_{|t_1|,|t_2|}(j^\ast))))
     \end{array}

where:

.. math::
   \begin{array}{lcl}
   \K{low}(x, y) &=& x \\
   \K{high}(x, y) &=& y \\
   \end{array}


.. _exec-vec-extadd_pairwise:

:math:`t_2\K{x}N\K{.}\EXTADDPAIRWISE\_t_1\K{x}M\_\sx`
.....................................................

1. Assert: due to :ref:`syntax <syntax-instr-vec>`, :math:`N = M / 2`.

2. Assert: due to :ref:`validation <valid-vec-extadd_pairwise>`, a value of :ref:`value type <syntax-valtype>` |V128| is on the top of the stack.

3. Pop the value :math:`\V128.\VCONST~c_1` from the stack.

4. Let :math:`i^\ast` be the result of computing :math:`\lanes_{t_1\K{x}M}(c_1)`.

5. Let :math:`(j_1~j_2)^\ast` be the result of computing :math:`\extend^{\sx}_{|t_1|,|t_2|}(i^\ast)`.

6. Let :math:`k^\ast` be the result of computing :math:`\iadd_{|t_2|}(j_1, j_2)^\ast`.

7. Let :math:`c` be the result of computing :math:`\lanes^{-1}_{t_2\K{x}N}(k^\ast)`.

8. Push the value :math:`\V128.\VCONST~c` to the stack.

.. math::
   \begin{array}{l}
   \begin{array}{lcl@{\qquad}l}
   (\V128\K{.}\VCONST~c_1)~t_2\K{x}N\K{.}\EXTADDPAIRWISE\_t_1\K{x}M\_\sx &\stepto& (\V128\K{.}\VCONST~c) \\
   \end{array}
   \\ \qquad
     \begin{array}[t]{@{}r@{~}l@{}}
     (\iff & (i_1~i_2)^\ast = \extend^{\sx}_{|t_1|,|t_2|}(\lanes_{t_1\K{x}M}(c_1)) \\
     \wedge & j^\ast = \iadd_{|t_2|}(i_1, i_2)^\ast \\
     \wedge & c = \lanes^{-1}_{t_2\K{x}N}(j^\ast))
     \end{array}
   \end{array}


.. index:: parametric instructions, value
   pair: execution; instruction
   single: abstract syntax; instruction
.. _exec-instr-parametric:

Parametric Instructions
~~~~~~~~~~~~~~~~~~~~~~~

.. _exec-drop:

:math:`\DROP`
.............

1. Assert: due to :ref:`validation <valid-drop>`, a value is on the top of the stack.

2. Pop the value :math:`\val` from the stack.

.. math::
   \begin{array}{lcl@{\qquad}l}
   \val~~\DROP &\stepto& \epsilon
   \end{array}


.. _exec-select:

:math:`\SELECT~(t^\ast)^?`
..........................

1. Assert: due to :ref:`validation <valid-select>`, a value of :ref:`value type <syntax-valtype>` |I32| is on the top of the stack.

2. Pop the value :math:`\I32.\CONST~c` from the stack.

3. Assert: due to :ref:`validation <valid-select>`, two more values (of the same :ref:`value type <syntax-valtype>`) are on the top of the stack.

4. Pop the value :math:`\val_2` from the stack.

5. Pop the value :math:`\val_1` from the stack.

6. If :math:`c` is not :math:`0`, then:

   a. Push the value :math:`\val_1` back to the stack.

7. Else:

   a. Push the value :math:`\val_2` back to the stack.

.. math::
   \begin{array}{lcl@{\qquad}l}
   \val_1~\val_2~(\I32\K{.}\CONST~c)~(\SELECT~t^?) &\stepto& \val_1
     & (\iff c \neq 0) \\
   \val_1~\val_2~(\I32\K{.}\CONST~c)~(\SELECT~t^?) &\stepto& \val_2
     & (\iff c = 0) \\
   \end{array}

.. note::
   In future versions of WebAssembly, |SELECT| may allow more than one value per choice.


.. index:: variable instructions, local index, global index, address, global address, global instance, store, frame, value
   pair: execution; instruction
   single: abstract syntax; instruction
.. _exec-instr-variable:

Variable Instructions
~~~~~~~~~~~~~~~~~~~~~

.. _exec-local.get:

:math:`\LOCALGET~x`
...................

1. Let :math:`F` be the :ref:`current <exec-notation-textual>` :ref:`frame <syntax-frame>`.

2. Assert: due to :ref:`validation <valid-local.get>`, :math:`F.\ALOCALS[x]` exists and is non-empty.

3. Let :math:`\val` be the value :math:`F.\ALOCALS[x]`.

4. Push the value :math:`\val` to the stack.

.. math::
   \begin{array}{lcl@{\qquad}l}
   F; (\LOCALGET~x) &\stepto& F; \val
     & (\iff F.\ALOCALS[x] = \val) \\
   \end{array}


.. _exec-local.set:

:math:`\LOCALSET~x`
...................

1. Let :math:`F` be the :ref:`current <exec-notation-textual>` :ref:`frame <syntax-frame>`.

2. Assert: due to :ref:`validation <valid-local.set>`, :math:`F.\ALOCALS[x]` exists.

3. Assert: due to :ref:`validation <valid-local.set>`, a value is on the top of the stack.

4. Pop the value :math:`\val` from the stack.

5. Replace :math:`F.\ALOCALS[x]` with the value :math:`\val`.

.. math::
   \begin{array}{lcl@{\qquad}l}
   F; \val~(\LOCALSET~x) &\stepto& F'; \epsilon
     & (\iff F' = F \with \ALOCALS[x] = \val) \\
   \end{array}


.. _exec-local.tee:

:math:`\LOCALTEE~x`
...................

1. Assert: due to :ref:`validation <valid-local.tee>`, a value is on the top of the stack.

2. Pop the value :math:`\val` from the stack.

3. Push the value :math:`\val` to the stack.

4. Push the value :math:`\val` to the stack.

5. :ref:`Execute <exec-local.set>` the instruction :math:`\LOCALSET~x`.

.. math::
   \begin{array}{lcl@{\qquad}l}
   \val~(\LOCALTEE~x) &\stepto& \val~\val~(\LOCALSET~x)
   \end{array}


.. _exec-global.get:

:math:`\GLOBALGET~x`
....................

1. Let :math:`F` be the :ref:`current <exec-notation-textual>` :ref:`frame <syntax-frame>`.

2. Assert: due to :ref:`validation <valid-global.get>`, :math:`F.\AMODULE.\MIGLOBALS[x]` exists.

3. Let :math:`a` be the :ref:`global address <syntax-globaladdr>` :math:`F.\AMODULE.\MIGLOBALS[x]`.

4. Assert: due to :ref:`validation <valid-global.get>`, :math:`S.\SGLOBALS[a]` exists.

5. Let :math:`\X{glob}` be the :ref:`global instance <syntax-globalinst>` :math:`S.\SGLOBALS[a]`.

6. Let :math:`\val` be the value :math:`\X{glob}.\GIVALUE`.

7. Push the value :math:`\val` to the stack.

.. math::
   \begin{array}{l}
   \begin{array}{lcl@{\qquad}l}
   S; F; (\GLOBALGET~x) &\stepto& S; F; \val
   \end{array}
   \\ \qquad
     (\iff S.\SGLOBALS[F.\AMODULE.\MIGLOBALS[x]].\GIVALUE = \val) \\
   \end{array}


.. _exec-global.set:

:math:`\GLOBALSET~x`
....................

1. Let :math:`F` be the :ref:`current <exec-notation-textual>` :ref:`frame <syntax-frame>`.

2. Assert: due to :ref:`validation <valid-global.set>`, :math:`F.\AMODULE.\MIGLOBALS[x]` exists.

3. Let :math:`a` be the :ref:`global address <syntax-globaladdr>` :math:`F.\AMODULE.\MIGLOBALS[x]`.

4. Assert: due to :ref:`validation <valid-global.set>`, :math:`S.\SGLOBALS[a]` exists.

5. Let :math:`\X{glob}` be the :ref:`global instance <syntax-globalinst>` :math:`S.\SGLOBALS[a]`.

6. Assert: due to :ref:`validation <valid-global.set>`, a value is on the top of the stack.

7. Pop the value :math:`\val` from the stack.

8. Replace :math:`\X{glob}.\GIVALUE` with the value :math:`\val`.

.. math::
   \begin{array}{l}
   \begin{array}{lcl@{\qquad}l}
   S; F; \val~(\GLOBALSET~x) &\stepto& S'; F; \epsilon
   \end{array}
   \\ \qquad
   (\iff S' = S \with \SGLOBALS[F.\AMODULE.\MIGLOBALS[x]].\GIVALUE = \val) \\
   \end{array}

.. note::
   :ref:`Validation <valid-global.set>` ensures that the global is, in fact, marked as mutable.


.. index:: table instruction, table index, store, frame, address, table address, table instance, element address, element instance, value, integer, limits, reference, reference type
   pair: execution; instruction
   single: abstract syntax; instruction
.. _exec-instr-table:

Table Instructions
~~~~~~~~~~~~~~~~~~

.. _exec-table.get:

:math:`\TABLEGET~x`
...................

1. Let :math:`F` be the :ref:`current <exec-notation-textual>` :ref:`frame <syntax-frame>`.

2. Assert: due to :ref:`validation <valid-table.get>`, :math:`F.\AMODULE.\MITABLES[x]` exists.

3. Let :math:`a` be the :ref:`table address <syntax-tableaddr>` :math:`F.\AMODULE.\MITABLES[x]`.

4. Assert: due to :ref:`validation <valid-table.get>`, :math:`S.\STABLES[a]` exists.

5. Let :math:`\X{tab}` be the :ref:`table instance <syntax-tableinst>` :math:`S.\STABLES[a]`.

6. Assert: due to :ref:`validation <valid-table.get>`, a value of :ref:`value type <syntax-valtype>` |I32| is on the top of the stack.

7. Pop the value :math:`\I32.\CONST~i` from the stack.

8. If :math:`i` is not smaller than the length of :math:`\X{tab}.\TIELEM`, then:

   a. Trap.

9. Let :math:`\val` be the value :math:`\X{tab}.\TIELEM[i]`.

10. Push the value :math:`\val` to the stack.

.. math::
   ~\\[-1ex]
   \begin{array}{l}
   \begin{array}{lcl@{\qquad}l}
   S; F; (\I32.\CONST~i)~(\TABLEGET~x) &\stepto& S; F; \val
   \end{array}
   \\ \qquad
     (\iff S.\STABLES[F.\AMODULE.\MITABLES[x]].\TIELEM[i] = \val) \\
   \begin{array}{lcl@{\qquad}l}
   S; F; (\I32.\CONST~i)~(\TABLEGET~x) &\stepto& S; F; \TRAP
   \end{array}
   \\ \qquad
     (\otherwise) \\
   \end{array}


.. _exec-table.set:

:math:`\TABLESET~x`
...................

1. Let :math:`F` be the :ref:`current <exec-notation-textual>` :ref:`frame <syntax-frame>`.

2. Assert: due to :ref:`validation <valid-table.set>`, :math:`F.\AMODULE.\MITABLES[x]` exists.

3. Let :math:`a` be the :ref:`table address <syntax-tableaddr>` :math:`F.\AMODULE.\MITABLES[x]`.

4. Assert: due to :ref:`validation <valid-table.set>`, :math:`S.\STABLES[a]` exists.

5. Let :math:`\X{tab}` be the :ref:`table instance <syntax-tableinst>` :math:`S.\STABLES[a]`.

6. Assert: due to :ref:`validation <valid-table.set>`, a :ref:`reference value <syntax-ref>` is on the top of the stack.

7. Pop the value :math:`\val` from the stack.

8. Assert: due to :ref:`validation <valid-table.set>`, a value of :ref:`value type <syntax-valtype>` |I32| is on the top of the stack.

9. Pop the value :math:`\I32.\CONST~i` from the stack.

10. If :math:`i` is not smaller than the length of :math:`\X{tab}.\TIELEM`, then:

    a. Trap.

11. Replace the element :math:`\X{tab}.\TIELEM[i]` with :math:`\val`.

.. math::
   ~\\[-1ex]
   \begin{array}{l}
   \begin{array}{lcl@{\qquad}l}
   S; F; (\I32.\CONST~i)~\val~(\TABLESET~x) &\stepto& S'; F; \epsilon
   \end{array}
   \\ \qquad
     (\iff S' = S \with \STABLES[F.\AMODULE.\MITABLES[x]].\TIELEM[i] = \val) \\
   \begin{array}{lcl@{\qquad}l}
   S; F; (\I32.\CONST~i)~\val~(\TABLESET~x) &\stepto& S; F; \TRAP
   \end{array}
   \\ \qquad
     (\otherwise) \\
   \end{array}


.. _exec-table.size:

:math:`\TABLESIZE~x`
....................

1. Let :math:`F` be the :ref:`current <exec-notation-textual>` :ref:`frame <syntax-frame>`.

2. Assert: due to :ref:`validation <valid-table.size>`, :math:`F.\AMODULE.\MITABLES[x]` exists.

3. Let :math:`a` be the :ref:`table address <syntax-tableaddr>` :math:`F.\AMODULE.\MITABLES[x]`.

4. Assert: due to :ref:`validation <valid-table.size>`, :math:`S.\STABLES[a]` exists.

5. Let :math:`\X{tab}` be the :ref:`table instance <syntax-tableinst>` :math:`S.\STABLES[a]`.

6. Let :math:`\X{sz}` be the length of :math:`\X{tab}.\TIELEM`.

7. Push the value :math:`\I32.\CONST~\X{sz}` to the stack.

.. math::
   \begin{array}{l}
   \begin{array}{lcl@{\qquad}l}
   S; F; (\TABLESIZE~x) &\stepto& S; F; (\I32.\CONST~\X{sz})
   \end{array}
   \\ \qquad
     (\iff |S.\STABLES[F.\AMODULE.\MITABLES[x]].\TIELEM| = \X{sz}) \\
   \end{array}


.. _exec-table.grow:

:math:`\TABLEGROW~x`
....................

1. Let :math:`F` be the :ref:`current <exec-notation-textual>` :ref:`frame <syntax-frame>`.

2. Assert: due to :ref:`validation <valid-table.grow>`, :math:`F.\AMODULE.\MITABLES[x]` exists.

3. Let :math:`a` be the :ref:`table address <syntax-tableaddr>` :math:`F.\AMODULE.\MITABLES[x]`.

4. Assert: due to :ref:`validation <valid-table.grow>`, :math:`S.\STABLES[a]` exists.

5. Let :math:`\X{tab}` be the :ref:`table instance <syntax-tableinst>` :math:`S.\STABLES[a]`.

6. Let :math:`\X{sz}` be the length of :math:`S.\STABLES[a]`.

7. Assert: due to :ref:`validation <valid-table.grow>`, a value of :ref:`value type <syntax-valtype>` |I32| is on the top of the stack.

8. Pop the value :math:`\I32.\CONST~n` from the stack.

9. Assert: due to :ref:`validation <valid-table.fill>`, a :ref:`reference value <syntax-ref>` is on the top of the stack.

10. Pop the value :math:`\val` from the stack.

11. Let :math:`\X{err}` be the |i32| value :math:`2^{32}-1`, for which :math:`\signed_{32}(\X{err})` is :math:`-1`.

12. Either:

   a. If :ref:`growing <grow-table>` :math:`\X{tab}` by :math:`n` entries with initialization value :math:`\val` succeeds, then:

      i. Push the value :math:`\I32.\CONST~\X{sz}` to the stack.

   b. Else:

      i. Push the value :math:`\I32.\CONST~\X{err}` to the stack.

13. Or:

   a. push the value :math:`\I32.\CONST~\X{err}` to the stack.

.. math::
   ~\\[-1ex]
   \begin{array}{l}
   \begin{array}{lcl@{\qquad}l}
   S; F; \val~(\I32.\CONST~n)~(\TABLEGROW~x) &\stepto& S'; F; (\I32.\CONST~\X{sz})
   \end{array}
   \\ \qquad
     \begin{array}[t]{@{}r@{~}l@{}}
     (\iff & F.\AMODULE.\MITABLES[x] = a \\
     \wedge & \X{sz} = |S.\STABLES[a].\TIELEM| \\
     \wedge & S' = S \with \STABLES[a] = \growtable(S.\STABLES[a], n, \val)) \\[1ex]
     \end{array}
   \\[1ex]
   \begin{array}{lcl@{\qquad}l}
   S; F; \val~(\I32.\CONST~n)~(\TABLEGROW~x) &\stepto& S; F; (\I32.\CONST~\signed_{32}^{-1}(-1))
   \end{array}
   \end{array}

.. note::
   The |TABLEGROW| instruction is non-deterministic.
   It may either succeed, returning the old table size :math:`\X{sz}`,
   or fail, returning :math:`{-1}`.
   Failure *must* occur if the referenced table instance has a maximum size defined that would be exceeded.
   However, failure *can* occur in other cases as well.
   In practice, the choice depends on the :ref:`resources <impl-exec>` available to the :ref:`embedder <embedder>`.


.. _exec-table.fill:

:math:`\TABLEFILL~x`
....................

1. Let :math:`F` be the :ref:`current <exec-notation-textual>` :ref:`frame <syntax-frame>`.

2. Assert: due to :ref:`validation <valid-table.fill>`, :math:`F.\AMODULE.\MITABLES[x]` exists.

3. Let :math:`\X{ta}` be the :ref:`table address <syntax-tableaddr>` :math:`F.\AMODULE.\MITABLES[x]`.

4. Assert: due to :ref:`validation <valid-table.fill>`, :math:`S.\STABLES[\X{ta}]` exists.

5. Let :math:`\X{tab}` be the :ref:`table instance <syntax-tableinst>` :math:`S.\STABLES[\X{ta}]`.

6. Assert: due to :ref:`validation <valid-table.fill>`, a value of :ref:`value type <syntax-valtype>` |I32| is on the top of the stack.

7. Pop the value :math:`\I32.\CONST~n` from the stack.

8. Assert: due to :ref:`validation <valid-table.fill>`, a :ref:`reference value <syntax-ref>` is on the top of the stack.

9. Pop the value :math:`\val` from the stack.

10. Assert: due to :ref:`validation <valid-table.fill>`, a value of :ref:`value type <syntax-valtype>` |I32| is on the top of the stack.

11. Pop the value :math:`\I32.\CONST~i` from the stack.

12. If :math:`i + n` is larger than the length of :math:`\X{tab}.\TIELEM`, then:

    a. Trap.

12. If :math:`n` is :math:`0`, then:

    a. Return.

13. Push the value :math:`\I32.\CONST~i` to the stack.

14. Push the value :math:`\val` to the stack.

15. Execute the instruction :math:`\TABLESET~x`.

16. Push the value :math:`\I32.\CONST~(i+1)` to the stack.

17. Push the value :math:`\val` to the stack.

18. Push the value :math:`\I32.\CONST~(n-1)` to the stack.

19. Execute the instruction :math:`\TABLEFILL~x`.

.. math::
   \begin{array}{l}
   S; F; (\I32.\CONST~i)~\val~(\I32.\CONST~n)~(\TABLEFILL~x)
     \quad\stepto\quad S; F; \TRAP
     \\ \qquad
     \begin{array}[t]{@{}r@{~}l@{}}
     (\iff & i + n > |S.\STABLES[F.\AMODULE.\MITABLES[x]].\TIELEM|) \\[1ex]
     \end{array}
   \\[1ex]
   S; F; (\I32.\CONST~i)~\val~(\I32.\CONST~0)~(\TABLEFILL~x)
     \quad\stepto\quad S; F; \epsilon
     \\ \qquad
     (\otherwise)
   \\[1ex]
   S; F; (\I32.\CONST~i)~\val~(\I32.\CONST~n+1)~(\TABLEFILL~x)
     \quad\stepto
     \\ \qquad S; F;
       \begin{array}[t]{@{}l@{}}
       (\I32.\CONST~i)~\val~(\TABLESET~x) \\
       (\I32.\CONST~i+1)~\val~(\I32.\CONST~n)~(\TABLEFILL~x) \\
       \end{array}
     \\ \qquad
     (\otherwise) \\
   \end{array}


.. _exec-table.copy:

:math:`\TABLECOPY~x~y`
......................

1. Let :math:`F` be the :ref:`current <exec-notation-textual>` :ref:`frame <syntax-frame>`.

2. Assert: due to :ref:`validation <valid-table.copy>`, :math:`F.\AMODULE.\MITABLES[x]` exists.

3. Let :math:`\X{ta}_x` be the :ref:`table address <syntax-tableaddr>` :math:`F.\AMODULE.\MITABLES[x]`.

4. Assert: due to :ref:`validation <valid-table.copy>`, :math:`S.\STABLES[\X{ta}_x]` exists.

5. Let :math:`\X{tab}_x` be the :ref:`table instance <syntax-tableinst>` :math:`S.\STABLES[\X{ta}_x]`.

6. Assert: due to :ref:`validation <valid-table.copy>`, :math:`F.\AMODULE.\MITABLES[y]` exists.

7. Let :math:`\X{ta}_y` be the :ref:`table address <syntax-tableaddr>` :math:`F.\AMODULE.\MITABLES[y]`.

8. Assert: due to :ref:`validation <valid-table.copy>`, :math:`S.\STABLES[\X{ta}_y]` exists.

9. Let :math:`\X{tab}_y` be the :ref:`table instance <syntax-tableinst>` :math:`S.\STABLES[\X{ta}_y]`.

10. Assert: due to :ref:`validation <valid-table.copy>`, a value of :ref:`value type <syntax-valtype>` |I32| is on the top of the stack.

11. Pop the value :math:`\I32.\CONST~n` from the stack.

12. Assert: due to :ref:`validation <valid-table.copy>`, a value of :ref:`value type <syntax-valtype>` |I32| is on the top of the stack.

13. Pop the value :math:`\I32.\CONST~s` from the stack.

14. Assert: due to :ref:`validation <valid-table.copy>`, a value of :ref:`value type <syntax-valtype>` |I32| is on the top of the stack.

15. Pop the value :math:`\I32.\CONST~d` from the stack.

16. If :math:`s + n` is larger than the length of :math:`\X{tab}_y.\TIELEM` or :math:`d + n` is larger than the length of :math:`\X{tab}_x.\TIELEM`, then:

    a. Trap.

17. If :math:`n = 0`, then:

   a. Return.

18. If :math:`d \leq s`, then:

   a. Push the value :math:`\I32.\CONST~d` to the stack.

   b. Push the value :math:`\I32.\CONST~s` to the stack.

   c. Execute the instruction :math:`\TABLEGET~y`.

   d. Execute the instruction :math:`\TABLESET~x`.

   e. Assert: due to the earlier check against the table size, :math:`d+1 < 2^{32}`.

   f. Push the value :math:`\I32.\CONST~(d+1)` to the stack.

   g. Assert: due to the earlier check against the table size, :math:`s+1 < 2^{32}`.

   h. Push the value :math:`\I32.\CONST~(s+1)` to the stack.

19. Else:

   a. Assert: due to the earlier check against the table size, :math:`d+n-1 < 2^{32}`.

   b. Push the value :math:`\I32.\CONST~(d+n-1)` to the stack.

   c. Assert: due to the earlier check against the table size, :math:`s+n-1 < 2^{32}`.

   d. Push the value :math:`\I32.\CONST~(s+n-1)` to the stack.

   c. Execute the instruction :math:`\TABLEGET~y`.

   f. Execute the instruction :math:`\TABLESET~x`.

   g. Push the value :math:`\I32.\CONST~d` to the stack.

   h. Push the value :math:`\I32.\CONST~s` to the stack.

20. Push the value :math:`\I32.\CONST~(n-1)` to the stack.

21. Execute the instruction :math:`\TABLECOPY~x~y`.

.. math::
   ~\\[-1ex]
   \begin{array}{l}
   S; F; (\I32.\CONST~d)~(\I32.\CONST~s)~(\I32.\CONST~n)~(\TABLECOPY~x~y)
     \quad\stepto\quad S; F; \TRAP
     \\ \qquad
     \begin{array}[t]{@{}r@{~}l@{}}
     (\iff & s + n > |S.\STABLES[F.\AMODULE.\MITABLES[y]].\TIELEM| \\
      \vee & d + n > |S.\STABLES[F.\AMODULE.\MITABLES[x]].\TIELEM|) \\[1ex]
     \end{array}
   \\[1ex]
   S; F; (\I32.\CONST~d)~(\I32.\CONST~s)~(\I32.\CONST~0)~(\TABLECOPY~x~y)
     \quad\stepto\quad S; F; \epsilon
     \\ \qquad
     (\otherwise)
   \\[1ex]
   S; F; (\I32.\CONST~d)~(\I32.\CONST~s)~(\I32.\CONST~n+1)~(\TABLECOPY~x~y)
     \quad\stepto
     \\ \qquad S; F;
       \begin{array}[t]{@{}l@{}}
       (\I32.\CONST~d)~(\I32.\CONST~s)~(\TABLEGET~y)~(\TABLESET~x) \\
       (\I32.\CONST~d+1)~(\I32.\CONST~s+1)~(\I32.\CONST~n)~(\TABLECOPY~x~y) \\
       \end{array}
     \\ \qquad
     (\otherwise, \iff d \leq s)
   \\[1ex]
   S; F; (\I32.\CONST~d)~(\I32.\CONST~s)~(\I32.\CONST~n+1)~(\TABLECOPY~x~y)
     \quad\stepto
     \\ \qquad S; F;
       \begin{array}[t]{@{}l@{}}
       (\I32.\CONST~d+n)~(\I32.\CONST~s+n)~(\TABLEGET~y)~(\TABLESET~x) \\
       (\I32.\CONST~d)~(\I32.\CONST~s)~(\I32.\CONST~n)~(\TABLECOPY~x~y) \\
       \end{array}
     \\ \qquad
     (\otherwise, \iff d > s) \\
   \end{array}


.. _exec-table.init:

:math:`\TABLEINIT~x~y`
......................

1. Let :math:`F` be the :ref:`current <exec-notation-textual>` :ref:`frame <syntax-frame>`.

2. Assert: due to :ref:`validation <valid-table.init>`, :math:`F.\AMODULE.\MITABLES[x]` exists.

3. Let :math:`\X{ta}` be the :ref:`table address <syntax-tableaddr>` :math:`F.\AMODULE.\MITABLES[x]`.

4. Assert: due to :ref:`validation <valid-table.init>`, :math:`S.\STABLES[\X{ta}]` exists.

5. Let :math:`\X{tab}` be the :ref:`table instance <syntax-tableinst>` :math:`S.\STABLES[\X{ta}]`.

6. Assert: due to :ref:`validation <valid-table.init>`, :math:`F.\AMODULE.\MIELEMS[y]` exists.

7. Let :math:`\X{ea}` be the :ref:`element address <syntax-elemaddr>` :math:`F.\AMODULE.\MIELEMS[y]`.

8. Assert: due to :ref:`validation <valid-table.init>`, :math:`S.\SELEMS[\X{ea}]` exists.

9. Let :math:`\X{elem}` be the :ref:`element instance <syntax-eleminst>` :math:`S.\SELEMS[\X{ea}]`.

10. Assert: due to :ref:`validation <valid-table.init>`, a value of :ref:`value type <syntax-valtype>` |I32| is on the top of the stack.

11. Pop the value :math:`\I32.\CONST~n` from the stack.

12. Assert: due to :ref:`validation <valid-table.init>`, a value of :ref:`value type <syntax-valtype>` |I32| is on the top of the stack.

13. Pop the value :math:`\I32.\CONST~s` from the stack.

14. Assert: due to :ref:`validation <valid-table.init>`, a value of :ref:`value type <syntax-valtype>` |I32| is on the top of the stack.

15. Pop the value :math:`\I32.\CONST~d` from the stack.

16. If :math:`s + n` is larger than the length of :math:`\X{elem}.\EIELEM` or :math:`d + n` is larger than the length of :math:`\X{tab}.\TIELEM`, then:

    a. Trap.

17. If :math:`n = 0`, then:

    a. Return.

18. Let :math:`\val` be the :ref:`reference value <syntax-ref>` :math:`\X{elem}.\EIELEM[s]`.

19. Push the value :math:`\I32.\CONST~d` to the stack.

20. Push the value :math:`\val` to the stack.

21. Execute the instruction :math:`\TABLESET~x`.

22. Assert: due to the earlier check against the table size, :math:`d+1 < 2^{32}`.

23. Push the value :math:`\I32.\CONST~(d+1)` to the stack.

24. Assert: due to the earlier check against the segment size, :math:`s+1 < 2^{32}`.

25. Push the value :math:`\I32.\CONST~(s+1)` to the stack.

26. Push the value :math:`\I32.\CONST~(n-1)` to the stack.

27. Execute the instruction :math:`\TABLEINIT~x~y`.

.. math::
   ~\\[-1ex]
   \begin{array}{l}
   S; F; (\I32.\CONST~d)~(\I32.\CONST~s)~(\I32.\CONST~n)~(\TABLEINIT~x~y)
     \quad\stepto\quad S; F; \TRAP
     \\ \qquad
     \begin{array}[t]{@{}r@{~}l@{}}
     (\iff & s + n > |S.\SELEMS[F.\AMODULE.\MIELEMS[y]].\EIELEM| \\
      \vee & d + n > |S.\STABLES[F.\AMODULE.\MITABLES[x]].\TIELEM|) \\[1ex]
     \end{array}
   \\[1ex]
   S; F; (\I32.\CONST~d)~(\I32.\CONST~s)~(\I32.\CONST~0)~(\TABLEINIT~x~y)
     \quad\stepto\quad S; F; \epsilon
     \\ \qquad
     (\otherwise)
   \\[1ex]
   S; F; (\I32.\CONST~d)~(\I32.\CONST~s)~(\I32.\CONST~n+1)~(\TABLEINIT~x~y)
     \quad\stepto
     \\ \qquad S; F;
       \begin{array}[t]{@{}l@{}}
       (\I32.\CONST~d)~\val~(\TABLESET~x) \\
       (\I32.\CONST~d+1)~(\I32.\CONST~s+1)~(\I32.\CONST~n)~(\TABLEINIT~x~y) \\
       \end{array}
     \\ \qquad
     (\otherwise, \iff \val = S.\SELEMS[F.\AMODULE.\MIELEMS[y]].\EIELEM[s]) \\
   \end{array}


.. _exec-elem.drop:

:math:`\ELEMDROP~x`
...................

1. Let :math:`F` be the :ref:`current <exec-notation-textual>` :ref:`frame <syntax-frame>`.

2. Assert: due to :ref:`validation <valid-elem.drop>`, :math:`F.\AMODULE.\MIELEMS[x]` exists.

3. Let :math:`a` be the :ref:`element address <syntax-elemaddr>` :math:`F.\AMODULE.\MIELEMS[x]`.

4. Assert: due to :ref:`validation <valid-elem.drop>`, :math:`S.\SELEMS[a]` exists.

5. Replace :math:`S.\SELEMS[a].\EIELEM` with :math:`\epsilon`.

.. math::
   ~\\[-1ex]
   \begin{array}{l}
   \begin{array}{lcl@{\qquad}l}
   S; F; (\ELEMDROP~x) &\stepto& S'; F; \epsilon
   \end{array}
   \\ \qquad
     (\iff S' = S \with \SELEMS[F.\AMODULE.\MIELEMS[x]].\EIELEM = \epsilon) \\
   \end{array}


.. index:: memory instruction, memory index, store, frame, address, memory address, memory instance, value, integer, limits, value type, bit width
   pair: execution; instruction
   single: abstract syntax; instruction
.. _exec-memarg:
.. _exec-instr-memory:

Memory Instructions
~~~~~~~~~~~~~~~~~~~

.. note::
   The alignment :math:`\memarg.\ALIGN` in load and store instructions does not affect the semantics.
   It is an indication that the offset :math:`\X{ea}` at which the memory is accessed is intended to satisfy the property :math:`\X{ea} \mod 2^{\memarg.\ALIGN} = 0`.
   A WebAssembly implementation can use this hint to optimize for the intended use.
   Unaligned access violating that property is still allowed and must succeed regardless of the annotation.
   However, it may be substantially slower on some hardware.


.. _exec-load:
.. _exec-loadn:

:math:`t\K{.}\LOAD~\memarg` and :math:`t\K{.}\LOAD{N}\K{\_}\sx~\memarg`
.......................................................................

1. Let :math:`F` be the :ref:`current <exec-notation-textual>` :ref:`frame <syntax-frame>`.

2. Assert: due to :ref:`validation <valid-loadn>`, :math:`F.\AMODULE.\MIMEMS[0]` exists.

3. Let :math:`a` be the :ref:`memory address <syntax-memaddr>` :math:`F.\AMODULE.\MIMEMS[0]`.

4. Assert: due to :ref:`validation <valid-loadn>`, :math:`S.\SMEMS[a]` exists.

5. Let :math:`\X{mem}` be the :ref:`memory instance <syntax-meminst>` :math:`S.\SMEMS[a]`.

6. Assert: due to :ref:`validation <valid-loadn>`, a value of :ref:`value type <syntax-valtype>` |I32| is on the top of the stack.

7. Pop the value :math:`\I32.\CONST~i` from the stack.

8. Let :math:`\X{ea}` be the integer :math:`i + \memarg.\OFFSET`.

9. If :math:`N` is not part of the instruction, then:

   a. Let :math:`N` be the :ref:`bit width <syntax-numtype>` :math:`|t|` of :ref:`number type <syntax-numtype>` :math:`t`.

10. If :math:`\X{ea} + N/8` is larger than the length of :math:`\X{mem}.\MIDATA`, then:

    a. Trap.

11. Let :math:`b^\ast` be the byte sequence :math:`\X{mem}.\MIDATA[\X{ea} \slice N/8]`.

12. If :math:`N` and :math:`\sx` are part of the instruction, then:

    a. Let :math:`n` be the integer for which :math:`\bytes_{\iN}(n) = b^\ast`.

    b. Let :math:`c` be the result of computing :math:`\extend^{\sx}_{N,|t|}(n)`.

13. Else:

    a. Let :math:`c` be the constant for which :math:`\bytes_t(c) = b^\ast`.

14. Push the value :math:`t.\CONST~c` to the stack.

.. math::
   ~\\[-1ex]
   \begin{array}{l}
   \begin{array}{lcl@{\qquad}l}
   S; F; (\I32.\CONST~i)~(t.\LOAD~\memarg) &\stepto& S; F; (t.\CONST~c)
   \end{array}
   \\ \qquad
     \begin{array}[t]{@{}r@{~}l@{}}
     (\iff & \X{ea} = i + \memarg.\OFFSET \\
     \wedge & \X{ea} + |t|/8 \leq |S.\SMEMS[F.\AMODULE.\MIMEMS[0]].\MIDATA| \\
     \wedge & \bytes_t(c) = S.\SMEMS[F.\AMODULE.\MIMEMS[0]].\MIDATA[\X{ea} \slice |t|/8]) \\[1ex]
     \end{array}
   \\[1ex]
   \begin{array}{lcl@{\qquad}l}
   S; F; (\I32.\CONST~i)~(t.\LOAD{N}\K{\_}\sx~\memarg) &\stepto&
     S; F; (t.\CONST~\extend^{\sx}_{N,|t|}(n))
   \end{array}
   \\ \qquad
     \begin{array}[t]{@{}r@{~}l@{}}
     (\iff & \X{ea} = i + \memarg.\OFFSET \\
     \wedge & \X{ea} + N/8 \leq |S.\SMEMS[F.\AMODULE.\MIMEMS[0]].\MIDATA| \\
     \wedge & \bytes_{\iN}(n) = S.\SMEMS[F.\AMODULE.\MIMEMS[0]].\MIDATA[\X{ea} \slice N/8]) \\[1ex]
     \end{array}
   \\[1ex]
   \begin{array}{lcl@{\qquad}l}
   S; F; (\I32.\CONST~i)~(t.\LOAD({N}\K{\_}\sx)^?~\memarg) &\stepto& S; F; \TRAP
   \end{array}
   \\ \qquad
     (\otherwise) \\
   \end{array}


.. _exec-load-extend:

:math:`\V128\K{.}\LOAD{M}\K{x}N\_\sx~\memarg`
.............................................

1. Let :math:`F` be the :ref:`current <exec-notation-textual>` :ref:`frame <syntax-frame>`.

2. Assert: due to :ref:`validation <valid-load-extend>`, :math:`F.\AMODULE.\MIMEMS[0]` exists.

3. Let :math:`a` be the :ref:`memory address <syntax-memaddr>` :math:`F.\AMODULE.\MIMEMS[0]`.

4. Assert: due to :ref:`validation <valid-load-extend>`, :math:`S.\SMEMS[a]` exists.

5. Let :math:`\X{mem}` be the :ref:`memory instance <syntax-meminst>` :math:`S.\SMEMS[a]`.

6. Assert: due to :ref:`validation <valid-load-extend>`, a value of :ref:`value type <syntax-valtype>` |I32| is on the top of the stack.

7. Pop the value :math:`\I32.\CONST~i` from the stack.

8. Let :math:`\X{ea}` be the integer :math:`i + \memarg.\OFFSET`.

9. If :math:`\X{ea} + M \cdot N /8` is larger than the length of :math:`\X{mem}.\MIDATA`, then:

    a. Trap.

10. Let :math:`b^\ast` be the byte sequence :math:`\X{mem}.\MIDATA[\X{ea} \slice M \cdot N /8]`.

11. Let :math:`m_k` be the integer for which :math:`\bytes_{\iM}(m_k) = b^\ast[k \cdot M/8 \slice M/8]`.

12. Let :math:`W` be the integer :math:`M \cdot 2`.

13. Let :math:`n_k` be the result of computing :math:`\extend^{\sx}_{M,W}(m_k)`.

14. Let :math:`c` be the result of computing :math:`\lanes^{-1}_{\K{i}W\K{x}N}(n_0 \dots n_{N-1})`.

15. Push the value :math:`\V128.\CONST~c` to the stack.

.. math::
   ~\\[-1ex]
   \begin{array}{l}
   \begin{array}{lcl@{\qquad}l}
   S; F; (\I32.\CONST~i)~(\V128.\LOAD{M}\K{x}N\_\sx~\memarg) &\stepto&
     S; F; (\V128.\CONST~c)
   \end{array}
   \\ \qquad
     \begin{array}[t]{@{}r@{~}l@{}}
     (\iff & \X{ea} = i + \memarg.\OFFSET \\
     \wedge & \X{ea} + M \cdot N / 8 \leq |S.\SMEMS[F.\AMODULE.\MIMEMS[0]].\MIDATA| \\
     \wedge & \bytes_{\iM}(m_k) = S.\SMEMS[F.\AMODULE.\MIMEMS[0]].\MIDATA[\X{ea} + k \cdot M/8 \slice M/8] \\
     \wedge & W = M \cdot 2 \\
     \wedge & c = \lanes^{-1}_{\K{i}W\K{x}N}(\extend^{\sx}_{M,W}(m_0) \dots \extend^{\sx}_{M,W}(m_{N-1})))
     \end{array}
   \\[1ex]
   \begin{array}{lcl@{\qquad}l}
   S; F; (\I32.\CONST~i)~(\V128.\LOAD{M}\K{x}N\K{\_}\sx~\memarg) &\stepto& S; F; \TRAP
   \end{array}
   \\ \qquad
     (\otherwise) \\
   \end{array}


.. _exec-load-splat:

:math:`\V128\K{.}\LOAD{N}\K{\_splat}~\memarg`
.............................................

1. Let :math:`F` be the :ref:`current <exec-notation-textual>` :ref:`frame <syntax-frame>`.

2. Assert: due to :ref:`validation <valid-load-extend>`, :math:`F.\AMODULE.\MIMEMS[0]` exists.

3. Let :math:`a` be the :ref:`memory address <syntax-memaddr>` :math:`F.\AMODULE.\MIMEMS[0]`.

4. Assert: due to :ref:`validation <valid-load-extend>`, :math:`S.\SMEMS[a]` exists.

5. Let :math:`\X{mem}` be the :ref:`memory instance <syntax-meminst>` :math:`S.\SMEMS[a]`.

6. Assert: due to :ref:`validation <valid-load-extend>`, a value of :ref:`value type <syntax-valtype>` |I32| is on the top of the stack.

7. Pop the value :math:`\I32.\CONST~i` from the stack.

8. Let :math:`\X{ea}` be the integer :math:`i + \memarg.\OFFSET`.

9. If :math:`\X{ea} + N/8` is larger than the length of :math:`\X{mem}.\MIDATA`, then:

    a. Trap.

10. Let :math:`b^\ast` be the byte sequence :math:`\X{mem}.\MIDATA[\X{ea} \slice N/8]`.

11. Let :math:`n` be the integer for which :math:`\bytes_{\iN}(n) = b^\ast`.

12. Let :math:`L` be the integer :math:`128 / N`.

13. Let :math:`c` be the result of computing :math:`\lanes^{-1}_{\IN\K{x}L}(n^L)`.

14. Push the value :math:`\V128.\CONST~c` to the stack.

.. math::
   ~\\[-1ex]
   \begin{array}{l}
   \begin{array}{lcl@{\qquad}l}
   S; F; (\I32.\CONST~i)~(\V128\K{.}\LOAD{N}\K{\_splat}~\memarg) &\stepto& S; F; (\V128.\CONST~c)
   \end{array}
   \\ \qquad
     \begin{array}[t]{@{}r@{~}l@{}}
     (\iff & \X{ea} = i + \memarg.\OFFSET \\
     \wedge & \X{ea} + N/8 \leq |S.\SMEMS[F.\AMODULE.\MIMEMS[0]].\MIDATA| \\
     \wedge & \bytes_{\iN}(n) = S.\SMEMS[F.\AMODULE.\MIMEMS[0]].\MIDATA[\X{ea} \slice N/8] \\
     \wedge & c = \lanes^{-1}_{\IN\K{x}L}(n^L))
     \end{array}
   \\[1ex]
   \begin{array}{lcl@{\qquad}l}
   S; F; (\I32.\CONST~i)~(\V128.\LOAD{N}\K{\_splat}~\memarg) &\stepto& S; F; \TRAP
   \end{array}
   \\ \qquad
     (\otherwise) \\
   \end{array}


.. _exec-load-zero:

:math:`\V128\K{.}\LOAD{N}\K{\_zero}~\memarg`
.............................................

1. Let :math:`F` be the :ref:`current <exec-notation-textual>` :ref:`frame <syntax-frame>`.

2. Assert: due to :ref:`validation <valid-load-extend>`, :math:`F.\AMODULE.\MIMEMS[0]` exists.

3. Let :math:`a` be the :ref:`memory address <syntax-memaddr>` :math:`F.\AMODULE.\MIMEMS[0]`.

4. Assert: due to :ref:`validation <valid-load-extend>`, :math:`S.\SMEMS[a]` exists.

5. Let :math:`\X{mem}` be the :ref:`memory instance <syntax-meminst>` :math:`S.\SMEMS[a]`.

6. Assert: due to :ref:`validation <valid-load-extend>`, a value of :ref:`value type <syntax-valtype>` |I32| is on the top of the stack.

7. Pop the value :math:`\I32.\CONST~i` from the stack.

8. Let :math:`\X{ea}` be the integer :math:`i + \memarg.\OFFSET`.

9. If :math:`\X{ea} + N/8` is larger than the length of :math:`\X{mem}.\MIDATA`, then:

    a. Trap.

10. Let :math:`b^\ast` be the byte sequence :math:`\X{mem}.\MIDATA[\X{ea} \slice N/8]`.

11. Let :math:`n` be the integer for which :math:`\bytes_{\iN}(n) = b^\ast`.

12. Let :math:`c` be the result of computing :math:`\extendu_{N,128}(n)`.

13. Push the value :math:`\V128.\CONST~c` to the stack.

.. math::
   ~\\[-1ex]
   \begin{array}{l}
   \begin{array}{lcl@{\qquad}l}
   S; F; (\I32.\CONST~i)~(\V128\K{.}\LOAD{N}\K{\_zero}~\memarg) &\stepto& S; F; (\V128.\CONST~c)
   \end{array}
   \\ \qquad
     \begin{array}[t]{@{}r@{~}l@{}}
     (\iff & \X{ea} = i + \memarg.\OFFSET \\
     \wedge & \X{ea} + N/8 \leq |S.\SMEMS[F.\AMODULE.\MIMEMS[0]].\MIDATA| \\
     \wedge & \bytes_{\iN}(n) = S.\SMEMS[F.\AMODULE.\MIMEMS[0]].\MIDATA[\X{ea} \slice N/8] \\
     \wedge & c = \extendu_{N,128}(n))
     \end{array}
   \\[1ex]
   \begin{array}{lcl@{\qquad}l}
   S; F; (\I32.\CONST~i)~(\V128.\LOAD{N}\K{\_zero}~\memarg) &\stepto& S; F; \TRAP
   \end{array}
   \\ \qquad
     (\otherwise) \\
   \end{array}


.. _exec-load-lane:

:math:`\V128\K{.}\LOAD{N}\K{\_lane}~\memarg~x`
.....................................................

1. Let :math:`F` be the :ref:`current <exec-notation-textual>` :ref:`frame <syntax-frame>`.

2. Assert: due to :ref:`validation <valid-load-extend>`, :math:`F.\AMODULE.\MIMEMS[0]` exists.

3. Let :math:`a` be the :ref:`memory address <syntax-memaddr>` :math:`F.\AMODULE.\MIMEMS[0]`.

4. Assert: due to :ref:`validation <valid-load-extend>`, :math:`S.\SMEMS[a]` exists.

5. Let :math:`\X{mem}` be the :ref:`memory instance <syntax-meminst>` :math:`S.\SMEMS[a]`.

6. Assert: due to :ref:`validation <valid-load-extend>`, a value of :ref:`value type <syntax-valtype>` |V128| is on the top of the stack.

7. Pop the value :math:`\V128.\CONST~v` from the stack.

8. Assert: due to :ref:`validation <valid-load-extend>`, a value of :ref:`value type <syntax-valtype>` |I32| is on the top of the stack.

9. Pop the value :math:`\I32.\CONST~i` from the stack.

10. Let :math:`\X{ea}` be the integer :math:`i + \memarg.\OFFSET`.

11. If :math:`\X{ea} + N/8` is larger than the length of :math:`\X{mem}.\MIDATA`, then:

    a. Trap.

12. Let :math:`b^\ast` be the byte sequence :math:`\X{mem}.\MIDATA[\X{ea} \slice N/8]`.

13. Let :math:`r` be the constant for which :math:`\bytes_{\iN}(r) = b^\ast`.

14. Let :math:`L` be :math:`128 / N`.

15. Let :math:`j^\ast` be the result of computing :math:`\lanes_{\IN\K{x}L}(v)`.

16. Let :math:`c` be the result of computing :math:`\lanes^{-1}_{\IN\K{x}L}(j^\ast \with [x] = r)`.

17. Push the value :math:`\V128.\CONST~c` to the stack.

.. math::
   ~\\[-1ex]
   \begin{array}{l}
   \begin{array}{lcl@{\qquad}l}
   S; F; (\I32.\CONST~i)~(\V128.\CONST~v)~(\V128\K{.}\LOAD{N}\K{\_lane}~\memarg~x) &\stepto& S; F; (\V128.\CONST~c)
   \end{array}
   \\ \qquad
     \begin{array}[t]{@{}r@{~}l@{}}
     (\iff & \X{ea} = i + \memarg.\OFFSET \\
     \wedge & \X{ea} + N/8 \leq |S.\SMEMS[F.\AMODULE.\MIMEMS[0]].\MIDATA| \\
     \wedge & \bytes_{\iN}(r) = S.\SMEMS[F.\AMODULE.\MIMEMS[0]].\MIDATA[\X{ea} \slice N/8] \\
     \wedge & L = 128/N \\
     \wedge & c = \lanes^{-1}_{\IN\K{x}L}(\lanes_{\IN\K{x}L}(v) \with [x] = r))
     \end{array}
   \\[1ex]
   \begin{array}{lcl@{\qquad}l}
   S; F; (\I32.\CONST~i)~(\V128.\CONST~v)~(\V128.\LOAD{N}\K{\_lane}~\memarg~x) &\stepto& S; F; \TRAP
   \end{array}
   \\ \qquad
     (\otherwise) \\
   \end{array}


.. _exec-store:
.. _exec-storen:

:math:`t\K{.}\STORE~\memarg` and :math:`t\K{.}\STORE{N}~\memarg`
................................................................

1. Let :math:`F` be the :ref:`current <exec-notation-textual>` :ref:`frame <syntax-frame>`.

2. Assert: due to :ref:`validation <valid-storen>`, :math:`F.\AMODULE.\MIMEMS[0]` exists.

3. Let :math:`a` be the :ref:`memory address <syntax-memaddr>` :math:`F.\AMODULE.\MIMEMS[0]`.

4. Assert: due to :ref:`validation <valid-storen>`, :math:`S.\SMEMS[a]` exists.

5. Let :math:`\X{mem}` be the :ref:`memory instance <syntax-meminst>` :math:`S.\SMEMS[a]`.

6. Assert: due to :ref:`validation <valid-storen>`, a value of :ref:`value type <syntax-valtype>` :math:`t` is on the top of the stack.

7. Pop the value :math:`t.\CONST~c` from the stack.

8. Assert: due to :ref:`validation <valid-storen>`, a value of :ref:`value type <syntax-valtype>` |I32| is on the top of the stack.

9. Pop the value :math:`\I32.\CONST~i` from the stack.

10. Let :math:`\X{ea}` be the integer :math:`i + \memarg.\OFFSET`.

11. If :math:`N` is not part of the instruction, then:

    a. Let :math:`N` be the :ref:`bit width <syntax-numtype>` :math:`|t|` of :ref:`number type <syntax-numtype>` :math:`t`.

12. If :math:`\X{ea} + N/8` is larger than the length of :math:`\X{mem}.\MIDATA`, then:

    a. Trap.

13. If :math:`N` is part of the instruction, then:

    a. Let :math:`n` be the result of computing :math:`\wrap_{|t|,N}(c)`.

    b. Let :math:`b^\ast` be the byte sequence :math:`\bytes_{\iN}(n)`.

14. Else:

    a. Let :math:`b^\ast` be the byte sequence :math:`\bytes_t(c)`.

15. Replace the bytes :math:`\X{mem}.\MIDATA[\X{ea} \slice N/8]` with :math:`b^\ast`.

.. math::
   ~\\[-1ex]
   \begin{array}{l}
   \begin{array}{lcl@{\qquad}l}
   S; F; (\I32.\CONST~i)~(t.\CONST~c)~(t.\STORE~\memarg) &\stepto& S'; F; \epsilon
   \end{array}
   \\ \qquad
     \begin{array}[t]{@{}r@{~}l@{}}
     (\iff & \X{ea} = i + \memarg.\OFFSET \\
     \wedge & \X{ea} + |t|/8 \leq |S.\SMEMS[F.\AMODULE.\MIMEMS[0]].\MIDATA| \\
     \wedge & S' = S \with \SMEMS[F.\AMODULE.\MIMEMS[0]].\MIDATA[\X{ea} \slice |t|/8] = \bytes_t(c)) \\[1ex]
     \end{array}
   \\[1ex]
   \begin{array}{lcl@{\qquad}l}
   S; F; (\I32.\CONST~i)~(t.\CONST~c)~(t.\STORE{N}~\memarg) &\stepto& S'; F; \epsilon
   \end{array}
   \\ \qquad
     \begin{array}[t]{@{}r@{~}l@{}}
     (\iff & \X{ea} = i + \memarg.\OFFSET \\
     \wedge & \X{ea} + N/8 \leq |S.\SMEMS[F.\AMODULE.\MIMEMS[0]].\MIDATA| \\
     \wedge & S' = S \with \SMEMS[F.\AMODULE.\MIMEMS[0]].\MIDATA[\X{ea} \slice N/8] = \bytes_{\iN}(\wrap_{|t|,N}(c))) \\[1ex]
     \end{array}
   \\[1ex]
   \begin{array}{lcl@{\qquad}l}
   S; F; (\I32.\CONST~i)~(t.\CONST~c)~(t.\STORE{N}^?~\memarg) &\stepto& S; F; \TRAP
   \end{array}
   \\ \qquad
     (\otherwise) \\
   \end{array}


.. _exec-store-lane:

:math:`\V128\K{.}\STORE{N}\K{\_lane}~\memarg~x`
......................................................

1. Let :math:`F` be the :ref:`current <exec-notation-textual>` :ref:`frame <syntax-frame>`.

2. Assert: due to :ref:`validation <valid-storen>`, :math:`F.\AMODULE.\MIMEMS[0]` exists.

3. Let :math:`a` be the :ref:`memory address <syntax-memaddr>` :math:`F.\AMODULE.\MIMEMS[0]`.

4. Assert: due to :ref:`validation <valid-storen>`, :math:`S.\SMEMS[a]` exists.

5. Let :math:`\X{mem}` be the :ref:`memory instance <syntax-meminst>` :math:`S.\SMEMS[a]`.

6. Assert: due to :ref:`validation <valid-storen>`, a value of :ref:`value type <syntax-valtype>` :math:`\V128` is on the top of the stack.

7. Pop the value :math:`\V128.\CONST~c` from the stack.

8. Assert: due to :ref:`validation <valid-storen>`, a value of :ref:`value type <syntax-valtype>` |I32| is on the top of the stack.

9. Pop the value :math:`\I32.\CONST~i` from the stack.

10. Let :math:`\X{ea}` be the integer :math:`i + \memarg.\OFFSET`.

11. If :math:`\X{ea} + N/8` is larger than the length of :math:`\X{mem}.\MIDATA`, then:

    a. Trap.

12. Let :math:`L` be :math:`128/N`.

13. Let :math:`j^\ast` be the result of computing :math:`\lanes_{\IN\K{x}L}(c)`.

14. Let :math:`b^\ast` be the result of computing :math:`\bytes_{\iN}(j^\ast[x])`.

15. Replace the bytes :math:`\X{mem}.\MIDATA[\X{ea} \slice N/8]` with :math:`b^\ast`.

.. math::
   ~\\[-1ex]
   \begin{array}{l}
   \begin{array}{lcl@{\qquad}l}
   S; F; (\I32.\CONST~i)~(\V128.\CONST~c)~(\V128.\STORE{N}\K{\_lane}~\memarg~x) &\stepto& S'; F; \epsilon
   \end{array}
   \\ \qquad
     \begin{array}[t]{@{}r@{~}l@{}}
     (\iff & \X{ea} = i + \memarg.\OFFSET \\
     \wedge & \X{ea} + N \leq |S.\SMEMS[F.\AMODULE.\MIMEMS[0]].\MIDATA| \\
     \wedge & L = 128/N \\
     \wedge & S' = S \with \SMEMS[F.\AMODULE.\MIMEMS[0]].\MIDATA[\X{ea} \slice N/8] = \bytes_{\iN}(\lanes_{\IN\K{x}L}(c)[x]))
     \end{array}
   \\[1ex]
   \begin{array}{lcl@{\qquad}l}
   S; F; (\I32.\CONST~i)~(\V128.\CONST~c)~(\V128.\STORE{N}\K{\_lane}~\memarg~x) &\stepto& S; F; \TRAP
   \end{array}
   \\ \qquad
     (\otherwise) \\
   \end{array}


.. _exec-memory.size:

:math:`\MEMORYSIZE`
...................

1. Let :math:`F` be the :ref:`current <exec-notation-textual>` :ref:`frame <syntax-frame>`.

2. Assert: due to :ref:`validation <valid-memory.size>`, :math:`F.\AMODULE.\MIMEMS[0]` exists.

3. Let :math:`a` be the :ref:`memory address <syntax-memaddr>` :math:`F.\AMODULE.\MIMEMS[0]`.

4. Assert: due to :ref:`validation <valid-memory.size>`, :math:`S.\SMEMS[a]` exists.

5. Let :math:`\X{mem}` be the :ref:`memory instance <syntax-meminst>` :math:`S.\SMEMS[a]`.

6. Let :math:`\X{sz}` be the length of :math:`\X{mem}.\MIDATA` divided by the :ref:`page size <page-size>`.

7. Push the value :math:`\I32.\CONST~\X{sz}` to the stack.

.. math::
   \begin{array}{l}
   \begin{array}{lcl@{\qquad}l}
   S; F; \MEMORYSIZE &\stepto& S; F; (\I32.\CONST~\X{sz})
   \end{array}
   \\ \qquad
     (\iff |S.\SMEMS[F.\AMODULE.\MIMEMS[0]].\MIDATA| = \X{sz}\cdot64\,\F{Ki}) \\
   \end{array}


.. _exec-memory.grow:

:math:`\MEMORYGROW`
...................

1. Let :math:`F` be the :ref:`current <exec-notation-textual>` :ref:`frame <syntax-frame>`.

2. Assert: due to :ref:`validation <valid-memory.grow>`, :math:`F.\AMODULE.\MIMEMS[0]` exists.

3. Let :math:`a` be the :ref:`memory address <syntax-memaddr>` :math:`F.\AMODULE.\MIMEMS[0]`.

4. Assert: due to :ref:`validation <valid-memory.grow>`, :math:`S.\SMEMS[a]` exists.

5. Let :math:`\X{mem}` be the :ref:`memory instance <syntax-meminst>` :math:`S.\SMEMS[a]`.

6. Let :math:`\X{sz}` be the length of :math:`S.\SMEMS[a]` divided by the :ref:`page size <page-size>`.

7. Assert: due to :ref:`validation <valid-memory.grow>`, a value of :ref:`value type <syntax-valtype>` |I32| is on the top of the stack.

8. Pop the value :math:`\I32.\CONST~n` from the stack.

9. Let :math:`\X{err}` be the |i32| value :math:`2^{32}-1`, for which :math:`\signed_{32}(\X{err})` is :math:`-1`.

10. Either:

   a. If :ref:`growing <grow-mem>` :math:`\X{mem}` by :math:`n` :ref:`pages <page-size>` succeeds, then:

      i. Push the value :math:`\I32.\CONST~\X{sz}` to the stack.

   b. Else:

      i. Push the value :math:`\I32.\CONST~\X{err}` to the stack.

11. Or:

   a. Push the value :math:`\I32.\CONST~\X{err}` to the stack.

.. math::
   ~\\[-1ex]
   \begin{array}{l}
   \begin{array}{lcl@{\qquad}l}
   S; F; (\I32.\CONST~n)~\MEMORYGROW &\stepto& S'; F; (\I32.\CONST~\X{sz})
   \end{array}
   \\ \qquad
     \begin{array}[t]{@{}r@{~}l@{}}
     (\iff & F.\AMODULE.\MIMEMS[0] = a \\
     \wedge & \X{sz} = |S.\SMEMS[a].\MIDATA|/64\,\F{Ki} \\
     \wedge & S' = S \with \SMEMS[a] = \growmem(S.\SMEMS[a], n)) \\[1ex]
     \end{array}
   \\[1ex]
   \begin{array}{lcl@{\qquad}l}
   S; F; (\I32.\CONST~n)~\MEMORYGROW &\stepto& S; F; (\I32.\CONST~\signed_{32}^{-1}(-1))
   \end{array}
   \end{array}

.. note::
   The |MEMORYGROW| instruction is non-deterministic.
   It may either succeed, returning the old memory size :math:`\X{sz}`,
   or fail, returning :math:`{-1}`.
   Failure *must* occur if the referenced memory instance has a maximum size defined that would be exceeded.
   However, failure *can* occur in other cases as well.
   In practice, the choice depends on the :ref:`resources <impl-exec>` available to the :ref:`embedder <embedder>`.


.. _exec-memory.fill:

:math:`\MEMORYFILL`
...................

1. Let :math:`F` be the :ref:`current <exec-notation-textual>` :ref:`frame <syntax-frame>`.

2. Assert: due to :ref:`validation <valid-memory.fill>`, :math:`F.\AMODULE.\MIMEMS[0]` exists.

3. Let :math:`\X{ma}` be the :ref:`memory address <syntax-memaddr>` :math:`F.\AMODULE.\MIMEMS[0]`.

4. Assert: due to :ref:`validation <valid-memory.fill>`, :math:`S.\SMEMS[\X{ma}]` exists.

5. Let :math:`\X{mem}` be the :ref:`memory instance <syntax-meminst>` :math:`S.\SMEMS[\X{ma}]`.

6. Assert: due to :ref:`validation <valid-memory.fill>`, a value of :ref:`value type <syntax-valtype>` |I32| is on the top of the stack.

7. Pop the value :math:`\I32.\CONST~n` from the stack.

8. Assert: due to :ref:`validation <valid-memory.fill>`, a value of :ref:`value type <syntax-valtype>` |I32| is on the top of the stack.

9. Pop the value :math:`\val` from the stack.

10. Assert: due to :ref:`validation <valid-memory.fill>`, a value of :ref:`value type <syntax-valtype>` |I32| is on the top of the stack.

11. Pop the value :math:`\I32.\CONST~d` from the stack.

12. If :math:`d + n` is larger than the length of :math:`\X{mem}.\MIDATA`, then:

    a. Trap.

13. If :math:`n = 0`, then:

    a. Return.

14. Push the value :math:`\I32.\CONST~d` to the stack.

15. Push the value :math:`\val` to the stack.

16. Execute the instruction :math:`\I32\K{.}\STORE\K{8}~\{ \OFFSET~0, \ALIGN~0 \}`.

17. Assert: due to the earlier check against the memory size, :math:`d+1 < 2^{32}`.

18. Push the value :math:`\I32.\CONST~(d+1)` to the stack.

19. Push the value :math:`\val` to the stack.

20. Push the value :math:`\I32.\CONST~(n-1)` to the stack.

21. Execute the instruction :math:`\MEMORYFILL`.

.. math::
   ~\\[-1ex]
   \begin{array}{l}
   S; F; (\I32.\CONST~d)~\val~(\I32.\CONST~n)~\MEMORYFILL
     \quad\stepto\quad S; F; \TRAP
     \\ \qquad
     (\iff d + n > |S.\SMEMS[F.\AMODULE.\MIMEMS[0]].\MIDATA|)
   \\[1ex]
   S; F; (\I32.\CONST~d)~\val~(\I32.\CONST~0)~\MEMORYFILL
     \quad\stepto\quad S; F; \epsilon
     \\ \qquad
     (\otherwise)
   \\[1ex]
   S; F; (\I32.\CONST~d)~\val~(\I32.\CONST~n+1)~\MEMORYFILL
     \quad\stepto
     \\ \qquad S; F;
       \begin{array}[t]{@{}l@{}}
       (\I32.\CONST~d)~\val~(\I32\K{.}\STORE\K{8}~\{ \OFFSET~0, \ALIGN~0 \}) \\
       (\I32.\CONST~d+1)~\val~(\I32.\CONST~n)~\MEMORYFILL \\
       \end{array}
     \\ \qquad
     (\otherwise) \\
   \end{array}


.. _exec-memory.copy:

:math:`\MEMORYCOPY`
...................

1. Let :math:`F` be the :ref:`current <exec-notation-textual>` :ref:`frame <syntax-frame>`.

2. Assert: due to :ref:`validation <valid-memory.copy>`, :math:`F.\AMODULE.\MIMEMS[0]` exists.

3. Let :math:`\X{ma}` be the :ref:`memory address <syntax-memaddr>` :math:`F.\AMODULE.\MIMEMS[0]`.

4. Assert: due to :ref:`validation <valid-memory.copy>`, :math:`S.\SMEMS[\X{ma}]` exists.

5. Let :math:`\X{mem}` be the :ref:`memory instance <syntax-meminst>` :math:`S.\SMEMS[\X{ma}]`.

6. Assert: due to :ref:`validation <valid-memory.copy>`, a value of :ref:`value type <syntax-valtype>` |I32| is on the top of the stack.

7. Pop the value :math:`\I32.\CONST~n` from the stack.

8. Assert: due to :ref:`validation <valid-memory.copy>`, a value of :ref:`value type <syntax-valtype>` |I32| is on the top of the stack.

9. Pop the value :math:`\I32.\CONST~s` from the stack.

10. Assert: due to :ref:`validation <valid-memory.copy>`, a value of :ref:`value type <syntax-valtype>` |I32| is on the top of the stack.

11. Pop the value :math:`\I32.\CONST~d` from the stack.

12. If :math:`s + n` is larger than the length of :math:`\X{mem}.\MIDATA` or :math:`d + n` is larger than the length of :math:`\X{mem}.\MIDATA`, then:

    a. Trap.

13. If :math:`n = 0`, then:

   a. Return.

14. If :math:`d \leq s`, then:

   a. Push the value :math:`\I32.\CONST~d` to the stack.

   b. Push the value :math:`\I32.\CONST~s` to the stack.

   c. Execute the instruction :math:`\I32\K{.}\LOAD\K{8\_u}~\{ \OFFSET~0, \ALIGN~0 \}`.

   d. Execute the instruction :math:`\I32\K{.}\STORE\K{8}~\{ \OFFSET~0, \ALIGN~0 \}`.

   e. Assert: due to the earlier check against the memory size, :math:`d+1 < 2^{32}`.

   f. Push the value :math:`\I32.\CONST~(d+1)` to the stack.

   g. Assert: due to the earlier check against the memory size, :math:`s+1 < 2^{32}`.

   h. Push the value :math:`\I32.\CONST~(s+1)` to the stack.

15. Else:

   a. Assert: due to the earlier check against the memory size, :math:`d+n-1 < 2^{32}`.

   b. Push the value :math:`\I32.\CONST~(d+n-1)` to the stack.

   c. Assert: due to the earlier check against the memory size, :math:`s+n-1 < 2^{32}`.

   d. Push the value :math:`\I32.\CONST~(s+n-1)` to the stack.

   e. Execute the instruction :math:`\I32\K{.}\LOAD\K{8\_u}~\{ \OFFSET~0, \ALIGN~0 \}`.

   f. Execute the instruction :math:`\I32\K{.}\STORE\K{8}~\{ \OFFSET~0, \ALIGN~0 \}`.

   g. Push the value :math:`\I32.\CONST~d` to the stack.

   h. Push the value :math:`\I32.\CONST~s` to the stack.

16. Push the value :math:`\I32.\CONST~(n-1)` to the stack.

17. Execute the instruction :math:`\MEMORYCOPY`.

.. math::
   ~\\[-1ex]
   \begin{array}{l}
   S; F; (\I32.\CONST~d)~(\I32.\CONST~s)~(\I32.\CONST~n)~\MEMORYCOPY
     \quad\stepto\quad S; F; \TRAP
     \\ \qquad
     \begin{array}[t]{@{}r@{~}l@{}}
     (\iff & s + n > |S.\SMEMS[F.\AMODULE.\MIMEMS[0]].\MIDATA| \\
      \vee & d + n > |S.\SMEMS[F.\AMODULE.\MIMEMS[0]].\MIDATA|) \\[1ex]
     \end{array}
   \\[1ex]
   S; F; (\I32.\CONST~d)~(\I32.\CONST~s)~(\I32.\CONST~0)~\MEMORYCOPY
     \quad\stepto\quad S; F; \epsilon
     \\ \qquad
     (\otherwise)
   \\[1ex]
   S; F; (\I32.\CONST~d)~(\I32.\CONST~s)~(\I32.\CONST~n+1)~\MEMORYCOPY
     \quad\stepto
     \\ \qquad S; F;
       \begin{array}[t]{@{}l@{}}
       (\I32.\CONST~d) \\
       (\I32.\CONST~s)~(\I32\K{.}\LOAD\K{8\_u}~\{ \OFFSET~0, \ALIGN~0 \}) \\
       (\I32\K{.}\STORE\K{8}~\{ \OFFSET~0, \ALIGN~0 \}) \\
       (\I32.\CONST~d+1)~(\I32.\CONST~s+1)~(\I32.\CONST~n)~\MEMORYCOPY \\
       \end{array}
     \\ \qquad
     (\otherwise, \iff d \leq s)
   \\[1ex]
   S; F; (\I32.\CONST~d)~(\I32.\CONST~s)~(\I32.\CONST~n+1)~\MEMORYCOPY
     \quad\stepto
     \\ \qquad S; F;
       \begin{array}[t]{@{}l@{}}
       (\I32.\CONST~d+n) \\
       (\I32.\CONST~s+n)~(\I32\K{.}\LOAD\K{8\_u}~\{ \OFFSET~0, \ALIGN~0 \}) \\
       (\I32\K{.}\STORE\K{8}~\{ \OFFSET~0, \ALIGN~0 \}) \\
       (\I32.\CONST~d)~(\I32.\CONST~s)~(\I32.\CONST~n)~\MEMORYCOPY \\
       \end{array}
     \\ \qquad
     (\otherwise, \iff d > s) \\
   \end{array}


.. _exec-memory.init:

:math:`\MEMORYINIT~x`
.....................

1. Let :math:`F` be the :ref:`current <exec-notation-textual>` :ref:`frame <syntax-frame>`.

2. Assert: due to :ref:`validation <valid-memory.init>`, :math:`F.\AMODULE.\MIMEMS[0]` exists.

3. Let :math:`\X{ma}` be the :ref:`memory address <syntax-memaddr>` :math:`F.\AMODULE.\MIMEMS[0]`.

4. Assert: due to :ref:`validation <valid-memory.init>`, :math:`S.\SMEMS[\X{ma}]` exists.

5. Let :math:`\X{mem}` be the :ref:`memory instance <syntax-meminst>` :math:`S.\SMEMS[\X{ma}]`.

6. Assert: due to :ref:`validation <valid-memory.init>`, :math:`F.\AMODULE.\MIDATAS[x]` exists.

7. Let :math:`\X{da}` be the :ref:`data address <syntax-dataaddr>` :math:`F.\AMODULE.\MIDATAS[x]`.

8. Assert: due to :ref:`validation <valid-memory.init>`, :math:`S.\SDATAS[\X{da}]` exists.

9. Let :math:`\X{data}` be the  :ref:`data instance <syntax-datainst>` :math:`S.\SDATAS[\X{da}]`.

10. Assert: due to :ref:`validation <valid-memory.init>`, a value of :ref:`value type <syntax-valtype>` |I32| is on the top of the stack.

11. Pop the value :math:`\I32.\CONST~n` from the stack.

12. Assert: due to :ref:`validation <valid-memory.init>`, a value of :ref:`value type <syntax-valtype>` |I32| is on the top of the stack.

13. Pop the value :math:`\I32.\CONST~s` from the stack.

14. Assert: due to :ref:`validation <valid-memory.init>`, a value of :ref:`value type <syntax-valtype>` |I32| is on the top of the stack.

15. Pop the value :math:`\I32.\CONST~d` from the stack.

16. If :math:`s + n` is larger than the length of :math:`\X{data}.\DIDATA` or :math:`d + n` is larger than the length of :math:`\X{mem}.\MIDATA`, then:

    a. Trap.

17. If :math:`n = 0`, then:

    a. Return.

18. Let :math:`b` be the byte :math:`\X{data}.\DIDATA[s]`.

19. Push the value :math:`\I32.\CONST~d` to the stack.

20. Push the value :math:`\I32.\CONST~b` to the stack.

21. Execute the instruction :math:`\I32\K{.}\STORE\K{8}~\{ \OFFSET~0, \ALIGN~0 \}`.

22. Assert: due to the earlier check against the memory size, :math:`d+1 < 2^{32}`.

23. Push the value :math:`\I32.\CONST~(d+1)` to the stack.

24. Assert: due to the earlier check against the memory size, :math:`s+1 < 2^{32}`.

25. Push the value :math:`\I32.\CONST~(s+1)` to the stack.

26. Push the value :math:`\I32.\CONST~(n-1)` to the stack.

27. Execute the instruction :math:`\MEMORYINIT~x`.

.. math::
   ~\\[-1ex]
   \begin{array}{l}
   S; F; (\I32.\CONST~d)~(\I32.\CONST~s)~(\I32.\CONST~n)~(\MEMORYINIT~x)
     \quad\stepto\quad S; F; \TRAP
     \\ \qquad
     \begin{array}[t]{@{}r@{~}l@{}}
     (\iff & s + n > |S.\SDATAS[F.\AMODULE.\MIDATAS[x]].\DIDATA| \\
      \vee & d + n > |S.\SMEMS[F.\AMODULE.\MIMEMS[0]].\MIDATA|) \\[1ex]
     \end{array}
   \\[1ex]
   S; F; (\I32.\CONST~d)~(\I32.\CONST~s)~(\I32.\CONST~0)~(\MEMORYINIT~x)
     \quad\stepto\quad S; F; \epsilon
     \\ \qquad
     (\otherwise)
   \\[1ex]
   S; F; (\I32.\CONST~d)~(\I32.\CONST~s)~(\I32.\CONST~n+1)~(\MEMORYINIT~x)
     \quad\stepto
       \\ \qquad S; F;
       \begin{array}[t]{@{}l@{}}
       (\I32.\CONST~d)~(\I32.\CONST~b)~(\I32\K{.}\STORE\K{8}~\{ \OFFSET~0, \ALIGN~0 \}) \\
       (\I32.\CONST~d+1)~(\I32.\CONST~s+1)~(\I32.\CONST~n)~(\MEMORYINIT~x) \\
       \end{array}
     \\ \qquad
     (\otherwise, \iff b = S.\SDATAS[F.\AMODULE.\MIDATAS[x]].\DIDATA[s]) \\
   \end{array}


.. _exec-data.drop:

:math:`\DATADROP~x`
...................

1. Let :math:`F` be the :ref:`current <exec-notation-textual>` :ref:`frame <syntax-frame>`.

2. Assert: due to :ref:`validation <valid-data.drop>`, :math:`F.\AMODULE.\MIDATAS[x]` exists.

3. Let :math:`a` be the :ref:`data address <syntax-dataaddr>` :math:`F.\AMODULE.\MIDATAS[x]`.

4. Assert: due to :ref:`validation <valid-data.drop>`, :math:`S.\SDATAS[a]` exists.

5. Replace :math:`S.\SDATAS[a]` with the :ref:`data instance <syntax-datainst>` :math:`\{\DIDATA~\epsilon\}`.

.. math::
   ~\\[-1ex]
   \begin{array}{l}
   \begin{array}{lcl@{\qquad}l}
   S; F; (\DATADROP~x) &\stepto& S'; F; \epsilon
   \end{array}
   \\ \qquad
     (\iff S' = S \with \SDATAS[F.\AMODULE.\MIDATAS[x]] = \{ \DIDATA~\epsilon \}) \\
   \end{array}


.. index:: control instructions, structured control, label, block, branch, result type, label index, function index, type index, vector, address, table address, table instance, store, frame
   pair: execution; instruction
   single: abstract syntax; instruction
.. _exec-label:
.. _exec-instr-control:

Control Instructions
~~~~~~~~~~~~~~~~~~~~

.. _exec-nop:

:math:`\NOP`
............

1. Do nothing.

.. math::
   \begin{array}{lcl@{\qquad}l}
   \NOP &\stepto& \epsilon
   \end{array}


.. _exec-unreachable:

:math:`\UNREACHABLE`
....................

1. Trap.

.. math::
   \begin{array}{lcl@{\qquad}l}
   \UNREACHABLE &\stepto& \TRAP
   \end{array}


.. _exec-block:

:math:`\BLOCK~\blocktype~\instr^\ast~\END`
..........................................

1. Let :math:`F` be the :ref:`current <exec-notation-textual>` :ref:`frame <syntax-frame>`.

2. Assert: due to :ref:`validation <valid-blocktype>`, :math:`\fblocktype_{S;F}(\blocktype)` is defined.

3. Let :math:`[t_1^m] \to [t_2^n]` be the :ref:`instruction type <syntax-instrtype>` :math:`\fblocktype_{S;F}(\blocktype)`.

4. Let :math:`L` be the label whose arity is :math:`n` and whose continuation is the end of the block.

5. Assert: due to :ref:`validation <valid-block>`, there are at least :math:`m` values on the top of the stack.

6. Pop the values :math:`\val^m` from the stack.

7. :ref:`Enter <exec-instr-seq-enter>` the block :math:`\val^m~\instr^\ast` with label :math:`L`.

.. math::
   ~\\[-1ex]
   \begin{array}{lcl}
   S; F; \val^m~\BLOCK~\X{bt}~\instr^\ast~\END &\stepto&
     S; F; \LABEL_n\{\epsilon\}~\val^m~\instr^\ast~\END
     \\&&\quad (\iff \fblocktype_{S;F}(\X{bt}) = [t_1^m] \to [t_2^n])
   \end{array}


.. _exec-loop:

:math:`\LOOP~\blocktype~\instr^\ast~\END`
.........................................

1. Let :math:`F` be the :ref:`current <exec-notation-textual>` :ref:`frame <syntax-frame>`.

2. Assert: due to :ref:`validation <valid-blocktype>`, :math:`\fblocktype_{S;F}(\blocktype)` is defined.

3. Let :math:`[t_1^m] \to [t_2^n]` be the :ref:`instruction type <syntax-instrtype>` :math:`\fblocktype_{S;F}(\blocktype)`.

4. Let :math:`L` be the label whose arity is :math:`m` and whose continuation is the start of the loop.

5. Assert: due to :ref:`validation <valid-loop>`, there are at least :math:`m` values on the top of the stack.

6. Pop the values :math:`\val^m` from the stack.

7. :ref:`Enter <exec-instr-seq-enter>` the block :math:`\val^m~\instr^\ast` with label :math:`L`.

.. math::
   ~\\[-1ex]
   \begin{array}{lcl}
   S; F; \val^m~\LOOP~\X{bt}~\instr^\ast~\END &\stepto&
     S; F; \LABEL_m\{\LOOP~\X{bt}~\instr^\ast~\END\}~\val^m~\instr^\ast~\END
     \\&&\quad (\iff \fblocktype_{S;F}(\X{bt}) = [t_1^m] \to [t_2^n])
   \end{array}


.. _exec-if:

:math:`\IF~\blocktype~\instr_1^\ast~\ELSE~\instr_2^\ast~\END`
.............................................................

1. Assert: due to :ref:`validation <valid-if>`, a value of :ref:`value type <syntax-valtype>` |I32| is on the top of the stack.

2. Pop the value :math:`\I32.\CONST~c` from the stack.

3. If :math:`c` is non-zero, then:

   a. Execute the block instruction :math:`\BLOCK~\blocktype~\instr_1^\ast~\END`.

4. Else:

   a. Execute the block instruction :math:`\BLOCK~\blocktype~\instr_2^\ast~\END`.

.. math::
   ~\\[-1ex]
   \begin{array}{lcl}
   (\I32.\CONST~c)~\IF~\X{bt}~\instr_1^\ast~\ELSE~\instr_2^\ast~\END &\stepto&
     \BLOCK~\X{bt}~\instr_1^\ast~\END
     \\&&\quad (\iff c \neq 0) \\
   (\I32.\CONST~c)~\IF~\X{bt}~\instr_1^\ast~\ELSE~\instr_2^\ast~\END &\stepto&
     \BLOCK~\X{bt}~\instr_2^\ast~\END
     \\&&\quad (\iff c = 0) \\
   \end{array}


.. _exec-br:

:math:`\BR~l`
.............

1. Assert: due to :ref:`validation <valid-br>`, the stack contains at least :math:`l+1` labels.

2. Let :math:`L` be the :math:`l`-th label appearing on the stack, starting from the top and counting from zero.

3. Let :math:`n` be the arity of :math:`L`.

4. Assert: due to :ref:`validation <valid-br>`, there are at least :math:`n` values on the top of the stack.

5. Pop the values :math:`\val^n` from the stack.

6. Repeat :math:`l+1` times:

   a. While the top of the stack is a value, do:

      i. Pop the value from the stack.

   b. Assert: due to :ref:`validation <valid-br>`, the top of the stack now is a label.

   c. Pop the label from the stack.

7. Push the values :math:`\val^n` to the stack.

8. Jump to the continuation of :math:`L`.

.. math::
   ~\\[-1ex]
   \begin{array}{lcl@{\qquad}l}
   \LABEL_n\{\instr^\ast\}~\XB^l[\val^n~(\BR~l)]~\END &\stepto& \val^n~\instr^\ast
   \end{array}


.. _exec-br_if:

:math:`\BRIF~l`
...............

1. Assert: due to :ref:`validation <valid-br_if>`, a value of :ref:`value type <syntax-valtype>` |I32| is on the top of the stack.

2. Pop the value :math:`\I32.\CONST~c` from the stack.

3. If :math:`c` is non-zero, then:

   a. :ref:`Execute <exec-br>` the instruction :math:`\BR~l`.

4. Else:

   a. Do nothing.

.. math::
   ~\\[-1ex]
   \begin{array}{lcl@{\qquad}l}
   (\I32.\CONST~c)~(\BRIF~l) &\stepto& (\BR~l)
     & (\iff c \neq 0) \\
   (\I32.\CONST~c)~(\BRIF~l) &\stepto& \epsilon
     & (\iff c = 0) \\
   \end{array}


.. _exec-br_table:

:math:`\BRTABLE~l^\ast~l_N`
...........................

1. Assert: due to :ref:`validation <valid-br_table>`, a value of :ref:`value type <syntax-valtype>` |I32| is on the top of the stack.

2. Pop the value :math:`\I32.\CONST~i` from the stack.

3. If :math:`i` is smaller than the length of :math:`l^\ast`, then:

   a. Let :math:`l_i` be the label :math:`l^\ast[i]`.

   b. :ref:`Execute <exec-br>` the instruction :math:`\BR~l_i`.

4. Else:

   a. :ref:`Execute <exec-br>` the instruction :math:`\BR~l_N`.

.. math::
   ~\\[-1ex]
   \begin{array}{lcl@{\qquad}l}
   (\I32.\CONST~i)~(\BRTABLE~l^\ast~l_N) &\stepto& (\BR~l_i)
     & (\iff l^\ast[i] = l_i) \\
   (\I32.\CONST~i)~(\BRTABLE~l^\ast~l_N) &\stepto& (\BR~l_N)
     & (\iff |l^\ast| \leq i) \\
   \end{array}


.. _exec-br_on_null:

:math:`\BRONNULL~l`
...................

1. Assert: due to :ref:`validation <valid-ref.is_null>`, a :ref:`reference value <syntax-ref>` is on the top of the stack.

2. Pop the value :math:`\reff` from the stack.

3. If :math:`\reff` is :math:`\REFNULL~\X{ht}`, then:

   a. :ref:`Execute <exec-br>` the instruction :math:`(\BR~l)`.

4. Else:

   a. Push the value :math:`\reff` back to the stack.

.. math::
   \begin{array}{lcl@{\qquad}l}
   \reff~(\BRONNULL~l) &\stepto& (\BR~l)
     & (\iff \reff = \REFNULL~\X{ht}) \\
   \reff~(\BRONNULL~l) &\stepto& \reff
     & (\otherwise) \\
   \end{array}


.. _exec-br_on_non_null:

:math:`\BRONNONNULL~l`
......................

1. Assert: due to :ref:`validation <valid-ref.is_null>`, a :ref:`reference value <syntax-ref>` is on the top of the stack.

2. Pop the value :math:`\reff` from the stack.

3. If :math:`\reff` is :math:`\REFNULL~\X{ht}`, then:

   a. Do nothing.

4. Else:

   a. Push the value :math:`\reff` back to the stack.

   b. :ref:`Execute <exec-br>` the instruction :math:`(\BR~l)`.

.. math::
   \begin{array}{lcl@{\qquad}l}
   \reff~(\BRONNONNULL~l) &\stepto& \epsilon
     & (\iff \reff = \REFNULL~\X{ht}) \\
   \reff~(\BRONNONNULL~l) &\stepto& \reff~(\BR~l)
     & (\otherwise) \\
   \end{array}


.. _exec-br_on_cast:

:math:`\BRONCAST~l~\X{rt}_1~\X{rt}_2`
.....................................

1. Let :math:`F` be the :ref:`current <exec-notation-textual>` :ref:`frame <syntax-frame>`.

2. Let :math:`\X{rt}'_2` be the :ref:`reference type <syntax-reftype>` :math:`\insttype_{F.\AMODULE}(\X{rt}_2)`.

3. Assert: due to :ref:`validation <valid-ref.test>`, :math:`\X{rt}'_2` is :ref:`closed <type-closed>`.

4. Assert: due to :ref:`validation <valid-ref.test>`, a :ref:`reference value <syntax-ref>` is on the top of the stack.

5. Pop the value :math:`\reff` from the stack.

6. Assert: due to validation, the :ref:`reference value <syntax-ref>` is :ref:`valid <valid-ref>` with some :ref:`reference type <syntax-reftype>`.

7. Let :math:`\X{rt}` be the :ref:`reference type <syntax-reftype>` of :math:`\reff`.

8. Push the value :math:`\reff` back to the stack.

9. If the :ref:`reference type <syntax-reftype>` :math:`\X{rt}` :ref:`matches <match-reftype>` :math:`\X{rt}'_2`, then:

   a. :ref:`Execute <exec-br>` the instruction :math:`(\BR~l)`.

.. math::
   \begin{array}{lcl@{\qquad}l}
   S; F; \reff~(\BRONCAST~l~\X{rt}_1~\X{rt}_2) &\stepto& \reff~(\BR~l)
     & (\iff S \vdashval \reff : \X{rt}
        \land \vdashreftypematch \X{rt} \matchesreftype \insttype_{F.\AMODULE}(\X{rt}_2)) \\
   S; F; \reff~(\BRONCAST~l~\X{rt}_1~\X{rt}_2) &\stepto& \reff
     & (\otherwise) \\
   \end{array}


.. _exec-br_on_cast_fail:

:math:`\BRONCASTFAIL~l~\X{rt}_1~\X{rt}_2`
.........................................

1. Let :math:`F` be the :ref:`current <exec-notation-textual>` :ref:`frame <syntax-frame>`.

2. Let :math:`\X{rt}'_2` be the :ref:`reference type <syntax-reftype>` :math:`\insttype_{F.\AMODULE}(\X{rt}_2)`.

3. Assert: due to :ref:`validation <valid-ref.test>`, :math:`\X{rt}'_2` is :ref:`closed <type-closed>`.

4. Assert: due to :ref:`validation <valid-ref.test>`, a :ref:`reference value <syntax-ref>` is on the top of the stack.

5. Pop the value :math:`\reff` from the stack.

6. Assert: due to validation, the :ref:`reference value <syntax-ref>` is :ref:`valid <valid-ref>` with some :ref:`reference type <syntax-reftype>`.

7. Let :math:`\X{rt}` be the :ref:`reference type <syntax-reftype>` of :math:`\reff`.

8. Push the value :math:`\reff` back to the stack.

9. If the :ref:`reference type <syntax-reftype>` :math:`\X{rt}` does not :ref:`match <match-reftype>` :math:`\X{rt}'_2`, then:

   a. :ref:`Execute <exec-br>` the instruction :math:`(\BR~l)`.

.. math::
   \begin{array}{lcl@{\qquad}l}
   S; F; \reff~(\BRONCASTFAIL~l~\X{rt}_1~\X{rt}_2) &\stepto& \reff
     & (\iff S \vdashval \reff : \X{rt}
        \land \vdashreftypematch \X{rt} \matchesreftype \insttype_{F.\AMODULE}(\X{rt}_2)) \\
   S; F; \reff~(\BRONCASTFAIL~l~\X{rt}_1~\X{rt}_2) &\stepto& \reff~(\BR~l)
     & (\otherwise) \\
   \end{array}


.. _exec-return:

:math:`\RETURN`
...............

1. Let :math:`F` be the :ref:`current <exec-notation-textual>` :ref:`frame <syntax-frame>`.

2. Let :math:`n` be the arity of :math:`F`.

3. Assert: due to :ref:`validation <valid-return>`, there are at least :math:`n` values on the top of the stack.

4. Pop the results :math:`\val^n` from the stack.

5. Assert: due to :ref:`validation <valid-return>`, the stack contains at least one :ref:`frame <syntax-frame>`.

6. While the top of the stack is not a frame, do:

   a. Pop the top element from the stack.

7. Assert: the top of the stack is the frame :math:`F`.

8. Pop the frame from the stack.

9. Push :math:`\val^n` to the stack.

10. Jump to the instruction after the original call that pushed the frame.

.. math::
   ~\\[-1ex]
   \begin{array}{lcl@{\qquad}l}
   \FRAME_n\{F\}~B^\ast[\val^n~\RETURN]~\END &\stepto& \val^n
   \end{array}


.. _exec-call:

:math:`\CALL~x`
...............

1. Let :math:`F` be the :ref:`current <exec-notation-textual>` :ref:`frame <syntax-frame>`.

2. Assert: due to :ref:`validation <valid-call>`, :math:`F.\AMODULE.\MIFUNCS[x]` exists.

3. Let :math:`a` be the :ref:`function address <syntax-funcaddr>` :math:`F.\AMODULE.\MIFUNCS[x]`.

4. :ref:`Invoke <exec-invoke>` the function instance at address :math:`a`.

.. math::
   \begin{array}{lcl@{\qquad}l}
   F; (\CALL~x) &\stepto& F; (\INVOKE~a)
     & (\iff F.\AMODULE.\MIFUNCS[x] = a)
   \end{array}


.. _exec-call_ref:

:math:`\CALLREF~x`
..................

1. Assert: due to :ref:`validation <valid-call_ref>`, a null or :ref:`function reference <syntax-ref>` is on the top of the stack.

2. Pop the reference value :math:`r` from the stack.

3. If :math:`r` is :math:`\REFNULL~\X{ht}`, then:

    a. Trap.

4. Assert: due to :ref:`validation <valid-call_ref>`, :math:`r` is a :ref:`function reference <syntax-ref>`.

5. Let :math:`\REFFUNCADDR~a` be the reference :math:`r`.

6. :ref:`Invoke <exec-invoke>` the function instance at address :math:`a`.

.. math::
   \begin{array}{lcl@{\qquad}l}
   F; (\REFFUNCADDR~a)~(\CALLREF~x) &\stepto& F; (\INVOKE~a) \\
   F; (\REFNULL~\X{ht})~(\CALLREF~x) &\stepto& F; \TRAP \\
   \end{array}


.. _exec-call_indirect:

:math:`\CALLINDIRECT~x~y`
.........................

1. Let :math:`F` be the :ref:`current <exec-notation-textual>` :ref:`frame <syntax-frame>`.

2. Assert: due to :ref:`validation <valid-call_indirect>`, :math:`F.\AMODULE.\MITABLES[x]` exists.

3. Let :math:`\X{ta}` be the :ref:`table address <syntax-tableaddr>` :math:`F.\AMODULE.\MITABLES[x]`.

4. Assert: due to :ref:`validation <valid-call_indirect>`, :math:`S.\STABLES[\X{ta}]` exists.

5. Let :math:`\X{tab}` be the :ref:`table instance <syntax-tableinst>` :math:`S.\STABLES[\X{ta}]`.

6. Assert: due to :ref:`validation <valid-call_indirect>`, :math:`F.\AMODULE.\MITYPES[y]` is defined.

7. Let :math:`\X{dt}_{\F{expect}}` be the :ref:`defined type <syntax-deftype>` :math:`F.\AMODULE.\MITYPES[y]`.

8. Assert: due to :ref:`validation <valid-call_indirect>`, a value with :ref:`value type <syntax-valtype>` |I32| is on the top of the stack.

9. Pop the value :math:`\I32.\CONST~i` from the stack.

10. If :math:`i` is not smaller than the length of :math:`\X{tab}.\TIELEM`, then:

    a. Trap.

11. Let :math:`r` be the :ref:`reference <syntax-ref>` :math:`\X{tab}.\TIELEM[i]`.

12. If :math:`r` is :math:`\REFNULL~\X{ht}`, then:

    a. Trap.

13. Assert: due to :ref:`validation of table mutation <valid-table.set>`, :math:`r` is a :ref:`function reference <syntax-ref.func>`.

14. Let :math:`\REFFUNCADDR~a` be the :ref:`function reference <syntax-ref.func>` :math:`r`.

15. Assert: due to :ref:`validation of table mutation <valid-table.set>`, :math:`S.\SFUNCS[a]` exists.

16. Let :math:`\X{f}` be the :ref:`function instance <syntax-funcinst>` :math:`S.\SFUNCS[a]`.

17. Let :math:`\X{dt}_{\F{actual}}` be the :ref:`defined type <syntax-deftype>` :math:`\X{f}.\FITYPE`.

18. If :math:`\X{dt}_{\F{actual}}` does not :ref:`match <match-deftype>` :math:`\X{dt}_{\F{expect}}`, then:

    a. Trap.

19. :ref:`Invoke <exec-invoke>` the function instance at address :math:`a`.

.. math::
   ~\\[-1ex]
   \begin{array}{l}
   \begin{array}{lcl@{\qquad}l}
   S; F; (\I32.\CONST~i)~(\CALLINDIRECT~x~y) &\stepto& S; F; (\INVOKE~a)
   \end{array}
   \\ \qquad
     \begin{array}[t]{@{}r@{~}l@{}}
     (\iff & S.\STABLES[F.\AMODULE.\MITABLES[x]].\TIELEM[i] = \REFFUNCADDR~a \\
     \wedge & S.\SFUNCS[a] = f \\
     \wedge & S \vdashdeftypematch F.\AMODULE.\MITYPES[y] \matchesdeftype f.\FITYPE)
     \end{array}
   \\[1ex]
   \begin{array}{lcl@{\qquad}l}
   S; F; (\I32.\CONST~i)~(\CALLINDIRECT~x~y) &\stepto& S; F; \TRAP
   \end{array}
   \\ \qquad
     (\otherwise)
   \end{array}


.. _exec-return_call:

:math:`\RETURNCALL~x`
.....................

.. todo: find a way to reuse call/call_indirect prose for tail call versions

1. Let :math:`F` be the :ref:`current <exec-notation-textual>` :ref:`frame <syntax-frame>`.

2. Assert: due to :ref:`validation <valid-call>`, :math:`F.\AMODULE.\MIFUNCS[x]` exists.

3. Let :math:`a` be the :ref:`function address <syntax-funcaddr>` :math:`F.\AMODULE.\MIFUNCS[x]`.

4. :ref:`Tail-invoke <exec-return-invoke>` the function instance at address :math:`a`.


.. math::
   \begin{array}{lcl@{\qquad}l}
   (\RETURNCALL~x) &\stepto& (\RETURNINVOKE~a)
     & (\iff (\CALL~x) \stepto (\INVOKE~a))
   \end{array}


.. _exec-return_call_ref:

:math:`\RETURNCALLREF~x`
........................

1. Assert: due to :ref:`validation <valid-return_call_ref>`, a :ref:`function reference <syntax-ref>` is on the top of the stack.

2. Pop the reference value :math:`r` from the stack.

3. If :math:`r` is :math:`\REFNULL~\X{ht}`, then:

    a. Trap.

4. Assert: due to :ref:`validation <valid-call_ref>`, :math:`r` is a :ref:`function reference <syntax-ref>`.

5. Let :math:`\REFFUNCADDR~a` be the reference :math:`r`.

6. :ref:`Tail-invoke <exec-return-invoke>` the function instance at address :math:`a`.

.. math::
   \begin{array}{lcl@{\qquad}l}
   \val~(\RETURNCALLREF~x) &\stepto& (\RETURNINVOKE~a)
     & (\iff \val~(\CALLREF~x) \stepto (\INVOKE~a)) \\
   \val~(\RETURNCALLREF~x) &\stepto& \TRAP
     & (\iff \val~(\CALLREF~x) \stepto \TRAP) \\
   \end{array}


.. _exec-return_call_indirect:

:math:`\RETURNCALLINDIRECT~x~y`
...............................

1. Let :math:`F` be the :ref:`current <exec-notation-textual>` :ref:`frame <syntax-frame>`.

2. Assert: due to :ref:`validation <valid-call_indirect>`, :math:`F.\AMODULE.\MITABLES[x]` exists.

3. Let :math:`\X{ta}` be the :ref:`table address <syntax-tableaddr>` :math:`F.\AMODULE.\MITABLES[x]`.

4. Assert: due to :ref:`validation <valid-call_indirect>`, :math:`S.\STABLES[\X{ta}]` exists.

5. Let :math:`\X{tab}` be the :ref:`table instance <syntax-tableinst>` :math:`S.\STABLES[\X{ta}]`.

<<<<<<< HEAD
6. Assert: due to :ref:`validation <valid-call_indirect>`, :math:`F.\AMODULE.\MITYPES[x]` is defined.

7. Let :math:`\X{dt}_{\F{expect}}` be the :ref:`defined type <syntax-deftype>` :math:`F.\AMODULE.\MITYPES[x]`.
=======
6. Assert: due to :ref:`validation <valid-call_indirect>`, :math:`F.\AMODULE.\MITYPES[y]` is defined.

7. Let :math:`\X{dt}_{\F{expect}}` be the :ref:`defined type <syntax-deftype>` :math:`F.\AMODULE.\MITYPES[y]`.
>>>>>>> 0f25eacb

8. Assert: due to :ref:`validation <valid-call_indirect>`, a value with :ref:`value type <syntax-valtype>` |I32| is on the top of the stack.

9. Pop the value :math:`\I32.\CONST~i` from the stack.

10. If :math:`i` is not smaller than the length of :math:`\X{tab}.\TIELEM`, then:

    a. Trap.

11. If :math:`\X{tab}.\TIELEM[i]` is uninitialized, then:

    a. Trap.

12. Let :math:`a` be the :ref:`function address <syntax-funcaddr>` :math:`\X{tab}.\TIELEM[i]`.

13. Assert: due to :ref:`validation <valid-call_indirect>`, :math:`S.\SFUNCS[a]` exists.

14. Let :math:`\X{f}` be the :ref:`function instance <syntax-funcinst>` :math:`S.\SFUNCS[a]`.

15. Let :math:`\X{dt}_{\F{actual}}` be the :ref:`defined type <syntax-functype>` :math:`\X{f}.\FITYPE`.

16. If :math:`\X{dt}_{\F{actual}}` does not :ref:`match <match-functype>` :math:`\X{dt}_{\F{expect}}`, then:

    a. Trap.

17. :ref:`Tail-invoke <exec-return-invoke>` the function instance at address :math:`a`.


.. math::
   \begin{array}{lcl@{\qquad}l}
   \val~(\RETURNCALLINDIRECT~x~y) &\stepto& (\RETURNINVOKE~a)
     & (\iff \val~(\CALLINDIRECT~x~y) \stepto (\INVOKE~a)) \\
   \val~(\RETURNCALLINDIRECT~x~y) &\stepto& \TRAP
     & (\iff \val~(\CALLINDIRECT~x~y) \stepto \TRAP) \\
   \end{array}


.. index:: instruction, instruction sequence, block
.. _exec-instr-seq:

Blocks
~~~~~~

The following auxiliary rules define the semantics of executing an :ref:`instruction sequence <syntax-instr-seq>`
that forms a :ref:`block <exec-instr-control>`.


.. _exec-instr-seq-enter:

Entering :math:`\instr^\ast` with label :math:`L`
.................................................

1. Push :math:`L` to the stack.

2. Jump to the start of the instruction sequence :math:`\instr^\ast`.

.. note::
   No formal reduction rule is needed for entering an instruction sequence,
   because the label :math:`L` is embedded in the :ref:`administrative instruction <syntax-instr-admin>` that structured control instructions reduce to directly.


.. _exec-instr-seq-exit:

Exiting :math:`\instr^\ast` with label :math:`L`
................................................

When the end of a block is reached without a jump or trap aborting it, then the following steps are performed.

1. Pop all values :math:`\val^\ast` from the top of the stack.

2. Assert: due to :ref:`validation <valid-instr-seq>`, the label :math:`L` is now on the top of the stack.

3. Pop the label from the stack.

4. Push :math:`\val^\ast` back to the stack.

5. Jump to the position after the |END| of the :ref:`structured control instruction <syntax-instr-control>` associated with the label :math:`L`.

.. math::
   ~\\[-1ex]
   \begin{array}{lcl@{\qquad}l}
   \LABEL_n\{\instr^\ast\}~\val^\ast~\END &\stepto& \val^\ast
   \end{array}

.. note::
   This semantics also applies to the instruction sequence contained in a |LOOP| instruction.
   Therefore, execution of a loop falls off the end, unless a backwards branch is performed explicitly.


.. index:: ! call, function, function instance, label, frame

Function Calls
~~~~~~~~~~~~~~

The following auxiliary rules define the semantics of invoking a :ref:`function instance <syntax-funcinst>`
through one of the :ref:`call instructions <exec-instr-control>`
and returning from it.


.. _exec-invoke:

Invocation of :ref:`function address <syntax-funcaddr>` :math:`a`
.................................................................

1. Assert: due to :ref:`validation <valid-call>`, :math:`S.\SFUNCS[a]` exists.

2. Let :math:`f` be the :ref:`function instance <syntax-funcinst>`, :math:`S.\SFUNCS[a]`.

3. Let :math:`\TFUNC~[t_1^n] \toF [t_2^m]` be the :ref:`composite type <syntax-comptype>` :math:`\expanddt(\X{f}.\FITYPE)`.

4. Let :math:`\local^\ast` be the list of :ref:`locals <syntax-local>` :math:`f.\FICODE.\FLOCALS`.

5. Let :math:`\instr^\ast~\END` be the :ref:`expression <syntax-expr>` :math:`f.\FICODE.\FBODY`.

6. Assert: due to :ref:`validation <valid-call>`, :math:`n` values are on the top of the stack.

7. Pop the values :math:`\val^n` from the stack.

8. Let :math:`F` be the :ref:`frame <syntax-frame>` :math:`\{ \AMODULE~f.\FIMODULE, \ALOCALS~\val^n~(\default_t)^\ast \}`.

9. Push the activation of :math:`F` with arity :math:`m` to the stack.

10. Let :math:`L` be the :ref:`label <syntax-label>` whose arity is :math:`m` and whose continuation is the end of the function.

11. :ref:`Enter <exec-instr-seq-enter>` the instruction sequence :math:`\instr^\ast` with label :math:`L`.

.. math::
   ~\\[-1ex]
   \begin{array}{l}
   \begin{array}{lcl@{\qquad}l}
   S; \val^n~(\INVOKE~a) &\stepto& S; \FRAME_m\{F\}~\LABEL_m\{\}~\instr^\ast~\END~\END
   \end{array}
   \\ \qquad
     \begin{array}[t]{@{}r@{~}l@{}}
     (\iff & S.\SFUNCS[a] = f \\
     \wedge & \expanddt(f.\FITYPE) = \TFUNC~[t_1^n] \toF [t_2^m] \\
     \wedge & f.\FICODE = \{ \FTYPE~x, \FLOCALS~\{\LTYPE~t\}^k, \FBODY~\instr^\ast~\END \} \\
     \wedge & F = \{ \AMODULE~f.\FIMODULE, ~\ALOCALS~\val^n~(\default_t)^k \})
     \end{array} \\
   \end{array}

.. note::
   For non-defaultable types, the respective local is left uninitialized by these rules.


.. _exec-return-invoke:

Tail-invocation of :ref:`function address <syntax-funcaddr>` :math:`a`
......................................................................

1. Assert: due to :ref:`validation <valid-call>`, :math:`S.\SFUNCS[a]` exists.

2. Let :math:`\TFUNC~[t_1^n] \toF [t_2^m]` be the :ref:`composite type <syntax-comptype>` :math:`\expanddt(S.\SFUNCS[a].\FITYPE)`.

3. Assert: due to :ref:`validation <valid-return_call>`, there are at least :math:`n` values on the top of the stack.

4. Pop the results :math:`\val^n` from the stack.

5. Assert: due to :ref:`validation <valid-return_call>`, the stack contains at least one :ref:`frame <syntax-frame>`.

6. While the top of the stack is not a frame, do:

   a. Pop the top element from the stack.

7. Assert: the top of the stack is a frame.

8. Pop the frame from the stack.

9. Push :math:`\val^n` to the stack.

10. :ref:`Invoke <exec-invoke>` the function instance at address :math:`a`.

.. math::
   ~\\[-1ex]
   \begin{array}{lcl@{\qquad}l}
    S; \FRAME_m\{F\}~B^\ast[\val^n~(\RETURNINVOKE~a)]~\END &\stepto&
      \val^n~(\INVOKE~a)
      & (\iff \expanddt(S.\SFUNCS[a].\FITYPE) = \TFUNC~[t_1^n] \toF [t_2^m])
   \end{array}


.. _exec-invoke-exit:

Returning from a function
.........................

When the end of a function is reached without a jump (i.e., |RETURN|) or trap aborting it, then the following steps are performed.

1. Let :math:`F` be the :ref:`current <exec-notation-textual>` :ref:`frame <syntax-frame>`.

2. Let :math:`n` be the arity of the activation of :math:`F`.

3. Assert: due to :ref:`validation <valid-instr-seq>`, there are :math:`n` values on the top of the stack.

4. Pop the results :math:`\val^n` from the stack.

5. Assert: due to :ref:`validation <valid-func>`, the frame :math:`F` is now on the top of the stack.

6. Pop the frame from the stack.

7. Push :math:`\val^n` back to the stack.

8. Jump to the instruction after the original call.

.. math::
   ~\\[-1ex]
   \begin{array}{lcl@{\qquad}l}
   \FRAME_n\{F\}~\val^n~\END &\stepto& \val^n
   \end{array}


.. index:: host function, store
.. _exec-invoke-host:

Host Functions
..............

Invoking a :ref:`host function <syntax-hostfunc>` has non-deterministic behavior.
It may either terminate with a :ref:`trap <trap>` or return regularly.
However, in the latter case, it must consume and produce the right number and types of WebAssembly :ref:`values <syntax-val>` on the stack,
according to its :ref:`function type <syntax-functype>`.

A host function may also modify the :ref:`store <syntax-store>`.
However, all store modifications must result in an :ref:`extension <extend-store>` of the original store, i.e., they must only modify mutable contents and must not have instances removed.
Furthermore, the resulting store must be :ref:`valid <valid-store>`, i.e., all data and code in it is well-typed.

.. math::
   ~\\[-1ex]
   \begin{array}{l}
   \begin{array}{lcl@{\qquad}l}
   S; \val^n~(\INVOKE~a) &\stepto& S'; \result
   \end{array}
   \\ \qquad
     \begin{array}[t]{@{}r@{~}l@{}}
     (\iff & S.\SFUNCS[a] = \{ \FITYPE~\deftype, \FIHOSTCODE~\X{hf} \} \\
     \wedge & \expanddt(\deftype) = \TFUNC~[t_1^n] \toF [t_2^m] \\
     \wedge & (S'; \result) \in \X{hf}(S; \val^n)) \\
     \end{array} \\
   \begin{array}{lcl@{\qquad}l}
   S; \val^n~(\INVOKE~a) &\stepto& S; \val^n~(\INVOKE~a)
   \end{array}
   \\ \qquad
     \begin{array}[t]{@{}r@{~}l@{}}
     (\iff & S.\SFUNCS[a] = \{ \FITYPE~\deftype, \FIHOSTCODE~\X{hf} \} \\
     \wedge & \expanddt(\deftype) = \TFUNC~[t_1^n] \toF [t_2^m] \\
     \wedge & \bot \in \X{hf}(S; \val^n)) \\
     \end{array} \\
   \end{array}

Here, :math:`\X{hf}(S; \val^n)` denotes the implementation-defined execution of host function :math:`\X{hf}` in current store :math:`S` with arguments :math:`\val^n`.
It yields a set of possible outcomes, where each element is either a pair of a modified store :math:`S'` and a :ref:`result <syntax-result>`
or the special value :math:`\bot` indicating divergence.
A host function is non-deterministic if there is at least one argument for which the set of outcomes is not singular.

For a WebAssembly implementation to be :ref:`sound <soundness>` in the presence of host functions,
every :ref:`host function instance <syntax-funcinst>` must be :ref:`valid <valid-hostfuncinst>`,
which means that it adheres to suitable pre- and post-conditions:
under a :ref:`valid store <valid-store>` :math:`S`, and given arguments :math:`\val^n` matching the ascribed parameter types :math:`t_1^n`,
executing the host function must yield a non-empty set of possible outcomes each of which is either divergence or consists of a valid store :math:`S'` that is an :ref:`extension <extend-store>` of :math:`S` and a result matching the ascribed return types :math:`t_2^m`.
All these notions are made precise in the :ref:`Appendix <soundness>`.

.. note::
   A host function can call back into WebAssembly by :ref:`invoking <exec-invocation>` a function :ref:`exported <syntax-export>` from a :ref:`module <syntax-module>`.
   However, the effects of any such call are subsumed by the non-deterministic behavior allowed for the host function.



.. index:: expression
   pair: execution; expression
   single: abstract syntax; expression
.. _exec-expr:

Expressions
~~~~~~~~~~~

An :ref:`expression <syntax-expr>` is *evaluated* relative to a :ref:`current <exec-notation-textual>` :ref:`frame <syntax-frame>` pointing to its containing :ref:`module instance <syntax-moduleinst>`.

1. Jump to the start of the instruction sequence :math:`\instr^\ast` of the expression.

2. Execute the instruction sequence.

3. Assert: due to :ref:`validation <valid-expr>`, the top of the stack contains a :ref:`value <syntax-val>`.

4. Pop the :ref:`value <syntax-val>` :math:`\val` from the stack.

The value :math:`\val` is the result of the evaluation.

.. math::
   S; F; \instr^\ast \stepto S'; F'; \instr'^\ast
   \qquad (\iff S; F; \instr^\ast~\END \stepto S'; F'; \instr'^\ast~\END)

.. note::
   Evaluation iterates this reduction rule until reaching a value.
   Expressions constituting :ref:`function <syntax-func>` bodies are executed during function :ref:`invocation <exec-invoke>`.<|MERGE_RESOLUTION|>--- conflicted
+++ resolved
@@ -1172,7 +1172,6 @@
 21. Let :math:`\REFARRAYADDR~a_2` be the reference value :math:`\reff_2`.
 
 22. Assert: due to :ref:`validation <valid-array.copy>`, the :ref:`array instance <syntax-arrayinst>` :math:`S.\SARRAYS[a_1]` exists.
-<<<<<<< HEAD
 
 23. Assert: due to :ref:`validation <valid-array.copy>`, the :ref:`array instance <syntax-arrayinst>` :math:`S.\SARRAYS[a_2]` exists.
 
@@ -1184,19 +1183,6 @@
 
     a. Trap.
 
-=======
-
-23. Assert: due to :ref:`validation <valid-array.copy>`, the :ref:`array instance <syntax-arrayinst>` :math:`S.\SARRAYS[a_2]` exists.
-
-24. If :math:`d + n` is larger than or equal to the length of :math:`S.\SARRAYS[a_1].\AIFIELDS`, then:
-
-    a. Trap.
-
-25. If :math:`s + n` is larger than or equal to the length of :math:`S.\SARRAYS[a_2].\AIFIELDS`, then:
-
-    a. Trap.
-
->>>>>>> 0f25eacb
 26. If :math:`n = 0`, then:
 
     a. Return.
@@ -1569,15 +1555,9 @@
 3. If :math:`\reff` is :math:`\REFNULL~\X{ht}`, then:
 
    a. Push the reference value :math:`(\REFNULL~\EXTERN)` to the stack.
-<<<<<<< HEAD
 
 4. Else:
 
-=======
-
-4. Else:
-
->>>>>>> 0f25eacb
    a. Let :math:`\reff'` be the reference value :math:`(\REFEXTERN~\reff)`.
 
    b. Push the reference value :math:`\reff'` to the stack.
@@ -4465,15 +4445,9 @@
 
 5. Let :math:`\X{tab}` be the :ref:`table instance <syntax-tableinst>` :math:`S.\STABLES[\X{ta}]`.
 
-<<<<<<< HEAD
-6. Assert: due to :ref:`validation <valid-call_indirect>`, :math:`F.\AMODULE.\MITYPES[x]` is defined.
-
-7. Let :math:`\X{dt}_{\F{expect}}` be the :ref:`defined type <syntax-deftype>` :math:`F.\AMODULE.\MITYPES[x]`.
-=======
 6. Assert: due to :ref:`validation <valid-call_indirect>`, :math:`F.\AMODULE.\MITYPES[y]` is defined.
 
 7. Let :math:`\X{dt}_{\F{expect}}` be the :ref:`defined type <syntax-deftype>` :math:`F.\AMODULE.\MITYPES[y]`.
->>>>>>> 0f25eacb
 
 8. Assert: due to :ref:`validation <valid-call_indirect>`, a value with :ref:`value type <syntax-valtype>` |I32| is on the top of the stack.
 
