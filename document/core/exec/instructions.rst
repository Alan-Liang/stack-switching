--- conflicted
+++ resolved
@@ -561,13 +561,8 @@
    S; F; (\REFSTRUCTADDR~a)~(\STRUCTGET\K{\_}\sx^?~x~i) &\stepto& \val
      &
      \begin{array}[t]{@{}r@{~}l@{}}
-<<<<<<< HEAD
       (\iff & \expanddt(F.\AMODULE.\MITYPES[x]) = \TSTRUCT~\X{ft}^n \\
-      \land & \val = \unpackval^{\sx^?}_{\X{ft}[i]}(S.\SSTRUCTS[a].\SIFIELDS[i]))
-=======
-      (\iff & \expand(F.\AMODULE.\MITYPES[x]) = \TSTRUCT~\X{ft}^n \\
       \land & \val = \unpackval^{\sx^?}_{\X{ft}^\ast[i]}(S.\SSTRUCTS[a].\SIFIELDS[i]))
->>>>>>> 2dcdf170
      \end{array} \\
    S; F; (\REFNULL~t)~(\STRUCTGET\K{\_}\sx^?~x~i) &\stepto& \TRAP
    \end{array}
@@ -617,13 +612,8 @@
    S; F; (\REFSTRUCTADDR~a)~\val~(\STRUCTSET~x~i) &\stepto& S'; \epsilon
      &
      \begin{array}[t]{@{}r@{~}l@{}}
-<<<<<<< HEAD
      (\iff & \expanddt(F.\AMODULE.\MITYPES[x]) = \TSTRUCT~\X{ft}^n \\
-      \land & S' = S \with \SSTRUCTS[a].\SIFIELDS[i] = \packval_{\X{ft}[i]}(\val))
-=======
-     (\iff & \expand(F.\AMODULE.\MITYPES[x]) = \TSTRUCT~\X{ft}^n \\
       \land & S' = S \with \SSTRUCTS[a].\SIFIELDS[i] = \packval_{\X{ft}^\ast[i]}(\val))
->>>>>>> 2dcdf170
      \end{array} \\
    S; F; (\REFNULL~t)~\val~(\STRUCTSET~x~i) &\stepto& \TRAP
    \end{array}
@@ -773,9 +763,6 @@
 :math:`\ARRAYNEWDATA~\typeidx~\dataidx`
 .......................................
 
-<<<<<<< HEAD
-.. todo:: Prose
-=======
 .. todo:: extend type size convention to field types
 .. todo:: unroll type
 
@@ -820,7 +807,6 @@
     b. Push the value :math:`(t.\CONST~c_i)` to the stack.
 
 18. Execute the instruction :math:`(\ARRAYNEWFIXED~\typeidx~n)`.
->>>>>>> 2dcdf170
 
 .. math::
    ~\\[-1ex]
