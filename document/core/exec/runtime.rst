.. index:: ! runtime
.. _syntax-runtime:

Runtime Structure
-----------------

:ref:`Store <store>`, :ref:`stack <stack>`, and other *runtime structure* forming the WebAssembly abstract machine, such as :ref:`values <syntax-val>` or :ref:`module instances <syntax-moduleinst>`, are made precise in terms of additional auxiliary syntax.


.. index:: ! value, number, reference, constant, number type, vector type, reference type, ! host address, value type, integer, floating-point, vector number, ! default value, unboxed scalar, structure, array, external reference
   pair: abstract syntax; value
.. _syntax-num:
.. _syntax-vecc:
.. _syntax-ref:
.. _syntax-ref.i31num:
.. _syntax-ref.struct:
.. _syntax-ref.array:
.. _syntax-ref.exn:
.. _syntax-ref.host:
.. _syntax-ref.extern:
.. _syntax-val:
.. _syntax-null:

Values
~~~~~~

WebAssembly computations manipulate *values* of either the four basic :ref:`number types <syntax-numtype>`, i.e., :ref:`integers <syntax-int>` and :ref:`floating-point data <syntax-float>` of 32 or 64 bit width each, or :ref:`vectors <syntax-vecnum>` of 128 bit width, or of :ref:`reference type <syntax-reftype>`.

In most places of the semantics, values of different types can occur.
In order to avoid ambiguities, values are therefore represented with an abstract syntax that makes their type explicit.
It is convenient to reuse the same notation as for the |CONST| :ref:`instructions <syntax-const>` and |REFNULL| producing them.

References other than null are represented with additional :ref:`administrative instructions <syntax-instr-admin>`.
They either are *scalar references*, containing a 31-bit :ref:`integer <syntax-int>`,
*structure references*, pointing to a specific :ref:`structure address <syntax-structaddr>`,
*array references*, pointing to a specific :ref:`array address <syntax-arrayaddr>`,
*function references*, pointing to a specific :ref:`function address <syntax-funcaddr>`,
*exception references*, pointing to a specific :ref:`exception address <syntax-exnaddr>`,
or *host references* pointing to an uninterpreted form of :ref:`host address <syntax-hostaddr>` defined by the :ref:`embedder <embedder>`.
Any of the aformentioned references can furthermore be wrapped up as an *external reference*.

.. math::
   \begin{array}{llcl}
   \production{number} & \num &::=&
     \I32.\CONST~\i32 \\&&|&
     \I64.\CONST~\i64 \\&&|&
     \F32.\CONST~\f32 \\&&|&
     \F64.\CONST~\f64 \\
   \production{vector} & \vecc &::=&
     \V128.\CONST~\i128 \\
   \production{reference} & \reff &::=&
     \REFNULL~(\absheaptype~|~\deftype) \\&&|&
     \REFI31NUM~\u31 \\&&|&
     \REFSTRUCTADDR~\structaddr \\&&|&
     \REFARRAYADDR~\arrayaddr \\&&|&
     \REFFUNCADDR~\funcaddr \\&&|&
     \REFEXNADDR~\exnaddr \\&&|&
     \REFHOSTADDR~\hostaddr \\&&|&
     \REFEXTERN~\reff \\
   \production{value} & \val &::=&
     \num ~|~ \vecc ~|~ \reff \\
   \end{array}

.. note::
   Future versions of WebAssembly may add additional forms of reference.

.. _default-val:

:ref:`Value types <syntax-valtype>` can have an associated *default value*;
it is the respective value :math:`0` for :ref:`number types <syntax-numtype>`, :math:`0` for :ref:`vector types <syntax-vectype>`, and null for nullable :ref:`reference types <syntax-reftype>`.
For other references, no default value is defined, :math:`\default_t` hence is an optional value :math:`\val^?`.

.. math::
   \begin{array}{lcl@{\qquad}l}
   \default_t &=& t{.}\CONST~0 & (\iff t = \numtype) \\
   \default_t &=& t{.}\CONST~0 & (\iff t = \vectype) \\
   \default_t &=& \REFNULL~t & (\iff t = (\REF~\NULL~\heaptype)) \\
   \default_t &=& \epsilon & (\iff t = (\REF~\heaptype)) \\
   \end{array}


Convention
..........

* The meta variable :math:`r` ranges over reference values where clear from context.


.. index:: ! result, value, trap, exception, exception address
   pair: abstract syntax; result
.. _syntax-result:

Results
~~~~~~~

A *result* is the outcome of a computation.
It is either a sequence of :ref:`values <syntax-val>`, an uncaught :ref:`exception <exec-throw_ref>`, or a :ref:`trap <syntax-trap>`.

.. math::
   \begin{array}{llcl}
   \production{result} & \result &::=&
     \val^\ast \\&&|&
     \XT[(\REFEXNADDR~\exnaddr)~\THROWREF] \\&&|&
     \TRAP \\
   \end{array}


.. index:: ! store, type instance, function instance, table instance, memory instance, global instance, tag instance, module, allocation, structure instance, array instance, exception instance
   pair: abstract syntax; store
.. _syntax-store:
.. _store:

Store
~~~~~

The *store* represents all global state that can be manipulated by WebAssembly programs.
It consists of the runtime representation of all *instances* of
:ref:`functions <syntax-funcinst>`,
:ref:`tables <syntax-tableinst>`,
:ref:`memories <syntax-meminst>`,
:ref:`globals <syntax-globalinst>`,
:ref:`tags <syntax-taginst>`,
:ref:`element segments <syntax-eleminst>`,
:ref:`data segments <syntax-datainst>`,
and
:ref:`structures <syntax-structinst>`,
:ref:`arrays <syntax-arrayinst>` or
:ref:`exceptions <syntax-exninst>`
that have been :ref:`allocated <alloc>` during the life time of the abstract machine. [#gc]_

It is an invariant of the semantics that no element or data instance is :ref:`addressed <syntax-addr>` from anywhere else but the owning module instances.

Syntactically, the store is defined as a :ref:`record <notation-record>` listing the existing instances of each category:

.. math::
   \begin{array}{llll}
   \production{store} & \store &::=& \{~
     \begin{array}[t]{l@{~}ll}
     \SFUNCS & \funcinst^\ast, \\
     \STABLES & \tableinst^\ast, \\
     \SMEMS & \meminst^\ast, \\
     \SGLOBALS & \globalinst^\ast, \\
     \STAGS & \taginst^\ast, \\
     \SELEMS & \eleminst^\ast, \\
     \SDATAS & \datainst^\ast, \\
     \SSTRUCTS & \structinst^\ast, \\
     \SARRAYS & \arrayinst^\ast, \\
     \SEXNS & \exninst^\ast ~\} \\
     \end{array}
   \end{array}

.. [#gc]
   In practice, implementations may apply techniques like garbage collection or reference counting to remove objects from the store that are no longer referenced.
   However, such techniques are not semantically observable,
   and hence outside the scope of this specification.


Convention
..........

* The meta variable :math:`S` ranges over stores where clear from context.


.. index:: ! address, store, function instance, table instance, memory instance, global instance, tag instance, element instance, data instance, structure instance, array instance, exception instance, embedder, host
   pair: abstract syntax; function address
   pair: abstract syntax; table address
   pair: abstract syntax; memory address
   pair: abstract syntax; global address
   pair: abstract syntax; tag address
   pair: abstract syntax; element address
   pair: abstract syntax; data address
   pair: abstract syntax; structure address
   pair: abstract syntax; array address
   pair: abstract syntax; exception address
   pair: abstract syntax; host address
   pair: function; address
   pair: table; address
   pair: memory; address
   pair: global; address
   pair: tag; address
   pair: element; address
   pair: data; address
   pair: structure; address
   pair: array; address
   pair: exception; address
   pair: host; address
.. _syntax-funcaddr:
.. _syntax-tableaddr:
.. _syntax-memaddr:
.. _syntax-globaladdr:
.. _syntax-tagaddr:
.. _syntax-elemaddr:
.. _syntax-dataaddr:
.. _syntax-structaddr:
.. _syntax-exnaddr:
.. _syntax-arrayaddr:
.. _syntax-hostaddr:
.. _syntax-addr:

Addresses
~~~~~~~~~

:ref:`Function instances <syntax-funcinst>`,
:ref:`table instances <syntax-tableinst>`,
:ref:`memory instances <syntax-meminst>`,
:ref:`global instances <syntax-globalinst>`,
:ref:`tag instances <syntax-taginst>`,
:ref:`element instances <syntax-eleminst>`,
:ref:`data instances <syntax-datainst>`
and
:ref:`structure <syntax-structinst>`,
:ref:`array instances <syntax-arrayinst>` or
:ref:`exception instances <syntax-exninst>`
in the :ref:`store <syntax-store>` are referenced with abstract *addresses*.
These are simply indices into the respective store component.
In addition, an :ref:`embedder <embedder>` may supply an uninterpreted set of *host addresses*.

.. math::
   \begin{array}{llll}
   \production{address} & \addr &::=&
     0 ~|~ 1 ~|~ 2 ~|~ \dots \\
   \production{function address} & \funcaddr &::=&
     \addr \\
   \production{table address} & \tableaddr &::=&
     \addr \\
   \production{memory address} & \memaddr &::=&
     \addr \\
   \production{global address} & \globaladdr &::=&
     \addr \\
   \production{tag address} & \tagaddr &::=&
     \addr \\
   \production{element address} & \elemaddr &::=&
     \addr \\
   \production{data address} & \dataaddr &::=&
     \addr \\
   \production{structure address} & \structaddr &::=&
     \addr \\
   \production{array address} & \arrayaddr &::=&
     \addr \\
   \production{exception address} & \exnaddr &::=&
     \addr \\
   \production{host address} & \hostaddr &::=&
     \addr \\
   \end{array}

An :ref:`embedder <embedder>` may assign identity to :ref:`exported <syntax-export>` store objects corresponding to their addresses,
even where this identity is not observable from within WebAssembly code itself
(such as for :ref:`function instances <syntax-funcinst>` or immutable :ref:`globals <syntax-globalinst>`).

.. note::
   Addresses are *dynamic*, globally unique references to runtime objects,
   in contrast to :ref:`indices <syntax-index>`,
   which are *static*, module-local references to their original definitions.
   A *memory address* |memaddr| denotes the abstract address *of* a memory *instance* in the store,
   not an offset *inside* a memory instance.

   There is no specific limit on the number of allocations of store objects,
   hence logical addresses can be arbitrarily large natural numbers.


.. _free-funcaddr:
.. _free-tableaddr:
.. _free-memaddr:
.. _free-globaladdr:
.. _free-elemaddr:
.. _free-dataaddr:
.. _free-structaddr:
.. _free-arrayaddr:
.. _free-localaddr:
.. _free-labeladdr:
.. _free-addr:

Conventions
...........

* The notation :math:`\F{addr}(A)` denotes the set of addresses from address space :math:`\X{addr}` occurring free in :math:`A`. We sometimes reinterpret this set as the :ref:`vector <syntax-vec>` of its elements.



.. index:: ! instance, function type, type instance, function instance, table instance, memory instance, global instance, tag instance, element instance, data instance, export instance, table address, memory address, global address, tag address, element address, data address, index, name
   pair: abstract syntax; module instance
   pair: module; instance
.. _syntax-moduleinst:

Module Instances
~~~~~~~~~~~~~~~~

A *module instance* is the runtime representation of a :ref:`module <syntax-module>`.
It is created by :ref:`instantiating <exec-instantiation>` a module,
and collects runtime representations of all entities that are imported, defined, or exported by the module.

.. math::
   \begin{array}{llll}
   \production{module instance} & \moduleinst &::=& \{
     \begin{array}[t]{l@{~}ll}
     \MITYPES & \deftype^\ast, \\
     \MIFUNCS & \funcaddr^\ast, \\
     \MITABLES & \tableaddr^\ast, \\
     \MIMEMS & \memaddr^\ast, \\
     \MIGLOBALS & \globaladdr^\ast, \\
     \MITAGS & \tagaddr^\ast, \\
     \MIELEMS & \elemaddr^\ast, \\
     \MIDATAS & \dataaddr^\ast, \\
     \MIEXPORTS & \exportinst^\ast ~\} \\
     \end{array}
   \end{array}

Each component references runtime instances corresponding to respective declarations from the original module -- whether imported or defined -- in the order of their static :ref:`indices <syntax-index>`.
:ref:`Function instances <syntax-funcinst>`,
:ref:`table instances <syntax-tableinst>`,
:ref:`memory instances <syntax-meminst>`,
:ref:`global instances <syntax-globalinst>`, and
:ref:`tag instances <syntax-taginst>`
are referenced with an indirection through their respective :ref:`addresses <syntax-addr>` in the :ref:`store <syntax-store>`.

It is an invariant of the semantics that all :ref:`export instances <syntax-exportinst>` in a given module instance have different :ref:`names <syntax-name>`.


.. index:: ! function instance, module instance, function, closure, module, ! host function, invocation
   pair: abstract syntax; function instance
   pair: function; instance
.. _syntax-hostfunc:
.. _syntax-funcinst:

Function Instances
~~~~~~~~~~~~~~~~~~

A *function instance* is the runtime representation of a :ref:`function <syntax-func>`.
It effectively is a *closure* of the original function over the runtime :ref:`module instance <syntax-moduleinst>` of its originating :ref:`module <syntax-module>`.
The module instance is used to resolve references to other definitions during execution of the function.

.. math::
   \begin{array}{llll}
   \production{function instance} & \funcinst &::=&
     \{ \FITYPE~\deftype, \FIMODULE~\moduleinst, \FICODE~\func \} \\ &&|&
     \{ \FITYPE~\deftype, \FIHOSTCODE~\hostfunc \} \\
   \production{host function} & \hostfunc &::=& \dots \\
   \end{array}

A *host function* is a function expressed outside WebAssembly but passed to a :ref:`module <syntax-module>` as an :ref:`import <syntax-import>`.
The definition and behavior of host functions are outside the scope of this specification.
For the purpose of this specification, it is assumed that when :ref:`invoked <exec-invoke-host>`,
a host function behaves non-deterministically,
but within certain :ref:`constraints <exec-invoke-host>` that ensure the integrity of the runtime.

.. note::
   Function instances are immutable, and their identity is not observable by WebAssembly code.
   However, the :ref:`embedder <embedder>` might provide implicit or explicit means for distinguishing their :ref:`addresses <syntax-funcaddr>`.


.. index:: ! table instance, table, function address, table type, embedder, element segment
   pair: abstract syntax; table instance
   pair: table; instance
.. _syntax-tableinst:

Table Instances
~~~~~~~~~~~~~~~

A *table instance* is the runtime representation of a :ref:`table <syntax-table>`.
It records its :ref:`type <syntax-tabletype>` and holds a vector of :ref:`reference values <syntax-ref>`.

.. math::
   \begin{array}{llll}
   \production{table instance} & \tableinst &::=&
     \{ \TITYPE~\tabletype, \TIELEM~\vec(\reff) \} \\
   \end{array}

Table elements can be mutated through :ref:`table instructions <syntax-instr-table>`, the execution of an active :ref:`element segment <syntax-elem>`, or by external means provided by the :ref:`embedder <embedder>`.

It is an invariant of the semantics that all table elements have a type :ref:`matching <match-reftype>` the element type of :math:`\tabletype`.
It also is an invariant that the length of the element vector never exceeds the maximum size of :math:`\tabletype`, if present.


.. index:: ! memory instance, memory, byte, ! page size, memory type, embedder, data segment, instruction
   pair: abstract syntax; memory instance
   pair: memory; instance
.. _page-size:
.. _syntax-meminst:

Memory Instances
~~~~~~~~~~~~~~~~

A *memory instance* is the runtime representation of a linear :ref:`memory <syntax-mem>`.
It records its :ref:`type <syntax-memtype>` and holds a vector of :ref:`bytes <syntax-byte>`.

.. math::
   \begin{array}{llll}
   \production{memory instance} & \meminst &::=&
     \{ \MITYPE~\memtype, \MIDATA~\vec(\byte) \} \\
   \end{array}

The length of the vector always is a multiple of the WebAssembly *page size*, which is defined to be the constant :math:`65536` -- abbreviated :math:`64\,\F{Ki}`.

The bytes can be mutated through :ref:`memory instructions <syntax-instr-memory>`, the execution of an active :ref:`data segment <syntax-data>`, or by external means provided by the :ref:`embedder <embedder>`.

It is an invariant of the semantics that the length of the byte vector, divided by page size, never exceeds the maximum size of :math:`\memtype`, if present.


.. index:: ! global instance, global, value, mutability, instruction, embedder
   pair: abstract syntax; global instance
   pair: global; instance
.. _syntax-globalinst:

Global Instances
~~~~~~~~~~~~~~~~

A *global instance* is the runtime representation of a :ref:`global <syntax-global>` variable.
It records its :ref:`type <syntax-globaltype>` and holds an individual :ref:`value <syntax-val>`.

.. math::
   \begin{array}{llll}
   \production{global instance} & \globalinst &::=&
     \{ \GITYPE~\globaltype, \GIVALUE~\val \} \\
   \end{array}

The value of mutable globals can be mutated through :ref:`variable instructions <syntax-instr-variable>` or by external means provided by the :ref:`embedder <embedder>`.

It is an invariant of the semantics that the value has a type :ref:`matching <match-valtype>` the :ref:`value type <syntax-valtype>` of :math:`\globaltype`.
<<<<<<< HEAD
=======


.. index:: ! tag instance, tag, exception tag, tag type
   pair: abstract syntax; tag instance
   pair: tag; instance
.. _syntax-taginst:

Tag Instances
~~~~~~~~~~~~~

A *tag instance* is the runtime representation of a :ref:`tag <syntax-tag>` definition.
It records the :ref:`type <syntax-tagtype>` of the tag.

.. math::
   \begin{array}{llll}
   \production{tag instance} & \taginst &::=&
     \{ \TAGITYPE~\tagtype \} \\
   \end{array}
>>>>>>> 30aebd0f


.. index:: ! element instance, element segment, embedder, element expression
   pair: abstract syntax; element instance
   pair: element; instance
.. _syntax-eleminst:

Element Instances
~~~~~~~~~~~~~~~~~

An *element instance* is the runtime representation of an :ref:`element segment <syntax-elem>`.
It holds a vector of references and their common :ref:`type <syntax-reftype>`.

.. math::
  \begin{array}{llll}
  \production{element instance} & \eleminst &::=&
    \{ \EITYPE~\reftype, \EIELEM~\vec(\reff) \} \\
  \end{array}


.. index:: ! data instance, data segment, embedder, byte
  pair: abstract syntax; data instance
  pair: data; instance
.. _syntax-datainst:

Data Instances
~~~~~~~~~~~~~~

An *data instance* is the runtime representation of a :ref:`data segment <syntax-data>`.
It holds a vector of :ref:`bytes <syntax-byte>`.

.. math::
  \begin{array}{llll}
  \production{data instance} & \datainst &::=&
    \{ \DIDATA~\vec(\byte) \} \\
  \end{array}


.. index:: ! export instance, export, name, external value
   pair: abstract syntax; export instance
   pair: export; instance
.. _syntax-exportinst:

Export Instances
~~~~~~~~~~~~~~~~

An *export instance* is the runtime representation of an :ref:`export <syntax-export>`.
It defines the export's :ref:`name <syntax-name>` and the associated :ref:`external value <syntax-externval>`.

.. math::
   \begin{array}{llll}
   \production{export instance} & \exportinst &::=&
     \{ \EINAME~\name, \EIVALUE~\externval \} \\
   \end{array}


.. index:: ! external value, function address, table address, memory address, global address, tag address, store, function, table, memory, global, tag, instruction type
   pair: abstract syntax; external value
   pair: external; value
.. _syntax-externval:

External Values
~~~~~~~~~~~~~~~

An *external value* is the runtime representation of an entity that can be imported or exported.
It is an :ref:`address <syntax-addr>` denoting either a :ref:`function instance <syntax-funcinst>`, :ref:`table instance <syntax-tableinst>`, :ref:`memory instance <syntax-meminst>`, :ref:`tag instances <syntax-taginst>`, or :ref:`global instances <syntax-globalinst>` in the shared :ref:`store <syntax-store>`.

.. math::
   \begin{array}{llcl}
   \production{external value} & \externval &::=&
     \EVFUNC~\funcaddr \\&&|&
     \EVTABLE~\tableaddr \\&&|&
     \EVMEM~\memaddr \\&&|&
     \EVGLOBAL~\globaladdr \\&&|&
     \EVTAG~\tagaddr \\
   \end{array}


Conventions
...........

The following auxiliary notation is defined for sequences of external values.
It filters out entries of a specific kind in an order-preserving fashion:

* :math:`\evfuncs(\externval^\ast) = [\funcaddr ~|~ (\EVFUNC~\funcaddr) \in \externval^\ast]`

* :math:`\evtables(\externval^\ast) = [\tableaddr ~|~ (\EVTABLE~\tableaddr) \in \externval^\ast]`

* :math:`\evmems(\externval^\ast) = [\memaddr ~|~ (\EVMEM~\memaddr) \in \externval^\ast]`

* :math:`\evglobals(\externval^\ast) = [\globaladdr ~|~ (\EVGLOBAL~\globaladdr) \in \externval^\ast]`

* :math:`\evtags(\externval^\ast) = [\tagaddr ~|~ (\EVTAG~\tagaddr) \in \externval^\ast]`


.. index:: ! structure instance, ! array instance, structure type, array type, defined type, ! field value, ! packed value
   pair: abstract syntax; field value
   pair: abstract syntax; packed value
   pair: abstract syntax; structure instance
   pair: abstract syntax; array instance
   pair: structure; instance
   pair: array; instance
.. _syntax-fieldval:
.. _syntax-packedval:
.. _syntax-structinst:
.. _syntax-arrayinst:
.. _syntax-aggrinst:

Aggregate Instances
~~~~~~~~~~~~~~~~~~~

A *structure instance* is the runtime representation of a heap object allocated from a :ref:`structure type <syntax-structtype>`.
Likewise, an *array instance* is the runtime representation of a heap object allocated from an :ref:`array type <syntax-arraytype>`.
Both record their respective :ref:`defined type <syntax-deftype>` and hold a vector of the values of their *fields*.

.. math::
   \begin{array}{llcl}
   \production{structure instance} & \structinst &::=&
     \{ \SITYPE~\deftype, \SIFIELDS~\vec(\fieldval) \} \\
   \production{array instance} & \arrayinst &::=&
     \{ \AITYPE~\deftype, \AIFIELDS~\vec(\fieldval) \} \\
   \production{field value} & \fieldval &::=&
     \val ~|~ \packedval \\
   \production{packed value} & \packedval &::=&
     \I8PACK~\u8 ~|~ \I16PACK~\u16 \\
   \end{array}


.. _aux-packval:
.. _aux-unpackval:

Conventions
...........

* Conversion of a regular :ref:`value <syntax-val>` to a :ref:`field value <syntax-fieldval>` is defined as follows:

  .. math::
     \begin{array}{@{}lcl}
     \packval_{\valtype}(\val) &=& \val \\
     \packval_{\packedtype}(\I32.\CONST~i) &=& \packedtype.\PACK~(\wrap_{32,|\packtype|}(i))
     \end{array}

* The inverse conversion of a :ref:`field value <syntax-fieldval>` to a regular :ref:`value <syntax-val>` is defined as follows:

  .. math::
     \begin{array}{@{}lcl}
     \unpackval_{\valtype}(\val) &=& \val \\
     \unpackval^{\sx}_{\packedtype}(\packedtype.\PACK~i) &=& \I32.\CONST~(\extend^{\sx}_{|\packedtype|,32}(i))
     \end{array}


.. index:: ! exception instance, tag, tag address,
   pair: abstract syntax; exception instance
   pair: exception; instance
.. _syntax-exninst:

Exception Instances
~~~~~~~~~~~~~~~~~~~

An *exception instance* is the runtime representation of an _exception_ produced by a |THROW| instruction.
It holds the :ref:`address <syntax-tagaddr>` of the respective :ref:`tag <syntax-tag>` and the argument :ref:`values <syntax-val>`.

.. math::
   \begin{array}{llcl}
   \production{exception instance} & \exninst &::=&
     \{ \EITAG~\tagaddr, \EIFIELDS~\vec(\val) \} \\
   \end{array}



.. index:: ! stack, ! frame, ! label, ! handler, instruction, store, activation, function, call, local, module instance, exception handler, exception
   pair: abstract syntax; frame
   pair: abstract syntax; label
   pair: abstract syntax; handler
.. _syntax-frame:
.. _syntax-framestate:
.. _syntax-label:
.. _syntax-handler:
.. _frame:
.. _label:
.. _handler:
.. _stack:

Stack
~~~~~

Besides the :ref:`store <store>`, most :ref:`instructions <syntax-instr>` interact with an implicit *stack*.
The stack contains the following kinds of entries:

* *Values*: the *operands* of instructions.

* *Labels*: active :ref:`structured control instructions <syntax-instr-control>` that can be targeted by branches.

* *Activations*: the *call frames* of active :ref:`function <syntax-func>` calls.

* *Handlers*: active exception handlers.

These entries can occur on the stack in any order during the execution of a program.
Stack entries are described by abstract syntax as follows.

.. note::
   It is possible to model the WebAssembly semantics using separate stacks for operands, control constructs, and calls.
   However, because the stacks are interdependent, additional book keeping about associated stack heights would be required.
   For the purpose of this specification, an interleaved representation is simpler.

Values
......

Values are represented by :ref:`themselves <syntax-val>`.

Labels
......

Labels carry an argument arity :math:`n` and their associated branch *target*, which is expressed syntactically as an :ref:`instruction <syntax-instr>` sequence:

.. math::
   \begin{array}{llll}
   \production{label} & \label &::=&
     \LABEL_n\{\instr^\ast\} \\
   \end{array}

Intuitively, :math:`\instr^\ast` is the *continuation* to execute when the branch is taken, in place of the original control construct.

.. note::
   For example, a loop label has the form

   .. math::
      \LABEL_n\{\LOOP~\dots~\END\}

   When performing a branch to this label, this executes the loop, effectively restarting it from the beginning.
   Conversely, a simple block label has the form

   .. math::
      \LABEL_n\{\epsilon\}

   When branching, the empty continuation ends the targeted block, such that execution can proceed with consecutive instructions.

Activation Frames
.................

Activation frames carry the return arity :math:`n` of the respective function,
hold the values of its :ref:`locals <syntax-local>` (including arguments) in the order corresponding to their static :ref:`local indices <syntax-localidx>`,
and a reference to the function's own :ref:`module instance <syntax-moduleinst>`:

.. math::
   \begin{array}{llll}
   \production{frame} & \frame &::=&
     \FRAME_n\{ \framestate \} \\
   \production{frame state} & \framestate &::=&
     \{ \ALOCALS~(\val^?)^\ast, \AMODULE~\moduleinst \} \\
   \end{array}

Locals may be uninitialized, in which case they are empty.
Locals are mutated by respective :ref:`variable instructions <syntax-instr-variable>`.

Exception Handlers
..................

Exception handlers are installed by |TRYTABLE| instructions and record the corresponding list of :ref:`catch clauses <syntax-catch>`:

.. math::
   \begin{array}{llllll}
     \production{handler} & \handler &::=&
       \HANDLER_n\{\catch^\ast\}
   \end{array}

The handlers on the stack are searched when an exception is :ref:`thrown <syntax-throw>`.


.. _aux-fblocktype:

Conventions
...........

* The meta variable :math:`L` ranges over labels where clear from context.

* The meta variable :math:`F` ranges over frame states where clear from context.

* The meta variable :math:`H` ranges over exception handlers where clear from context.

* The following auxiliary definition takes a :ref:`block type <syntax-blocktype>` and looks up the :ref:`instruction type <syntax-instrtype>` that it denotes in the current frame:

.. math::
   \begin{array}{llll}
   \fblocktype_{S;F}(\typeidx) &=& \functype & (\iff \expanddt(F.\AMODULE.\MITYPES[\typeidx]) = \TFUNC~\functype) \\
   \fblocktype_{S;F}([\valtype^?]) &=& [] \to [\valtype^?] \\
   \end{array}


.. index:: ! administrative instructions, function, function instance, function address, label, frame, instruction, trap, call, memory, memory instance, table, table instance, element, data, segment, tag, tag instance, tag address, exception, reftype, handler, caught, caught exception
   pair:: abstract syntax; administrative instruction
.. _syntax-trap:
.. _syntax-invoke:
.. _syntax-instr-admin:

Administrative Instructions
~~~~~~~~~~~~~~~~~~~~~~~~~~~

.. note::
   This section is only relevant for the :ref:`formal notation <exec-notation>`.

In order to express the reduction of :ref:`traps <trap>`, :ref:`calls <syntax-call>`, :ref:`exception handling <syntax-handler>`, and :ref:`control instructions <syntax-instr-control>`, the syntax of instructions is extended to include the following *administrative instructions*:

.. math::
   \begin{array}{llcl}
   \production{administrative instruction} & \instr &::=&
     \dots \\ &&|&
     \TRAP \\ &&|&
     \REFI31NUM~\u31 \\&&|&
     \REFSTRUCTADDR~\structaddr \\&&|&
     \REFARRAYADDR~\arrayaddr \\&&|&
     \REFFUNCADDR~\funcaddr \\&&|&
     \REFEXNADDR~\exnaddr \\ &&|&
     \REFHOSTADDR~\hostaddr \\&&|&
     \REFEXTERN~\reff \\&&|&
     \INVOKE~\funcaddr \\ &&|&
     \RETURNINVOKE~\funcaddr \\ &&|&
     \LABEL_n\{\instr^\ast\}~\instr^\ast~\END \\ &&|&
     \HANDLER_n\{\catch^\ast\}~\instr^\ast~\END \\ &&|&
     \FRAME_n\{\framestate\}~\instr^\ast~\END \\
   \end{array}

The |TRAP| instruction represents the occurrence of a trap.
Traps are bubbled up through nested instruction sequences, ultimately reducing the entire program to a single |TRAP| instruction, signalling abrupt termination.

The |REFI31NUM| instruction represents :ref:`unboxed scalar <syntax-ref.i31>` reference values,
|REFSTRUCTADDR| and |REFARRAYADDR| represent :ref:`structure <syntax-ref.struct>` and :ref:`array <syntax-ref.array>` references, respectively,
|REFFUNCADDR| represents :ref:`function references <syntax-ref.func>`,
and |REFEXNADDR| represents :ref:`exception references <syntax-ref.exn>`.
Similarly, |REFHOSTADDR| represents :ref:`host references <syntax-ref.host>`
and |REFEXTERN| represents any externalized reference.

The |INVOKE| instruction represents the imminent invocation of a :ref:`function instance <syntax-funcinst>`, identified by its :ref:`address <syntax-funcaddr>`.
It unifies the handling of different forms of calls.
Analogously, |RETURNINVOKE| represents the imminent tail invocation of a function instance.

The |LABEL|, |FRAME|, and |HANDLER| instructions model :ref:`labels <syntax-label>`, :ref:`frames <syntax-frame>`, and active :ref:`exception handlers <syntax-handler>`, respectively, :ref:`"on the stack" <exec-notation>`.
Moreover, the administrative syntax maintains the nesting structure of the original :ref:`structured control instruction <syntax-instr-control>` or :ref:`function body <syntax-func>` and their :ref:`instruction sequences <syntax-instr-seq>` with an |END| marker.
That way, the end of the inner instruction sequence is known when part of an outer sequence.

.. note::
   For example, the :ref:`reduction rule <exec-block>` for |BLOCK| is:

   .. math::
      \BLOCK~[t^n]~\instr^\ast~\END \quad\stepto\quad
      \LABEL_n\{\epsilon\}~\instr^\ast~\END

   This replaces the block with a label instruction,
   which can be interpreted as "pushing" the label on the stack.
   When |END| is reached, i.e., the inner instruction sequence has been reduced to the empty sequence -- or rather, a sequence of :math:`n` |CONST| instructions representing the resulting values -- then the |LABEL| instruction is eliminated courtesy of its own :ref:`reduction rule <exec-label>`:

   .. math::
      \LABEL_m\{\instr^\ast\}~\val^n~\END \quad\stepto\quad \val^n

   This can be interpreted as removing the label from the stack and only leaving the locally accumulated operand values.

.. commented out
   Both rules can be seen in concert in the following example:

   .. math::
      \begin{array}{@{}ll}
      & (\F32.\CONST~1)~\BLOCK~[]~(\F32.\CONST~2)~\F32.\NEG~\END~\F32.\ADD \\
      \stepto & (\F32.\CONST~1)~\LABEL_0\{\}~(\F32.\CONST~2)~\F32.\NEG~\END~\F32.\ADD \\
      \stepto & (\F32.\CONST~1)~\LABEL_0\{\}~(\F32.\CONST~{-}2)~\END~\F32.\ADD \\
      \stepto & (\F32.\CONST~1)~(\F32.\CONST~{-}2)~\F32.\ADD \\
      \stepto & (\F32.\CONST~{-}1) \\
      \end{array}


.. index:: ! block context, instruction, branch
.. _syntax-ctxt-block:

Block Contexts
..............

In order to specify the reduction of :ref:`branches <syntax-instr-control>`, the following syntax of *block contexts* is defined, indexed by the count :math:`k` of labels surrounding a *hole* :math:`[\_]` that marks the place where the next step of computation is taking place:

.. math::
   \begin{array}{llll}
   \production{block contexts} & \XB^k &::=&
     \val~\XB^k ~|~ \XB^k~\instr ~|~ \HANDLER_n\{\catch^\ast\}~\XB^k~\END ~|~ \XC^k \\
   \production{label contexts} & \XC^0 &::=&
     [\_] \\
   \production{label contexts} & \XC^{k+1} &::=&
     \LABEL_n\{\instr^\ast\}~\XB^k~\END \\
   \end{array}

This definition allows to index active labels surrounding a :ref:`branch <syntax-br>` or :ref:`return <syntax-return>` instruction.

.. note::
   For example, the :ref:`reduction <exec-br>` of a simple branch can be defined as follows:

   .. math::
      \LABEL_0\{\instr^\ast\}~\XB^l[\BR~l]~\END \quad\stepto\quad \instr^\ast

   Here, the hole :math:`[\_]` of the context is instantiated with a branch instruction.
   When a branch occurs,
   this rule replaces the target label and associated instruction sequence with the label's continuation.
   The selected label is identified through the :ref:`label index <syntax-labelidx>` :math:`l`, which corresponds to the number of surrounding |LABEL| instructions that must be hopped over -- which is exactly the count encoded in the index of a block context.


.. index:: ! throw context, tag, throw address, catch clause, handler, exception
.. _syntax-ctxt-throw:

Throw Contexts
..............

In order to specify the reduction of |TRYTABLE| blocks,
the following syntax of *throw contexts* is defined, as well as associated structural rules:

.. math::
   \begin{array}{llll}
   \production{throw contexts} & \XT &::=&
     [\_] \\ &&|&
     \val^\ast~\XT~\instr^\ast \\ &&|&
     \LABEL_n\{\instr^\ast\}~\XT~\END \\ &&|&
     \FRAME_n\{F\}~\XT~\END \\
   \end{array}

Throw contexts allow matching the program context around a throw instruction up to the innermost enclosing :ref:`exception handler <syntax-handler>`, if one exists.

.. note::
   Contrary to block contexts, throw contexts do not skip over handlers.


.. index:: ! configuration, ! thread, store, frame, instruction, module instruction
.. _syntax-thread:
.. _syntax-config:

Configurations
..............

A *configuration* consists of the current :ref:`store <syntax-store>` and an executing *thread*.

A thread is a computation over :ref:`instructions <syntax-instr>`
that operates relative to the state of a current :ref:`frame <syntax-framestate>` referring to the :ref:`module instance <syntax-moduleinst>` in which the computation runs, i.e., where the current function originates from.

.. math::
   \begin{array}{llcl}
   \production{configuration} & \config &::=&
     \store; \thread \\
   \production{thread} & \thread &::=&
     \framestate; \instr^\ast \\
   \end{array}

.. note::
   The current version of WebAssembly is single-threaded,
   but configurations with multiple threads may be supported in the future.


.. index:: ! evaluation context, instruction, trap, label, frame, value
.. _syntax-ctxt-eval:

Evaluation Contexts
...................

Finally, the following definition of *evaluation context* and associated structural rules enable reduction inside instruction sequences and administrative forms as well as the propagation of traps:

.. math::
   \begin{array}{llll}
   \production{evaluation contexts} & E &::=&
     [\_] ~|~
     \val^\ast~E~\instr^\ast ~|~
     \LABEL_n\{\instr^\ast\}~E~\END \\
   \end{array}

.. math::
   \begin{array}{rcl}
   S; F; E[\instr^\ast] &\stepto& S'; F'; E[{\instr'}^\ast] \\
     && (\iff S; F; \instr^\ast \stepto S'; F'; {\instr'}^\ast) \\
   S; F; \FRAME_n\{F'\}~\instr^\ast~\END &\stepto& S'; F; \FRAME_n\{F''\}~\instr'^\ast~\END \\
     && (\iff S; F'; \instr^\ast \stepto S'; F''; {\instr'}^\ast) \\[1ex]
   S; F; E[\TRAP] &\stepto& S; F; \TRAP
     \qquad (\iff E \neq [\_]) \\
   S; F; \FRAME_n\{F'\}~\TRAP~\END &\stepto& S; F; \TRAP \\
   \end{array}

Reduction terminates when a thread's instruction sequence has been reduced to a :ref:`result <syntax-result>`,
that is, either a sequence of :ref:`values <syntax-val>`, to an uncaught :ref:`exception <syntax-throw_ref>`, or to a |TRAP|.

.. note::
   The restriction on evaluation contexts rules out contexts like :math:`[\_]` and :math:`\epsilon~[\_]~\epsilon` for which :math:`E[\TRAP] = \TRAP`.

   For an example of reduction under evaluation contexts, consider the following instruction sequence.

   .. math::
       (\F64.\CONST~x_1)~(\F64.\CONST~x_2)~\F64.\NEG~(\F64.\CONST~x_3)~\F64.\ADD~\F64.\MUL

   This can be decomposed into :math:`E[(\F64.\CONST~x_2)~\F64.\NEG]` where

   .. math::
      E = (\F64.\CONST~x_1)~[\_]~(\F64.\CONST~x_3)~\F64.\ADD~\F64.\MUL

   Moreover, this is the *only* possible choice of evaluation context where the contents of the hole matches the left-hand side of a reduction rule.<|MERGE_RESOLUTION|>--- conflicted
+++ resolved
@@ -415,8 +415,6 @@
 The value of mutable globals can be mutated through :ref:`variable instructions <syntax-instr-variable>` or by external means provided by the :ref:`embedder <embedder>`.
 
 It is an invariant of the semantics that the value has a type :ref:`matching <match-valtype>` the :ref:`value type <syntax-valtype>` of :math:`\globaltype`.
-<<<<<<< HEAD
-=======
 
 
 .. index:: ! tag instance, tag, exception tag, tag type
@@ -435,7 +433,6 @@
    \production{tag instance} & \taginst &::=&
      \{ \TAGITYPE~\tagtype \} \\
    \end{array}
->>>>>>> 30aebd0f
 
 
 .. index:: ! element instance, element segment, embedder, element expression
