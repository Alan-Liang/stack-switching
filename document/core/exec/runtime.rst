.. index:: ! runtime
.. _syntax-runtime:

Runtime Structure
-----------------

:ref:`Store <store>`, :ref:`stack <stack>`, and other *runtime structure* forming the WebAssembly abstract machine, such as :ref:`values <syntax-val>` or :ref:`module instances <syntax-moduleinst>`, are made precise in terms of additional auxiliary syntax.


.. index:: ! value, number, reference, constant, number type, vector type, reference type, ! host address, value type, integer, floating-point, vector number, ! default value, unboxed scalar, structure, array, external reference
   pair: abstract syntax; value
.. _syntax-num:
.. _syntax-vecc:
.. _syntax-ref:
.. _syntax-ref.i31num:
.. _syntax-ref.struct:
.. _syntax-ref.array:
.. _syntax-ref.exn:
.. _syntax-ref.host:
.. _syntax-ref.extern:
.. _syntax-val:
.. _syntax-null:

Values
~~~~~~

WebAssembly computations manipulate *values* of either the four basic :ref:`number types <syntax-numtype>`, i.e., :ref:`integers <syntax-int>` and :ref:`floating-point data <syntax-float>` of 32 or 64 bit width each, or :ref:`vectors <syntax-vecnum>` of 128 bit width, or of :ref:`reference type <syntax-reftype>`.

In most places of the semantics, values of different types can occur.
In order to avoid ambiguities, values are therefore represented with an abstract syntax that makes their type explicit.
It is convenient to reuse the same notation as for the |CONST| :ref:`instructions <syntax-const>` and |REFNULL| producing them.

References other than null are represented with additional :ref:`administrative instructions <syntax-instr-admin>`.
They either are *scalar references*, containing a 31-bit :ref:`integer <syntax-int>`,
*structure references*, pointing to a specific :ref:`structure address <syntax-structaddr>`,
*array references*, pointing to a specific :ref:`array address <syntax-arrayaddr>`,
*function references*, pointing to a specific :ref:`function address <syntax-funcaddr>`,
*exception references*, pointing to a specific :ref:`exception address <syntax-exnaddr>`,
or *host references* pointing to an uninterpreted form of :ref:`host address <syntax-hostaddr>` defined by the :ref:`embedder <embedder>`.
Any of the aformentioned references can furthermore be wrapped up as an *external reference*.

.. math::
   \begin{array}{llcl}
   \production{number} & \num &::=&
     \I32.\CONST~\i32 \\&&|&
     \I64.\CONST~\i64 \\&&|&
     \F32.\CONST~\f32 \\&&|&
     \F64.\CONST~\f64 \\
   \production{vector} & \vecc &::=&
     \V128.\CONST~\i128 \\
   \production{reference} & \reff &::=&
     \REFNULL~(\absheaptype~|~\deftype) \\&&|&
     \REFI31NUM~\u31 \\&&|&
     \REFSTRUCTADDR~\structaddr \\&&|&
     \REFARRAYADDR~\arrayaddr \\&&|&
     \REFFUNCADDR~\funcaddr \\&&|&
     \REFEXNADDR~\exnaddr \\&&|&
     \REFHOSTADDR~\hostaddr \\&&|&
     \REFEXTERN~\reff \\
   \production{value} & \val &::=&
     \num ~|~ \vecc ~|~ \reff \\
   \end{array}

.. note::
   Future versions of WebAssembly may add additional forms of reference.

.. _default-val:

:ref:`Value types <syntax-valtype>` can have an associated *default value*;
it is the respective value :math:`0` for :ref:`number types <syntax-numtype>`, :math:`0` for :ref:`vector types <syntax-vectype>`, and null for nullable :ref:`reference types <syntax-reftype>`.
For other references, no default value is defined, :math:`\default_t` hence is an optional value :math:`\val^?`.

.. math::
   \begin{array}{lcl@{\qquad}l}
   \default_t &=& t{.}\CONST~0 & (\iff t = \numtype) \\
   \default_t &=& t{.}\CONST~0 & (\iff t = \vectype) \\
   \default_t &=& \REFNULL~t & (\iff t = (\REF~\NULL~\heaptype)) \\
   \default_t &=& \epsilon & (\iff t = (\REF~\heaptype)) \\
   \end{array}


Convention
..........

* The meta variable :math:`r` ranges over reference values where clear from context.


.. index:: ! result, value, trap, exception, exception address
   pair: abstract syntax; result
.. _syntax-result:

Results
~~~~~~~

A *result* is the outcome of a computation.
It is either a sequence of :ref:`values <syntax-val>`, an uncaught :ref:`exception <exec-throw_ref>`, or a :ref:`trap <syntax-trap>`.

.. math::
   \begin{array}{llcl}
   \production{result} & \result &::=&
     \val^\ast \\&&|&
     \XT[(\REFEXNADDR~\exnaddr)~\THROWREF] \\&&|&
     \TRAP \\
   \end{array}


.. index:: ! store, type instance, function instance, table instance, memory instance, global instance, tag instance, module, allocation, structure instance, array instance, exception instance
   pair: abstract syntax; store
.. _syntax-store:
.. _store:

Store
~~~~~

The *store* represents all global state that can be manipulated by WebAssembly programs.
It consists of the runtime representation of all *instances* of
:ref:`functions <syntax-funcinst>`,
:ref:`tables <syntax-tableinst>`,
:ref:`memories <syntax-meminst>`,
:ref:`globals <syntax-globalinst>`,
:ref:`tags <syntax-taginst>`,
:ref:`element segments <syntax-eleminst>`,
:ref:`data segments <syntax-datainst>`,
and
:ref:`structures <syntax-structinst>`,
:ref:`arrays <syntax-arrayinst>` or
:ref:`exceptions <syntax-exninst>`
that have been :ref:`allocated <alloc>` during the life time of the abstract machine. [#gc]_

It is an invariant of the semantics that no element or data instance is :ref:`addressed <syntax-addr>` from anywhere else but the owning module instances.

Syntactically, the store is defined as a :ref:`record <notation-record>` listing the existing instances of each category:

.. math::
   \begin{array}{llll}
   \production{store} & \store &::=& \{~
     \begin{array}[t]{l@{~}ll}
     \SFUNCS & \funcinst^\ast, \\
     \STABLES & \tableinst^\ast, \\
     \SMEMS & \meminst^\ast, \\
     \SGLOBALS & \globalinst^\ast, \\
     \STAGS & \taginst^\ast, \\
     \SELEMS & \eleminst^\ast, \\
     \SDATAS & \datainst^\ast, \\
     \SSTRUCTS & \structinst^\ast, \\
     \SARRAYS & \arrayinst^\ast, \\
     \SEXNS & \exninst^\ast ~\} \\
     \end{array}
   \end{array}

.. [#gc]
   In practice, implementations may apply techniques like garbage collection or reference counting to remove objects from the store that are no longer referenced.
   However, such techniques are not semantically observable,
   and hence outside the scope of this specification.


Convention
..........

* The meta variable :math:`S` ranges over stores where clear from context.


.. index:: ! address, store, function instance, table instance, memory instance, global instance, tag instance, element instance, data instance, structure instance, array instance, exception instance, embedder, host
   pair: abstract syntax; function address
   pair: abstract syntax; table address
   pair: abstract syntax; memory address
   pair: abstract syntax; global address
   pair: abstract syntax; tag address
   pair: abstract syntax; element address
   pair: abstract syntax; data address
   pair: abstract syntax; structure address
   pair: abstract syntax; array address
   pair: abstract syntax; exception address
   pair: abstract syntax; host address
   pair: function; address
   pair: table; address
   pair: memory; address
   pair: global; address
   pair: tag; address
   pair: element; address
   pair: data; address
   pair: structure; address
   pair: array; address
   pair: exception; address
   pair: host; address
.. _syntax-funcaddr:
.. _syntax-tableaddr:
.. _syntax-memaddr:
.. _syntax-globaladdr:
.. _syntax-tagaddr:
.. _syntax-elemaddr:
.. _syntax-dataaddr:
.. _syntax-structaddr:
.. _syntax-exnaddr:
.. _syntax-arrayaddr:
.. _syntax-hostaddr:
.. _syntax-addr:

Addresses
~~~~~~~~~

:ref:`Function instances <syntax-funcinst>`,
:ref:`table instances <syntax-tableinst>`,
:ref:`memory instances <syntax-meminst>`,
:ref:`global instances <syntax-globalinst>`,
:ref:`tag instances <syntax-taginst>`,
:ref:`element instances <syntax-eleminst>`,
:ref:`data instances <syntax-datainst>`
and
:ref:`structure <syntax-structinst>`,
:ref:`array instances <syntax-arrayinst>` or
:ref:`exception instances <syntax-exninst>`
in the :ref:`store <syntax-store>` are referenced with abstract *addresses*.
These are simply indices into the respective store component.
In addition, an :ref:`embedder <embedder>` may supply an uninterpreted set of *host addresses*.

.. math::
   \begin{array}{llll}
   \production{address} & \addr &::=&
     0 ~|~ 1 ~|~ 2 ~|~ \dots \\
   \production{function address} & \funcaddr &::=&
     \addr \\
   \production{table address} & \tableaddr &::=&
     \addr \\
   \production{memory address} & \memaddr &::=&
     \addr \\
   \production{global address} & \globaladdr &::=&
     \addr \\
   \production{tag address} & \tagaddr &::=&
     \addr \\
   \production{element address} & \elemaddr &::=&
     \addr \\
   \production{data address} & \dataaddr &::=&
     \addr \\
   \production{structure address} & \structaddr &::=&
     \addr \\
   \production{array address} & \arrayaddr &::=&
     \addr \\
   \production{exception address} & \exnaddr &::=&
     \addr \\
   \production{host address} & \hostaddr &::=&
     \addr \\
   \end{array}

An :ref:`embedder <embedder>` may assign identity to :ref:`exported <syntax-export>` store objects corresponding to their addresses,
even where this identity is not observable from within WebAssembly code itself
(such as for :ref:`function instances <syntax-funcinst>` or immutable :ref:`globals <syntax-globalinst>`).

.. note::
   Addresses are *dynamic*, globally unique references to runtime objects,
   in contrast to :ref:`indices <syntax-index>`,
   which are *static*, module-local references to their original definitions.
   A *memory address* |memaddr| denotes the abstract address *of* a memory *instance* in the store,
   not an offset *inside* a memory instance.

   There is no specific limit on the number of allocations of store objects,
   hence logical addresses can be arbitrarily large natural numbers.


.. _free-funcaddr:
.. _free-tableaddr:
.. _free-memaddr:
.. _free-globaladdr:
.. _free-elemaddr:
.. _free-dataaddr:
.. _free-structaddr:
.. _free-arrayaddr:
.. _free-localaddr:
.. _free-labeladdr:
.. _free-addr:

Conventions
...........

* The notation :math:`\F{addr}(A)` denotes the set of addresses from address space :math:`\X{addr}` occurring free in :math:`A`. We sometimes reinterpret this set as the :ref:`vector <syntax-vec>` of its elements.



.. index:: ! instance, function type, type instance, function instance, table instance, memory instance, global instance, tag instance, element instance, data instance, export instance, table address, memory address, global address, tag address, element address, data address, index, name
   pair: abstract syntax; module instance
   pair: module; instance
.. _syntax-moduleinst:

Module Instances
~~~~~~~~~~~~~~~~

A *module instance* is the runtime representation of a :ref:`module <syntax-module>`.
It is created by :ref:`instantiating <exec-instantiation>` a module,
and collects runtime representations of all entities that are imported, defined, or exported by the module.

.. math::
   \begin{array}{llll}
   \production{module instance} & \moduleinst &::=& \{
     \begin{array}[t]{l@{~}ll}
     \MITYPES & \deftype^\ast, \\
     \MIFUNCS & \funcaddr^\ast, \\
     \MITABLES & \tableaddr^\ast, \\
     \MIMEMS & \memaddr^\ast, \\
     \MIGLOBALS & \globaladdr^\ast, \\
     \MITAGS & \tagaddr^\ast, \\
     \MIELEMS & \elemaddr^\ast, \\
     \MIDATAS & \dataaddr^\ast, \\
     \MIEXPORTS & \exportinst^\ast ~\} \\
     \end{array}
   \end{array}

Each component references runtime instances corresponding to respective declarations from the original module -- whether imported or defined -- in the order of their static :ref:`indices <syntax-index>`.
:ref:`Function instances <syntax-funcinst>`,
:ref:`table instances <syntax-tableinst>`,
:ref:`memory instances <syntax-meminst>`,
:ref:`global instances <syntax-globalinst>`, and
:ref:`tag instances <syntax-taginst>`
are referenced with an indirection through their respective :ref:`addresses <syntax-addr>` in the :ref:`store <syntax-store>`.

It is an invariant of the semantics that all :ref:`export instances <syntax-exportinst>` in a given module instance have different :ref:`names <syntax-name>`.


.. index:: ! function instance, module instance, function, closure, module, ! host function, invocation
   pair: abstract syntax; function instance
   pair: function; instance
.. _syntax-hostfunc:
.. _syntax-funcinst:

Function Instances
~~~~~~~~~~~~~~~~~~

A *function instance* is the runtime representation of a :ref:`function <syntax-func>`.
It effectively is a *closure* of the original function over the runtime :ref:`module instance <syntax-moduleinst>` of its originating :ref:`module <syntax-module>`.
The module instance is used to resolve references to other definitions during execution of the function.

.. math::
   \begin{array}{llll}
   \production{function instance} & \funcinst &::=&
     \{ \FITYPE~\deftype, \FIMODULE~\moduleinst, \FICODE~\func \} \\ &&|&
     \{ \FITYPE~\deftype, \FIHOSTCODE~\hostfunc \} \\
   \production{host function} & \hostfunc &::=& \dots \\
   \end{array}

A *host function* is a function expressed outside WebAssembly but passed to a :ref:`module <syntax-module>` as an :ref:`import <syntax-import>`.
The definition and behavior of host functions are outside the scope of this specification.
For the purpose of this specification, it is assumed that when :ref:`invoked <exec-invoke-host>`,
a host function behaves non-deterministically,
but within certain :ref:`constraints <exec-invoke-host>` that ensure the integrity of the runtime.

.. note::
   Function instances are immutable, and their identity is not observable by WebAssembly code.
   However, the :ref:`embedder <embedder>` might provide implicit or explicit means for distinguishing their :ref:`addresses <syntax-funcaddr>`.


.. index:: ! table instance, table, function address, table type, embedder, element segment
   pair: abstract syntax; table instance
   pair: table; instance
.. _syntax-tableinst:

Table Instances
~~~~~~~~~~~~~~~

A *table instance* is the runtime representation of a :ref:`table <syntax-table>`.
It records its :ref:`type <syntax-tabletype>` and holds a vector of :ref:`reference values <syntax-ref>`.

.. math::
   \begin{array}{llll}
   \production{table instance} & \tableinst &::=&
     \{ \TITYPE~\tabletype, \TIELEM~\vec(\reff) \} \\
   \end{array}

Table elements can be mutated through :ref:`table instructions <syntax-instr-table>`, the execution of an active :ref:`element segment <syntax-elem>`, or by external means provided by the :ref:`embedder <embedder>`.

It is an invariant of the semantics that all table elements have a type :ref:`matching <match-reftype>` the element type of :math:`\tabletype`.
It also is an invariant that the length of the element vector never exceeds the maximum size of :math:`\tabletype`, if present.


.. index:: ! memory instance, memory, byte, ! page size, memory type, embedder, data segment, instruction
   pair: abstract syntax; memory instance
   pair: memory; instance
.. _page-size:
.. _syntax-meminst:

Memory Instances
~~~~~~~~~~~~~~~~

A *memory instance* is the runtime representation of a linear :ref:`memory <syntax-mem>`.
It records its :ref:`type <syntax-memtype>` and holds a vector of :ref:`bytes <syntax-byte>`.

.. math::
   \begin{array}{llll}
   \production{memory instance} & \meminst &::=&
     \{ \MITYPE~\memtype, \MIDATA~\vec(\byte) \} \\
   \end{array}

The length of the vector always is a multiple of the WebAssembly *page size*, which is defined to be the constant :math:`65536` -- abbreviated :math:`64\,\F{Ki}`.

The bytes can be mutated through :ref:`memory instructions <syntax-instr-memory>`, the execution of an active :ref:`data segment <syntax-data>`, or by external means provided by the :ref:`embedder <embedder>`.

It is an invariant of the semantics that the length of the byte vector, divided by page size, never exceeds the maximum size of :math:`\memtype`, if present.


.. index:: ! global instance, global, value, mutability, instruction, embedder
   pair: abstract syntax; global instance
   pair: global; instance
.. _syntax-globalinst:

Global Instances
~~~~~~~~~~~~~~~~

A *global instance* is the runtime representation of a :ref:`global <syntax-global>` variable.
It records its :ref:`type <syntax-globaltype>` and holds an individual :ref:`value <syntax-val>`.

.. math::
   \begin{array}{llll}
   \production{global instance} & \globalinst &::=&
     \{ \GITYPE~\globaltype, \GIVALUE~\val \} \\
   \end{array}

The value of mutable globals can be mutated through :ref:`variable instructions <syntax-instr-variable>` or by external means provided by the :ref:`embedder <embedder>`.

It is an invariant of the semantics that the value has a type :ref:`matching <match-valtype>` the :ref:`value type <syntax-valtype>` of :math:`\globaltype`.


.. index:: ! tag instance, tag, exception tag, tag type
   pair: abstract syntax; tag instance
   pair: tag; instance
.. _syntax-taginst:

Tag Instances
~~~~~~~~~~~~~

A *tag instance* is the runtime representation of a :ref:`tag <syntax-tag>` definition.
It records the :ref:`type <syntax-tagtype>` of the tag.

.. math::
   \begin{array}{llll}
   \production{tag instance} & \taginst &::=&
     \{ \TAGITYPE~\tagtype \} \\
   \end{array}


.. index:: ! element instance, element segment, embedder, element expression
   pair: abstract syntax; element instance
   pair: element; instance
.. _syntax-eleminst:

Element Instances
~~~~~~~~~~~~~~~~~

An *element instance* is the runtime representation of an :ref:`element segment <syntax-elem>`.
It holds a vector of references and their common :ref:`type <syntax-reftype>`.

.. math::
  \begin{array}{llll}
  \production{element instance} & \eleminst &::=&
    \{ \EITYPE~\reftype, \EIELEM~\vec(\reff) \} \\
  \end{array}


.. index:: ! data instance, data segment, embedder, byte
  pair: abstract syntax; data instance
  pair: data; instance
.. _syntax-datainst:

Data Instances
~~~~~~~~~~~~~~

An *data instance* is the runtime representation of a :ref:`data segment <syntax-data>`.
It holds a vector of :ref:`bytes <syntax-byte>`.

.. math::
  \begin{array}{llll}
  \production{data instance} & \datainst &::=&
    \{ \DIDATA~\vec(\byte) \} \\
  \end{array}


.. index:: ! export instance, export, name, external value
   pair: abstract syntax; export instance
   pair: export; instance
.. _syntax-exportinst:

Export Instances
~~~~~~~~~~~~~~~~

An *export instance* is the runtime representation of an :ref:`export <syntax-export>`.
It defines the export's :ref:`name <syntax-name>` and the associated :ref:`external value <syntax-externval>`.

.. math::
   \begin{array}{llll}
   \production{export instance} & \exportinst &::=&
     \{ \EINAME~\name, \EIVALUE~\externval \} \\
   \end{array}


.. index:: ! external value, function address, table address, memory address, global address, tag address, store, function, table, memory, global, tag, instruction type
   pair: abstract syntax; external value
   pair: external; value
.. _syntax-externval:

External Values
~~~~~~~~~~~~~~~

An *external value* is the runtime representation of an entity that can be imported or exported.
It is an :ref:`address <syntax-addr>` denoting either a :ref:`function instance <syntax-funcinst>`, :ref:`table instance <syntax-tableinst>`, :ref:`memory instance <syntax-meminst>`, :ref:`tag instances <syntax-taginst>`, or :ref:`global instances <syntax-globalinst>` in the shared :ref:`store <syntax-store>`.

.. math::
   \begin{array}{llcl}
   \production{external value} & \externval &::=&
     \EVFUNC~\funcaddr \\&&|&
     \EVTABLE~\tableaddr \\&&|&
     \EVMEM~\memaddr \\&&|&
     \EVGLOBAL~\globaladdr \\&&|&
     \EVTAG~\tagaddr \\
   \end{array}


Conventions
...........

The following auxiliary notation is defined for sequences of external values.
It filters out entries of a specific kind in an order-preserving fashion:

* :math:`\evfuncs(\externval^\ast) = [\funcaddr ~|~ (\EVFUNC~\funcaddr) \in \externval^\ast]`

* :math:`\evtables(\externval^\ast) = [\tableaddr ~|~ (\EVTABLE~\tableaddr) \in \externval^\ast]`

* :math:`\evmems(\externval^\ast) = [\memaddr ~|~ (\EVMEM~\memaddr) \in \externval^\ast]`

* :math:`\evglobals(\externval^\ast) = [\globaladdr ~|~ (\EVGLOBAL~\globaladdr) \in \externval^\ast]`

* :math:`\evtags(\externval^\ast) = [\tagaddr ~|~ (\EVTAG~\tagaddr) \in \externval^\ast]`


.. index:: ! structure instance, ! array instance, structure type, array type, defined type, ! field value, ! packed value
   pair: abstract syntax; field value
   pair: abstract syntax; packed value
   pair: abstract syntax; structure instance
   pair: abstract syntax; array instance
   pair: structure; instance
   pair: array; instance
.. _syntax-fieldval:
.. _syntax-packedval:
.. _syntax-structinst:
.. _syntax-arrayinst:
.. _syntax-aggrinst:

Aggregate Instances
~~~~~~~~~~~~~~~~~~~

A *structure instance* is the runtime representation of a heap object allocated from a :ref:`structure type <syntax-structtype>`.
Likewise, an *array instance* is the runtime representation of a heap object allocated from an :ref:`array type <syntax-arraytype>`.
Both record their respective :ref:`defined type <syntax-deftype>` and hold a vector of the values of their *fields*.

.. math::
   \begin{array}{llcl}
   \production{structure instance} & \structinst &::=&
     \{ \SITYPE~\deftype, \SIFIELDS~\vec(\fieldval) \} \\
   \production{array instance} & \arrayinst &::=&
     \{ \AITYPE~\deftype, \AIFIELDS~\vec(\fieldval) \} \\
   \production{field value} & \fieldval &::=&
     \val ~|~ \packedval \\
   \production{packed value} & \packedval &::=&
     \I8PACK~\u8 ~|~ \I16PACK~\u16 \\
   \end{array}


.. _aux-packval:
.. _aux-unpackval:

Conventions
...........

* Conversion of a regular :ref:`value <syntax-val>` to a :ref:`field value <syntax-fieldval>` is defined as follows:

  .. math::
     \begin{array}{@{}lcl}
     \packval_{\valtype}(\val) &=& \val \\
<<<<<<< HEAD
     \packval_{\packedtype}(\I32.\CONST~i) &=& \packedtype.\PACK~(\wrap_{32,|\packtype|}(i))
=======
     \packval_{\packedtype}(\I32.\CONST~i) &=& \packedtype.\PACK~(\wrap_{32,|\packedtype|}(i))
>>>>>>> b16745e4
     \end{array}

* The inverse conversion of a :ref:`field value <syntax-fieldval>` to a regular :ref:`value <syntax-val>` is defined as follows:

  .. math::
     \begin{array}{@{}lcl}
     \unpackval_{\valtype}(\val) &=& \val \\
     \unpackval^{\sx}_{\packedtype}(\packedtype.\PACK~i) &=& \I32.\CONST~(\extend^{\sx}_{|\packedtype|,32}(i))
     \end{array}


.. index:: ! exception instance, tag, tag address,
   pair: abstract syntax; exception instance
   pair: exception; instance
.. _syntax-exninst:

Exception Instances
~~~~~~~~~~~~~~~~~~~

An *exception instance* is the runtime representation of an _exception_ produced by a |THROW| instruction.
It holds the :ref:`address <syntax-tagaddr>` of the respective :ref:`tag <syntax-tag>` and the argument :ref:`values <syntax-val>`.

.. math::
   \begin{array}{llcl}
   \production{exception instance} & \exninst &::=&
     \{ \EITAG~\tagaddr, \EIFIELDS~\vec(\val) \} \\
   \end{array}



.. index:: ! stack, ! frame, ! label, ! handler, instruction, store, activation, function, call, local, module instance, exception handler, exception
   pair: abstract syntax; frame
   pair: abstract syntax; label
   pair: abstract syntax; handler
.. _syntax-frame:
.. _syntax-framestate:
.. _syntax-label:
.. _syntax-handler:
.. _frame:
.. _label:
.. _handler:
.. _stack:

Stack
~~~~~

Besides the :ref:`store <store>`, most :ref:`instructions <syntax-instr>` interact with an implicit *stack*.
The stack contains the following kinds of entries:

* *Values*: the *operands* of instructions.

* *Labels*: active :ref:`structured control instructions <syntax-instr-control>` that can be targeted by branches.

* *Activations*: the *call frames* of active :ref:`function <syntax-func>` calls.

* *Handlers*: active exception handlers.

These entries can occur on the stack in any order during the execution of a program.
Stack entries are described by abstract syntax as follows.

.. note::
   It is possible to model the WebAssembly semantics using separate stacks for operands, control constructs, and calls.
   However, because the stacks are interdependent, additional book keeping about associated stack heights would be required.
   For the purpose of this specification, an interleaved representation is simpler.

Values
......

Values are represented by :ref:`themselves <syntax-val>`.

Labels
......

Labels carry an argument arity :math:`n` and their associated branch *target*, which is expressed syntactically as an :ref:`instruction <syntax-instr>` sequence:

.. math::
   \begin{array}{llll}
   \production{label} & \label &::=&
     \LABEL_n\{\instr^\ast\} \\
   \end{array}

Intuitively, :math:`\instr^\ast` is the *continuation* to execute when the branch is taken, in place of the original control construct.

.. note::
   For example, a loop label has the form

   .. math::
      \LABEL_n\{\LOOP~\dots~\END\}

   When performing a branch to this label, this executes the loop, effectively restarting it from the beginning.
   Conversely, a simple block label has the form

   .. math::
      \LABEL_n\{\epsilon\}

   When branching, the empty continuation ends the targeted block, such that execution can proceed with consecutive instructions.

Activation Frames
.................

Activation frames carry the return arity :math:`n` of the respective function,
hold the values of its :ref:`locals <syntax-local>` (including arguments) in the order corresponding to their static :ref:`local indices <syntax-localidx>`,
and a reference to the function's own :ref:`module instance <syntax-moduleinst>`:

.. math::
   \begin{array}{llll}
   \production{frame} & \frame &::=&
     \FRAME_n\{ \framestate \} \\
   \production{frame state} & \framestate &::=&
     \{ \ALOCALS~(\val^?)^\ast, \AMODULE~\moduleinst \} \\
   \end{array}

Locals may be uninitialized, in which case they are empty.
Locals are mutated by respective :ref:`variable instructions <syntax-instr-variable>`.

Exception Handlers
..................

Exception handlers are installed by |TRYTABLE| instructions and record the corresponding list of :ref:`catch clauses <syntax-catch>`:

.. math::
   \begin{array}{llllll}
     \production{handler} & \handler &::=&
       \HANDLER_n\{\catch^\ast\}
   \end{array}

The handlers on the stack are searched when an exception is :ref:`thrown <syntax-throw>`.


.. _aux-fblocktype:

Conventions
...........

* The meta variable :math:`L` ranges over labels where clear from context.

* The meta variable :math:`F` ranges over frame states where clear from context.

* The meta variable :math:`H` ranges over exception handlers where clear from context.

* The following auxiliary definition takes a :ref:`block type <syntax-blocktype>` and looks up the :ref:`instruction type <syntax-instrtype>` that it denotes in the current frame:

.. math::
   \begin{array}{llll}
   \fblocktype_{S;F}(\typeidx) &=& \functype & (\iff \expanddt(F.\AMODULE.\MITYPES[\typeidx]) = \TFUNC~\functype) \\
   \fblocktype_{S;F}([\valtype^?]) &=& [] \to [\valtype^?] \\
   \end{array}


.. index:: ! administrative instructions, function, function instance, function address, label, frame, instruction, trap, call, memory, memory instance, table, table instance, element, data, segment, tag, tag instance, tag address, exception, reftype, handler, caught, caught exception
   pair:: abstract syntax; administrative instruction
.. _syntax-trap:
.. _syntax-invoke:
.. _syntax-return_invoke:
.. _syntax-instr-admin:

Administrative Instructions
~~~~~~~~~~~~~~~~~~~~~~~~~~~

.. note::
   This section is only relevant for the :ref:`formal notation <exec-notation>`.

In order to express the reduction of :ref:`traps <trap>`, :ref:`calls <syntax-call>`, :ref:`exception handling <syntax-handler>`, and :ref:`control instructions <syntax-instr-control>`, the syntax of instructions is extended to include the following *administrative instructions*:

.. math::
   \begin{array}{llcl}
   \production{administrative instruction} & \instr &::=&
     \dots \\ &&|&
     \TRAP \\ &&|&
     \REFI31NUM~\u31 \\&&|&
     \REFSTRUCTADDR~\structaddr \\&&|&
     \REFARRAYADDR~\arrayaddr \\&&|&
     \REFFUNCADDR~\funcaddr \\&&|&
     \REFEXNADDR~\exnaddr \\ &&|&
     \REFHOSTADDR~\hostaddr \\&&|&
     \REFEXTERN~\reff \\&&|&
     \INVOKE~\funcaddr \\ &&|&
     \RETURNINVOKE~\funcaddr \\ &&|&
     \LABEL_n\{\instr^\ast\}~\instr^\ast~\END \\ &&|&
     \HANDLER_n\{\catch^\ast\}~\instr^\ast~\END \\ &&|&
     \FRAME_n\{\framestate\}~\instr^\ast~\END \\
   \end{array}

The |TRAP| instruction represents the occurrence of a trap.
Traps are bubbled up through nested instruction sequences, ultimately reducing the entire program to a single |TRAP| instruction, signalling abrupt termination.

The |REFI31NUM| instruction represents :ref:`unboxed scalar <syntax-ref.i31>` reference values,
|REFSTRUCTADDR| and |REFARRAYADDR| represent :ref:`structure <syntax-ref.struct>` and :ref:`array <syntax-ref.array>` references, respectively,
|REFFUNCADDR| represents :ref:`function references <syntax-ref.func>`,
and |REFEXNADDR| represents :ref:`exception references <syntax-ref.exn>`.
Similarly, |REFHOSTADDR| represents :ref:`host references <syntax-ref.host>`
and |REFEXTERN| represents any externalized reference.

The |INVOKE| instruction represents the imminent invocation of a :ref:`function instance <syntax-funcinst>`, identified by its :ref:`address <syntax-funcaddr>`.
It unifies the handling of different forms of calls.
Analogously, |RETURNINVOKE| represents the imminent tail invocation of a function instance.

The |LABEL|, |FRAME|, and |HANDLER| instructions model :ref:`labels <syntax-label>`, :ref:`frames <syntax-frame>`, and active :ref:`exception handlers <syntax-handler>`, respectively, :ref:`"on the stack" <exec-notation>`.
Moreover, the administrative syntax maintains the nesting structure of the original :ref:`structured control instruction <syntax-instr-control>` or :ref:`function body <syntax-func>` and their :ref:`instruction sequences <syntax-instr-seq>` with an |END| marker.
That way, the end of the inner instruction sequence is known when part of an outer sequence.

.. note::
   For example, the :ref:`reduction rule <exec-block>` for |BLOCK| is:

   .. math::
      \BLOCK~[t^n]~\instr^\ast~\END \quad\stepto\quad
      \LABEL_n\{\epsilon\}~\instr^\ast~\END

   This replaces the block with a label instruction,
   which can be interpreted as "pushing" the label on the stack.
   When |END| is reached, i.e., the inner instruction sequence has been reduced to the empty sequence -- or rather, a sequence of :math:`n` |CONST| instructions representing the resulting values -- then the |LABEL| instruction is eliminated courtesy of its own :ref:`reduction rule <exec-label>`:

   .. math::
      \LABEL_m\{\instr^\ast\}~\val^n~\END \quad\stepto\quad \val^n

   This can be interpreted as removing the label from the stack and only leaving the locally accumulated operand values.

.. commented out
   Both rules can be seen in concert in the following example:

   .. math::
      \begin{array}{@{}ll}
      & (\F32.\CONST~1)~\BLOCK~[]~(\F32.\CONST~2)~\F32.\NEG~\END~\F32.\ADD \\
      \stepto & (\F32.\CONST~1)~\LABEL_0\{\}~(\F32.\CONST~2)~\F32.\NEG~\END~\F32.\ADD \\
      \stepto & (\F32.\CONST~1)~\LABEL_0\{\}~(\F32.\CONST~{-}2)~\END~\F32.\ADD \\
      \stepto & (\F32.\CONST~1)~(\F32.\CONST~{-}2)~\F32.\ADD \\
      \stepto & (\F32.\CONST~{-}1) \\
      \end{array}


.. index:: ! block context, instruction, branch
.. _syntax-ctxt-block:

Block Contexts
..............

In order to specify the reduction of :ref:`branches <syntax-instr-control>`, the following syntax of *block contexts* is defined, indexed by the count :math:`k` of labels surrounding a *hole* :math:`[\_]` that marks the place where the next step of computation is taking place:

.. math::
   \begin{array}{llll}
   \production{block contexts} & \XB^k &::=&
     \val~\XB^k ~|~ \XB^k~\instr ~|~ \HANDLER_n\{\catch^\ast\}~\XB^k~\END ~|~ \XC^k \\
   \production{label contexts} & \XC^0 &::=&
     [\_] \\
   \production{label contexts} & \XC^{k+1} &::=&
     \LABEL_n\{\instr^\ast\}~\XB^k~\END \\
   \end{array}

This definition allows to index active labels surrounding a :ref:`branch <syntax-br>` or :ref:`return <syntax-return>` instruction.

.. note::
   For example, the :ref:`reduction <exec-br>` of a simple branch can be defined as follows:

   .. math::
      \LABEL_0\{\instr^\ast\}~\XB^l[\BR~l]~\END \quad\stepto\quad \instr^\ast

   Here, the hole :math:`[\_]` of the context is instantiated with a branch instruction.
   When a branch occurs,
   this rule replaces the target label and associated instruction sequence with the label's continuation.
   The selected label is identified through the :ref:`label index <syntax-labelidx>` :math:`l`, which corresponds to the number of surrounding |LABEL| instructions that must be hopped over -- which is exactly the count encoded in the index of a block context.


.. index:: ! throw context, tag, throw address, catch clause, handler, exception
.. _syntax-ctxt-throw:

Throw Contexts
..............

In order to specify the reduction of |TRYTABLE| blocks,
the following syntax of *throw contexts* is defined, as well as associated structural rules:

.. math::
   \begin{array}{llll}
   \production{throw contexts} & \XT &::=&
     [\_] \\ &&|&
     \val^\ast~\XT~\instr^\ast \\ &&|&
     \LABEL_n\{\instr^\ast\}~\XT~\END \\ &&|&
     \FRAME_n\{F\}~\XT~\END \\
   \end{array}

Throw contexts allow matching the program context around a throw instruction up to the innermost enclosing :ref:`exception handler <syntax-handler>`, if one exists.

.. note::
   Contrary to block contexts, throw contexts do not skip over handlers.


.. index:: ! configuration, ! thread, store, frame, instruction, module instruction
.. _syntax-thread:
.. _syntax-config:

Configurations
..............

A *configuration* consists of the current :ref:`store <syntax-store>` and an executing *thread*.

A thread is a computation over :ref:`instructions <syntax-instr>`
that operates relative to the state of a current :ref:`frame <syntax-framestate>` referring to the :ref:`module instance <syntax-moduleinst>` in which the computation runs, i.e., where the current function originates from.

.. math::
   \begin{array}{llcl}
   \production{configuration} & \config &::=&
     \store; \thread \\
   \production{thread} & \thread &::=&
     \framestate; \instr^\ast \\
   \end{array}

.. note::
   The current version of WebAssembly is single-threaded,
   but configurations with multiple threads may be supported in the future.


.. index:: ! evaluation context, instruction, trap, label, frame, value
.. _syntax-ctxt-eval:

Evaluation Contexts
...................

Finally, the following definition of *evaluation context* and associated structural rules enable reduction inside instruction sequences and administrative forms as well as the propagation of traps:

.. math::
   \begin{array}{llll}
   \production{evaluation contexts} & E &::=&
     [\_] ~|~
     \val^\ast~E~\instr^\ast ~|~
     \LABEL_n\{\instr^\ast\}~E~\END \\
   \end{array}

.. math::
   \begin{array}{rcl}
   S; F; E[\instr^\ast] &\stepto& S'; F'; E[{\instr'}^\ast] \\
     && (\iff S; F; \instr^\ast \stepto S'; F'; {\instr'}^\ast) \\
   S; F; \FRAME_n\{F'\}~\instr^\ast~\END &\stepto& S'; F; \FRAME_n\{F''\}~\instr'^\ast~\END \\
     && (\iff S; F'; \instr^\ast \stepto S'; F''; {\instr'}^\ast) \\[1ex]
   S; F; E[\TRAP] &\stepto& S; F; \TRAP
     \qquad (\iff E \neq [\_]) \\
   S; F; \FRAME_n\{F'\}~\TRAP~\END &\stepto& S; F; \TRAP \\
   \end{array}

Reduction terminates when a thread's instruction sequence has been reduced to a :ref:`result <syntax-result>`,
that is, either a sequence of :ref:`values <syntax-val>`, to an uncaught :ref:`exception <syntax-throw_ref>`, or to a |TRAP|.

.. note::
   The restriction on evaluation contexts rules out contexts like :math:`[\_]` and :math:`\epsilon~[\_]~\epsilon` for which :math:`E[\TRAP] = \TRAP`.

   For an example of reduction under evaluation contexts, consider the following instruction sequence.

   .. math::
       (\F64.\CONST~x_1)~(\F64.\CONST~x_2)~\F64.\NEG~(\F64.\CONST~x_3)~\F64.\ADD~\F64.\MUL

   This can be decomposed into :math:`E[(\F64.\CONST~x_2)~\F64.\NEG]` where

   .. math::
      E = (\F64.\CONST~x_1)~[\_]~(\F64.\CONST~x_3)~\F64.\ADD~\F64.\MUL

   Moreover, this is the *only* possible choice of evaluation context where the contents of the hole matches the left-hand side of a reduction rule.<|MERGE_RESOLUTION|>--- conflicted
+++ resolved
@@ -572,11 +572,7 @@
   .. math::
      \begin{array}{@{}lcl}
      \packval_{\valtype}(\val) &=& \val \\
-<<<<<<< HEAD
-     \packval_{\packedtype}(\I32.\CONST~i) &=& \packedtype.\PACK~(\wrap_{32,|\packtype|}(i))
-=======
      \packval_{\packedtype}(\I32.\CONST~i) &=& \packedtype.\PACK~(\wrap_{32,|\packedtype|}(i))
->>>>>>> b16745e4
      \end{array}
 
 * The inverse conversion of a :ref:`field value <syntax-fieldval>` to a regular :ref:`value <syntax-val>` is defined as follows:
