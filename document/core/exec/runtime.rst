--- conflicted
+++ resolved
@@ -15,10 +15,7 @@
 .. _syntax-ref.i31num:
 .. _syntax-ref.struct:
 .. _syntax-ref.array:
-<<<<<<< HEAD
-=======
 .. _syntax-ref.exn:
->>>>>>> 30aebd0f
 .. _syntax-ref.host:
 .. _syntax-ref.extern:
 .. _syntax-val:
@@ -38,10 +35,7 @@
 *structure references*, pointing to a specific :ref:`structure address <syntax-structaddr>`,
 *array references*, pointing to a specific :ref:`array address <syntax-arrayaddr>`,
 *function references*, pointing to a specific :ref:`function address <syntax-funcaddr>`,
-<<<<<<< HEAD
-=======
 *exception references*, pointing to a specific :ref:`exception address <syntax-exnaddr>`,
->>>>>>> 30aebd0f
 or *host references* pointing to an uninterpreted form of :ref:`host address <syntax-hostaddr>` defined by the :ref:`embedder <embedder>`.
 Any of the aformentioned references can furthermore be wrapped up as an *external reference*.
 
@@ -60,10 +54,7 @@
      \REFSTRUCTADDR~\structaddr \\&&|&
      \REFARRAYADDR~\arrayaddr \\&&|&
      \REFFUNCADDR~\funcaddr \\&&|&
-<<<<<<< HEAD
-=======
      \REFEXNADDR~\exnaddr \\&&|&
->>>>>>> 30aebd0f
      \REFHOSTADDR~\hostaddr \\&&|&
      \REFEXTERN~\reff \\
    \production{value} & \val &::=&
@@ -113,11 +104,7 @@
    \end{array}
 
 
-<<<<<<< HEAD
-.. index:: ! store, type instance, function instance, table instance, memory instance, global instance, module, allocation, structure instance, array instance
-=======
 .. index:: ! store, type instance, function instance, table instance, memory instance, global instance, tag instance, module, allocation, structure instance, array instance, exception instance
->>>>>>> 30aebd0f
    pair: abstract syntax; store
 .. _syntax-store:
 .. _store:
@@ -126,9 +113,6 @@
 ~~~~~
 
 The *store* represents all global state that can be manipulated by WebAssembly programs.
-<<<<<<< HEAD
-It consists of the runtime representation of all *instances* of :ref:`functions <syntax-funcinst>`, :ref:`tables <syntax-tableinst>`, :ref:`memories <syntax-meminst>`, and :ref:`globals <syntax-globalinst>`, :ref:`element segments <syntax-eleminst>`, :ref:`data segments <syntax-datainst>`, and :ref:`structures <syntax-structinst>` or :ref:`arrays <syntax-arrayinst>` that have been :ref:`allocated <alloc>` during the life time of the abstract machine. [#gc]_
-=======
 It consists of the runtime representation of all *instances* of
 :ref:`functions <syntax-funcinst>`,
 :ref:`tables <syntax-tableinst>`,
@@ -142,7 +126,6 @@
 :ref:`arrays <syntax-arrayinst>` or
 :ref:`exceptions <syntax-exninst>`
 that have been :ref:`allocated <alloc>` during the life time of the abstract machine. [#gc]_
->>>>>>> 30aebd0f
 
 It is an invariant of the semantics that no element or data instance is :ref:`addressed <syntax-addr>` from anywhere else but the owning module instances.
 
@@ -160,12 +143,8 @@
      \SELEMS & \eleminst^\ast, \\
      \SDATAS & \datainst^\ast, \\
      \SSTRUCTS & \structinst^\ast, \\
-<<<<<<< HEAD
-     \SARRAYS & \arrayinst^\ast ~\}
-=======
      \SARRAYS & \arrayinst^\ast, \\
      \SEXNS & \exninst^\ast ~\} \\
->>>>>>> 30aebd0f
      \end{array}
    \end{array}
 
@@ -181,11 +160,7 @@
 * The meta variable :math:`S` ranges over stores where clear from context.
 
 
-<<<<<<< HEAD
-.. index:: ! address, store, function instance, table instance, memory instance, global instance, element instance, data instance, structure instance, array instance, embedder, host
-=======
 .. index:: ! address, store, function instance, table instance, memory instance, global instance, tag instance, element instance, data instance, structure instance, array instance, exception instance, embedder, host
->>>>>>> 30aebd0f
    pair: abstract syntax; function address
    pair: abstract syntax; table address
    pair: abstract syntax; memory address
@@ -195,10 +170,7 @@
    pair: abstract syntax; data address
    pair: abstract syntax; structure address
    pair: abstract syntax; array address
-<<<<<<< HEAD
-=======
    pair: abstract syntax; exception address
->>>>>>> 30aebd0f
    pair: abstract syntax; host address
    pair: function; address
    pair: table; address
@@ -209,10 +181,7 @@
    pair: data; address
    pair: structure; address
    pair: array; address
-<<<<<<< HEAD
-=======
    pair: exception; address
->>>>>>> 30aebd0f
    pair: host; address
 .. _syntax-funcaddr:
 .. _syntax-tableaddr:
@@ -222,10 +191,7 @@
 .. _syntax-elemaddr:
 .. _syntax-dataaddr:
 .. _syntax-structaddr:
-<<<<<<< HEAD
-=======
 .. _syntax-exnaddr:
->>>>>>> 30aebd0f
 .. _syntax-arrayaddr:
 .. _syntax-hostaddr:
 .. _syntax-addr:
@@ -233,9 +199,6 @@
 Addresses
 ~~~~~~~~~
 
-<<<<<<< HEAD
-:ref:`Function instances <syntax-funcinst>`, :ref:`table instances <syntax-tableinst>`, :ref:`memory instances <syntax-meminst>`, and :ref:`global instances <syntax-globalinst>`, :ref:`element instances <syntax-eleminst>`, :ref:`data instances <syntax-datainst>` and :ref:`structure <syntax-structinst>` or :ref:`array instances <syntax-arrayinst>` in the :ref:`store <syntax-store>` are referenced with abstract *addresses*.
-=======
 :ref:`Function instances <syntax-funcinst>`,
 :ref:`table instances <syntax-tableinst>`,
 :ref:`memory instances <syntax-meminst>`,
@@ -248,7 +211,6 @@
 :ref:`array instances <syntax-arrayinst>` or
 :ref:`exception instances <syntax-exninst>`
 in the :ref:`store <syntax-store>` are referenced with abstract *addresses*.
->>>>>>> 30aebd0f
 These are simply indices into the respective store component.
 In addition, an :ref:`embedder <embedder>` may supply an uninterpreted set of *host addresses*.
 
@@ -274,11 +236,8 @@
      \addr \\
    \production{array address} & \arrayaddr &::=&
      \addr \\
-<<<<<<< HEAD
-=======
    \production{exception address} & \exnaddr &::=&
      \addr \\
->>>>>>> 30aebd0f
    \production{host address} & \hostaddr &::=&
      \addr \\
    \end{array}
@@ -317,11 +276,7 @@
 
 
 
-<<<<<<< HEAD
-.. index:: ! instance, function type, type instance, function instance, table instance, memory instance, global instance, element instance, data instance, export instance, table address, memory address, global address, element address, data address, index, name
-=======
 .. index:: ! instance, function type, type instance, function instance, table instance, memory instance, global instance, tag instance, element instance, data instance, export instance, table address, memory address, global address, tag address, element address, data address, index, name
->>>>>>> 30aebd0f
    pair: abstract syntax; module instance
    pair: module; instance
 .. _syntax-moduleinst:
@@ -460,8 +415,6 @@
 The value of mutable globals can be mutated through :ref:`variable instructions <syntax-instr-variable>` or by external means provided by the :ref:`embedder <embedder>`.
 
 It is an invariant of the semantics that the value has a type :ref:`matching <match-valtype>` the :ref:`value type <syntax-valtype>` of :math:`\globaltype`.
-<<<<<<< HEAD
-=======
 
 
 .. index:: ! tag instance, tag, exception tag, tag type
@@ -480,7 +433,6 @@
    \production{tag instance} & \taginst &::=&
      \{ \TAGITYPE~\tagtype \} \\
    \end{array}
->>>>>>> 30aebd0f
 
 
 .. index:: ! element instance, element segment, embedder, element expression
@@ -537,11 +489,7 @@
    \end{array}
 
 
-<<<<<<< HEAD
-.. index:: ! external value, function address, table address, memory address, global address, store, function, table, memory, global, instruction type
-=======
 .. index:: ! external value, function address, table address, memory address, global address, tag address, store, function, table, memory, global, tag, instruction type
->>>>>>> 30aebd0f
    pair: abstract syntax; external value
    pair: external; value
 .. _syntax-externval:
@@ -627,56 +575,6 @@
      \packval_{\packedtype}(\I32.\CONST~i) &=& \packedtype.\PACK~(\wrap_{32,|\packtype|}(i))
      \end{array}
 
-<<<<<<< HEAD
-.. index:: ! structure instance, ! array instance, structure type, array type, defined type, ! field value, ! packed value
-   pair: abstract syntax; field value
-   pair: abstract syntax; packed value
-   pair: abstract syntax; structure instance
-   pair: abstract syntax; array instance
-   pair: structure; instance
-   pair: array; instance
-.. _syntax-fieldval:
-.. _syntax-packedval:
-.. _syntax-structinst:
-.. _syntax-arrayinst:
-.. _syntax-aggrinst:
-
-Aggregate Instances
-~~~~~~~~~~~~~~~~~~~
-
-A *structure instance* is the runtime representation of a heap object allocated from a :ref:`structure type <syntax-structtype>`.
-Likewise, an *array instance* is the runtime representation of a heap object allocated from an :ref:`array type <syntax-arraytype>`.
-Both record their respective :ref:`defined type <syntax-deftype>` and hold a vector of the values of their *fields*.
-
-.. math::
-   \begin{array}{llcl}
-   \production{structure instance} & \structinst &::=&
-     \{ \SITYPE~\deftype, \SIFIELDS~\vec(\fieldval) \} \\
-   \production{array instance} & \arrayinst &::=&
-     \{ \AITYPE~\deftype, \AIFIELDS~\vec(\fieldval) \} \\
-   \production{field value} & \fieldval &::=&
-     \val ~|~ \packedval \\
-   \production{packed value} & \packedval &::=&
-     \I8PACK~\u8 ~|~ \I16PACK~\u16 \\
-   \end{array}
-
-
-.. _aux-packval:
-.. _aux-unpackval:
-
-Conventions
-...........
-
-* Conversion of a regular :ref:`value <syntax-val>` to a :ref:`field value <syntax-fieldval>` is defined as follows:
-
-  .. math::
-     \begin{array}{@{}lcl}
-     \packval_{\valtype}(\val) &=& \val \\
-     \packval_{\packedtype}(\I32.\CONST~i) &=& \packedtype.\PACK~(\wrap_{32,|\packtype|}(i))
-     \end{array}
-
-=======
->>>>>>> 30aebd0f
 * The inverse conversion of a :ref:`field value <syntax-fieldval>` to a regular :ref:`value <syntax-val>` is defined as follows:
 
   .. math::
@@ -686,9 +584,6 @@
      \end{array}
 
 
-<<<<<<< HEAD
-.. index:: ! stack, ! frame, ! label, instruction, store, activation, function, call, local, module instance
-=======
 .. index:: ! exception instance, tag, tag address,
    pair: abstract syntax; exception instance
    pair: exception; instance
@@ -709,7 +604,6 @@
 
 
 .. index:: ! stack, ! frame, ! label, ! handler, instruction, store, activation, function, call, local, module instance, exception handler, exception
->>>>>>> 30aebd0f
    pair: abstract syntax; frame
    pair: abstract syntax; label
    pair: abstract syntax; handler
@@ -805,12 +699,9 @@
        \HANDLER_n\{\catch^\ast\}
    \end{array}
 
-<<<<<<< HEAD
-=======
 The handlers on the stack are searched when an exception is :ref:`thrown <syntax-throw>`.
 
 
->>>>>>> 30aebd0f
 .. _aux-fblocktype:
 
 Conventions
@@ -820,11 +711,8 @@
 
 * The meta variable :math:`F` ranges over frame states where clear from context.
 
-<<<<<<< HEAD
-=======
 * The meta variable :math:`H` ranges over exception handlers where clear from context.
 
->>>>>>> 30aebd0f
 * The following auxiliary definition takes a :ref:`block type <syntax-blocktype>` and looks up the :ref:`instruction type <syntax-instrtype>` that it denotes in the current frame:
 
 .. math::
@@ -857,10 +745,7 @@
      \REFSTRUCTADDR~\structaddr \\&&|&
      \REFARRAYADDR~\arrayaddr \\&&|&
      \REFFUNCADDR~\funcaddr \\&&|&
-<<<<<<< HEAD
-=======
      \REFEXNADDR~\exnaddr \\ &&|&
->>>>>>> 30aebd0f
      \REFHOSTADDR~\hostaddr \\&&|&
      \REFEXTERN~\reff \\&&|&
      \INVOKE~\funcaddr \\ &&|&
@@ -874,14 +759,9 @@
 Traps are bubbled up through nested instruction sequences, ultimately reducing the entire program to a single |TRAP| instruction, signalling abrupt termination.
 
 The |REFI31NUM| instruction represents :ref:`unboxed scalar <syntax-ref.i31>` reference values,
-<<<<<<< HEAD
-|REFSTRUCTADDR| and |REFARRAYADDR| represent :ref:`structure <syntax-ref.struct>` and :ref:`array <syntax-ref.array>` reference values, respectively,
-and |REFFUNCADDR| instruction represents :ref:`function reference <syntax-ref.func>` values.
-=======
 |REFSTRUCTADDR| and |REFARRAYADDR| represent :ref:`structure <syntax-ref.struct>` and :ref:`array <syntax-ref.array>` references, respectively,
 |REFFUNCADDR| represents :ref:`function references <syntax-ref.func>`,
 and |REFEXNADDR| represents :ref:`exception references <syntax-ref.exn>`.
->>>>>>> 30aebd0f
 Similarly, |REFHOSTADDR| represents :ref:`host references <syntax-ref.host>`
 and |REFEXTERN| represents any externalized reference.
 
