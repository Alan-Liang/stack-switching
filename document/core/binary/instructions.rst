.. index:: instruction, ! opcode
.. _binary-instr:

Instructions
------------

:ref:`Instructions <syntax-instr>` are encoded by *opcodes*.
Each opcode is represented by a single byte,
and is followed by the instruction's immediate arguments, where present.
The only exception are :ref:`structured control instructions <binary-instr-control>`, which consist of several opcodes bracketing their nested instruction sequences.

.. note::
   Gaps in the byte code ranges for encoding instructions are reserved for future extensions.


.. index:: control instructions, structured control, label, block, branch, result type, value type, block type, label index, function index, type index, vector, polymorphism, LEB128
   pair: binary format; instruction
   pair: binary format; block type
.. _binary-instr-control:

Control Instructions
~~~~~~~~~~~~~~~~~~~~

:ref:`Control instructions <syntax-instr-control>` have varying encodings. For structured instructions, the instruction sequences forming nested blocks are terminated with explicit opcodes for |END| and |ELSE|.

:ref:`Block types <syntax-blocktype>` are encoded in special compressed form, by either the byte :math:`\hex{40}` indicating the empty type, as a single :ref:`value type <binary-valtype>`, or as a :ref:`type index <binary-typeidx>` encoded as a positive :ref:`signed integer <binary-sint>`.

.. _binary-blocktype:
.. _binary-nop:
.. _binary-unreachable:
.. _binary-block:
.. _binary-loop:
.. _binary-if:
.. _binary-br:
.. _binary-br_if:
.. _binary-br_table:
.. _binary-br_on_null:
.. _binary-br_on_non_null:
.. _binary-return:
.. _binary-call:
.. _binary-call_ref:
.. _binary-call_indirect:
.. _binary-return_call:
.. _binary-return_call_indirect:

.. math::
   \begin{array}{llcllll}
   \production{block type} & \Bblocktype &::=&
     \hex{40} &\Rightarrow& \epsilon \\ &&|&
     t{:}\Bvaltype &\Rightarrow& t \\ &&|&
     x{:}\Bs33 &\Rightarrow& x & (\iff x \geq 0) \\
   \production{instruction} & \Binstr &::=&
     \hex{00} &\Rightarrow& \UNREACHABLE \\ &&|&
     \hex{01} &\Rightarrow& \NOP \\ &&|&
     \hex{02}~~\X{bt}{:}\Bblocktype~~(\X{in}{:}\Binstr)^\ast~~\hex{0B}
       &\Rightarrow& \BLOCK~\X{bt}~\X{in}^\ast~\END \\ &&|&
     \hex{03}~~\X{bt}{:}\Bblocktype~~(\X{in}{:}\Binstr)^\ast~~\hex{0B}
       &\Rightarrow& \LOOP~\X{bt}~\X{in}^\ast~\END \\ &&|&
     \hex{04}~~\X{bt}{:}\Bblocktype~~(\X{in}{:}\Binstr)^\ast~~\hex{0B}
       &\Rightarrow& \IF~\X{bt}~\X{in}^\ast~\ELSE~\epsilon~\END \\ &&|&
     \hex{04}~~\X{bt}{:}\Bblocktype~~(\X{in}_1{:}\Binstr)^\ast~~
       \hex{05}~~(\X{in}_2{:}\Binstr)^\ast~~\hex{0B}
       &\Rightarrow& \IF~\X{bt}~\X{in}_1^\ast~\ELSE~\X{in}_2^\ast~\END \\ &&|&
     \hex{0C}~~l{:}\Blabelidx &\Rightarrow& \BR~l \\ &&|&
     \hex{0D}~~l{:}\Blabelidx &\Rightarrow& \BRIF~l \\ &&|&
     \hex{0E}~~l^\ast{:}\Bvec(\Blabelidx)~~l_N{:}\Blabelidx
       &\Rightarrow& \BRTABLE~l^\ast~l_N \\ &&|&
     \hex{0F} &\Rightarrow& \RETURN \\ &&|&
     \hex{10}~~x{:}\Bfuncidx &\Rightarrow& \CALL~x \\ &&|&
<<<<<<< HEAD
     \hex{11}~~y{:}\Btypeidx~~x{:}\Btableidx &\Rightarrow& \CALLINDIRECT~x~y \\ &&|&
     \hex{14}~~x{:}\Bfuncidx &\Rightarrow& \CALLREF \\ &&|&
     \hex{D4}~~x{:}\Bfuncidx &\Rightarrow& \BRONNULL \\ &&|&
     \hex{D6}~~x{:}\Bfuncidx &\Rightarrow& \BRONNONNULL \\
=======
     \hex{11}~~y{:}\Btypeidx~~x{:}\Btableidx &\Rightarrow& \CALLINDIRECT~x~y \\
     \hex{12}~~x{:}\Bfuncidx &\Rightarrow& \RETURNCALL~x \\ &&|&
     \hex{13}~~y{:}\Btypeidx~~x{:}\Btableidx &\Rightarrow& \RETURNCALLINDIRECT~x~y \\
>>>>>>> 23a6198f
   \end{array}

.. note::
   The |ELSE| opcode :math:`\hex{05}` in the encoding of an |IF| instruction can be omitted if the following instruction sequence is empty.

   Unlike any :ref:`other occurrence <binary-typeidx>`, the :ref:`type index <syntax-typeidx>` in a :ref:`block type <syntax-blocktype>` is encoded as a positive :ref:`signed integer <syntax-sint>`, so that its |SignedLEB128| bit pattern cannot collide with the encoding of :ref:`value types <binary-valtype>` or the special code :math:`\hex{40}`, which correspond to the LEB128 encoding of negative integers.
   To avoid any loss in the range of allowed indices, it is treated as a 33 bit signed integer.


.. index:: reference instruction
   pair: binary format; instruction
.. _binary-instr-ref:

Reference Instructions
~~~~~~~~~~~~~~~~~~~~~~

:ref:`Reference instructions <syntax-instr-ref>` are represented by single byte codes.

.. _binary-ref.null:
.. _binary-ref.func:
.. _binary-ref.is_null:
.. _binary-ref.as_non_null:

.. math::
   \begin{array}{llclll}
   \production{instruction} & \Binstr &::=& \dots \\ &&|&
     \hex{D0}~~t{:}\Bheaptype &\Rightarrow& \REFNULL~t \\ &&|&
     \hex{D1} &\Rightarrow& \REFISNULL \\ &&|&
     \hex{D2}~~x{:}\Bfuncidx &\Rightarrow& \REFFUNC~x \\ &&|&
     \hex{D3} &\Rightarrow& \REFASNONNULL \\
   \end{array}


.. index:: parametric instruction, value type, polymorphism
   pair: binary format; instruction
.. _binary-instr-parametric:

Parametric Instructions
~~~~~~~~~~~~~~~~~~~~~~~

:ref:`Parametric instructions <syntax-instr-parametric>` are represented by single byte codes, possibly followed by a type annotation.

.. _binary-drop:
.. _binary-select:

.. math::
   \begin{array}{llclll}
   \production{instruction} & \Binstr &::=& \dots \\ &&|&
     \hex{1A} &\Rightarrow& \DROP \\ &&|&
     \hex{1B} &\Rightarrow& \SELECT \\ &&|&
     \hex{1C}~~t^\ast{:}\Bvec(\Bvaltype) &\Rightarrow& \SELECT~t^\ast \\
   \end{array}


.. index:: variable instructions, local index, global index
   pair: binary format; instruction
.. _binary-instr-variable:

Variable Instructions
~~~~~~~~~~~~~~~~~~~~~

:ref:`Variable instructions <syntax-instr-variable>` are represented by byte codes followed by the encoding of the respective :ref:`index <syntax-index>`.

.. _binary-local.get:
.. _binary-local.set:
.. _binary-local.tee:
.. _binary-global.get:
.. _binary-global.set:

.. math::
   \begin{array}{llclll}
   \production{instruction} & \Binstr &::=& \dots \\ &&|&
     \hex{20}~~x{:}\Blocalidx &\Rightarrow& \LOCALGET~x \\ &&|&
     \hex{21}~~x{:}\Blocalidx &\Rightarrow& \LOCALSET~x \\ &&|&
     \hex{22}~~x{:}\Blocalidx &\Rightarrow& \LOCALTEE~x \\ &&|&
     \hex{23}~~x{:}\Bglobalidx &\Rightarrow& \GLOBALGET~x \\ &&|&
     \hex{24}~~x{:}\Bglobalidx &\Rightarrow& \GLOBALSET~x \\
   \end{array}


.. index:: table instruction, table index
   pair: binary format; instruction
.. _binary-instr-table:
.. _binary-table.get:
.. _binary-table.set:
.. _binary-table.size:
.. _binary-table.grow:
.. _binary-table.fill:
.. _binary-table.copy:
.. _binary-table.init:
.. _binary-elem.drop:

Table Instructions
~~~~~~~~~~~~~~~~~~

:ref:`Table instructions <syntax-instr-table>` are represented either by a single byte or a one byte prefix followed by a variable-length :ref:`unsigned integer <binary-uint>`.

.. math::
   \begin{array}{llclll}
   \production{instruction} & \Binstr &::=& \dots \\ &&|&
     \hex{25}~~x{:}\Btableidx &\Rightarrow& \TABLEGET~x \\ &&|&
     \hex{26}~~x{:}\Btableidx &\Rightarrow& \TABLESET~x \\ &&|&
     \hex{FC}~~12{:}\Bu32~~y{:}\Belemidx~~x{:}\Btableidx &\Rightarrow& \TABLEINIT~x~y \\ &&|&
     \hex{FC}~~13{:}\Bu32~~x{:}\Belemidx &\Rightarrow& \ELEMDROP~x \\ &&|&
     \hex{FC}~~14{:}\Bu32~~x{:}\Btableidx~~y{:}\Btableidx &\Rightarrow& \TABLECOPY~x~y \\ &&|&
     \hex{FC}~~15{:}\Bu32~~x{:}\Btableidx &\Rightarrow& \TABLEGROW~x \\ &&|&
     \hex{FC}~~16{:}\Bu32~~x{:}\Btableidx &\Rightarrow& \TABLESIZE~x \\ &&|&
     \hex{FC}~~17{:}\Bu32~~x{:}\Btableidx &\Rightarrow& \TABLEFILL~x \\
   \end{array}


.. index:: memory instruction, memory index
   pair: binary format; instruction
.. _binary-instr-memory:

Memory Instructions
~~~~~~~~~~~~~~~~~~~

Each variant of :ref:`memory instruction <syntax-instr-memory>` is encoded with a different byte code. Loads and stores are followed by the encoding of their |memarg| immediate.

.. _binary-memarg:
.. _binary-load:
.. _binary-loadn:
.. _binary-store:
.. _binary-storen:
.. _binary-memory.size:
.. _binary-memory.grow:
.. _binary-memory.fill:
.. _binary-memory.copy:
.. _binary-memory.init:
.. _binary-data.drop:

.. math::
   \begin{array}{llclll}
   \production{memory argument} & \Bmemarg &::=&
     a{:}\Bu32~~o{:}\Bu32 &\Rightarrow& \{ \ALIGN~a,~\OFFSET~o \} \\
   \production{instruction} & \Binstr &::=& \dots \\ &&|&
     \hex{28}~~m{:}\Bmemarg &\Rightarrow& \I32.\LOAD~m \\ &&|&
     \hex{29}~~m{:}\Bmemarg &\Rightarrow& \I64.\LOAD~m \\ &&|&
     \hex{2A}~~m{:}\Bmemarg &\Rightarrow& \F32.\LOAD~m \\ &&|&
     \hex{2B}~~m{:}\Bmemarg &\Rightarrow& \F64.\LOAD~m \\ &&|&
     \hex{2C}~~m{:}\Bmemarg &\Rightarrow& \I32.\LOAD\K{8\_s}~m \\ &&|&
     \hex{2D}~~m{:}\Bmemarg &\Rightarrow& \I32.\LOAD\K{8\_u}~m \\ &&|&
     \hex{2E}~~m{:}\Bmemarg &\Rightarrow& \I32.\LOAD\K{16\_s}~m \\ &&|&
     \hex{2F}~~m{:}\Bmemarg &\Rightarrow& \I32.\LOAD\K{16\_u}~m \\ &&|&
     \hex{30}~~m{:}\Bmemarg &\Rightarrow& \I64.\LOAD\K{8\_s}~m \\ &&|&
     \hex{31}~~m{:}\Bmemarg &\Rightarrow& \I64.\LOAD\K{8\_u}~m \\ &&|&
     \hex{32}~~m{:}\Bmemarg &\Rightarrow& \I64.\LOAD\K{16\_s}~m \\ &&|&
     \hex{33}~~m{:}\Bmemarg &\Rightarrow& \I64.\LOAD\K{16\_u}~m \\ &&|&
     \hex{34}~~m{:}\Bmemarg &\Rightarrow& \I64.\LOAD\K{32\_s}~m \\ &&|&
     \hex{35}~~m{:}\Bmemarg &\Rightarrow& \I64.\LOAD\K{32\_u}~m \\ &&|&
     \hex{36}~~m{:}\Bmemarg &\Rightarrow& \I32.\STORE~m \\ &&|&
     \hex{37}~~m{:}\Bmemarg &\Rightarrow& \I64.\STORE~m \\ &&|&
     \hex{38}~~m{:}\Bmemarg &\Rightarrow& \F32.\STORE~m \\ &&|&
     \hex{39}~~m{:}\Bmemarg &\Rightarrow& \F64.\STORE~m \\ &&|&
     \hex{3A}~~m{:}\Bmemarg &\Rightarrow& \I32.\STORE\K{8}~m \\ &&|&
     \hex{3B}~~m{:}\Bmemarg &\Rightarrow& \I32.\STORE\K{16}~m \\ &&|&
     \hex{3C}~~m{:}\Bmemarg &\Rightarrow& \I64.\STORE\K{8}~m \\ &&|&
     \hex{3D}~~m{:}\Bmemarg &\Rightarrow& \I64.\STORE\K{16}~m \\ &&|&
     \hex{3E}~~m{:}\Bmemarg &\Rightarrow& \I64.\STORE\K{32}~m \\ &&|&
     \hex{3F}~~\hex{00} &\Rightarrow& \MEMORYSIZE \\ &&|&
     \hex{40}~~\hex{00} &\Rightarrow& \MEMORYGROW \\ &&|&
     \hex{FC}~~8{:}\Bu32~~x{:}\Bdataidx~\hex{00} &\Rightarrow& \MEMORYINIT~x \\ &&|&
     \hex{FC}~~9{:}\Bu32~~x{:}\Bdataidx &\Rightarrow& \DATADROP~x \\ &&|&
     \hex{FC}~~10{:}\Bu32~~\hex{00}~~\hex{00} &\Rightarrow& \MEMORYCOPY \\ &&|&
     \hex{FC}~~11{:}\Bu32~~\hex{00} &\Rightarrow& \MEMORYFILL \\
   \end{array}

.. note::
   In future versions of WebAssembly, the additional zero bytes occurring in the encoding of the |MEMORYSIZE|, |MEMORYGROW|, |MEMORYCOPY|, and |MEMORYFILL| instructions may be used to index additional memories.


.. index:: numeric instruction
   pair: binary format; instruction
.. _binary-instr-numeric:

Numeric Instructions
~~~~~~~~~~~~~~~~~~~~

All variants of :ref:`numeric instructions <syntax-instr-numeric>` are represented by separate byte codes.

The |CONST| instructions are followed by the respective literal.

.. _binary-const:

.. math::
   \begin{array}{llclll}
   \production{instruction} & \Binstr &::=& \dots \\&&|&
     \hex{41}~~n{:}\Bi32 &\Rightarrow& \I32.\CONST~n \\ &&|&
     \hex{42}~~n{:}\Bi64 &\Rightarrow& \I64.\CONST~n \\ &&|&
     \hex{43}~~z{:}\Bf32 &\Rightarrow& \F32.\CONST~z \\ &&|&
     \hex{44}~~z{:}\Bf64 &\Rightarrow& \F64.\CONST~z \\
   \end{array}

All other numeric instructions are plain opcodes without any immediates.

.. _binary-testop:
.. _binary-relop:

.. math::
   \begin{array}{llclll}
   \production{instruction} & \Binstr &::=& \dots && \phantom{thisshouldbeenough} \\&&|&
     \hex{45} &\Rightarrow& \I32.\EQZ \\ &&|&
     \hex{46} &\Rightarrow& \I32.\EQ \\ &&|&
     \hex{47} &\Rightarrow& \I32.\NE \\ &&|&
     \hex{48} &\Rightarrow& \I32.\LT\K{\_s} \\ &&|&
     \hex{49} &\Rightarrow& \I32.\LT\K{\_u} \\ &&|&
     \hex{4A} &\Rightarrow& \I32.\GT\K{\_s} \\ &&|&
     \hex{4B} &\Rightarrow& \I32.\GT\K{\_u} \\ &&|&
     \hex{4C} &\Rightarrow& \I32.\LE\K{\_s} \\ &&|&
     \hex{4D} &\Rightarrow& \I32.\LE\K{\_u} \\ &&|&
     \hex{4E} &\Rightarrow& \I32.\GE\K{\_s} \\ &&|&
     \hex{4F} &\Rightarrow& \I32.\GE\K{\_u} \\
   \end{array}

.. math::
   \begin{array}{llclll}
   \phantom{\production{instruction}} & \phantom{\Binstr} &\phantom{::=}& \phantom{\dots} && \phantom{thisshouldbeenough} \\[-2ex] &&|&
     \hex{50} &\Rightarrow& \I64.\EQZ \\ &&|&
     \hex{51} &\Rightarrow& \I64.\EQ \\ &&|&
     \hex{52} &\Rightarrow& \I64.\NE \\ &&|&
     \hex{53} &\Rightarrow& \I64.\LT\K{\_s} \\ &&|&
     \hex{54} &\Rightarrow& \I64.\LT\K{\_u} \\ &&|&
     \hex{55} &\Rightarrow& \I64.\GT\K{\_s} \\ &&|&
     \hex{56} &\Rightarrow& \I64.\GT\K{\_u} \\ &&|&
     \hex{57} &\Rightarrow& \I64.\LE\K{\_s} \\ &&|&
     \hex{58} &\Rightarrow& \I64.\LE\K{\_u} \\ &&|&
     \hex{59} &\Rightarrow& \I64.\GE\K{\_s} \\ &&|&
     \hex{5A} &\Rightarrow& \I64.\GE\K{\_u} \\
   \end{array}

.. math::
   \begin{array}{llclll}
   \phantom{\production{instruction}} & \phantom{\Binstr} &\phantom{::=}& \phantom{\dots} && \phantom{thisshouldbeenough} \\[-2ex] &&|&
     \hex{5B} &\Rightarrow& \F32.\EQ \\ &&|&
     \hex{5C} &\Rightarrow& \F32.\NE \\ &&|&
     \hex{5D} &\Rightarrow& \F32.\LT \\ &&|&
     \hex{5E} &\Rightarrow& \F32.\GT \\ &&|&
     \hex{5F} &\Rightarrow& \F32.\LE \\ &&|&
     \hex{60} &\Rightarrow& \F32.\GE \\
   \end{array}

.. math::
   \begin{array}{llclll}
   \phantom{\production{instruction}} & \phantom{\Binstr} &\phantom{::=}& \phantom{\dots} && \phantom{thisshouldbeenough} \\[-2ex] &&|&
     \hex{61} &\Rightarrow& \F64.\EQ \\ &&|&
     \hex{62} &\Rightarrow& \F64.\NE \\ &&|&
     \hex{63} &\Rightarrow& \F64.\LT \\ &&|&
     \hex{64} &\Rightarrow& \F64.\GT \\ &&|&
     \hex{65} &\Rightarrow& \F64.\LE \\ &&|&
     \hex{66} &\Rightarrow& \F64.\GE \\
   \end{array}

.. _binary-unop:
.. _binary-binop:

.. math::
   \begin{array}{llclll}
   \phantom{\production{instruction}} & \phantom{\Binstr} &\phantom{::=}& \phantom{\dots} && \phantom{thisshouldbeenough} \\[-2ex] &&|&
     \hex{67} &\Rightarrow& \I32.\CLZ \\ &&|&
     \hex{68} &\Rightarrow& \I32.\CTZ \\ &&|&
     \hex{69} &\Rightarrow& \I32.\POPCNT \\ &&|&
     \hex{6A} &\Rightarrow& \I32.\ADD \\ &&|&
     \hex{6B} &\Rightarrow& \I32.\SUB \\ &&|&
     \hex{6C} &\Rightarrow& \I32.\MUL \\ &&|&
     \hex{6D} &\Rightarrow& \I32.\DIV\K{\_s} \\ &&|&
     \hex{6E} &\Rightarrow& \I32.\DIV\K{\_u} \\ &&|&
     \hex{6F} &\Rightarrow& \I32.\REM\K{\_s} \\ &&|&
     \hex{70} &\Rightarrow& \I32.\REM\K{\_u} \\ &&|&
     \hex{71} &\Rightarrow& \I32.\AND \\ &&|&
     \hex{72} &\Rightarrow& \I32.\OR \\ &&|&
     \hex{73} &\Rightarrow& \I32.\XOR \\ &&|&
     \hex{74} &\Rightarrow& \I32.\SHL \\ &&|&
     \hex{75} &\Rightarrow& \I32.\SHR\K{\_s} \\ &&|&
     \hex{76} &\Rightarrow& \I32.\SHR\K{\_u} \\ &&|&
     \hex{77} &\Rightarrow& \I32.\ROTL \\ &&|&
     \hex{78} &\Rightarrow& \I32.\ROTR \\
   \end{array}

.. math::
   \begin{array}{llclll}
   \phantom{\production{instruction}} & \phantom{\Binstr} &\phantom{::=}& \phantom{\dots} && \phantom{thisshouldbeenough} \\[-2ex] &&|&
     \hex{79} &\Rightarrow& \I64.\CLZ \\ &&|&
     \hex{7A} &\Rightarrow& \I64.\CTZ \\ &&|&
     \hex{7B} &\Rightarrow& \I64.\POPCNT \\ &&|&
     \hex{7C} &\Rightarrow& \I64.\ADD \\ &&|&
     \hex{7D} &\Rightarrow& \I64.\SUB \\ &&|&
     \hex{7E} &\Rightarrow& \I64.\MUL \\ &&|&
     \hex{7F} &\Rightarrow& \I64.\DIV\K{\_s} \\ &&|&
     \hex{80} &\Rightarrow& \I64.\DIV\K{\_u} \\ &&|&
     \hex{81} &\Rightarrow& \I64.\REM\K{\_s} \\ &&|&
     \hex{82} &\Rightarrow& \I64.\REM\K{\_u} \\ &&|&
     \hex{83} &\Rightarrow& \I64.\AND \\ &&|&
     \hex{84} &\Rightarrow& \I64.\OR \\ &&|&
     \hex{85} &\Rightarrow& \I64.\XOR \\ &&|&
     \hex{86} &\Rightarrow& \I64.\SHL \\ &&|&
     \hex{87} &\Rightarrow& \I64.\SHR\K{\_s} \\ &&|&
     \hex{88} &\Rightarrow& \I64.\SHR\K{\_u} \\ &&|&
     \hex{89} &\Rightarrow& \I64.\ROTL \\ &&|&
     \hex{8A} &\Rightarrow& \I64.\ROTR \\
   \end{array}

.. math::
   \begin{array}{llclll}
   \phantom{\production{instruction}} & \phantom{\Binstr} &\phantom{::=}& \phantom{\dots} && \phantom{thisshouldbeenough} \\[-2ex] &&|&
     \hex{8B} &\Rightarrow& \F32.\ABS \\ &&|&
     \hex{8C} &\Rightarrow& \F32.\NEG \\ &&|&
     \hex{8D} &\Rightarrow& \F32.\CEIL \\ &&|&
     \hex{8E} &\Rightarrow& \F32.\FLOOR \\ &&|&
     \hex{8F} &\Rightarrow& \F32.\TRUNC \\ &&|&
     \hex{90} &\Rightarrow& \F32.\NEAREST \\ &&|&
     \hex{91} &\Rightarrow& \F32.\SQRT \\ &&|&
     \hex{92} &\Rightarrow& \F32.\ADD \\ &&|&
     \hex{93} &\Rightarrow& \F32.\SUB \\ &&|&
     \hex{94} &\Rightarrow& \F32.\MUL \\ &&|&
     \hex{95} &\Rightarrow& \F32.\DIV \\ &&|&
     \hex{96} &\Rightarrow& \F32.\FMIN \\ &&|&
     \hex{97} &\Rightarrow& \F32.\FMAX \\ &&|&
     \hex{98} &\Rightarrow& \F32.\COPYSIGN \\
   \end{array}

.. math::
   \begin{array}{llclll}
   \phantom{\production{instruction}} & \phantom{\Binstr} &\phantom{::=}& \phantom{\dots} && \phantom{thisshouldbeenough} \\[-2ex] &&|&
     \hex{99} &\Rightarrow& \F64.\ABS \\ &&|&
     \hex{9A} &\Rightarrow& \F64.\NEG \\ &&|&
     \hex{9B} &\Rightarrow& \F64.\CEIL \\ &&|&
     \hex{9C} &\Rightarrow& \F64.\FLOOR \\ &&|&
     \hex{9D} &\Rightarrow& \F64.\TRUNC \\ &&|&
     \hex{9E} &\Rightarrow& \F64.\NEAREST \\ &&|&
     \hex{9F} &\Rightarrow& \F64.\SQRT \\ &&|&
     \hex{A0} &\Rightarrow& \F64.\ADD \\ &&|&
     \hex{A1} &\Rightarrow& \F64.\SUB \\ &&|&
     \hex{A2} &\Rightarrow& \F64.\MUL \\ &&|&
     \hex{A3} &\Rightarrow& \F64.\DIV \\ &&|&
     \hex{A4} &\Rightarrow& \F64.\FMIN \\ &&|&
     \hex{A5} &\Rightarrow& \F64.\FMAX \\ &&|&
     \hex{A6} &\Rightarrow& \F64.\COPYSIGN \\
   \end{array}

.. _binary-cvtop:

.. math::
   \begin{array}{llclll}
   \phantom{\production{instruction}} & \phantom{\Binstr} &\phantom{::=}& \phantom{\dots} && \phantom{thisshouldbeenough} \\[-2ex] &&|&
     \hex{A7} &\Rightarrow& \I32.\WRAP\K{\_}\I64 \\ &&|&
     \hex{A8} &\Rightarrow& \I32.\TRUNC\K{\_}\F32\K{\_s} \\ &&|&
     \hex{A9} &\Rightarrow& \I32.\TRUNC\K{\_}\F32\K{\_u} \\ &&|&
     \hex{AA} &\Rightarrow& \I32.\TRUNC\K{\_}\F64\K{\_s} \\ &&|&
     \hex{AB} &\Rightarrow& \I32.\TRUNC\K{\_}\F64\K{\_u} \\ &&|&
     \hex{AC} &\Rightarrow& \I64.\EXTEND\K{\_}\I32\K{\_s} \\ &&|&
     \hex{AD} &\Rightarrow& \I64.\EXTEND\K{\_}\I32\K{\_u} \\ &&|&
     \hex{AE} &\Rightarrow& \I64.\TRUNC\K{\_}\F32\K{\_s} \\ &&|&
     \hex{AF} &\Rightarrow& \I64.\TRUNC\K{\_}\F32\K{\_u} \\ &&|&
     \hex{B0} &\Rightarrow& \I64.\TRUNC\K{\_}\F64\K{\_s} \\ &&|&
     \hex{B1} &\Rightarrow& \I64.\TRUNC\K{\_}\F64\K{\_u} \\ &&|&
     \hex{B2} &\Rightarrow& \F32.\CONVERT\K{\_}\I32\K{\_s} \\ &&|&
     \hex{B3} &\Rightarrow& \F32.\CONVERT\K{\_}\I32\K{\_u} \\ &&|&
     \hex{B4} &\Rightarrow& \F32.\CONVERT\K{\_}\I64\K{\_s} \\ &&|&
     \hex{B5} &\Rightarrow& \F32.\CONVERT\K{\_}\I64\K{\_u} \\ &&|&
     \hex{B6} &\Rightarrow& \F32.\DEMOTE\K{\_}\F64 \\ &&|&
     \hex{B7} &\Rightarrow& \F64.\CONVERT\K{\_}\I32\K{\_s} \\ &&|&
     \hex{B8} &\Rightarrow& \F64.\CONVERT\K{\_}\I32\K{\_u} \\ &&|&
     \hex{B9} &\Rightarrow& \F64.\CONVERT\K{\_}\I64\K{\_s} \\ &&|&
     \hex{BA} &\Rightarrow& \F64.\CONVERT\K{\_}\I64\K{\_u} \\ &&|&
     \hex{BB} &\Rightarrow& \F64.\PROMOTE\K{\_}\F32 \\ &&|&
     \hex{BC} &\Rightarrow& \I32.\REINTERPRET\K{\_}\F32 \\ &&|&
     \hex{BD} &\Rightarrow& \I64.\REINTERPRET\K{\_}\F64 \\ &&|&
     \hex{BE} &\Rightarrow& \F32.\REINTERPRET\K{\_}\I32 \\ &&|&
     \hex{BF} &\Rightarrow& \F64.\REINTERPRET\K{\_}\I64 \\
   \end{array}

.. math::
   \begin{array}{llclll}
   \phantom{\production{instruction}} & \phantom{\Binstr} &\phantom{::=}& \phantom{\dots} && \phantom{thisshouldbeenough} \\[-2ex] &&|&
     \hex{C0} &\Rightarrow& \I32.\EXTEND\K{8\_s} \\ &&|&
     \hex{C1} &\Rightarrow& \I32.\EXTEND\K{16\_s} \\ &&|&
     \hex{C2} &\Rightarrow& \I64.\EXTEND\K{8\_s} \\ &&|&
     \hex{C3} &\Rightarrow& \I64.\EXTEND\K{16\_s} \\ &&|&
     \hex{C4} &\Rightarrow& \I64.\EXTEND\K{32\_s} \\
   \end{array}

.. _binary-cvtop-trunc-sat:

The saturating truncation instructions all have a one byte prefix,
whereas the actual opcode is encoded by a variable-length :ref:`unsigned integer <binary-uint>`.

.. math::
   \begin{array}{llclll}
   \production{instruction} & \Binstr &::=& \dots && \phantom{thisshouldbeenough} \\&&|&
     \hex{FC}~~0{:}\Bu32 &\Rightarrow& \I32.\TRUNC\K{\_sat\_}\F32\K{\_s} \\ &&|&
     \hex{FC}~~1{:}\Bu32 &\Rightarrow& \I32.\TRUNC\K{\_sat\_}\F32\K{\_u} \\ &&|&
     \hex{FC}~~2{:}\Bu32 &\Rightarrow& \I32.\TRUNC\K{\_sat\_}\F64\K{\_s} \\ &&|&
     \hex{FC}~~3{:}\Bu32 &\Rightarrow& \I32.\TRUNC\K{\_sat\_}\F64\K{\_u} \\ &&|&
     \hex{FC}~~4{:}\Bu32 &\Rightarrow& \I64.\TRUNC\K{\_sat\_}\F32\K{\_s} \\ &&|&
     \hex{FC}~~5{:}\Bu32 &\Rightarrow& \I64.\TRUNC\K{\_sat\_}\F32\K{\_u} \\ &&|&
     \hex{FC}~~6{:}\Bu32 &\Rightarrow& \I64.\TRUNC\K{\_sat\_}\F64\K{\_s} \\ &&|&
     \hex{FC}~~7{:}\Bu32 &\Rightarrow& \I64.\TRUNC\K{\_sat\_}\F64\K{\_u} \\
   \end{array}


.. index:: vector instruction
   pair: binary format; instruction
.. _binary-instr-vec:

Vector Instructions
~~~~~~~~~~~~~~~~~~~

All variants of :ref:`vector instructions <syntax-instr-vec>` are represented by separate byte codes.
They all have a one byte prefix, whereas the actual opcode is encoded by a variable-length :ref:`unsigned integer <binary-uint>`.

Vector loads and stores are followed by the encoding of their |memarg| immediate.

.. _binary-laneidx:

.. math::
   \begin{array}{llclll}
   \production{lane index} & \Blaneidx &::=&
     l{:}\Bbyte &\Rightarrow& l \\
   \production{instruction} & \Binstr &::=& \dots \\&&|&
     \hex{FD}~~0{:}\Bu32~~m{:}\Bmemarg &\Rightarrow& \V128.\LOAD~m \\ &&|&
     \hex{FD}~~1{:}\Bu32~~m{:}\Bmemarg &\Rightarrow& \V128.\LOAD\K{8x8\_s}~m \\ &&|&
     \hex{FD}~~2{:}\Bu32~~m{:}\Bmemarg &\Rightarrow& \V128.\LOAD\K{8x8\_u}~m \\ &&|&
     \hex{FD}~~3{:}\Bu32~~m{:}\Bmemarg &\Rightarrow& \V128.\LOAD\K{16x4\_s}~m \\ &&|&
     \hex{FD}~~4{:}\Bu32~~m{:}\Bmemarg &\Rightarrow& \V128.\LOAD\K{16x4\_u}~m \\ &&|&
     \hex{FD}~~5{:}\Bu32~~m{:}\Bmemarg &\Rightarrow& \V128.\LOAD\K{32x2\_s}~m \\ &&|&
     \hex{FD}~~6{:}\Bu32~~m{:}\Bmemarg &\Rightarrow& \V128.\LOAD\K{32x2\_u}~m \\ &&|&
     \hex{FD}~~7{:}\Bu32~~m{:}\Bmemarg &\Rightarrow& \V128.\LOAD\K{8\_splat}~m \\ &&|&
     \hex{FD}~~8{:}\Bu32~~m{:}\Bmemarg &\Rightarrow& \V128.\LOAD\K{16\_splat}~m \\ &&|&
     \hex{FD}~~9{:}\Bu32~~m{:}\Bmemarg &\Rightarrow& \V128.\LOAD\K{32\_splat}~m \\ &&|&
     \hex{FD}~~10{:}\Bu32~~m{:}\Bmemarg &\Rightarrow& \V128.\LOAD\K{64\_splat}~m \\ &&|&
     \hex{FD}~~92{:}\Bu32~~m{:}\Bmemarg &\Rightarrow& \V128.\LOAD\K{32\_zero}~m \\ &&|&
     \hex{FD}~~93{:}\Bu32~~m{:}\Bmemarg &\Rightarrow& \V128.\LOAD\K{64\_zero}~m \\ &&|&
     \hex{FD}~~11{:}\Bu32~~m{:}\Bmemarg &\Rightarrow& \V128.\STORE~m \\ &&|&
     \hex{FD}~~84{:}\Bu32~~m{:}\Bmemarg~l{:}\Blaneidx &\Rightarrow& \V128.\LOAD\K{8\_lane}~m~l \\ &&|&
     \hex{FD}~~85{:}\Bu32~~m{:}\Bmemarg~l{:}\Blaneidx &\Rightarrow& \V128.\LOAD\K{16\_lane}~m~l \\ &&|&
     \hex{FD}~~86{:}\Bu32~~m{:}\Bmemarg~l{:}\Blaneidx &\Rightarrow& \V128.\LOAD\K{32\_lane}~m~l \\ &&|&
     \hex{FD}~~87{:}\Bu32~~m{:}\Bmemarg~l{:}\Blaneidx &\Rightarrow& \V128.\LOAD\K{64\_lane}~m~l \\ &&|&
     \hex{FD}~~88{:}\Bu32~~m{:}\Bmemarg~l{:}\Blaneidx &\Rightarrow& \V128.\STORE\K{8\_lane}~m~l \\ &&|&
     \hex{FD}~~89{:}\Bu32~~m{:}\Bmemarg~l{:}\Blaneidx &\Rightarrow& \V128.\STORE\K{16\_lane}~m~l \\ &&|&
     \hex{FD}~~90{:}\Bu32~~m{:}\Bmemarg~l{:}\Blaneidx &\Rightarrow& \V128.\STORE\K{32\_lane}~m~l \\ &&|&
     \hex{FD}~~91{:}\Bu32~~m{:}\Bmemarg~l{:}\Blaneidx &\Rightarrow& \V128.\STORE\K{64\_lane}~m~l \\
   \end{array}

The |VCONST| instruction is followed by 16 immediate bytes, which are converted into a |i128| in |littleendian| byte order:

.. math::
   \begin{array}{llclll}
   \production{instruction} & \Binstr &::=& \dots \\&&|&
     \hex{FD}~~12{:}\Bu32~~(b{:}\Bbyte)^{16} &\Rightarrow& \V128.\VCONST~
     bytes_{\K{i128}}^{-1}(b_{0}~\dots~b_{15}) \\
   \end{array}

.. _binary-vternop:

The |SHUFFLE| instruction is also followed by the encoding of 16 |laneidx| immediates.

.. math::
   \begin{array}{llclll}
   \production{instruction} & \Binstr &::=& \dots \\&&|&
     \hex{FD}~~13{:}\Bu32~~(l{:}\Blaneidx)^{16} &\Rightarrow& \I8X16.\SHUFFLE~l^{16} \\
   \end{array}

|EXTRACTLANE| and |REPLACELANE| instructions are followed by the encoding of a |laneidx| immediate.

.. math::
   \begin{array}{llclll}
   \production{instruction} & \Binstr &::=& \dots \\&&|&
     \hex{FD}~~21{:}\Bu32~~l{:}\Blaneidx &\Rightarrow& \I8X16.\EXTRACTLANE\K{\_s}~l \\ &&|&
     \hex{FD}~~22{:}\Bu32~~l{:}\Blaneidx &\Rightarrow& \I8X16.\EXTRACTLANE\K{\_u}~l \\ &&|&
     \hex{FD}~~23{:}\Bu32~~l{:}\Blaneidx &\Rightarrow& \I8X16.\REPLACELANE~l \\ &&|&
     \hex{FD}~~24{:}\Bu32~~l{:}\Blaneidx &\Rightarrow& \I16X8.\EXTRACTLANE\K{\_s}~l \\ &&|&
     \hex{FD}~~25{:}\Bu32~~l{:}\Blaneidx &\Rightarrow& \I16X8.\EXTRACTLANE\K{\_u}~l \\ &&|&
     \hex{FD}~~26{:}\Bu32~~l{:}\Blaneidx &\Rightarrow& \I16X8.\REPLACELANE~l \\ &&|&
     \hex{FD}~~27{:}\Bu32~~l{:}\Blaneidx &\Rightarrow& \I32X4.\EXTRACTLANE~l \\ &&|&
     \hex{FD}~~28{:}\Bu32~~l{:}\Blaneidx &\Rightarrow& \I32X4.\REPLACELANE~l \\ &&|&
     \hex{FD}~~29{:}\Bu32~~l{:}\Blaneidx &\Rightarrow& \I64X2.\EXTRACTLANE~l \\ &&|&
     \hex{FD}~~30{:}\Bu32~~l{:}\Blaneidx &\Rightarrow& \I64X2.\REPLACELANE~l \\ &&|&
     \hex{FD}~~31{:}\Bu32~~l{:}\Blaneidx &\Rightarrow& \F32X4.\EXTRACTLANE~l \\ &&|&
     \hex{FD}~~32{:}\Bu32~~l{:}\Blaneidx &\Rightarrow& \F32X4.\REPLACELANE~l \\ &&|&
     \hex{FD}~~33{:}\Bu32~~l{:}\Blaneidx &\Rightarrow& \F64X2.\EXTRACTLANE~l \\ &&|&
     \hex{FD}~~34{:}\Bu32~~l{:}\Blaneidx &\Rightarrow& \F64X2.\REPLACELANE~l \\
   \end{array}

All other vector instructions are plain opcodes without any immediates.

.. math::
   \begin{array}{llclll}
   \production{instruction} & \Binstr &::=& \dots && \phantom{vechaslongerinstructionnames} \\&&|&
     \hex{FD}~~14{:}\Bu32 &\Rightarrow& \I8X16.\SWIZZLE \\ &&|&
     \hex{FD}~~15{:}\Bu32 &\Rightarrow& \I8X16.\SPLAT \\ &&|&
     \hex{FD}~~16{:}\Bu32 &\Rightarrow& \I16X8.\SPLAT \\ &&|&
     \hex{FD}~~17{:}\Bu32 &\Rightarrow& \I32X4.\SPLAT \\ &&|&
     \hex{FD}~~18{:}\Bu32 &\Rightarrow& \I64X2.\SPLAT \\ &&|&
     \hex{FD}~~19{:}\Bu32 &\Rightarrow& \F32X4.\SPLAT \\ &&|&
     \hex{FD}~~20{:}\Bu32 &\Rightarrow& \F64X2.\SPLAT \\
   \end{array}

.. _binary-virelop:

.. math::
   \begin{array}{llclll}
   \phantom{\production{instruction}} & \phantom{\Binstr} &\phantom{::=}& \phantom{\dots} && \phantom{vechaslongerinstructionnames} \\[-2ex] &&|&
     \hex{FD}~~35{:}\Bu32 &\Rightarrow& \I8X16.\VEQ \\ &&|&
     \hex{FD}~~36{:}\Bu32 &\Rightarrow& \I8X16.\VNE \\ &&|&
     \hex{FD}~~37{:}\Bu32 &\Rightarrow& \I8X16.\VLT\K{\_s} \\ &&|&
     \hex{FD}~~38{:}\Bu32 &\Rightarrow& \I8X16.\VLT\K{\_u} \\ &&|&
     \hex{FD}~~39{:}\Bu32 &\Rightarrow& \I8X16.\VGT\K{\_s} \\ &&|&
     \hex{FD}~~40{:}\Bu32 &\Rightarrow& \I8X16.\VGT\K{\_u} \\ &&|&
     \hex{FD}~~41{:}\Bu32 &\Rightarrow& \I8X16.\VLE\K{\_s} \\ &&|&
     \hex{FD}~~42{:}\Bu32 &\Rightarrow& \I8X16.\VLE\K{\_u} \\ &&|&
     \hex{FD}~~43{:}\Bu32 &\Rightarrow& \I8X16.\VGE\K{\_s} \\ &&|&
     \hex{FD}~~44{:}\Bu32 &\Rightarrow& \I8X16.\VGE\K{\_u} \\
   \end{array}

.. math::
   \begin{array}{llclll}
   \phantom{\production{instruction}} & \phantom{\Binstr} &\phantom{::=}& \phantom{\dots} && \phantom{vechaslongerinstructionnames} \\[-2ex] &&|&
     \hex{FD}~~45{:}\Bu32 &\Rightarrow& \I16X8.\VEQ \\ &&|&
     \hex{FD}~~46{:}\Bu32 &\Rightarrow& \I16X8.\VNE \\ &&|&
     \hex{FD}~~47{:}\Bu32 &\Rightarrow& \I16X8.\VLT\K{\_s} \\ &&|&
     \hex{FD}~~48{:}\Bu32 &\Rightarrow& \I16X8.\VLT\K{\_u} \\ &&|&
     \hex{FD}~~49{:}\Bu32 &\Rightarrow& \I16X8.\VGT\K{\_s} \\ &&|&
     \hex{FD}~~50{:}\Bu32 &\Rightarrow& \I16X8.\VGT\K{\_u} \\ &&|&
     \hex{FD}~~51{:}\Bu32 &\Rightarrow& \I16X8.\VLE\K{\_s} \\ &&|&
     \hex{FD}~~52{:}\Bu32 &\Rightarrow& \I16X8.\VLE\K{\_u} \\ &&|&
     \hex{FD}~~53{:}\Bu32 &\Rightarrow& \I16X8.\VGE\K{\_s} \\ &&|&
     \hex{FD}~~54{:}\Bu32 &\Rightarrow& \I16X8.\VGE\K{\_u} \\
   \end{array}

.. math::
   \begin{array}{llclll}
   \phantom{\production{instruction}} & \phantom{\Binstr} &\phantom{::=}& \phantom{\dots} && \phantom{vechaslongerinstructionnames} \\[-2ex] &&|&
     \hex{FD}~~55{:}\Bu32 &\Rightarrow& \I32X4.\VEQ \\ &&|&
     \hex{FD}~~56{:}\Bu32 &\Rightarrow& \I32X4.\VNE \\ &&|&
     \hex{FD}~~57{:}\Bu32 &\Rightarrow& \I32X4.\VLT\K{\_s} \\ &&|&
     \hex{FD}~~58{:}\Bu32 &\Rightarrow& \I32X4.\VLT\K{\_u} \\ &&|&
     \hex{FD}~~59{:}\Bu32 &\Rightarrow& \I32X4.\VGT\K{\_s} \\ &&|&
     \hex{FD}~~60{:}\Bu32 &\Rightarrow& \I32X4.\VGT\K{\_u} \\ &&|&
     \hex{FD}~~61{:}\Bu32 &\Rightarrow& \I32X4.\VLE\K{\_s} \\ &&|&
     \hex{FD}~~62{:}\Bu32 &\Rightarrow& \I32X4.\VLE\K{\_u} \\ &&|&
     \hex{FD}~~63{:}\Bu32 &\Rightarrow& \I32X4.\VGE\K{\_s} \\ &&|&
     \hex{FD}~~64{:}\Bu32 &\Rightarrow& \I32X4.\VGE\K{\_u} \\
   \end{array}

.. math::
   \begin{array}{llclll}
   \phantom{\production{instruction}} & \phantom{\Binstr} &\phantom{::=}& \phantom{\dots} && \phantom{vechaslongerinstructionnames} \\[-2ex] &&|&
     \hex{FD}~~214{:}\Bu32 &\Rightarrow& \I64X2.\VEQ \\ &&|&
     \hex{FD}~~215{:}\Bu32 &\Rightarrow& \I64X2.\VNE \\ &&|&
     \hex{FD}~~216{:}\Bu32 &\Rightarrow& \I64X2.\VLT\K{\_s} \\ &&|&
     \hex{FD}~~217{:}\Bu32 &\Rightarrow& \I64X2.\VGT\K{\_s} \\ &&|&
     \hex{FD}~~218{:}\Bu32 &\Rightarrow& \I64X2.\VLE\K{\_s} \\ &&|&
     \hex{FD}~~219{:}\Bu32 &\Rightarrow& \I64X2.\VGE\K{\_s} \\ &&|&
   \end{array}

.. _binary-vfrelop:

.. math::
   \begin{array}{llclll}
   \phantom{\production{instruction}} & \phantom{\Binstr} &\phantom{::=}& \phantom{\dots} && \phantom{vechaslongerinstructionnames} \\[-2ex] &&|&
     \hex{FD}~~65{:}\Bu32 &\Rightarrow& \F32X4.\VEQ \\ &&|&
     \hex{FD}~~66{:}\Bu32 &\Rightarrow& \F32X4.\VNE \\ &&|&
     \hex{FD}~~67{:}\Bu32 &\Rightarrow& \F32X4.\VLT \\ &&|&
     \hex{FD}~~68{:}\Bu32 &\Rightarrow& \F32X4.\VGT \\ &&|&
     \hex{FD}~~69{:}\Bu32 &\Rightarrow& \F32X4.\VLE \\ &&|&
     \hex{FD}~~70{:}\Bu32 &\Rightarrow& \F32X4.\VGE \\
   \end{array}

.. math::
   \begin{array}{llclll}
   \phantom{\production{instruction}} & \phantom{\Binstr} &\phantom{::=}& \phantom{\dots} && \phantom{vechaslongerinstructionnames} \\[-2ex] &&|&
     \hex{FD}~~71{:}\Bu32 &\Rightarrow& \F64X2.\VEQ \\ &&|&
     \hex{FD}~~72{:}\Bu32 &\Rightarrow& \F64X2.\VNE \\ &&|&
     \hex{FD}~~73{:}\Bu32 &\Rightarrow& \F64X2.\VLT \\ &&|&
     \hex{FD}~~74{:}\Bu32 &\Rightarrow& \F64X2.\VGT \\ &&|&
     \hex{FD}~~75{:}\Bu32 &\Rightarrow& \F64X2.\VLE \\ &&|&
     \hex{FD}~~76{:}\Bu32 &\Rightarrow& \F64X2.\VGE \\
   \end{array}

.. _binary-vsunop:
.. _binary-vsbinop:
.. _binary-vsternop:

.. math::
   \begin{array}{llclll}
   \phantom{\production{instruction}} & \phantom{\Binstr} &\phantom{::=}& \phantom{\dots} && \phantom{vechaslongerinstructionnames} \\[-2ex] &&|&
     \hex{FD}~~77{:}\Bu32 &\Rightarrow& \V128.\VNOT \\ &&|&
     \hex{FD}~~78{:}\Bu32 &\Rightarrow& \V128.\VAND \\ &&|&
     \hex{FD}~~79{:}\Bu32 &\Rightarrow& \V128.\VANDNOT \\ &&|&
     \hex{FD}~~80{:}\Bu32 &\Rightarrow& \V128.\VOR \\ &&|&
     \hex{FD}~~81{:}\Bu32 &\Rightarrow& \V128.\VXOR \\ &&|&
     \hex{FD}~~82{:}\Bu32 &\Rightarrow& \V128.\BITSELECT \\ &&|&
     \hex{FD}~~83{:}\Bu32 &\Rightarrow& \V128.\ANYTRUE \\
   \end{array}

.. _binary-vitestop:
.. _binary-vshiftop:
.. _binary-viunop:
.. _binary-vibinop:
.. _binary-viminmaxop:
.. _binary-vsatbinop:

.. math::
   \begin{array}{llclll}
   \phantom{\production{instruction}} & \phantom{\Binstr} &\phantom{::=}& \phantom{\dots} && \phantom{vechaslongerinstructionnames} \\[-2ex] &&|&
     \hex{FD}~~96{:}\Bu32 &\Rightarrow& \I8X16.\VABS \\ &&|&
     \hex{FD}~~97{:}\Bu32 &\Rightarrow& \I8X16.\VNEG \\ &&|&
     \hex{FD}~~98{:}\Bu32 &\Rightarrow& \I8X16.\VPOPCNT \\ &&|&
     \hex{FD}~~99{:}\Bu32 &\Rightarrow& \I8X16.\ALLTRUE \\ &&|&
     \hex{FD}~~100{:}\Bu32 &\Rightarrow& \I8X16.\BITMASK \\ &&|&
     \hex{FD}~~101{:}\Bu32 &\Rightarrow& \I8X16.\NARROW\K{\_i16x8\_s} \\ &&|&
     \hex{FD}~~102{:}\Bu32 &\Rightarrow& \I8X16.\NARROW\K{\_i16x8\_u} \\ &&|&
     \hex{FD}~~107{:}\Bu32 &\Rightarrow& \I8X16.\VSHL \\ &&|&
     \hex{FD}~~108{:}\Bu32 &\Rightarrow& \I8X16.\VSHR\K{\_s} \\ &&|&
     \hex{FD}~~109{:}\Bu32 &\Rightarrow& \I8X16.\VSHR\K{\_u} \\ &&|&
     \hex{FD}~~110{:}\Bu32 &\Rightarrow& \I8X16.\VADD \\ &&|&
     \hex{FD}~~111{:}\Bu32 &\Rightarrow& \I8X16.\VADD\K{\_sat\_s} \\ &&|&
     \hex{FD}~~112{:}\Bu32 &\Rightarrow& \I8X16.\VADD\K{\_sat\_u} \\ &&|&
     \hex{FD}~~113{:}\Bu32 &\Rightarrow& \I8X16.\VSUB \\ &&|&
     \hex{FD}~~114{:}\Bu32 &\Rightarrow& \I8X16.\VSUB\K{\_sat\_s} \\ &&|&
     \hex{FD}~~115{:}\Bu32 &\Rightarrow& \I8X16.\VSUB\K{\_sat\_u} \\ &&|&
     \hex{FD}~~118{:}\Bu32 &\Rightarrow& \I8X16.\VMIN\K{\_s} \\ &&|&
     \hex{FD}~~119{:}\Bu32 &\Rightarrow& \I8X16.\VMIN\K{\_u} \\ &&|&
     \hex{FD}~~120{:}\Bu32 &\Rightarrow& \I8X16.\VMAX\K{\_s} \\ &&|&
     \hex{FD}~~121{:}\Bu32 &\Rightarrow& \I8X16.\VMAX\K{\_u} \\ &&|&
     \hex{FD}~~123{:}\Bu32 &\Rightarrow& \I8X16.\AVGR\K{\_u} \\
   \end{array}

.. math::
   \begin{array}{llclll}
   \phantom{\production{instruction}} & \phantom{\Binstr} &\phantom{::=}& \phantom{\dots} && \phantom{vechaslongerinstructionnames} \\[-2ex] &&|&
     \hex{FD}~~124{:}\Bu32 &\Rightarrow& \I16X8.\EXTADDPAIRWISE\K{\_i8x16\_s}\\ &&|&
     \hex{FD}~~125{:}\Bu32 &\Rightarrow& \I16X8.\EXTADDPAIRWISE\K{\_i8x16\_u}\\ &&|&
     \hex{FD}~~128{:}\Bu32 &\Rightarrow& \I16X8.\VABS \\ &&|&
     \hex{FD}~~129{:}\Bu32 &\Rightarrow& \I16X8.\VNEG \\ &&|&
     \hex{FD}~~130{:}\Bu32 &\Rightarrow& \I16X8.\Q15MULRSAT\K{\_s} \\ &&|&
     \hex{FD}~~131{:}\Bu32 &\Rightarrow& \I16X8.\ALLTRUE \\ &&|&
     \hex{FD}~~132{:}\Bu32 &\Rightarrow& \I16X8.\BITMASK \\ &&|&
     \hex{FD}~~133{:}\Bu32 &\Rightarrow& \I16X8.\NARROW\K{\_i32x4\_s} \\ &&|&
     \hex{FD}~~134{:}\Bu32 &\Rightarrow& \I16X8.\NARROW\K{\_i32x4\_u} \\ &&|&
     \hex{FD}~~135{:}\Bu32 &\Rightarrow& \I16X8.\VEXTEND\K{\_low\_i8x16\_s} \\ &&|&
     \hex{FD}~~136{:}\Bu32 &\Rightarrow& \I16X8.\VEXTEND\K{\_high\_i8x16\_s} \\ &&|&
     \hex{FD}~~137{:}\Bu32 &\Rightarrow& \I16X8.\VEXTEND\K{\_low\_i8x16\_u} \\ &&|&
     \hex{FD}~~138{:}\Bu32 &\Rightarrow& \I16X8.\VEXTEND\K{\_high\_i8x16\_u} \\ &&|&
     \hex{FD}~~139{:}\Bu32 &\Rightarrow& \I16X8.\VSHL \\ &&|&
     \hex{FD}~~140{:}\Bu32 &\Rightarrow& \I16X8.\VSHR\K{\_s} \\ &&|&
     \hex{FD}~~141{:}\Bu32 &\Rightarrow& \I16X8.\VSHR\K{\_u} \\ &&|&
     \hex{FD}~~142{:}\Bu32 &\Rightarrow& \I16X8.\VADD \\ &&|&
     \hex{FD}~~143{:}\Bu32 &\Rightarrow& \I16X8.\VADD\K{\_sat\_s} \\ &&|&
     \hex{FD}~~144{:}\Bu32 &\Rightarrow& \I16X8.\VADD\K{\_sat\_u} \\ &&|&
     \hex{FD}~~145{:}\Bu32 &\Rightarrow& \I16X8.\VSUB \\ &&|&
     \hex{FD}~~146{:}\Bu32 &\Rightarrow& \I16X8.\VSUB\K{\_sat\_s} \\ &&|&
     \hex{FD}~~147{:}\Bu32 &\Rightarrow& \I16X8.\VSUB\K{\_sat\_u} \\ &&|&
     \hex{FD}~~149{:}\Bu32 &\Rightarrow& \I16X8.\VMUL \\ &&|&
     \hex{FD}~~150{:}\Bu32 &\Rightarrow& \I16X8.\VMIN\K{\_s} \\ &&|&
     \hex{FD}~~151{:}\Bu32 &\Rightarrow& \I16X8.\VMIN\K{\_u} \\ &&|&
     \hex{FD}~~152{:}\Bu32 &\Rightarrow& \I16X8.\VMAX\K{\_s} \\ &&|&
     \hex{FD}~~153{:}\Bu32 &\Rightarrow& \I16X8.\VMAX\K{\_u} \\ &&|&
     \hex{FD}~~155{:}\Bu32 &\Rightarrow& \I16X8.\AVGR\K{\_u} \\ &&|&
     \hex{FD}~~156{:}\Bu32 &\Rightarrow& \I16X8.\EXTMUL\K{\_low\_i8x16\_s}\\ &&|&
     \hex{FD}~~157{:}\Bu32 &\Rightarrow& \I16X8.\EXTMUL\K{\_high\_i8x16\_s}\\ &&|&
     \hex{FD}~~158{:}\Bu32 &\Rightarrow& \I16X8.\EXTMUL\K{\_low\_i8x16\_u}\\ &&|&
     \hex{FD}~~159{:}\Bu32 &\Rightarrow& \I16X8.\EXTMUL\K{\_high\_i8x16\_u}\\
   \end{array}

.. math::
   \begin{array}{llclll}
   \phantom{\production{instruction}} & \phantom{\Binstr} &\phantom{::=}& \phantom{\dots} && \phantom{vechaslongerinstructionnames} \\[-2ex] &&|&
     \hex{FD}~~126{:}\Bu32 &\Rightarrow& \I32X4.\EXTADDPAIRWISE\K{\_i16x8\_s}\\ &&|&
     \hex{FD}~~127{:}\Bu32 &\Rightarrow& \I32X4.\EXTADDPAIRWISE\K{\_i16x8\_u}\\ &&|&
     \hex{FD}~~160{:}\Bu32 &\Rightarrow& \I32X4.\VABS \\ &&|&
     \hex{FD}~~161{:}\Bu32 &\Rightarrow& \I32X4.\VNEG \\ &&|&
     \hex{FD}~~163{:}\Bu32 &\Rightarrow& \I32X4.\ALLTRUE \\ &&|&
     \hex{FD}~~164{:}\Bu32 &\Rightarrow& \I32X4.\BITMASK \\ &&|&
     \hex{FD}~~167{:}\Bu32 &\Rightarrow& \I32X4.\VEXTEND\K{\_low\_i16x8\_s} \\ &&|&
     \hex{FD}~~168{:}\Bu32 &\Rightarrow& \I32X4.\VEXTEND\K{\_high\_i16x8\_s} \\ &&|&
     \hex{FD}~~169{:}\Bu32 &\Rightarrow& \I32X4.\VEXTEND\K{\_low\_i16x8\_u} \\ &&|&
     \hex{FD}~~170{:}\Bu32 &\Rightarrow& \I32X4.\VEXTEND\K{\_high\_i16x8\_u} \\ &&|&
     \hex{FD}~~171{:}\Bu32 &\Rightarrow& \I32X4.\VSHL \\ &&|&
     \hex{FD}~~172{:}\Bu32 &\Rightarrow& \I32X4.\VSHR\K{\_s} \\ &&|&
     \hex{FD}~~173{:}\Bu32 &\Rightarrow& \I32X4.\VSHR\K{\_u} \\ &&|&
     \hex{FD}~~174{:}\Bu32 &\Rightarrow& \I32X4.\VADD \\ &&|&
     \hex{FD}~~177{:}\Bu32 &\Rightarrow& \I32X4.\VSUB \\ &&|&
     \hex{FD}~~181{:}\Bu32 &\Rightarrow& \I32X4.\VMUL \\ &&|&
     \hex{FD}~~182{:}\Bu32 &\Rightarrow& \I32X4.\VMIN\K{\_s} \\ &&|&
     \hex{FD}~~183{:}\Bu32 &\Rightarrow& \I32X4.\VMIN\K{\_u} \\ &&|&
     \hex{FD}~~184{:}\Bu32 &\Rightarrow& \I32X4.\VMAX\K{\_s} \\ &&|&
     \hex{FD}~~185{:}\Bu32 &\Rightarrow& \I32X4.\VMAX\K{\_u} \\ &&|&
     \hex{FD}~~186{:}\Bu32 &\Rightarrow& \I32X4.\DOT\K{\_i16x8\_s}\\ &&|&
     \hex{FD}~~188{:}\Bu32 &\Rightarrow& \I32X4.\EXTMUL\K{\_low\_i16x8\_s}\\ &&|&
     \hex{FD}~~189{:}\Bu32 &\Rightarrow& \I32X4.\EXTMUL\K{\_high\_i16x8\_s}\\ &&|&
     \hex{FD}~~190{:}\Bu32 &\Rightarrow& \I32X4.\EXTMUL\K{\_low\_i16x8\_u}\\ &&|&
     \hex{FD}~~191{:}\Bu32 &\Rightarrow& \I32X4.\EXTMUL\K{\_high\_i16x8\_u}\\
  \end{array}

.. math::
   \begin{array}{llclll}
   \phantom{\production{instruction}} & \phantom{\Binstr} &\phantom{::=}& \phantom{\dots} && \phantom{vechaslongerinstructionnames} \\[-2ex] &&|&
     \hex{FD}~~192{:}\Bu32 &\Rightarrow& \I64X2.\VABS \\ &&|&
     \hex{FD}~~193{:}\Bu32 &\Rightarrow& \I64X2.\VNEG \\ &&|&
     \hex{FD}~~195{:}\Bu32 &\Rightarrow& \I64X2.\ALLTRUE \\ &&|&
     \hex{FD}~~196{:}\Bu32 &\Rightarrow& \I64X2.\BITMASK \\ &&|&
     \hex{FD}~~199{:}\Bu32 &\Rightarrow& \I64X2.\VEXTEND\K{\_low\_i32x4\_s} \\ &&|&
     \hex{FD}~~200{:}\Bu32 &\Rightarrow& \I64X2.\VEXTEND\K{\_high\_i32x4\_s} \\ &&|&
     \hex{FD}~~201{:}\Bu32 &\Rightarrow& \I64X2.\VEXTEND\K{\_low\_i32x4\_u} \\ &&|&
     \hex{FD}~~202{:}\Bu32 &\Rightarrow& \I64X2.\VEXTEND\K{\_high\_i32x4\_u} \\ &&|&
     \hex{FD}~~203{:}\Bu32 &\Rightarrow& \I64X2.\VSHL \\ &&|&
     \hex{FD}~~204{:}\Bu32 &\Rightarrow& \I64X2.\VSHR\K{\_s} \\ &&|&
     \hex{FD}~~205{:}\Bu32 &\Rightarrow& \I64X2.\VSHR\K{\_u} \\ &&|&
     \hex{FD}~~206{:}\Bu32 &\Rightarrow& \I64X2.\VADD \\ &&|&
     \hex{FD}~~209{:}\Bu32 &\Rightarrow& \I64X2.\VSUB \\ &&|&
     \hex{FD}~~213{:}\Bu32 &\Rightarrow& \I64X2.\VMUL \\ &&|&
     \hex{FD}~~220{:}\Bu32 &\Rightarrow& \I64X2.\EXTMUL\K{\_low\_i32x4\_s}\\ &&|&
     \hex{FD}~~221{:}\Bu32 &\Rightarrow& \I64X2.\EXTMUL\K{\_high\_i32x4\_s}\\ &&|&
     \hex{FD}~~222{:}\Bu32 &\Rightarrow& \I64X2.\EXTMUL\K{\_low\_i32x4\_u}\\ &&|&
     \hex{FD}~~223{:}\Bu32 &\Rightarrow& \I64X2.\EXTMUL\K{\_high\_i32x4\_u}\\
  \end{array}

.. _binary-vfunop:
.. _binary-vfbinop:

.. math::
   \begin{array}{llclll}
   \phantom{\production{instruction}} & \phantom{\Binstr} &\phantom{::=}& \phantom{\dots} && \phantom{vechaslongerinstructionnames} \\[-2ex] &&|&
     \hex{FD}~~103{:}\Bu32 &\Rightarrow& \F32X4.\VCEIL \\ &&|&
     \hex{FD}~~104{:}\Bu32 &\Rightarrow& \F32X4.\VFLOOR \\ &&|&
     \hex{FD}~~105{:}\Bu32 &\Rightarrow& \F32X4.\VTRUNC \\ &&|&
     \hex{FD}~~106{:}\Bu32 &\Rightarrow& \F32X4.\VNEAREST \\ &&|&
     \hex{FD}~~224{:}\Bu32 &\Rightarrow& \F32X4.\VABS \\ &&|&
     \hex{FD}~~225{:}\Bu32 &\Rightarrow& \F32X4.\VNEG \\ &&|&
     \hex{FD}~~227{:}\Bu32 &\Rightarrow& \F32X4.\VSQRT \\ &&|&
     \hex{FD}~~228{:}\Bu32 &\Rightarrow& \F32X4.\VADD \\ &&|&
     \hex{FD}~~229{:}\Bu32 &\Rightarrow& \F32X4.\VSUB \\ &&|&
     \hex{FD}~~230{:}\Bu32 &\Rightarrow& \F32X4.\VMUL \\ &&|&
     \hex{FD}~~231{:}\Bu32 &\Rightarrow& \F32X4.\VDIV \\ &&|&
     \hex{FD}~~232{:}\Bu32 &\Rightarrow& \F32X4.\VMIN \\ &&|&
     \hex{FD}~~233{:}\Bu32 &\Rightarrow& \F32X4.\VMAX \\ &&|&
     \hex{FD}~~234{:}\Bu32 &\Rightarrow& \F32X4.\VPMIN \\ &&|&
     \hex{FD}~~235{:}\Bu32 &\Rightarrow& \F32X4.\VPMAX \\
   \end{array}

.. math::
   \begin{array}{llclll}
   \phantom{\production{instruction}} & \phantom{\Binstr} &\phantom{::=}& \phantom{\dots} && \phantom{vechaslongerinstructionnames} \\[-2ex] &&|&
     \hex{FD}~~116{:}\Bu32 &\Rightarrow& \F64X2.\VCEIL \\ &&|&
     \hex{FD}~~117{:}\Bu32 &\Rightarrow& \F64X2.\VFLOOR \\ &&|&
     \hex{FD}~~122{:}\Bu32 &\Rightarrow& \F64X2.\VTRUNC \\ &&|&
     \hex{FD}~~148{:}\Bu32 &\Rightarrow& \F64X2.\VNEAREST \\ &&|&
     \hex{FD}~~236{:}\Bu32 &\Rightarrow& \F64X2.\VABS \\ &&|&
     \hex{FD}~~237{:}\Bu32 &\Rightarrow& \F64X2.\VNEG \\ &&|&
     \hex{FD}~~239{:}\Bu32 &\Rightarrow& \F64X2.\VSQRT \\ &&|&
     \hex{FD}~~240{:}\Bu32 &\Rightarrow& \F64X2.\VADD \\ &&|&
     \hex{FD}~~241{:}\Bu32 &\Rightarrow& \F64X2.\VSUB \\ &&|&
     \hex{FD}~~242{:}\Bu32 &\Rightarrow& \F64X2.\VMUL \\ &&|&
     \hex{FD}~~243{:}\Bu32 &\Rightarrow& \F64X2.\VDIV \\ &&|&
     \hex{FD}~~244{:}\Bu32 &\Rightarrow& \F64X2.\VMIN \\ &&|&
     \hex{FD}~~245{:}\Bu32 &\Rightarrow& \F64X2.\VMAX \\ &&|&
     \hex{FD}~~246{:}\Bu32 &\Rightarrow& \F64X2.\VPMIN \\ &&|&
     \hex{FD}~~247{:}\Bu32 &\Rightarrow& \F64X2.\VPMAX \\
   \end{array}

.. math::
   \begin{array}{llclll}
   \phantom{\production{instruction}} & \phantom{\Binstr} &\phantom{::=}& \phantom{\dots} && \phantom{vechaslongerinstructionnames} \\[-2ex] &&|&
     \hex{FD}~~248{:}\Bu32 &\Rightarrow& \I32X4.\TRUNC\K{\_sat\_f32x4\_s} \\ &&|&
     \hex{FD}~~249{:}\Bu32 &\Rightarrow& \I32X4.\TRUNC\K{\_sat\_f32x4\_u} \\ &&|&
     \hex{FD}~~250{:}\Bu32 &\Rightarrow& \F32X4.\CONVERT\K{\_i32x4\_s} \\ &&|&
     \hex{FD}~~251{:}\Bu32 &\Rightarrow& \F32X4.\CONVERT\K{\_i32x4\_u} \\ &&|&
     \hex{FD}~~252{:}\Bu32 &\Rightarrow& \I32X4.\VTRUNC\K{\_sat\_f64x2\_s\_zero}\\ &&|&
     \hex{FD}~~253{:}\Bu32 &\Rightarrow& \I32X4.\VTRUNC\K{\_sat\_f64x2\_u\_zero}\\ &&|&
     \hex{FD}~~254{:}\Bu32 &\Rightarrow& \F64X2.\VCONVERT\K{\_low\_i32x4\_s}\\  &&|&
     \hex{FD}~~255{:}\Bu32 &\Rightarrow& \F64X2.\VCONVERT\K{\_low\_i32x4\_u}\\ &&|&
     \hex{FD}~~94{:}\Bu32 &\Rightarrow& \F32X4.\VDEMOTE\K{\_f64x2\_zero}\\ &&|&
     \hex{FD}~~95{:}\Bu32 &\Rightarrow& \F64X2.\VPROMOTE\K{\_low\_f32x4}\\
   \end{array}


.. index:: expression
   pair: binary format; expression
   single: expression; constant
.. _binary-expr:

Expressions
~~~~~~~~~~~

:ref:`Expressions <syntax-expr>` are encoded by their instruction sequence terminated with an explicit :math:`\hex{0B}` opcode for |END|.

.. math::
   \begin{array}{llclll}
   \production{expression} & \Bexpr &::=&
     (\X{in}{:}\Binstr)^\ast~~\hex{0B} &\Rightarrow& \X{in}^\ast~\END \\
   \end{array}<|MERGE_RESOLUTION|>--- conflicted
+++ resolved
@@ -67,16 +67,12 @@
        &\Rightarrow& \BRTABLE~l^\ast~l_N \\ &&|&
      \hex{0F} &\Rightarrow& \RETURN \\ &&|&
      \hex{10}~~x{:}\Bfuncidx &\Rightarrow& \CALL~x \\ &&|&
-<<<<<<< HEAD
      \hex{11}~~y{:}\Btypeidx~~x{:}\Btableidx &\Rightarrow& \CALLINDIRECT~x~y \\ &&|&
+     \hex{12}~~x{:}\Bfuncidx &\Rightarrow& \RETURNCALL~x \\ &&|&
+     \hex{13}~~y{:}\Btypeidx~~x{:}\Btableidx &\Rightarrow& \RETURNCALLINDIRECT~x~y \\ &&|&
      \hex{14}~~x{:}\Bfuncidx &\Rightarrow& \CALLREF \\ &&|&
      \hex{D4}~~x{:}\Bfuncidx &\Rightarrow& \BRONNULL \\ &&|&
      \hex{D6}~~x{:}\Bfuncidx &\Rightarrow& \BRONNONNULL \\
-=======
-     \hex{11}~~y{:}\Btypeidx~~x{:}\Btableidx &\Rightarrow& \CALLINDIRECT~x~y \\
-     \hex{12}~~x{:}\Bfuncidx &\Rightarrow& \RETURNCALL~x \\ &&|&
-     \hex{13}~~y{:}\Btypeidx~~x{:}\Btableidx &\Rightarrow& \RETURNCALLINDIRECT~x~y \\
->>>>>>> 23a6198f
    \end{array}
 
 .. note::
