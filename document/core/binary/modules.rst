Modules
-------

The binary encoding of modules is organized into *sections*.
Most sections correspond to one component of a :ref:`module <syntax-module>` record,
except that :ref:`function definitions <syntax-func>` are split into two sections, separating their type declarations in the :ref:`function section <binary-funcsec>` from their bodies in the :ref:`code section <binary-codesec>`.

.. note::
   This separation enables *parallel* and *streaming* compilation of the functions in a module.


.. index:: index, type index, function index, table index, memory index, global index, tag index, element index, data index, local index, label index, field index
   pair: binary format; type index
   pair: binary format; function index
   pair: binary format; table index
   pair: binary format; memory index
   pair: binary format; global index
   pair: binary format; tag index
   pair: binary format; element index
   pair: binary format; data index
   pair: binary format; local index
   pair: binary format; label index
   pair: binary format; field index
.. _binary-typeidx:
.. _binary-funcidx:
.. _binary-tableidx:
.. _binary-memidx:
.. _binary-globalidx:
.. _binary-tagidx:
.. _binary-elemidx:
.. _binary-dataidx:
.. _binary-localidx:
.. _binary-labelidx:
.. _binary-fieldidx:
.. _binary-index:

Indices
~~~~~~~

All :ref:`indices <syntax-index>` are encoded with their respective value.

.. math::
   \begin{array}{llclll}
   \production{type index} & \Btypeidx &::=& x{:}\Bu32 &\Rightarrow& x \\
   \production{function index} & \Bfuncidx &::=& x{:}\Bu32 &\Rightarrow& x \\
   \production{table index} & \Btableidx &::=& x{:}\Bu32 &\Rightarrow& x \\
   \production{memory index} & \Bmemidx &::=& x{:}\Bu32 &\Rightarrow& x \\
   \production{global index} & \Bglobalidx &::=& x{:}\Bu32 &\Rightarrow& x \\
   \production{tag index} & \Btagidx &::=& x{:}\Bu32 &\Rightarrow& x \\
   \production{element index} & \Belemidx &::=& x{:}\Bu32 &\Rightarrow& x \\
   \production{data index} & \Bdataidx &::=& x{:}\Bu32 &\Rightarrow& x \\
   \production{local index} & \Blocalidx &::=& x{:}\Bu32 &\Rightarrow& x \\
   \production{label index} & \Blabelidx &::=& l{:}\Bu32 &\Rightarrow& l \\
   \production{field index} & \Bfieldidx &::=& x{:}\Bu32 &\Rightarrow& x \\
   \end{array}


.. index:: ! section
   pair: binary format; section
.. _binary-section:

Sections
~~~~~~~~

Each section consists of

* a one-byte section *id*,
* the |U32| *size* of the contents, in bytes,
* the actual *contents*, whose structure is dependent on the section id.

Every section is optional; an omitted section is equivalent to the section being present with empty contents.

The following parameterized grammar rule defines the generic structure of a section with id :math:`N` and contents described by the grammar :math:`\B{B}`.

.. math::
   \begin{array}{llclll@{\qquad}l}
   \production{section} & \Bsection_N(\B{B}) &::=&
     N{:}\Bbyte~~\X{size}{:}\Bu32~~\X{cont}{:}\B{B}
       &\Rightarrow& \X{cont} & (\iff \X{size} = ||\B{B}||) \\ &&|&
     \epsilon &\Rightarrow& \epsilon
   \end{array}

For most sections, the contents :math:`\B{B}` encodes a :ref:`vector <binary-vec>`.
In these cases, the empty result :math:`\epsilon` is interpreted as the empty vector.

.. note::
   Other than for unknown :ref:`custom sections <binary-customsec>`,
   the :math:`\X{size}` is not required for decoding, but can be used to skip sections when navigating through a binary.
   The module is malformed if the size does not match the length of the binary contents :math:`\B{B}`.

The following section ids are used:

==  ===============================================
Id  Section                                        
==  ===============================================
 0  :ref:`custom section <binary-customsec>`       
 1  :ref:`type section <binary-typesec>`           
 2  :ref:`import section <binary-importsec>`       
 3  :ref:`function section <binary-funcsec>`       
 4  :ref:`table section <binary-tablesec>`         
 5  :ref:`memory section <binary-memsec>`          
 6  :ref:`global section <binary-globalsec>`       
 7  :ref:`export section <binary-exportsec>`       
 8  :ref:`start section <binary-startsec>`         
 9  :ref:`element section <binary-elemsec>`        
10  :ref:`code section <binary-codesec>`           
11  :ref:`data section <binary-datasec>`           
12  :ref:`data count section <binary-datacountsec>`
13  :ref:`tag section <binary-tagsec>`
==  ===============================================

.. note::
   Section ids do not always correspond to the :ref:`order of sections <binary-module>` in the encoding of a module.


.. index:: ! custom section
   pair: binary format; custom section
   single: section; custom
.. _binary-customsec:

Custom Section
~~~~~~~~~~~~~~

*Custom sections* have the id 0.
They are intended to be used for debugging information or third-party extensions, and are ignored by the WebAssembly semantics.
Their contents consist of a :ref:`name <syntax-name>` further identifying the custom section, followed by an uninterpreted sequence of bytes for custom use.

.. math::
   \begin{array}{llclll}
   \production{custom section} & \Bcustomsec &::=&
     \Bsection_0(\Bcustom) \\
   \production{custom data} & \Bcustom &::=&
     \Bname~~\Bbyte^\ast \\
   \end{array}

.. note::
   If an implementation interprets the data of a custom section, then errors in that data, or the placement of the section, must not invalidate the module.


.. index:: ! type section, type definition, recursive type
   pair: binary format; type section
   pair: section; type
.. _binary-typedef:
.. _binary-typesec:

Type Section
~~~~~~~~~~~~

The *type section* has the id 1.
It decodes into a vector of :ref:`recursive types <syntax-rectype>` that represent the |MTYPES| component of a :ref:`module <syntax-module>`.

.. math::
   \begin{array}{llclll}
   \production{type section} & \Btypesec &::=&
     \X{rt}^\ast{:\,}\Bsection_1(\Bvec(\Brectype)) &\Rightarrow& \X{rt}^\ast \\
   \end{array}


.. index:: ! import section, import, name, function type, table type, memory type, global type, tag type
   pair: binary format; import
   pair: section; import
.. _binary-import:
.. _binary-importdesc:
.. _binary-importsec:

Import Section
~~~~~~~~~~~~~~

The *import section* has the id 2.
It decodes into a vector of :ref:`imports <syntax-import>` that represent the |MIMPORTS| component of a :ref:`module <syntax-module>`.

.. math::
   \begin{array}{llclll}
   \production{import section} & \Bimportsec &::=&
     \X{im}^\ast{:}\Bsection_2(\Bvec(\Bimport)) &\Rightarrow& \X{im}^\ast \\
   \production{import} & \Bimport &::=&
     \X{mod}{:}\Bname~~\X{nm}{:}\Bname~~d{:}\Bimportdesc
       &\Rightarrow& \{ \IMODULE~\X{mod}, \INAME~\X{nm}, \IDESC~d \} \\
   \production{import description} & \Bimportdesc &::=&
     \hex{00}~~x{:}\Btypeidx &\Rightarrow& \IDFUNC~x \\ &&|&
     \hex{01}~~\X{tt}{:}\Btabletype &\Rightarrow& \IDTABLE~\X{tt} \\ &&|&
     \hex{02}~~\X{mt}{:}\Bmemtype &\Rightarrow& \IDMEM~\X{mt} \\ &&|&
     \hex{03}~~\X{gt}{:}\Bglobaltype &\Rightarrow& \IDGLOBAL~\X{gt} \\ &&|&
     \hex{04}~~x{:}\Btagtype &\Rightarrow& \IDTAG~x \\
   \end{array}


.. index:: ! function section, function, type index, function type
   pair: binary format; function
   pair: section; function
.. _binary-funcsec:

Function Section
~~~~~~~~~~~~~~~~

The *function section* has the id 3.
It decodes into a vector of :ref:`type indices <syntax-typeidx>` that represent the |FTYPE| fields of the :ref:`functions <syntax-func>` in the |MFUNCS| component of a :ref:`module <syntax-module>`.
The |FLOCALS| and |FBODY| fields of the respective functions are encoded separately in the :ref:`code section <binary-codesec>`.

.. math::
   \begin{array}{llclll}
   \production{function section} & \Bfuncsec &::=&
     x^\ast{:}\Bsection_3(\Bvec(\Btypeidx)) &\Rightarrow& x^\ast \\
   \end{array}


.. index:: ! table section, table, table type
   pair: binary format; table
   pair: section; table
.. _binary-table:
.. _binary-tablesec:

Table Section
~~~~~~~~~~~~~

The *table section* has the id 4.
It decodes into a vector of :ref:`tables <syntax-table>` that represent the |MTABLES| component of a :ref:`module <syntax-module>`.

.. math::
   \begin{array}{llclll}
   \production{table section} & \Btablesec &::=&
     \X{tab}^\ast{:}\Bsection_4(\Bvec(\Btable)) &\Rightarrow& \X{tab}^\ast \\
   \production{table} & \Btable &::=&
     \X{tt}{:}\Btabletype
       &\Rightarrow& \{ \TTYPE~\X{tt}, \TINIT~(\REFNULL~\X{ht}) \}
         \qquad \iff \X{tt} = \limits~(\REF~\NULL^?~\X{ht}) \\ &&|&
     \hex{40}~~\hex{00}~~\X{tt}{:}\Btabletype~~e{:}\Bexpr
       &\Rightarrow& \{ \TTYPE~\X{tt}, \TINIT~e \} \\
   \end{array}

.. note::
   The encoding of a table type cannot start with byte :math:`\hex{40}`,
   hence decoding is unambiguous.
   The zero byte following it is reserved for future extensions.


.. index:: ! memory section, memory, memory type
   pair: binary format; memory
   pair: section; memory
.. _binary-mem:
.. _binary-memsec:

Memory Section
~~~~~~~~~~~~~~

The *memory section* has the id 5.
It decodes into a vector of :ref:`memories <syntax-mem>` that represent the |MMEMS| component of a :ref:`module <syntax-module>`.

.. math::
   \begin{array}{llclll}
   \production{memory section} & \Bmemsec &::=&
     \X{mem}^\ast{:}\Bsection_5(\Bvec(\Bmem)) &\Rightarrow& \X{mem}^\ast \\
   \production{memory} & \Bmem &::=&
     \X{mt}{:}\Bmemtype &\Rightarrow& \{ \MTYPE~\X{mt} \} \\
   \end{array}


.. index:: ! global section, global, global type, expression
   pair: binary format; global
   pair: section; global
.. _binary-global:
.. _binary-globalsec:

Global Section
~~~~~~~~~~~~~~

The *global section* has the id 6.
It decodes into a vector of :ref:`globals <syntax-global>` that represent the |MGLOBALS| component of a :ref:`module <syntax-module>`.

.. math::
   \begin{array}{llclll}
   \production{global section} & \Bglobalsec &::=&
     \X{glob}^\ast{:}\Bsection_6(\Bvec(\Bglobal)) &\Rightarrow& \X{glob}^\ast \\
   \production{global} & \Bglobal &::=&
     \X{gt}{:}\Bglobaltype~~e{:}\Bexpr
       &\Rightarrow& \{ \GTYPE~\X{gt}, \GINIT~e \} \\
   \end{array}


.. index:: ! export section, export, name, index, function index, table index, memory index, tag index, global index
   pair: binary format; export
   pair: section; export
.. _binary-export:
.. _binary-exportdesc:
.. _binary-exportsec:

Export Section
~~~~~~~~~~~~~~

The *export section* has the id 7.
It decodes into a vector of :ref:`exports <syntax-export>` that represent the |MEXPORTS| component of a :ref:`module <syntax-module>`.

.. math::
   \begin{array}{llclll}
   \production{export section} & \Bexportsec &::=&
     \X{ex}^\ast{:}\Bsection_7(\Bvec(\Bexport)) &\Rightarrow& \X{ex}^\ast \\
   \production{export} & \Bexport &::=&
     \X{nm}{:}\Bname~~d{:}\Bexportdesc
       &\Rightarrow& \{ \ENAME~\X{nm}, \EDESC~d \} \\
   \production{export description} & \Bexportdesc &::=&
     \hex{00}~~x{:}\Bfuncidx &\Rightarrow& \EDFUNC~x \\ &&|&
     \hex{01}~~x{:}\Btableidx &\Rightarrow& \EDTABLE~x \\ &&|&
     \hex{02}~~x{:}\Bmemidx &\Rightarrow& \EDMEM~x \\ &&|&
     \hex{03}~~x{:}\Bglobalidx &\Rightarrow& \EDGLOBAL~x \\ &&|&
     \hex{04}~~x{:}\Btagidx &\Rightarrow& \EDTAG~x \\
   \end{array}


.. index:: ! start section, start function, function index
   pair: binary format; start function
   single: section; start
   single: start function; section
.. _binary-start:
.. _binary-startsec:

Start Section
~~~~~~~~~~~~~

The *start section* has the id 8.
It decodes into an optional :ref:`start function <syntax-start>` that represents the |MSTART| component of a :ref:`module <syntax-module>`.

.. math::
   \begin{array}{llclll}
   \production{start section} & \Bstartsec &::=&
     \X{st}^?{:}\Bsection_8(\Bstart) &\Rightarrow& \X{st}^? \\
   \production{start function} & \Bstart &::=&
     x{:}\Bfuncidx &\Rightarrow& \{ \SFUNC~x \} \\
   \end{array}


.. index:: ! element section, element, table index, expression, function index
   pair: binary format; element
   pair: section; element
   single: table; element
   single: element; segment
.. _binary-elem:
.. _binary-elemsec:
.. _binary-elemkind:

Element Section
~~~~~~~~~~~~~~~

The *element section* has the id 9.
It decodes into a vector of :ref:`element segments <syntax-elem>` that represent the |MELEMS| component of a :ref:`module <syntax-module>`.

.. math::
   \begin{array}{llclll}
   \production{element section} & \Belemsec &::=&
     \X{seg}^\ast{:}\Bsection_9(\Bvec(\Belem)) &\Rightarrow& \X{seg}^\ast \\
   \production{element segment} & \Belem &::=&
     0{:}\Bu32~~e{:}\Bexpr~~y^\ast{:}\Bvec(\Bfuncidx)
       &\Rightarrow& \\&&&\quad
       \{ \ETYPE~(\REF~\FUNC), \EINIT~((\REFFUNC~y)~\END)^\ast, \EMODE~\EACTIVE~\{ \ETABLE~0, \EOFFSET~e \} \} \\ &&|&
     1{:}\Bu32~~\X{et}:\Belemkind~~y^\ast{:}\Bvec(\Bfuncidx)
       &\Rightarrow& \\&&&\quad
       \{ \ETYPE~\X{et}, \EINIT~((\REFFUNC~y)~\END)^\ast, \EMODE~\EPASSIVE \} \\ &&|&
     2{:}\Bu32~~x{:}\Btableidx~~e{:}\Bexpr~~\X{et}:\Belemkind~~y^\ast{:}\Bvec(\Bfuncidx)
       &\Rightarrow& \\&&&\quad
       \{ \ETYPE~\X{et}, \EINIT~((\REFFUNC~y)~\END)^\ast, \EMODE~\EACTIVE~\{ \ETABLE~x, \EOFFSET~e \} \} \\ &&|&
     3{:}\Bu32~~\X{et}:\Belemkind~~y^\ast{:}\Bvec(\Bfuncidx)
       &\Rightarrow& \\&&&\quad
       \{ \ETYPE~\X{et}, \EINIT~((\REFFUNC~y)~\END)^\ast, \EMODE~\EDECLARATIVE \} \\ &&|&
     4{:}\Bu32~~e{:}\Bexpr~~\X{el}^\ast{:}\Bvec(\Bexpr)
       &\Rightarrow& \\&&&\quad
<<<<<<< HEAD
       \{ \ETYPE~(\REF~\FUNC), \EINIT~\X{el}^\ast, \EMODE~\EACTIVE~\{ \ETABLE~0, \EOFFSET~e \} \} \\ &&|&
=======
       \{ \ETYPE~(\REF~\NULL~\FUNC), \EINIT~\X{el}^\ast, \EMODE~\EACTIVE~\{ \ETABLE~0, \EOFFSET~e \} \} \\ &&|&
>>>>>>> 5c7c1d32
     5{:}\Bu32~~\X{et}:\Breftype~~\X{el}^\ast{:}\Bvec(\Bexpr)
       &\Rightarrow& \\&&&\quad
       \{ \ETYPE~et, \EINIT~\X{el}^\ast, \EMODE~\EPASSIVE \} \\ &&|&
     6{:}\Bu32~~x{:}\Btableidx~~e{:}\Bexpr~~\X{et}:\Breftype~~\X{el}^\ast{:}\Bvec(\Bexpr)
       &\Rightarrow& \\&&&\quad
       \{ \ETYPE~et, \EINIT~\X{el}^\ast, \EMODE~\EACTIVE~\{ \ETABLE~x, \EOFFSET~e \} \} \\ &&|&
     7{:}\Bu32~~\X{et}:\Breftype~~\X{el}^\ast{:}\Bvec(\Bexpr)
       &\Rightarrow& \\&&&\quad
       \{ \ETYPE~et, \EINIT~\X{el}^\ast, \EMODE~\EDECLARATIVE \} \\
   \production{element kind} & \Belemkind &::=&
     \hex{00} &\Rightarrow& (\REF~\FUNC) \\
   \end{array}

.. note::
   The initial integer can be interpreted as a bitfield.
   Bit 0 distinguishes a passive or declarative segment from an active segment,
   bit 1 indicates the presence of an explicit table index for an active segment and otherwise distinguishes passive from declarative segments,
   bit 2 indicates the use of element type and element :ref:`expressions <binary-expr>` instead of element kind and element indices.

   Additional element kinds may be added in future versions of WebAssembly.


.. index:: ! code section, function, local, type index, function type
   pair: binary format; function
   pair: binary format; local
   pair: section; code
.. _binary-code:
.. _binary-func:
.. _binary-local:
.. _binary-codesec:

Code Section
~~~~~~~~~~~~

The *code section* has the id 10.
It decodes into a vector of *code* entries that are pairs of :ref:`value type <syntax-valtype>` vectors and :ref:`expressions <syntax-expr>`.
They represent the |FLOCALS| and |FBODY| field of the :ref:`functions <syntax-func>` in the |MFUNCS| component of a :ref:`module <syntax-module>`.
The |FTYPE| fields of the respective functions are encoded separately in the :ref:`function section <binary-funcsec>`.

The encoding of each code entry consists of

* the |U32| *size* of the function code in bytes,
* the actual *function code*, which in turn consists of

  * the declaration of *locals*,
  * the function *body* as an :ref:`expression <binary-expr>`.

Local declarations are compressed into a vector whose entries consist of

* a |U32| *count*,
* a :ref:`value type <binary-valtype>`,

denoting *count* locals of the same value type.

.. math::
   \begin{array}{llclll@{\qquad}l}
   \production{code section} & \Bcodesec &::=&
     \X{code}^\ast{:}\Bsection_{10}(\Bvec(\Bcode))
       &\Rightarrow& \X{code}^\ast \\
   \production{code} & \Bcode &::=&
     \X{size}{:}\Bu32~~\X{code}{:}\Bfunc
       &\Rightarrow& \X{code} & (\iff \X{size} = ||\Bfunc||) \\
   \production{function} & \Bfunc &::=&
     (\local^\ast)^\ast{:}\Bvec(\Blocals)~~e{:}\Bexpr
       &\Rightarrow& \concat((\local^\ast)^\ast), e
         & (\iff |\concat((\local^\ast)^\ast)| < 2^{32}) \\
   \production{locals} & \Blocals &::=&
     n{:}\Bu32~~t{:}\Bvaltype &\Rightarrow& \{ \LTYPE~t \}^n \\
   \end{array}

Here, :math:`\X{code}` ranges over pairs :math:`(\valtype^\ast, \expr)`.
The meta function :math:`\concat((\local^\ast)^\ast)` concatenates all sequences :math:`\local_i^\ast` in :math:`(\local^\ast)^\ast`.
Any code for which the length of the resulting sequence is out of bounds of the maximum size of a :ref:`vector <syntax-vec>` is malformed.

.. note::
   Like with :ref:`sections <binary-section>`, the code :math:`\X{size}` is not needed for decoding, but can be used to skip functions when navigating through a binary.
   The module is malformed if a size does not match the length of the respective function code.


.. index:: ! data section, data, memory, memory index, expression, byte
   pair: binary format; data
   pair: section; data
   single: memory; data
   single: data; segment
.. _binary-data:
.. _binary-datasec:

Data Section
~~~~~~~~~~~~

The *data section* has the id 11.
It decodes into a vector of :ref:`data segments <syntax-data>` that represent the |MDATAS| component of a :ref:`module <syntax-module>`.

.. math::
   \begin{array}{llclll}
   \production{data section} & \Bdatasec &::=&
     \X{seg}^\ast{:}\Bsection_{11}(\Bvec(\Bdata)) &\Rightarrow& \X{seg}^\ast \\
   \production{data segment} & \Bdata &::=&
     0{:}\Bu32~~e{:}\Bexpr~~b^\ast{:}\Bvec(\Bbyte)
       &\Rightarrow& \{ \DINIT~b^\ast, \DMODE~\DACTIVE~\{ \DMEM~0, \DOFFSET~e \} \} \\ &&|&
     1{:}\Bu32~~b^\ast{:}\Bvec(\Bbyte)
       &\Rightarrow& \{ \DINIT~b^\ast, \DMODE~\DPASSIVE \} \\ &&|&
     2{:}\Bu32~~x{:}\Bmemidx~~e{:}\Bexpr~~b^\ast{:}\Bvec(\Bbyte)
       &\Rightarrow& \{ \DINIT~b^\ast, \DMODE~\DACTIVE~\{ \DMEM~x, \DOFFSET~e \} \} \\
   \end{array}

.. note::
   The initial integer can be interpreted as a bitfield.
   Bit 0 indicates a passive segment,
   bit 1 indicates the presence of an explicit memory index for an active segment.

   In the current version of WebAssembly, at most one memory may be defined or
   imported in a single module, so all valid :ref:`active <syntax-data>` data
   segments have a |DMEM| value of :math:`0`.


.. index:: ! data count section, data count, data segment
   pair: binary format; data count
   pair: section; data count
.. _binary-datacountsec:

Data Count Section
~~~~~~~~~~~~~~~~~~

The *data count section* has the id 12.
It decodes into an optional :ref:`u32 <syntax-uint>` that represents the number of :ref:`data segments <syntax-data>` in the :ref:`data section <binary-datasec>`. If this count does not match the length of the data segment vector, the module is malformed.

.. math::
   \begin{array}{llclll}
   \production{data count section} & \Bdatacountsec &::=&
     \X{n}^?{:}\Bsection_{12}(\Bu32) &\Rightarrow& \X{n}^? \\
   \end{array}

.. note::
   The data count section is used to simplify single-pass validation. Since the
   data section occurs after the code section, the :math:`\MEMORYINIT` and
   :math:`\DATADROP` instructions would not be able to check whether the data
   segment index is valid until the data section is read. The data count section
   occurs before the code section, so a single-pass validator can use this count
   instead of deferring validation.


.. index:: ! tag section, tag, tag type, function type index, exception tag
   pair: binary format; tag
   pair: section; tag
.. _binary-tag:
.. _binary-tagsec:

Tag Section
~~~~~~~~~~~

The *tag section* has the id 13.
It decodes into a vector of :ref:`tags <syntax-tag>` that represent the |MTAGS|
component of a :ref:`module <syntax-module>`.

.. math::
   \begin{array}{llclll}
   \production{tag section} & \Btagsec &::=&
     \X{tag}^\ast{:}\Bsection_{13}(\Bvec(\Btag)) &\Rightarrow& \X{tag}^\ast \\
   \production{tag} & \Btag &::=&
     \hex{00}~~\X{x}{:}\Btypeidx &\Rightarrow& \{ \TAGTYPE~\X{x} \} \\
   \end{array}


.. index:: module, section, type definition, function type, function, table, memory, tag, global, element, data, start function, import, export, context, version
   pair: binary format; module
.. _binary-magic:
.. _binary-version:
.. _binary-module:

Modules
~~~~~~~

The encoding of a :ref:`module <syntax-module>` starts with a preamble containing a 4-byte magic number (the string :math:`\text{\backslash0asm}`) and a version field.
The current version of the WebAssembly binary format is 1.

The preamble is followed by a sequence of :ref:`sections <binary-section>`.
:ref:`Custom sections <binary-customsec>` may be inserted at any place in this sequence,
while other sections must occur at most once and in the prescribed order.
All sections can be empty.

The lengths of vectors produced by the (possibly empty) :ref:`function <binary-funcsec>` and :ref:`code <binary-codesec>` section must match up.

Similarly, the optional data count must match the length of the :ref:`data segment <binary-datasec>` vector.
Furthermore, it must be present if any :ref:`data index <syntax-dataidx>` occurs in the code section.

.. math::
   \begin{array}{llcllll}
   \production{magic} & \Bmagic &::=&
     \hex{00}~\hex{61}~\hex{73}~\hex{6D} \\
   \production{version} & \Bversion &::=&
     \hex{01}~\hex{00}~\hex{00}~\hex{00} \\
   \production{module} & \Bmodule &::=&
     \Bmagic \\ &&&
     \Bversion \\ &&&
     \Bcustomsec^\ast \\ &&&
     \rectype^\ast{:\,}\Btypesec \\ &&&
     \Bcustomsec^\ast \\ &&&
     \import^\ast{:\,}\Bimportsec \\ &&&
     \Bcustomsec^\ast \\ &&&
     \typeidx^n{:\,}\Bfuncsec \\ &&&
     \Bcustomsec^\ast \\ &&&
     \table^\ast{:\,}\Btablesec \\ &&&
     \Bcustomsec^\ast \\ &&&
     \mem^\ast{:\,}\Bmemsec \\ &&&
     \Bcustomsec^\ast \\ &&&
     \tag^\ast{:\,}\Btagsec \\ &&&
     \Bcustomsec^\ast \\ &&&
     \global^\ast{:\,}\Bglobalsec \\ &&&
     \Bcustomsec^\ast \\ &&&
     \export^\ast{:\,}\Bexportsec \\ &&&
     \Bcustomsec^\ast \\ &&&
     \start^?{:\,}\Bstartsec \\ &&&
     \Bcustomsec^\ast \\ &&&
     \elem^\ast{:\,}\Belemsec \\ &&&
     \Bcustomsec^\ast \\ &&&
     m^?{:\,}\Bdatacountsec \\ &&&
     \Bcustomsec^\ast \\ &&&
     \X{code}^n{:\,}\Bcodesec \\ &&&
     \Bcustomsec^\ast \\ &&&
     \data^m{:\,}\Bdatasec \\ &&&
     \Bcustomsec^\ast
     \quad\Rightarrow\quad \{~
       \begin{array}[t]{@{}l@{}}
       \MTYPES~\rectype^\ast, \\
       \MFUNCS~\func^n, \\
       \MTABLES~\table^\ast, \\
       \MMEMS~\mem^\ast, \\
       \MGLOBALS~\global^\ast, \\
       \MTAGS~\tag^\ast, \\
       \MELEMS~\elem^\ast, \\
       \MDATAS~\data^m, \\
       \MSTART~\start^?, \\
       \MIMPORTS~\import^\ast, \\
       \MEXPORTS~\export^\ast ~\} \\
       \end{array} \\ &&&
     (\iff m^? \neq \epsilon \vee \freedataidx(\X{code}^n) = \emptyset) \\
   \end{array}

where for each :math:`t_i^\ast, e_i` in :math:`\X{code}^n`,

.. math::
   \func^n[i] = \{ \FTYPE~\typeidx^n[i], \FLOCALS~t_i^\ast, \FBODY~e_i \} \\

.. note::
   The version of the WebAssembly binary format may increase in the future
   if backward-incompatible changes have to be made to the format.
   However, such changes are expected to occur very infrequently, if ever.
   The binary format is intended to be forward-compatible,
   such that future extensions can be made without incrementing its version.<|MERGE_RESOLUTION|>--- conflicted
+++ resolved
@@ -362,11 +362,7 @@
        \{ \ETYPE~\X{et}, \EINIT~((\REFFUNC~y)~\END)^\ast, \EMODE~\EDECLARATIVE \} \\ &&|&
      4{:}\Bu32~~e{:}\Bexpr~~\X{el}^\ast{:}\Bvec(\Bexpr)
        &\Rightarrow& \\&&&\quad
-<<<<<<< HEAD
-       \{ \ETYPE~(\REF~\FUNC), \EINIT~\X{el}^\ast, \EMODE~\EACTIVE~\{ \ETABLE~0, \EOFFSET~e \} \} \\ &&|&
-=======
        \{ \ETYPE~(\REF~\NULL~\FUNC), \EINIT~\X{el}^\ast, \EMODE~\EACTIVE~\{ \ETABLE~0, \EOFFSET~e \} \} \\ &&|&
->>>>>>> 5c7c1d32
      5{:}\Bu32~~\X{et}:\Breftype~~\X{el}^\ast{:}\Bvec(\Bexpr)
        &\Rightarrow& \\&&&\quad
        \{ \ETYPE~et, \EINIT~\X{el}^\ast, \EMODE~\EPASSIVE \} \\ &&|&
