.. index:: type
   pair: binary format; type
.. _binary-type:

Types
-----

.. note::
   In some places, possible types include both type constructors or types denoted by :ref:`type indices <syntax-typeidx>`.
   Thus, the binary format for type constructors corresponds to the encodings of small negative :math:`\xref{binary/values}{binary-sint}{\sN}` values, such that they can unambiguously occur in the same place as (positive) type indices.


.. index:: number type
   pair: binary format; number type
.. _binary-numtype:

Number Types
~~~~~~~~~~~~

:ref:`Number types <syntax-numtype>` are encoded by a single byte.

.. math::
   \begin{array}{llclll@{\qquad\qquad}l}
   \production{number type} & \Bnumtype &::=&
     \hex{7F} &\Rightarrow& \I32 \\ &&|&
     \hex{7E} &\Rightarrow& \I64 \\ &&|&
     \hex{7D} &\Rightarrow& \F32 \\ &&|&
     \hex{7C} &\Rightarrow& \F64 \\
   \end{array}


.. index:: vector type
   pair: binary format; vector type
.. _binary-vectype:

Vector Types
~~~~~~~~~~~~

:ref:`Vector types <syntax-vectype>` are also encoded by a single byte.

.. math::
   \begin{array}{llclll@{\qquad\qquad}l}
   \production{vector type} & \Bvectype &::=&
     \hex{7B} &\Rightarrow& \V128 \\
   \end{array}


.. index:: heap type
   pair: binary format; heap type
.. _binary-heaptype:
.. _binary-absheaptype:

Heap Types
~~~~~~~~~~

:ref:`Heap types <syntax-reftype>` are encoded as either a single byte, or as a :ref:`type index <binary-typeidx>` encoded as a positive :ref:`signed integer <binary-sint>`.

.. math::
   \begin{array}{llclll@{\qquad\qquad}l}
   \production{abstract heap type} & \Babsheaptype &::=&
<<<<<<< HEAD
=======
     \hex{74} &\Rightarrow& \NOEXN \\ &&|&
>>>>>>> 30aebd0f
     \hex{73} &\Rightarrow& \NOFUNC \\ &&|&
     \hex{72} &\Rightarrow& \NOEXTERN \\ &&|&
     \hex{71} &\Rightarrow& \NONE \\ &&|&
     \hex{70} &\Rightarrow& \FUNC \\ &&|&
     \hex{6F} &\Rightarrow& \EXTERN \\ &&|&
     \hex{6E} &\Rightarrow& \ANY \\ &&|&
     \hex{6D} &\Rightarrow& \EQT \\ &&|&
     \hex{6C} &\Rightarrow& \I31 \\ &&|&
     \hex{6B} &\Rightarrow& \STRUCT \\ &&|&
<<<<<<< HEAD
     \hex{6A} &\Rightarrow& \ARRAY \\
=======
     \hex{6A} &\Rightarrow& \ARRAY \\ &&|&
     \hex{69} &\Rightarrow& \EXN \\
>>>>>>> 30aebd0f
   \production{heap type} & \Bheaptype &::=&
     \X{ht}{:}\Babsheaptype &\Rightarrow& \X{ht} \\ &&|&
     x{:}\Bs33 &\Rightarrow& x & (\iff x \geq 0) \\
   \end{array}


.. index:: reference type
   pair: binary format; reference type
.. _binary-reftype:

Reference Types
~~~~~~~~~~~~~~~

:ref:`Reference types <syntax-reftype>` are either encoded by a single byte followed by a :ref:`heap type <binary-heaptype>`, or, as a short form, directly as an :ref:`abstract heap type <binary-absheaptype>`.

.. math::
   \begin{array}{llclll@{\qquad\qquad}l}
   \production{reference type} & \Breftype &::=&
     \hex{64}~~\X{ht}{:}\Bheaptype &\Rightarrow& \REF~\X{ht} \\ &&|&
     \hex{63}~~\X{ht}{:}\Bheaptype &\Rightarrow& \REF~\NULL~\X{ht} \\ &&|&
     \X{ht}{:}\Babsheaptype &\Rightarrow& \REF~\NULL~\X{ht} \\
   \end{array}


.. index:: value type, number type, reference type
   pair: binary format; value type
.. _binary-valtype:

Value Types
~~~~~~~~~~~

:ref:`Value types <syntax-valtype>` are encoded with their respective encoding as a :ref:`number type <binary-numtype>`, :ref:`vector type <binary-vectype>`, or :ref:`reference type <binary-reftype>`.

.. math::
   \begin{array}{llclll@{\qquad\qquad}l}
   \production{value type} & \Bvaltype &::=&
     t{:}\Bnumtype &\Rightarrow& t \\ &&|&
     t{:}\Bvectype &\Rightarrow& t \\ &&|&
     t{:}\Breftype &\Rightarrow& t \\
   \end{array}

.. note::
   The type :math:`\BOT` cannot occur in a module.

   Value types can occur in contexts where :ref:`type indices <syntax-typeidx>` are also allowed, such as in the case of :ref:`block types <binary-blocktype>`.
   Thus, the binary format for types corresponds to the |SignedLEB128|_ :ref:`encoding <binary-sint>` of small negative :math:`\sN` values, so that they can coexist with (positive) type indices in the future.


.. index:: result type, value type
   pair: binary format; result type
.. _binary-resulttype:

Result Types
~~~~~~~~~~~~

:ref:`Result types <syntax-resulttype>` are encoded by the respective :ref:`vectors <binary-vec>` of :ref:`value types <binary-valtype>`.

.. math::
   \begin{array}{llclll@{\qquad\qquad}l}
   \production{result type} & \Bresulttype &::=&
     t^\ast{:\,}\Bvec(\Bvaltype) &\Rightarrow& [t^\ast] \\
   \end{array}


.. index:: function type, value type, result type
   pair: binary format; function type
.. _binary-functype:

Function Types
~~~~~~~~~~~~~~

:ref:`Function types <syntax-functype>` are encoded by the respective :ref:`vectors <binary-vec>` of parameter and result types.

.. math::
   \begin{array}{llclll@{\qquad\qquad}l}
   \production{function type} & \Bfunctype &::=&
     \X{rt}_1{:\,}\Bresulttype~~\X{rt}_2{:\,}\Bresulttype
       &\Rightarrow& \X{rt}_1 \to \X{rt}_2 \\
   \end{array}


.. index:: aggregate type, value type, structure type, array type, field type, storage type, packed type, mutability
   pair: binary format; aggregate type
   pair: binary format; structure type
   pair: binary format; array type
   pair: binary format; field type
   pair: binary format; storage type
   pair: binary format; packed type
.. _binary-aggrtype:
.. _binary-structtype:
.. _binary-arraytype:
.. _binary-fieldtype:
.. _binary-storagetype:
.. _binary-packedtype:

Aggregate Types
~~~~~~~~~~~~~~~

:ref:`Aggregate types <syntax-aggrtype>` are encoded with their respective :ref:`field types <syntax-fieldtype>`.

.. math::
   \begin{array}{llclll@{\qquad\qquad}l}
   \production{array type} & \Barraytype &::=&
     \X{ft}{:\,}\Bfieldtype
       &\Rightarrow& \X{ft} \\
   \production{structure type} & \Bstructtype &::=&
     \X{ft}^\ast{:\,}\Bvec(\Bfieldtype)
       &\Rightarrow& \X{ft}^\ast \\
   \production{field type} & \Bfieldtype &::=&
     \X{st}{:}\Bstoragetype~~m{:}\Bmut
       &\Rightarrow& m~\X{st} \\
   \production{storage type} & \Bstoragetype &::=&
     t{:}\Bvaltype
       &\Rightarrow& t \\ &&|&
     t{:}\Bpackedtype
       &\Rightarrow& t \\
   \production{packed type} & \Bpackedtype &::=&
     \hex{78}
       &\Rightarrow& \I8 \\ &&|&
     \hex{77}
       &\Rightarrow& \I16 \\
   \end{array}


.. index:: composite type, structure type, array type, function type
   pair: binary format; composite type
.. _binary-comptype:

Composite Types
~~~~~~~~~~~~~~~

:ref:`Composite types <syntax-comptype>` are encoded by a distinct byte followed by a type encoding of the respective form.

.. math::
   \begin{array}{llclll@{\qquad\qquad}l}
   \production{composite type} & \Bcomptype &::=&
     \hex{5E}~~\X{at}{:}\Barraytype
       &\Rightarrow& \TARRAY~\X{at} \\ &&|&
     \hex{5F}~~\X{st}{:}\Bstructtype
       &\Rightarrow& \TSTRUCT~\X{st} \\ &&|&
     \hex{60}~~\X{ft}{:}\Bfunctype
       &\Rightarrow& \TFUNC~\X{ft} \\
   \end{array}


.. index:: recursive type, sub type, composite type
   pair: binary format; recursive type
   pair: binary format; sub type
.. _binary-rectype:
.. _binary-subtype:

Recursive Types
~~~~~~~~~~~~~~~

:ref:`Recursive types <syntax-rectype>` are encoded by the byte :math:`\hex{4E}` followed by a :ref:`vector <binary-vec>` of :ref:`sub types <syntax-subtype>`.
Additional shorthands are recognized for unary recursions and sub types without super types.

.. math::
   \begin{array}{llclll@{\qquad\qquad}l}
   \production{recursive type} & \Brectype &::=&
     \hex{4E}~~\X{st}^\ast{:\,}\Bvec(\Bsubtype)
       &\Rightarrow& \TREC~\X{st}^\ast \\ &&|&
     \X{st}{:}\Bsubtype
       &\Rightarrow& \TREC~\X{st} \\
   \production{sub type} & \Bsubtype &::=&
     \hex{50}~~x^\ast{:\,}\Bvec(\Btypeidx)~~\X{ct}{:}\Bcomptype
       &\Rightarrow& \TSUB~x^\ast~\X{ct} \\ &&|&
     \hex{4F}~~x^\ast{:\,}\Bvec(\Btypeidx)~~\X{ct}{:}\Bcomptype
       &\Rightarrow& \TSUB~\TFINAL~x^\ast~\X{ct} \\ &&|&
     \X{ct}{:}\Bcomptype
       &\Rightarrow& \TSUB~\TFINAL~\epsilon~\X{ct} \\
   \end{array}


.. index:: limits
   pair: binary format; limits
.. _binary-limits:

Limits
~~~~~~

:ref:`Limits <syntax-limits>` are encoded with a preceding flag indicating whether a maximum is present.

.. math::
   \begin{array}{llclll}
   \production{limits} & \Blimits &::=&
     \hex{00}~~n{:}\Bu32 &\Rightarrow& \{ \LMIN~n, \LMAX~\epsilon \} \\ &&|&
     \hex{01}~~n{:}\Bu32~~m{:}\Bu32 &\Rightarrow& \{ \LMIN~n, \LMAX~m \} \\
   \end{array}


.. index:: memory type, limits, page size
   pair: binary format; memory type
.. _binary-memtype:

Memory Types
~~~~~~~~~~~~

:ref:`Memory types <syntax-memtype>` are encoded with their :ref:`limits <binary-limits>`.

.. math::
   \begin{array}{llclll@{\qquad\qquad}l}
   \production{memory type} & \Bmemtype &::=&
     \X{lim}{:}\Blimits &\Rightarrow& \X{lim} \\
   \end{array}


.. index:: table type, reference type, limits
   pair: binary format; table type
.. _binary-tabletype:

Table Types
~~~~~~~~~~~

:ref:`Table types <syntax-tabletype>` are encoded with their :ref:`limits <binary-limits>` and the encoding of their element :ref:`reference type <syntax-reftype>`.

.. math::
   \begin{array}{llclll}
   \production{table type} & \Btabletype &::=&
     \X{et}{:}\Breftype~~\X{lim}{:}\Blimits &\Rightarrow& \X{lim}~\X{et} \\
   \end{array}


.. index:: global type, mutability, value type
   pair: binary format; global type
   pair: binary format; mutability
.. _binary-mut:
.. _binary-globaltype:

Global Types
~~~~~~~~~~~~

:ref:`Global types <syntax-globaltype>` are encoded by their :ref:`value type <binary-valtype>` and a flag for their :ref:`mutability <syntax-mut>`.

.. math::
   \begin{array}{llclll}
   \production{global type} & \Bglobaltype &::=&
     t{:}\Bvaltype~~m{:}\Bmut &\Rightarrow& m~t \\
   \production{mutability} & \Bmut &::=&
     \hex{00} &\Rightarrow& \MCONST \\ &&|&
     \hex{01} &\Rightarrow& \MVAR \\
   \end{array}


.. index:: tag type, function type, exception tag
   pair: binary format; tag type
.. _binary-tagtype:

Tag Types
~~~~~~~~~

:ref:`Tag types <syntax-tagtype>` are encoded by their function type.

.. math::
   \begin{array}{llclll}
   \production{tag type} & \Btagtype &::=&
     \hex{00}~~ft{:}\Bfunctype &\Rightarrow& ft \\
   \end{array}

The |Bfunctype| of a tag is used to characterise exceptions.
The :math:`\hex{00}` bit signifies an exception and is currently the only allowed value.

.. note::
   In future versions of WebAssembly,
   the preceding zero byte may encode additional flags.<|MERGE_RESOLUTION|>--- conflicted
+++ resolved
@@ -58,10 +58,7 @@
 .. math::
    \begin{array}{llclll@{\qquad\qquad}l}
    \production{abstract heap type} & \Babsheaptype &::=&
-<<<<<<< HEAD
-=======
      \hex{74} &\Rightarrow& \NOEXN \\ &&|&
->>>>>>> 30aebd0f
      \hex{73} &\Rightarrow& \NOFUNC \\ &&|&
      \hex{72} &\Rightarrow& \NOEXTERN \\ &&|&
      \hex{71} &\Rightarrow& \NONE \\ &&|&
@@ -71,12 +68,8 @@
      \hex{6D} &\Rightarrow& \EQT \\ &&|&
      \hex{6C} &\Rightarrow& \I31 \\ &&|&
      \hex{6B} &\Rightarrow& \STRUCT \\ &&|&
-<<<<<<< HEAD
-     \hex{6A} &\Rightarrow& \ARRAY \\
-=======
      \hex{6A} &\Rightarrow& \ARRAY \\ &&|&
      \hex{69} &\Rightarrow& \EXN \\
->>>>>>> 30aebd0f
    \production{heap type} & \Bheaptype &::=&
      \X{ht}{:}\Babsheaptype &\Rightarrow& \X{ht} \\ &&|&
      x{:}\Bs33 &\Rightarrow& x & (\iff x \geq 0) \\
