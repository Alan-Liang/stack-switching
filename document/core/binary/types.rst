.. index:: type
   pair: binary format; type
.. _binary-type:

Types
-----

.. note::
   In some places, possible types include both type constructors or types denoted by :ref:`type indices <syntax-typeidx>`.
   Thus, the binary format for type constructors corresponds to the encodings of small negative :math:`\xref{binary/values}{binary-sint}{\sN}` values, such that they can unambiguously occur in the same place as (positive) type indices.


.. index:: number type
   pair: binary format; number type
.. _binary-numtype:

Number Types
~~~~~~~~~~~~

:ref:`Number types <syntax-numtype>` are encoded by a single byte.

.. math::
   \begin{array}{llclll@{\qquad\qquad}l}
   \production{number type} & \Bnumtype &::=&
     \hex{7F} &\Rightarrow& \I32 \\ &&|&
     \hex{7E} &\Rightarrow& \I64 \\ &&|&
     \hex{7D} &\Rightarrow& \F32 \\ &&|&
     \hex{7C} &\Rightarrow& \F64 \\
   \end{array}


.. index:: vector type
   pair: binary format; vector type
.. _binary-vectype:

Vector Types
~~~~~~~~~~~~

:ref:`Vector types <syntax-vectype>` are also encoded by a single byte.

.. math::
   \begin{array}{llclll@{\qquad\qquad}l}
   \production{vector type} & \Bvectype &::=&
     \hex{7B} &\Rightarrow& \V128 \\
   \end{array}


.. index:: heap type
   pair: binary format; heap type
.. _binary-heaptype:
.. _binary-absheaptype:

Heap Types
~~~~~~~~~~

:ref:`Heap types <syntax-reftype>` are encoded as either a single byte, or as a :ref:`type index <binary-typeidx>` encoded as a positive :ref:`signed integer <binary-sint>`.

.. math::
   \begin{array}{llclll@{\qquad\qquad}l}
   \production{abstract heap type} & \Babsheaptype &::=&
     \hex{74} &\Rightarrow& \NOEXN \\ &&|&
     \hex{73} &\Rightarrow& \NOFUNC \\ &&|&
     \hex{72} &\Rightarrow& \NOEXTERN \\ &&|&
     \hex{71} &\Rightarrow& \NONE \\ &&|&
     \hex{70} &\Rightarrow& \FUNC \\ &&|&
     \hex{6F} &\Rightarrow& \EXTERN \\ &&|&
     \hex{6E} &\Rightarrow& \ANY \\ &&|&
     \hex{6D} &\Rightarrow& \EQT \\ &&|&
     \hex{6C} &\Rightarrow& \I31 \\ &&|&
     \hex{6B} &\Rightarrow& \STRUCT \\ &&|&
     \hex{6A} &\Rightarrow& \ARRAY \\ &&|&
     \hex{69} &\Rightarrow& \EXN \\
   \production{heap type} & \Bheaptype &::=&
     \X{ht}{:}\Babsheaptype &\Rightarrow& \X{ht} \\ &&|&
     x{:}\Bs33 &\Rightarrow& x & (\iff x \geq 0) \\
   \end{array}


.. index:: reference type
   pair: binary format; reference type
.. _binary-reftype:

Reference Types
~~~~~~~~~~~~~~~

:ref:`Reference types <syntax-reftype>` are either encoded by a single byte followed by a :ref:`heap type <binary-heaptype>`, or, as a short form, directly as an :ref:`abstract heap type <binary-absheaptype>`.

.. math::
   \begin{array}{llclll@{\qquad\qquad}l}
   \production{reference type} & \Breftype &::=&
     \hex{64}~~\X{ht}{:}\Bheaptype &\Rightarrow& \REF~\X{ht} \\ &&|&
     \hex{63}~~\X{ht}{:}\Bheaptype &\Rightarrow& \REF~\NULL~\X{ht} \\ &&|&
     \X{ht}{:}\Babsheaptype &\Rightarrow& \REF~\NULL~\X{ht} \\
   \end{array}


.. index:: value type, number type, reference type
   pair: binary format; value type
.. _binary-valtype:

Value Types
~~~~~~~~~~~

:ref:`Value types <syntax-valtype>` are encoded with their respective encoding as a :ref:`number type <binary-numtype>`, :ref:`vector type <binary-vectype>`, or :ref:`reference type <binary-reftype>`.

.. math::
   \begin{array}{llclll@{\qquad\qquad}l}
   \production{value type} & \Bvaltype &::=&
     t{:}\Bnumtype &\Rightarrow& t \\ &&|&
     t{:}\Bvectype &\Rightarrow& t \\ &&|&
     t{:}\Breftype &\Rightarrow& t \\
   \end{array}

.. note::
   The type :math:`\BOT` cannot occur in a module.

   Value types can occur in contexts where :ref:`type indices <syntax-typeidx>` are also allowed, such as in the case of :ref:`block types <binary-blocktype>`.
   Thus, the binary format for types corresponds to the |SignedLEB128|_ :ref:`encoding <binary-sint>` of small negative :math:`\sN` values, so that they can coexist with (positive) type indices in the future.


.. index:: result type, value type
   pair: binary format; result type
.. _binary-resulttype:

Result Types
~~~~~~~~~~~~

:ref:`Result types <syntax-resulttype>` are encoded by the respective :ref:`vectors <binary-vec>` of :ref:`value types <binary-valtype>`.

.. math::
   \begin{array}{llclll@{\qquad\qquad}l}
   \production{result type} & \Bresulttype &::=&
     t^\ast{:\,}\Bvec(\Bvaltype) &\Rightarrow& [t^\ast] \\
   \end{array}


.. index:: function type, value type, result type
   pair: binary format; function type
.. _binary-functype:

Function Types
~~~~~~~~~~~~~~

:ref:`Function types <syntax-functype>` are encoded by the respective :ref:`vectors <binary-vec>` of parameter and result types.

.. math::
   \begin{array}{llclll@{\qquad\qquad}l}
   \production{function type} & \Bfunctype &::=&
     \X{rt}_1{:\,}\Bresulttype~~\X{rt}_2{:\,}\Bresulttype
       &\Rightarrow& \X{rt}_1 \to \X{rt}_2 \\
   \end{array}


.. index:: aggregate type, value type, structure type, array type, field type, storage type, packed type, mutability
   pair: binary format; aggregate type
   pair: binary format; structure type
   pair: binary format; array type
   pair: binary format; field type
   pair: binary format; storage type
   pair: binary format; packed type
.. _binary-aggrtype:
.. _binary-structtype:
.. _binary-arraytype:
.. _binary-fieldtype:
.. _binary-storagetype:
.. _binary-packedtype:

Aggregate Types
~~~~~~~~~~~~~~~

:ref:`Aggregate types <syntax-aggrtype>` are encoded with their respective :ref:`field types <syntax-fieldtype>`.

.. math::
   \begin{array}{llclll@{\qquad\qquad}l}
   \production{array type} & \Barraytype &::=&
     \X{ft}{:\,}\Bfieldtype
       &\Rightarrow& \X{ft} \\
   \production{structure type} & \Bstructtype &::=&
     \X{ft}^\ast{:\,}\Bvec(\Bfieldtype)
       &\Rightarrow& \X{ft}^\ast \\
   \production{field type} & \Bfieldtype &::=&
     \X{st}{:}\Bstoragetype~~m{:}\Bmut
       &\Rightarrow& m~\X{st} \\
   \production{storage type} & \Bstoragetype &::=&
     t{:}\Bvaltype
       &\Rightarrow& t \\ &&|&
     t{:}\Bpackedtype
       &\Rightarrow& t \\
   \production{packed type} & \Bpackedtype &::=&
     \hex{78}
       &\Rightarrow& \I8 \\ &&|&
     \hex{77}
       &\Rightarrow& \I16 \\
   \end{array}


.. index:: composite type, structure type, array type, function type
   pair: binary format; composite type
.. _binary-comptype:

Composite Types
~~~~~~~~~~~~~~~

:ref:`Composite types <syntax-comptype>` are encoded by a distinct byte followed by a type encoding of the respective form.

.. math::
   \begin{array}{llclll@{\qquad\qquad}l}
   \production{composite type} & \Bcomptype &::=&
     \hex{5E}~~\X{at}{:}\Barraytype
       &\Rightarrow& \TARRAY~\X{at} \\ &&|&
     \hex{5F}~~\X{st}{:}\Bstructtype
       &\Rightarrow& \TSTRUCT~\X{st} \\ &&|&
     \hex{60}~~\X{ft}{:}\Bfunctype
       &\Rightarrow& \TFUNC~\X{ft} \\
   \end{array}


.. index:: recursive type, sub type, composite type
   pair: binary format; recursive type
   pair: binary format; sub type
.. _binary-rectype:
.. _binary-subtype:

Recursive Types
~~~~~~~~~~~~~~~

:ref:`Recursive types <syntax-rectype>` are encoded by the byte :math:`\hex{4E}` followed by a :ref:`vector <binary-vec>` of :ref:`sub types <syntax-subtype>`.
Additional shorthands are recognized for unary recursions and sub types without super types.

.. math::
   \begin{array}{llclll@{\qquad\qquad}l}
   \production{recursive type} & \Brectype &::=&
     \hex{4E}~~\X{st}^\ast{:\,}\Bvec(\Bsubtype)
       &\Rightarrow& \TREC~\X{st}^\ast \\ &&|&
     \X{st}{:}\Bsubtype
       &\Rightarrow& \TREC~\X{st} \\
   \production{sub type} & \Bsubtype &::=&
     \hex{50}~~x^\ast{:\,}\Bvec(\Btypeidx)~~\X{ct}{:}\Bcomptype
       &\Rightarrow& \TSUB~x^\ast~\X{ct} \\ &&|&
     \hex{4F}~~x^\ast{:\,}\Bvec(\Btypeidx)~~\X{ct}{:}\Bcomptype
       &\Rightarrow& \TSUB~\TFINAL~x^\ast~\X{ct} \\ &&|&
     \X{ct}{:}\Bcomptype
       &\Rightarrow& \TSUB~\TFINAL~\epsilon~\X{ct} \\
   \end{array}


.. index:: limits
   pair: binary format; limits
.. _binary-limits:

Limits
~~~~~~

:ref:`Limits <syntax-limits>` are encoded with a preceding flag indicating whether a maximum is present.

.. math::
   \begin{array}{llclll}
   \production{limits} & \Blimits &::=&
     \hex{00}~~n{:}\Bu32 &\Rightarrow& \{ \LMIN~n, \LMAX~\epsilon \} \\ &&|&
     \hex{01}~~n{:}\Bu32~~m{:}\Bu32 &\Rightarrow& \{ \LMIN~n, \LMAX~m \} \\
   \end{array}


.. index:: memory type, limits, page size
   pair: binary format; memory type
.. _binary-memtype:

Memory Types
~~~~~~~~~~~~

:ref:`Memory types <syntax-memtype>` are encoded with their :ref:`limits <binary-limits>`.

.. math::
   \begin{array}{llclll@{\qquad\qquad}l}
   \production{memory type} & \Bmemtype &::=&
     \X{lim}{:}\Blimits &\Rightarrow& \X{lim} \\
   \end{array}


.. index:: table type, reference type, limits
   pair: binary format; table type
.. _binary-tabletype:

Table Types
~~~~~~~~~~~

:ref:`Table types <syntax-tabletype>` are encoded with their :ref:`limits <binary-limits>` and the encoding of their element :ref:`reference type <syntax-reftype>`.

.. math::
   \begin{array}{llclll}
   \production{table type} & \Btabletype &::=&
     \X{et}{:}\Breftype~~\X{lim}{:}\Blimits &\Rightarrow& \X{lim}~\X{et} \\
   \end{array}


.. index:: global type, mutability, value type
   pair: binary format; global type
   pair: binary format; mutability
.. _binary-mut:
.. _binary-globaltype:

Global Types
~~~~~~~~~~~~

:ref:`Global types <syntax-globaltype>` are encoded by their :ref:`value type <binary-valtype>` and a flag for their :ref:`mutability <syntax-mut>`.

.. math::
   \begin{array}{llclll}
   \production{global type} & \Bglobaltype &::=&
     t{:}\Bvaltype~~m{:}\Bmut &\Rightarrow& m~t \\
   \production{mutability} & \Bmut &::=&
     \hex{00} &\Rightarrow& \MCONST \\ &&|&
     \hex{01} &\Rightarrow& \MVAR \\
   \end{array}


.. index:: tag type, function type, exception tag
   pair: binary format; tag type
.. _binary-tagtype:

Tag Types
~~~~~~~~~

<<<<<<< HEAD
:ref:`Tag types <syntax-tagtype>` are encoded by their function type.
=======
:ref:`Tag types <syntax-tagtype>` are encoded by a :ref:`type index <syntax-typeidx>` denoting a :ref:`function type <syntax-functype>`.
>>>>>>> 9b20411f

.. math::
   \begin{array}{llclll}
   \production{tag type} & \Btagtype &::=&
<<<<<<< HEAD
     \hex{00}~~ft{:}\Bfunctype &\Rightarrow& ft \\
   \end{array}

The |Bfunctype| of a tag is used to characterise exceptions.
The :math:`\hex{00}` bit signifies an exception and is currently the only allowed value.

=======
     \hex{00}~~x{:}\Btypeidx &\Rightarrow& x \\
   \end{array}

>>>>>>> 9b20411f
.. note::
   In future versions of WebAssembly,
   the preceding zero byte may encode additional flags.<|MERGE_RESOLUTION|>--- conflicted
+++ resolved
@@ -321,27 +321,14 @@
 Tag Types
 ~~~~~~~~~
 
-<<<<<<< HEAD
-:ref:`Tag types <syntax-tagtype>` are encoded by their function type.
-=======
 :ref:`Tag types <syntax-tagtype>` are encoded by a :ref:`type index <syntax-typeidx>` denoting a :ref:`function type <syntax-functype>`.
->>>>>>> 9b20411f
 
 .. math::
    \begin{array}{llclll}
    \production{tag type} & \Btagtype &::=&
-<<<<<<< HEAD
-     \hex{00}~~ft{:}\Bfunctype &\Rightarrow& ft \\
-   \end{array}
-
-The |Bfunctype| of a tag is used to characterise exceptions.
-The :math:`\hex{00}` bit signifies an exception and is currently the only allowed value.
-
-=======
      \hex{00}~~x{:}\Btypeidx &\Rightarrow& x \\
    \end{array}
 
->>>>>>> 9b20411f
 .. note::
    In future versions of WebAssembly,
    the preceding zero byte may encode additional flags.