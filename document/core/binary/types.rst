.. index:: type
   pair: binary format; type
.. _binary-type:

Types
-----

.. note::
   In some places, possible types include both type constructors or types denoted by :ref:`type indices <syntax-typeidx>`.
   Thus, the binary format for type constructors corresponds to the encodings of small negative :math:`\xref{binary/values}{binary-sint}{\sN}` values, such that they can unambiguously occur in the same place as (positive) type indices.


.. index:: number type
   pair: binary format; number type
.. _binary-numtype:

Number Types
~~~~~~~~~~~~

:ref:`Number types <syntax-numtype>` are encoded by a single byte.

.. math::
   \begin{array}{llclll@{\qquad\qquad}l}
   \production{number type} & \Bnumtype &::=&
     \hex{7F} &\Rightarrow& \I32 \\ &&|&
     \hex{7E} &\Rightarrow& \I64 \\ &&|&
     \hex{7D} &\Rightarrow& \F32 \\ &&|&
     \hex{7C} &\Rightarrow& \F64 \\
   \end{array}


.. index:: vector type
   pair: binary format; vector type
.. _binary-vectype:

Vector Types
~~~~~~~~~~~~

:ref:`Vector types <syntax-vectype>` are also encoded by a single byte.

.. math::
   \begin{array}{llclll@{\qquad\qquad}l}
   \production{vector type} & \Bvectype &::=&
     \hex{7B} &\Rightarrow& \V128 \\
   \end{array}


.. index:: heap type
   pair: binary format; heap type
.. _binary-heaptype:
<<<<<<< HEAD
=======
.. _binary-absheaptype:
>>>>>>> 30aebd0f

Heap Types
~~~~~~~~~~

:ref:`Heap types <syntax-reftype>` are encoded as either a single byte, or as a :ref:`type index <binary-typeidx>` encoded as a positive :ref:`signed integer <binary-sint>`.

.. math::
   \begin{array}{llclll@{\qquad\qquad}l}
<<<<<<< HEAD
   \production{heap type} & \Bheaptype &::=&
     \hex{6F} &\Rightarrow& \EXTERN \\ &&|&
     \hex{70} &\Rightarrow& \FUNC \\ &&|&
=======
   \production{abstract heap type} & \Babsheaptype &::=&
     \hex{74} &\Rightarrow& \NOEXN \\ &&|&
     \hex{73} &\Rightarrow& \NOFUNC \\ &&|&
     \hex{72} &\Rightarrow& \NOEXTERN \\ &&|&
     \hex{71} &\Rightarrow& \NONE \\ &&|&
     \hex{70} &\Rightarrow& \FUNC \\ &&|&
     \hex{6F} &\Rightarrow& \EXTERN \\ &&|&
     \hex{6E} &\Rightarrow& \ANY \\ &&|&
     \hex{6D} &\Rightarrow& \EQT \\ &&|&
     \hex{6C} &\Rightarrow& \I31 \\ &&|&
     \hex{6B} &\Rightarrow& \STRUCT \\ &&|&
     \hex{6A} &\Rightarrow& \ARRAY \\ &&|&
     \hex{69} &\Rightarrow& \EXN \\
   \production{heap type} & \Bheaptype &::=&
     \X{ht}{:}\Babsheaptype &\Rightarrow& \X{ht} \\ &&|&
>>>>>>> 30aebd0f
     x{:}\Bs33 &\Rightarrow& x & (\iff x \geq 0) \\
   \end{array}


.. index:: reference type
   pair: binary format; reference type
.. _binary-reftype:

Reference Types
~~~~~~~~~~~~~~~

<<<<<<< HEAD
:ref:`Reference types <syntax-reftype>` are either encoded by a single byte followed by a :ref:`heap type <binary-heaptype>`, or, as a short form, directly as a non-index heap type.
=======
:ref:`Reference types <syntax-reftype>` are either encoded by a single byte followed by a :ref:`heap type <binary-heaptype>`, or, as a short form, directly as an :ref:`abstract heap type <binary-absheaptype>`.
>>>>>>> 30aebd0f

.. math::
   \begin{array}{llclll@{\qquad\qquad}l}
   \production{reference type} & \Breftype &::=&
<<<<<<< HEAD
     \hex{6B}~~\X{ht}{:}\Bheaptype &\Rightarrow& \REF~\X{ht} \\ &&|&
     \hex{6C}~~\X{ht}{:}\Bheaptype &\Rightarrow& \REF~\NULL~\X{ht} \\ &&|&
     \hex{6F} &\Rightarrow& \EXTERNREF \\ &&|&
     \hex{70} &\Rightarrow& \FUNCREF \\
=======
     \hex{64}~~\X{ht}{:}\Bheaptype &\Rightarrow& \REF~\X{ht} \\ &&|&
     \hex{63}~~\X{ht}{:}\Bheaptype &\Rightarrow& \REF~\NULL~\X{ht} \\ &&|&
     \X{ht}{:}\Babsheaptype &\Rightarrow& \REF~\NULL~\X{ht} \\
>>>>>>> 30aebd0f
   \end{array}


.. index:: value type, number type, reference type
   pair: binary format; value type
.. _binary-valtype:

Value Types
~~~~~~~~~~~

:ref:`Value types <syntax-valtype>` are encoded with their respective encoding as a :ref:`number type <binary-numtype>`, :ref:`vector type <binary-vectype>`, or :ref:`reference type <binary-reftype>`.

.. math::
   \begin{array}{llclll@{\qquad\qquad}l}
   \production{value type} & \Bvaltype &::=&
     t{:}\Bnumtype &\Rightarrow& t \\ &&|&
     t{:}\Bvectype &\Rightarrow& t \\ &&|&
     t{:}\Breftype &\Rightarrow& t \\
   \end{array}

.. note::
   The type :math:`\BOT` cannot occur in a module.

   Value types can occur in contexts where :ref:`type indices <syntax-typeidx>` are also allowed, such as in the case of :ref:`block types <binary-blocktype>`.
   Thus, the binary format for types corresponds to the |SignedLEB128|_ :ref:`encoding <binary-sint>` of small negative :math:`\sN` values, so that they can coexist with (positive) type indices in the future.


.. index:: result type, value type
   pair: binary format; result type
.. _binary-resulttype:

Result Types
~~~~~~~~~~~~

:ref:`Result types <syntax-resulttype>` are encoded by the respective :ref:`vectors <binary-vec>` of :ref:`value types <binary-valtype>`.

.. math::
   \begin{array}{llclll@{\qquad\qquad}l}
   \production{result type} & \Bresulttype &::=&
     t^\ast{:\,}\Bvec(\Bvaltype) &\Rightarrow& [t^\ast] \\
   \end{array}


.. index:: function type, value type, result type
   pair: binary format; function type
.. _binary-functype:

Function Types
~~~~~~~~~~~~~~

:ref:`Function types <syntax-functype>` are encoded by the respective :ref:`vectors <binary-vec>` of parameter and result types.

.. math::
   \begin{array}{llclll@{\qquad\qquad}l}
   \production{function type} & \Bfunctype &::=&
     \X{rt}_1{:\,}\Bresulttype~~\X{rt}_2{:\,}\Bresulttype
       &\Rightarrow& \X{rt}_1 \to \X{rt}_2 \\
   \end{array}


.. index:: aggregate type, value type, structure type, array type, field type, storage type, packed type, mutability
   pair: binary format; aggregate type
   pair: binary format; structure type
   pair: binary format; array type
   pair: binary format; field type
   pair: binary format; storage type
   pair: binary format; packed type
.. _binary-aggrtype:
.. _binary-structtype:
.. _binary-arraytype:
.. _binary-fieldtype:
.. _binary-storagetype:
.. _binary-packedtype:

Aggregate Types
~~~~~~~~~~~~~~~

:ref:`Aggregate types <syntax-aggrtype>` are encoded with their respective :ref:`field types <syntax-fieldtype>`.

.. math::
   \begin{array}{llclll@{\qquad\qquad}l}
   \production{array type} & \Barraytype &::=&
     \X{ft}{:\,}\Bfieldtype
       &\Rightarrow& \X{ft} \\
   \production{structure type} & \Bstructtype &::=&
     \X{ft}^\ast{:\,}\Bvec(\Bfieldtype)
       &\Rightarrow& \X{ft}^\ast \\
   \production{field type} & \Bfieldtype &::=&
     \X{st}{:}\Bstoragetype~~m{:}\Bmut
       &\Rightarrow& m~\X{st} \\
   \production{storage type} & \Bstoragetype &::=&
     t{:}\Bvaltype
       &\Rightarrow& t \\ &&|&
     t{:}\Bpackedtype
       &\Rightarrow& t \\
   \production{packed type} & \Bpackedtype &::=&
     \hex{78}
       &\Rightarrow& \I8 \\ &&|&
     \hex{77}
       &\Rightarrow& \I16 \\
   \end{array}


.. index:: composite type, structure type, array type, function type
   pair: binary format; composite type
.. _binary-comptype:

Composite Types
~~~~~~~~~~~~~~~

:ref:`Composite types <syntax-comptype>` are encoded by a distinct byte followed by a type encoding of the respective form.

.. math::
   \begin{array}{llclll@{\qquad\qquad}l}
   \production{composite type} & \Bcomptype &::=&
     \hex{5E}~~\X{at}{:}\Barraytype
       &\Rightarrow& \TARRAY~\X{at} \\ &&|&
     \hex{5F}~~\X{st}{:}\Bstructtype
       &\Rightarrow& \TSTRUCT~\X{st} \\ &&|&
     \hex{60}~~\X{ft}{:}\Bfunctype
       &\Rightarrow& \TFUNC~\X{ft} \\
   \end{array}


.. index:: recursive type, sub type, composite type
   pair: binary format; recursive type
   pair: binary format; sub type
.. _binary-rectype:
.. _binary-subtype:

Recursive Types
~~~~~~~~~~~~~~~

:ref:`Recursive types <syntax-rectype>` are encoded by the byte :math:`\hex{4E}` followed by a :ref:`vector <binary-vec>` of :ref:`sub types <syntax-subtype>`.
Additional shorthands are recognized for unary recursions and sub types without super types.

.. math::
   \begin{array}{llclll@{\qquad\qquad}l}
   \production{recursive type} & \Brectype &::=&
     \hex{4E}~~\X{st}^\ast{:\,}\Bvec(\Bsubtype)
       &\Rightarrow& \TREC~\X{st}^\ast \\ &&|&
     \X{st}{:}\Bsubtype
       &\Rightarrow& \TREC~\X{st} \\
   \production{sub type} & \Bsubtype &::=&
     \hex{50}~~x^\ast{:\,}\Bvec(\Btypeidx)~~\X{ct}{:}\Bcomptype
       &\Rightarrow& \TSUB~x^\ast~\X{ct} \\ &&|&
     \hex{4F}~~x^\ast{:\,}\Bvec(\Btypeidx)~~\X{ct}{:}\Bcomptype
       &\Rightarrow& \TSUB~\TFINAL~x^\ast~\X{ct} \\ &&|&
     \X{ct}{:}\Bcomptype
       &\Rightarrow& \TSUB~\TFINAL~\epsilon~\X{ct} \\
   \end{array}


.. index:: limits
   pair: binary format; limits
.. _binary-limits:

Limits
~~~~~~

:ref:`Limits <syntax-limits>` are encoded with a preceding flag indicating whether a maximum is present.

.. math::
   \begin{array}{llclll}
   \production{limits} & \Blimits &::=&
     \hex{00}~~n{:}\Bu32 &\Rightarrow& \{ \LMIN~n, \LMAX~\epsilon \} \\ &&|&
     \hex{01}~~n{:}\Bu32~~m{:}\Bu32 &\Rightarrow& \{ \LMIN~n, \LMAX~m \} \\
   \end{array}


.. index:: memory type, limits, page size
   pair: binary format; memory type
.. _binary-memtype:

Memory Types
~~~~~~~~~~~~

:ref:`Memory types <syntax-memtype>` are encoded with their :ref:`limits <binary-limits>`.

.. math::
   \begin{array}{llclll@{\qquad\qquad}l}
   \production{memory type} & \Bmemtype &::=&
     \X{lim}{:}\Blimits &\Rightarrow& \X{lim} \\
   \end{array}


.. index:: table type, reference type, limits
   pair: binary format; table type
.. _binary-tabletype:

Table Types
~~~~~~~~~~~

:ref:`Table types <syntax-tabletype>` are encoded with their :ref:`limits <binary-limits>` and the encoding of their element :ref:`reference type <syntax-reftype>`.

.. math::
   \begin{array}{llclll}
   \production{table type} & \Btabletype &::=&
     \X{et}{:}\Breftype~~\X{lim}{:}\Blimits &\Rightarrow& \X{lim}~\X{et} \\
   \end{array}


.. index:: global type, mutability, value type
   pair: binary format; global type
   pair: binary format; mutability
.. _binary-mut:
.. _binary-globaltype:

Global Types
~~~~~~~~~~~~

:ref:`Global types <syntax-globaltype>` are encoded by their :ref:`value type <binary-valtype>` and a flag for their :ref:`mutability <syntax-mut>`.

.. math::
   \begin{array}{llclll}
   \production{global type} & \Bglobaltype &::=&
     t{:}\Bvaltype~~m{:}\Bmut &\Rightarrow& m~t \\
   \production{mutability} & \Bmut &::=&
     \hex{00} &\Rightarrow& \MCONST \\ &&|&
     \hex{01} &\Rightarrow& \MVAR \\
   \end{array}


.. index:: tag type, function type, exception tag
   pair: binary format; tag type
.. _binary-tagtype:

Tag Types
~~~~~~~~~

:ref:`Tag types <syntax-tagtype>` are encoded by their function type.

.. math::
   \begin{array}{llclll}
   \production{tag type} & \Btagtype &::=&
     \hex{00}~~ft{:}\Bfunctype &\Rightarrow& ft \\
   \end{array}

The |Bfunctype| of a tag is used to characterise exceptions.
The :math:`\hex{00}` bit signifies an exception and is currently the only allowed value.

.. note::
   In future versions of WebAssembly,
   the preceding zero byte may encode additional flags.<|MERGE_RESOLUTION|>--- conflicted
+++ resolved
@@ -48,10 +48,7 @@
 .. index:: heap type
    pair: binary format; heap type
 .. _binary-heaptype:
-<<<<<<< HEAD
-=======
 .. _binary-absheaptype:
->>>>>>> 30aebd0f
 
 Heap Types
 ~~~~~~~~~~
@@ -60,11 +57,6 @@
 
 .. math::
    \begin{array}{llclll@{\qquad\qquad}l}
-<<<<<<< HEAD
-   \production{heap type} & \Bheaptype &::=&
-     \hex{6F} &\Rightarrow& \EXTERN \\ &&|&
-     \hex{70} &\Rightarrow& \FUNC \\ &&|&
-=======
    \production{abstract heap type} & \Babsheaptype &::=&
      \hex{74} &\Rightarrow& \NOEXN \\ &&|&
      \hex{73} &\Rightarrow& \NOFUNC \\ &&|&
@@ -80,7 +72,6 @@
      \hex{69} &\Rightarrow& \EXN \\
    \production{heap type} & \Bheaptype &::=&
      \X{ht}{:}\Babsheaptype &\Rightarrow& \X{ht} \\ &&|&
->>>>>>> 30aebd0f
      x{:}\Bs33 &\Rightarrow& x & (\iff x \geq 0) \\
    \end{array}
 
@@ -92,25 +83,14 @@
 Reference Types
 ~~~~~~~~~~~~~~~
 
-<<<<<<< HEAD
-:ref:`Reference types <syntax-reftype>` are either encoded by a single byte followed by a :ref:`heap type <binary-heaptype>`, or, as a short form, directly as a non-index heap type.
-=======
 :ref:`Reference types <syntax-reftype>` are either encoded by a single byte followed by a :ref:`heap type <binary-heaptype>`, or, as a short form, directly as an :ref:`abstract heap type <binary-absheaptype>`.
->>>>>>> 30aebd0f
 
 .. math::
    \begin{array}{llclll@{\qquad\qquad}l}
    \production{reference type} & \Breftype &::=&
-<<<<<<< HEAD
-     \hex{6B}~~\X{ht}{:}\Bheaptype &\Rightarrow& \REF~\X{ht} \\ &&|&
-     \hex{6C}~~\X{ht}{:}\Bheaptype &\Rightarrow& \REF~\NULL~\X{ht} \\ &&|&
-     \hex{6F} &\Rightarrow& \EXTERNREF \\ &&|&
-     \hex{70} &\Rightarrow& \FUNCREF \\
-=======
      \hex{64}~~\X{ht}{:}\Bheaptype &\Rightarrow& \REF~\X{ht} \\ &&|&
      \hex{63}~~\X{ht}{:}\Bheaptype &\Rightarrow& \REF~\NULL~\X{ht} \\ &&|&
      \X{ht}{:}\Babsheaptype &\Rightarrow& \REF~\NULL~\X{ht} \\
->>>>>>> 30aebd0f
    \end{array}
 
 
