Modules
-------


.. index:: index, type index, function index, table index, memory index, global index, tag index, element index, data index, local index, label index
   pair: text format; type index
   pair: text format; function index
   pair: text format; table index
   pair: text format; memory index
   pair: text format; global index
   pair: text format; tag index
   pair: text format; element index
   pair: text format; data index
   pair: text format; local index
   pair: text format; label index
.. _text-typeidx:
.. _text-funcidx:
.. _text-tableidx:
.. _text-memidx:
.. _text-globalidx:
.. _text-tagidx:
.. _text-elemidx:
.. _text-dataidx:
.. _text-localidx:
.. _text-labelidx:
.. _text-fieldidx:
.. _text-index:

Indices
~~~~~~~

:ref:`Indices <syntax-index>` can be given either in raw numeric form or as symbolic :ref:`identifiers <text-id>` when bound by a respective construct.
Such identifiers are looked up in the suitable space of the :ref:`identifier context <text-context>` :math:`I`.

.. math::
   \begin{array}{llcllllllll}
   \production{type index} & \Ttypeidx_I &::=&
     x{:}\Tu32 &\Rightarrow& x \\&&|&
     v{:}\Tid &\Rightarrow& x & (\iff I.\ITYPES[x] = v) \\
   \production{function index} & \Tfuncidx_I &::=&
     x{:}\Tu32 &\Rightarrow& x \\&&|&
     v{:}\Tid &\Rightarrow& x & (\iff I.\IFUNCS[x] = v) \\
   \production{table index} & \Ttableidx_I &::=&
     x{:}\Tu32 &\Rightarrow& x \\&&|&
     v{:}\Tid &\Rightarrow& x & (\iff I.\ITABLES[x] = v) \\
   \production{memory index} & \Tmemidx_I &::=&
     x{:}\Tu32 &\Rightarrow& x \\&&|&
     v{:}\Tid &\Rightarrow& x & (\iff I.\IMEMS[x] = v) \\
   \production{global index} & \Tglobalidx_I &::=&
     x{:}\Tu32 &\Rightarrow& x \\&&|&
     v{:}\Tid &\Rightarrow& x & (\iff I.\IGLOBALS[x] = v) \\
   \production{tag index} & \Ttagidx_I &::=&
     x{:}\Tu32 &\Rightarrow& x \\&&|&
     v{:}\Tid &\Rightarrow& x & (\iff I.\ITAGS[x] = v) \\
   \production{element index} & \Telemidx_I &::=&
     x{:}\Tu32 &\Rightarrow& x \\&&|&
     v{:}\Tid &\Rightarrow& x & (\iff I.\IELEM[x] = v) \\
   \production{data index} & \Tdataidx_I &::=&
     x{:}\Tu32 &\Rightarrow& x \\&&|&
     v{:}\Tid &\Rightarrow& x & (\iff I.\IDATA[x] = v) \\
   \production{local index} & \Tlocalidx_I &::=&
     x{:}\Tu32 &\Rightarrow& x \\&&|&
     v{:}\Tid &\Rightarrow& x & (\iff I.\ILOCALS[x] = v) \\
   \production{label index} & \Tlabelidx_I &::=&
     l{:}\Tu32 &\Rightarrow& l \\&&|&
     v{:}\Tid &\Rightarrow& l & (\iff I.\ILABELS[l] = v) \\
   \production{field index} & \Tfieldidx_{I,x} &::=&
     i{:}\Tu32 &\Rightarrow& i \\&&|&
     v{:}\Tid &\Rightarrow& i & (\iff I.\IFIELDS[x][i] = v) \\
   \end{array}


.. index:: type use
   pair: text format; type use
.. _text-typeuse:

Type Uses
~~~~~~~~~

A *type use* is a reference to a function :ref:`type definition <text-type>`.
It may optionally be augmented by explicit inlined :ref:`parameter <text-param>` and :ref:`result <text-result>` declarations.
That allows binding symbolic :ref:`identifiers <text-id>` to name the :ref:`local indices <text-localidx>` of parameters.
If inline declarations are given, then their types must match the referenced :ref:`function type <text-type>`.

.. math::
   \begin{array}{llcllll}
   \production{type use} & \Ttypeuse_I &::=&
     \text{(}~\text{type}~~x{:}\Ttypeidx_I~\text{)}
       \quad\Rightarrow\quad x, I' \\ &&& \qquad
       (\iff \begin{array}[t]{@{}l@{}}
        I.\ITYPEDEFS[x] = \TSUB~\TFINAL~(\TFUNC~[t_1^n] \toF [t_2^\ast]) \wedge
        I' = \{\ILOCALS~(\epsilon)^n\}) \\
        \end{array} \\[1ex] &&|&
     \text{(}~\text{type}~~x{:}\Ttypeidx_I~\text{)}
     ~~(t_1{:}\Tparam)^\ast~~(t_2{:}\Tresult)^\ast
       \quad\Rightarrow\quad x, I' \\ &&& \qquad
       (\iff \begin{array}[t]{@{}l@{}}
        I.\ITYPEDEFS[x] = \TSUB~\TFINAL~(\TFUNC~[t_1^\ast] \toF [t_2^\ast]) \wedge
        I' = \{\ILOCALS~\F{id}(\Tparam)^\ast\} \idcwellformed) \\
        \end{array} \\
   \end{array}

.. note::
   If inline declarations are given, their types must be *syntactically* equal to the types from the indexed definition;
   possible type :ref:`substitutions <notation-subst>` from other definitions that might make them equal are not taken into account.
   This is to simplify syntactic pre-processing.

The synthesized attribute of a |Ttypeuse| is a pair consisting of both the used :ref:`type index <syntax-typeidx>` and the local :ref:`identifier context <text-context>` containing possible parameter identifiers.
The following auxiliary function extracts optional identifiers from parameters:

.. math::
   \begin{array}{lcl@{\qquad\qquad}l}
   \F{id}(\text{(}~\text{param}~\Tid^?~\dots~\text{)}) &=& \Tid^? \\
   \end{array}

.. note::
   Both productions overlap for the case that the function type is :math:`[] \toF []`.
   However, in that case, they also produce the same results, so that the choice is immaterial.

   The :ref:`well-formedness <text-context-wf>` condition on :math:`I'` ensures that the parameters do not contain duplicate identifiers.


.. _text-typeuse-abbrev:

Abbreviations
.............

A |Ttypeuse| may also be replaced entirely by inline :ref:`parameter <text-param>` and :ref:`result <text-result>` declarations.
In that case, a :ref:`type index <syntax-typeidx>` is automatically inserted:

.. math::
   \begin{array}{llclll}
   \production{type use} &
     (t_1{:}\Tparam)^\ast~~(t_2{:}\Tresult)^\ast &\equiv&
     \text{(}~\text{type}~~x~\text{)}~~\Tparam^\ast~~\Tresult^\ast \\
   \end{array}

where :math:`x` is the smallest existing :ref:`type index <syntax-typeidx>` whose :ref:`recursive type <syntax-rectype>` definition in the current module is of the form

.. math::
   \text{(}~\text{rec}~\text{(}~\text{type}~\text{(}~\text{sub}~\text{final}~~\text{(}~\text{func}~~\Tparam^\ast~~\Tresult^\ast~\text{)}~\text{)}~\text{)}~\text{)}

If no such index exists, then a new :ref:`recursive type <text-rectype>` of the same form is inserted at the end of the module.

Abbreviations are expanded in the order they appear, such that previously inserted type definitions are reused by consecutive expansions.


.. index:: import, name, function type, table type, memory type, global type, tag type
   pair: text format; import
.. _text-importdesc:
.. _text-import:

Imports
~~~~~~~

The descriptors in imports can bind a symbolic function, table, memory, tag, or global :ref:`identifier <text-id>`.

.. math::
   \begin{array}{llclll}
   \production{import} & \Timport_I &::=&
     \text{(}~\text{import}~~\X{mod}{:}\Tname~~\X{nm}{:}\Tname~~d{:}\Timportdesc_I~\text{)} \\ &&& \qquad
       \Rightarrow\quad \{ \IMODULE~\X{mod}, \INAME~\X{nm}, \IDESC~d \} \\[1ex]
   \production{import description} & \Timportdesc_I &::=&
     \text{(}~\text{func}~~\Tid^?~~x,I'{:}\Ttypeuse_I~\text{)}
       &\Rightarrow& \IDFUNC~x \\ &&|&
     \text{(}~\text{table}~~\Tid^?~~\X{tt}{:}\Ttabletype_I~\text{)}
       &\Rightarrow& \IDTABLE~\X{tt} \\ &&|&
     \text{(}~\text{memory}~~\Tid^?~~\X{mt}{:}\Tmemtype_I~\text{)}
       &\Rightarrow& \IDMEM~~\X{mt} \\ &&|&
     \text{(}~\text{global}~~\Tid^?~~\X{gt}{:}\Tglobaltype_I~\text{)}
       &\Rightarrow& \IDGLOBAL~\X{gt} \\ &&|&
     \text{(}~\text{tag}~~\Tid^?~~\X{tt}{:}\Ttag~\text{)}
       &\Rightarrow& \IDTAG~\X{tt} \\
   \end{array}


Abbreviations
.............

As an abbreviation, imports may also be specified inline with
:ref:`function <text-func>`,
:ref:`table <text-table>`,
:ref:`memory <text-mem>`,
:ref:`global <text-global>`, or
:ref:`tag <text-tag>`
definitions; see the respective sections.



.. index:: function, type index, function type, identifier, local
   pair: text format; function
   pair: text format; local
.. _text-local:
.. _text-func:

Functions
~~~~~~~~~

Function definitions can bind a symbolic :ref:`function identifier <text-id>`, and :ref:`local identifiers <text-id>` for its :ref:`parameters <text-typeuse>` and locals.

.. math::
   \begin{array}{llclll}
   \production{function} & \Tfunc_I &::=&
     \text{(}~\text{func}~~\Tid^?~~x,I'{:}\Ttypeuse_I~~
     (\X{loc}{:}\Tlocal_I)^\ast~~(\X{in}{:}\Tinstr_{I''})^\ast~\text{)} \\ &&& \qquad
       \Rightarrow\quad \{ \FTYPE~x, \FLOCALS~\X{loc}^\ast, \FBODY~\X{in}^\ast~\END \} \\ &&& \qquad\qquad\qquad
       (\iff I'' = I \compose I' \compose \{\ILOCALS~\F{id}(\Tlocal)^\ast\} \idcwellformed) \\[1ex]
   \production{local} & \Tlocal_I &::=&
     \text{(}~\text{local}~~\Tid^?~~t{:}\Tvaltype_I~\text{)}
       \quad\Rightarrow\quad \{ \LTYPE~t \} \\
   \end{array}

The definition of the local :ref:`identifier context <text-context>` :math:`I''` uses the following auxiliary function to extract optional identifiers from locals:

.. math::
   \begin{array}{lcl@{\qquad\qquad}l}
   \F{id}(\text{(}~\text{local}~\Tid^?~\dots~\text{)}) &=& \Tid^? \\
   \end{array}


.. note::
   The :ref:`well-formedness <text-context-wf>` condition on :math:`I''` ensures that parameters and locals do not contain duplicate identifiers.


.. index:: import, name
   pair: text format; import
.. index:: export, name, index, function index
   pair: text format; export
.. _text-func-abbrev:

Abbreviations
.............

Multiple anonymous locals may be combined into a single declaration:

.. math::
   \begin{array}{llclll}
   \production{local} &
     \text{(}~~\text{local}~~\Tvaltype^\ast~~\text{)} &\equiv&
     (\text{(}~~\text{local}~~\Tvaltype~~\text{)})^\ast \\
   \end{array}

Functions can be defined as :ref:`imports <text-import>` or :ref:`exports <text-export>` inline:

.. math::
   \begin{array}{llclll}
   \production{module field} &
     \text{(}~\text{func}~~\Tid^?~~\text{(}~\text{import}~~\Tname_1~~\Tname_2~\text{)}~~\Ttypeuse~\text{)} \quad\equiv \\ & \qquad
       \text{(}~\text{import}~~\Tname_1~~\Tname_2~~\text{(}~\text{func}~~\Tid^?~~\Ttypeuse~\text{)}~\text{)} \\[1ex] &
     \text{(}~\text{func}~~\Tid^?~~\text{(}~\text{export}~~\Tname~\text{)}~~\dots~\text{)} \quad\equiv \\ & \qquad
       \text{(}~\text{export}~~\Tname~~\text{(}~\text{func}~~\Tid'~\text{)}~\text{)}~~
       \text{(}~\text{func}~~\Tid'~~\dots~\text{)}
       \\ & \qquad\qquad
       (\iff \Tid^? \neq \epsilon \wedge \Tid' = \Tid^? \vee \Tid^? = \epsilon \wedge \Tid' \idfresh) \\
   \end{array}

.. note::
   The latter abbreviation can be applied repeatedly, if ":math:`\dots`" contains additional export clauses.
   Consequently, a function declaration can contain any number of exports, possibly followed by an import.


.. index:: table, table type, identifier, expression
   pair: text format; table
.. _text-table:

Tables
~~~~~~

Table definitions can bind a symbolic :ref:`table identifier <text-id>`.

.. math::
   \begin{array}{llclll}
   \production{table} & \Ttable_I &::=&
     \text{(}~\text{table}~~\Tid^?~~\X{tt}{:}\Ttabletype_I~~e{:}\Texpr_I~\text{)}
       &\Rightarrow& \{ \TTYPE~\X{tt}, \TINIT~e \} \\
   \end{array}


.. index:: reference type, heap type
.. index:: import, name
   pair: text format; import
.. index:: export, name, index, table index
   pair: text format; export
.. index:: element, table index, function index
   pair: text format; element
   single: table; element
   single: element; segment
.. _text-table-abbrev:

Abbreviations
.............

A table's initialization :ref:`expression <text-expr>` can be omitted, in which case it defaults to :math:`\REFNULL`:

.. math::
   \begin{array}{llclll}
   \production{module field} &
     \text{(}~\text{table}~~\Tid^?~~\Ttabletype~\text{)}
       &\equiv&
       \text{(}~\text{table}~~\Tid^?~~\Ttabletype~~\text{(}~\REFNULL~\X{ht}~\text{)}~\text{)}
       \\ &&& \qquad\qquad
       (\iff \Ttabletype = \Tlimits~\text{(}~\text{ref}~\text{null}^?~\X{ht}~\text{)}) \\
   \end{array}

An :ref:`element segment <text-elem>` can be given inline with a table definition, in which case its offset is :math:`0` and the :ref:`limits <text-limits>` of the :ref:`table type <text-tabletype>` are inferred from the length of the given segment:

.. math::
   \begin{array}{llclll}
   \production{module field} &
     \text{(}~\text{table}~~\Tid^?~~\Treftype~~\text{(}~\text{elem}~~\expr^n{:}\Tvec(\Telemexpr)~\text{)}~\text{)} \quad\equiv \\ & \qquad
       \text{(}~\text{table}~~\Tid'~~n~~n~~\Treftype~\text{)} \\ & \qquad
       \text{(}~\text{elem}~~\text{(}~\text{table}~~\Tid'~\text{)}~~\text{(}~\text{i32.const}~~\text{0}~\text{)}~~\Treftype~~\Tvec(\Telemexpr)~\text{)}
       \\ & \qquad\qquad
       (\iff \Tid^? \neq \epsilon \wedge \Tid' = \Tid^? \vee \Tid^? = \epsilon \wedge \Tid' \idfresh) \\
   \end{array}

.. math::
   \begin{array}{llclll}
   \production{module field} &
     \text{(}~\text{table}~~\Tid^?~~\Treftype~~\text{(}~\text{elem}~~x^n{:}\Tvec(\Tfuncidx)~\text{)}~\text{)} \quad\equiv \\ & \qquad
       \text{(}~\text{table}~~\Tid'~~n~~n~~\Treftype~\text{)} \\ & \qquad
       \text{(}~\text{elem}~~\text{(}~\text{table}~~\Tid'~\text{)}~~\text{(}~\text{i32.const}~~\text{0}~\text{)}~~\Treftype~~\Tvec(\text{(}~\text{ref.func}~~\Tfuncidx~\text{)})~\text{)}
       \\ & \qquad\qquad
       (\iff \Tid^? \neq \epsilon \wedge \Tid' = \Tid^? \vee \Tid^? = \epsilon \wedge \Tid' \idfresh) \\
   \end{array}

Tables can be defined as :ref:`imports <text-import>` or :ref:`exports <text-export>` inline:

.. math::
   \begin{array}{llclll}
   \production{module field} &
     \text{(}~\text{table}~~\Tid^?~~\text{(}~\text{import}~~\Tname_1~~\Tname_2~\text{)}~~\Ttabletype~\text{)} \quad\equiv \\ & \qquad
       \text{(}~\text{import}~~\Tname_1~~\Tname_2~~\text{(}~\text{table}~~\Tid^?~~\Ttabletype~\text{)}~\text{)} \\[1ex] &
     \text{(}~\text{table}~~\Tid^?~~\text{(}~\text{export}~~\Tname~\text{)}~~\dots~\text{)} \quad\equiv \\ & \qquad
       \text{(}~\text{export}~~\Tname~~\text{(}~\text{table}~~\Tid'~\text{)}~\text{)}~~
       \text{(}~\text{table}~~\Tid'~~\dots~\text{)}
       \\ & \qquad\qquad
       (\iff \Tid^? \neq \epsilon \wedge \Tid' = \Tid^? \vee \Tid^? = \epsilon \wedge \Tid' \idfresh) \\
   \end{array}

.. note::
   The latter abbreviation can be applied repeatedly, if ":math:`\dots`" contains additional export clauses.
   Consequently, a table declaration can contain any number of exports, possibly followed by an import.


.. index:: memory, memory type, identifier
   pair: text format; memory
.. _text-mem:

Memories
~~~~~~~~

Memory definitions can bind a symbolic :ref:`memory identifier <text-id>`.

.. math::
   \begin{array}{llclll}
   \production{memory} & \Tmem_I &::=&
     \text{(}~\text{memory}~~\Tid^?~~\X{mt}{:}\Tmemtype_I~\text{)}
       &\Rightarrow& \{ \MTYPE~\X{mt} \} \\
   \end{array}


.. index:: import, name
   pair: text format; import
.. index:: export, name, index, memory index
   pair: text format; export
.. index:: data, memory, memory index, expression, byte, page size
   pair: text format; data
   single: memory; data
   single: data; segment
.. _text-mem-abbrev:

Abbreviations
.............

A :ref:`data segment <text-data>` can be given inline with a memory definition, in which case its offset is :math:`0` and the :ref:`limits <text-limits>` of the :ref:`memory type <text-memtype>` are inferred from the length of the data, rounded up to :ref:`page size <page-size>`:

.. math::
   \begin{array}{llclll}
   \production{module field} &
     \text{(}~\text{memory}~~\Tid^?~~\text{(}~\text{data}~~b^n{:}\Tdatastring~\text{)}~~\text{)} \quad\equiv \\ & \qquad
       \text{(}~\text{memory}~~\Tid'~~m~~m~\text{)} \\ & \qquad
       \text{(}~\text{data}~~\text{(}~\text{memory}~~\Tid'~\text{)}~~\text{(}~\text{i32.const}~~\text{0}~\text{)}~~\Tdatastring~\text{)}
       \\ & \qquad\qquad
       (\iff \Tid^? \neq \epsilon \wedge \Tid' = \Tid^? \vee \Tid^? = \epsilon \wedge \Tid' \idfresh, m = \F{ceil}(n / 64\,\F{Ki})) \\
   \end{array}

Memories can be defined as :ref:`imports <text-import>` or :ref:`exports <text-export>` inline:

.. math::
   \begin{array}{llclll}
   \production{module field} &
     \text{(}~\text{memory}~~\Tid^?~~\text{(}~\text{import}~~\Tname_1~~\Tname_2~\text{)}~~\Tmemtype~\text{)} \quad\equiv \\ & \qquad
       \text{(}~\text{import}~~\Tname_1~~\Tname_2~~\text{(}~\text{memory}~~\Tid^?~~\Tmemtype~\text{)}~\text{)}
       \\[1ex] &
     \text{(}~\text{memory}~~\Tid^?~~\text{(}~\text{export}~~\Tname~\text{)}~~\dots~\text{)} \quad\equiv \\ & \qquad
       \text{(}~\text{export}~~\Tname~~\text{(}~\text{memory}~~\Tid'~\text{)}~\text{)}~~
       \text{(}~\text{memory}~~\Tid'~~\dots~\text{)}
       \\ & \qquad\qquad
       (\iff \Tid^? \neq \epsilon \wedge \Tid' = \Tid^? \vee \Tid^? = \epsilon \wedge \Tid' \idfresh) \\
   \end{array}

.. note::
   The latter abbreviation can be applied repeatedly, if ":math:`\dots`" contains additional export clauses.
   Consequently, a memory declaration can contain any number of exports, possibly followed by an import.


.. index:: global, global type, identifier, expression
   pair: text format; global
.. _text-global:

Globals
~~~~~~~

Global definitions can bind a symbolic :ref:`global identifier <text-id>`.

.. math::
   \begin{array}{llclll}
   \production{global} & \Tglobal_I &::=&
     \text{(}~\text{global}~~\Tid^?~~\X{gt}{:}\Tglobaltype_I~~e{:}\Texpr_I~\text{)}
       &\Rightarrow& \{ \GTYPE~\X{gt}, \GINIT~e \} \\
   \end{array}


.. index:: import, name
   pair: text format; import
.. index:: export, name, index, global index
   pair: text format; export
.. _text-global-abbrev:

Abbreviations
.............

Globals can be defined as :ref:`imports <text-import>` or :ref:`exports <text-export>` inline:

.. math::
   \begin{array}{llclll}
   \production{module field} &
     \text{(}~\text{global}~~\Tid^?~~\text{(}~\text{import}~~\Tname_1~~\Tname_2~\text{)}~~\Tglobaltype~\text{)} \quad\equiv \\ & \qquad
       \text{(}~\text{import}~~\Tname_1~~\Tname_2~~\text{(}~\text{global}~~\Tid^?~~\Tglobaltype~\text{)}~\text{)}
       \\[1ex] &
     \text{(}~\text{global}~~\Tid^?~~\text{(}~\text{export}~~\Tname~\text{)}~~\dots~\text{)} \quad\equiv \\ & \qquad
       \text{(}~\text{export}~~\Tname~~\text{(}~\text{global}~~\Tid'~\text{)}~\text{)}~~
       \text{(}~\text{global}~~\Tid'~~\dots~\text{)}
       \\ & \qquad\qquad
       (\iff \Tid^? \neq \epsilon \wedge \Tid' = \Tid^? \vee \Tid^? = \epsilon \wedge \Tid' \idfresh) \\
   \end{array}

.. note::
   The latter abbreviation can be applied repeatedly, if ":math:`\dots`" contains additional export clauses.
   Consequently, a global declaration can contain any number of exports, possibly followed by an import.


.. index:: tag, tag type, identifier, function type, exception tag
   pair: text format; tag
.. _text-tag:

Tags
~~~~

An tag definition can bind a symbolic :ref:`tag identifier <text-id>`.

.. math::
   \begin{array}{llcl}
   \production{tag} & \Ttag_I &::=&
     \text{(}~\text{tag}~~\Tid^?~~x,I'{:}\Ttypeuse_I~\text{)} \\ &&& \qquad
       \Rightarrow\quad \{ \TAGTYPE~x \} \\
   \end{array}

.. index:: import, name
   pair: text format; import
.. index:: export, name, index, tag index
   pair: text format; export
.. index:: tag
.. _text-tag-abbrev:

Abbreviations
.............

Tags can be defined as :ref:`imports <text-import>` or :ref:`exports <text-export>` inline:

.. math::
   \begin{array}{llclll}
   \production{module field} &
     \text{(}~\text{tag}~~\Tid^?~~\text{(}~\text{import}~~\Tname_1~~\Tname_2~\text{)}~~\Ttypeuse~\text{)} \quad\equiv \\ & \qquad
       \text{(}~\text{import}~~\Tname_1~~\Tname_2~~\text{(}~\text{tag}~~\Tid^?~~\Ttypeuse~\text{)}~\text{)}
       \\[1ex] &
     \text{(}~\text{tag}~~\Tid^?~~\text{(}~\text{export}~~\Tname~\text{)}~~\dots~\text{)} \quad\equiv \\ & \qquad
       \text{(}~\text{export}~~\Tname~~\text{(}~\text{tag}~~\Tid'~\text{)}~\text{)}~~
       \text{(}~\text{tag}~~\Tid'~~\dots~\text{)}
       \\ & \qquad\qquad
       (\iff \Tid^? \neq \epsilon \wedge \Tid' = \Tid^? \vee \Tid^? = \epsilon \wedge \Tid' \idfresh) \\
   \end{array}

.. note::
   The latter abbreviation can be applied repeatedly, if ":math:`\dots`" contains additional export clauses.
   Consequently, a memory declaration can contain any number of exports, possibly followed by an import.



.. index:: export, name, index, function index, table index, memory index, global index, tag index
   pair: text format; export
.. _text-exportdesc:
.. _text-export:

Exports
~~~~~~~

The syntax for exports mirrors their :ref:`abstract syntax <syntax-export>` directly.

.. math::
   \begin{array}{llclll}
   \production{export} & \Texport_I &::=&
     \text{(}~\text{export}~~\X{nm}{:}\Tname~~d{:}\Texportdesc_I~\text{)}
       &\Rightarrow& \{ \ENAME~\X{nm}, \EDESC~d \} \\
   \production{export description} & \Texportdesc_I &::=&
     \text{(}~\text{func}~~x{:}\Tfuncidx_I~\text{)}
       &\Rightarrow& \EDFUNC~x \\ &&|&
     \text{(}~\text{table}~~x{:}\Ttableidx_I~\text{)}
       &\Rightarrow& \EDTABLE~x \\ &&|&
     \text{(}~\text{memory}~~x{:}\Tmemidx_I~\text{)}
       &\Rightarrow& \EDMEM~x \\ &&|&
     \text{(}~\text{global}~~x{:}\Tglobalidx_I~\text{)}
       &\Rightarrow& \EDGLOBAL~x \\&&|&
     \text{(}~\text{tag}~~x{:}\Ttagidx_I~\text{)}
       &\Rightarrow& \EDTAG~x \\
   \end{array}


Abbreviations
.............

As an abbreviation, exports may also be specified inline with
:ref:`function <text-func>`,
:ref:`table <text-table>`,
:ref:`memory <text-mem>`,
:ref:`global <text-global>`, or
:ref:`tag <text-tag>`
definitions; see the respective sections.


.. index:: start function, function index
   pair: text format; start function
.. _text-start:

Start Function
~~~~~~~~~~~~~~

A :ref:`start function <syntax-start>` is defined in terms of its index.

.. math::
   \begin{array}{llclll}
   \production{start function} & \Tstart_I &::=&
     \text{(}~\text{start}~~x{:}\Tfuncidx_I~\text{)}
       &\Rightarrow& \{ \SFUNC~x \} \\
   \end{array}

.. note::
   At most one start function may occur in a module,
   which is ensured by a suitable side condition on the |Tmodule| grammar.



.. index:: element, table index, expression, function index
   pair: text format; element
   single: table; element
   single: element; segment
.. _text-elem:
.. _text-elemlist:
.. _text-elemexpr:
.. _text-tableuse:

Element Segments
~~~~~~~~~~~~~~~~

Element segments allow for an optional :ref:`table index <text-tableidx>` to identify the table to initialize.

.. math::
   \begin{array}{llclll}
   \production{element segment} & \Telem_I &::=&
     \text{(}~\text{elem}~~\Tid^?~~(et, y^\ast){:}\Telemlist_I~\text{)} \\ &&& \qquad
       \Rightarrow\quad \{ \ETYPE~et, \EINIT~y^\ast, \EMODE~\EPASSIVE \} \\ &&|&
     \text{(}~\text{elem}~~\Tid^?~~x{:}\Ttableuse_I~~\text{(}~\text{offset}~~e{:}\Texpr_I~\text{)}~~(et, y^\ast){:}\Telemlist_I~\text{)} \\ &&& \qquad
       \Rightarrow\quad \{ \ETYPE~et, \EINIT~y^\ast, \EMODE~\EACTIVE~\{ \ETABLE~x, \EOFFSET~e \} \} \\ &&&
     \text{(}~\text{elem}~~\Tid^?~~\text{declare}~~(et, y^\ast){:}\Telemlist_I~\text{)} \\ &&& \qquad
       \Rightarrow\quad \{ \ETYPE~et, \EINIT~y^\ast, \EMODE~\EDECLARATIVE \} \\
   \production{element list} & \Telemlist_I &::=&
     t{:}\Treftype_I~~y^\ast{:}\Tvec(\Telemexpr_I) \qquad\Rightarrow\quad ( \ETYPE~t, \EINIT~y^\ast ) \\
   \production{element expression} & \Telemexpr_I &::=&
     \text{(}~\text{item}~~e{:}\Texpr_I~\text{)}
       \quad\Rightarrow\quad e \\
   \production{table use} & \Ttableuse_I &::=&
     \text{(}~\text{table}~~x{:}\Ttableidx_I ~\text{)}
       \quad\Rightarrow\quad x \\
   \end{array}


Abbreviations
.............

As an abbreviation, a single instruction may occur in place of the offset of an active element segment or as an element expression:

.. math::
   \begin{array}{llcll}
   \production{element offset} &
     \text{(}~\Tinstr~\text{)} &\equiv&
     \text{(}~\text{offset}~~\Tinstr~\text{)} \\
   \production{element item} &
     \text{(}~\Tinstr~\text{)} &\equiv&
     \text{(}~\text{item}~~\Tinstr~\text{)} \\
   \end{array}

Also, the element list may be written as just a sequence of :ref:`function indices <text-funcidx>`:

.. math::
   \begin{array}{llcll}
   \production{element list} &
     \text{func}~~\Tvec(\Tfuncidx_I) &\equiv&
     \text{(ref}~\text{func)}~~\Tvec(\text{(}~\text{ref.func}~~\Tfuncidx_I~\text{)})
   \end{array}

A table use can be omitted, defaulting to :math:`\T{0}`.
Furthermore, for backwards compatibility with earlier versions of WebAssembly, if the table use is omitted, the :math:`\text{func}` keyword can be omitted as well.

.. math::
   \begin{array}{llclll}
   \production{table use} &
     \epsilon &\equiv& \text{(}~\text{table}~~\text{0}~\text{)} \\
   \production{element segment} &
     \text{(}~\text{elem}~~\Tid^?~~\text{(}~\text{offset}~~\Texpr_I~\text{)}~~\Tvec(\Tfuncidx_I)~\text{)}
       &\equiv&
     \text{(}~\text{elem}~~\Tid^?~~\text{(}~\text{table}~~\text{0}~\text{)}~~\text{(}~\text{offset}~~\Texpr_I~\text{)}~~\text{func}~~\Tvec(\Tfuncidx_I)~\text{)}
   \end{array}

As another abbreviation, element segments may also be specified inline with :ref:`table <text-table>` definitions; see the respective section.


.. index:: data, memory, memory index, expression, byte
   pair: text format; data
   single: memory; data
   single: data; segment
.. _text-datastring:
.. _text-data:
.. _text-memuse:

Data Segments
~~~~~~~~~~~~~

Data segments allow for an optional :ref:`memory index <text-memidx>` to identify the memory to initialize.
The data is written as a :ref:`string <text-string>`, which may be split up into a possibly empty sequence of individual string literals.

.. math::
   \begin{array}{llclll}
   \production{data segment} & \Tdata_I &::=&
     \text{(}~\text{data}~~\Tid^?~~b^\ast{:}\Tdatastring~\text{)} \\ &&& \qquad
       \Rightarrow\quad \{ \DINIT~b^\ast, \DMODE~\DPASSIVE \} \\ &&|&
     \text{(}~\text{data}~~\Tid^?~~x{:}\Tmemuse_I~~\text{(}~\text{offset}~~e{:}\Texpr_I~\text{)}~~b^\ast{:}\Tdatastring~\text{)} \\ &&& \qquad
       \Rightarrow\quad \{ \DINIT~b^\ast, \DMODE~\DACTIVE~\{ \DMEM~x', \DOFFSET~e \} \} \\
   \production{data string} & \Tdatastring &::=&
     (b^\ast{:}\Tstring)^\ast \quad\Rightarrow\quad \concat((b^\ast)^\ast) \\
   \production{memory use} & \Tmemuse_I &::=&
     \text{(}~\text{memory}~~x{:}\Tmemidx_I ~\text{)}
       \quad\Rightarrow\quad x \\
   \end{array}

.. note::
   In the current version of WebAssembly, the only valid memory index is 0
   or a symbolic :ref:`memory identifier <text-id>` resolving to the same value.


Abbreviations
.............

As an abbreviation, a single instruction may occur in place of the offset of an active data segment:

.. math::
   \begin{array}{llcll}
   \production{data offset} &
     \text{(}~\Tinstr~\text{)} &\equiv&
     \text{(}~\text{offset}~~\Tinstr~\text{)}
   \end{array}

Also, a memory use can be omitted, defaulting to :math:`\T{0}`.

.. math::
   \begin{array}{llclll}
   \production{memory use} &
     \epsilon &\equiv& \text{(}~\text{memory}~~\text{0}~\text{)} \\
   \end{array}

As another abbreviation, data segments may also be specified inline with :ref:`memory <text-mem>` definitions; see the respective section.


.. index:: module, type definition, function type, function, table, memory, global, tag, element, data, start function, import, export, identifier context, identifier, name section
   pair: text format; module
   single: section; name
.. _text-modulefield:
.. _text-module:

Modules
~~~~~~~

A module consists of a sequence of fields that can occur in any order.
All definitions and their respective bound :ref:`identifiers <text-id>` scope over the entire module, including the text preceding them.

A module may optionally bind an :ref:`identifier <text-id>` that names the module.
The name serves a documentary role only.

.. note::
   Tools may include the module name in the :ref:`name section <binary-namesec>` of the :ref:`binary format <binary>`.

.. math::
   \begin{array}{lll}
   \production{module} & \Tmodule &
   \begin{array}[t]{@{}cllll}
   ::=&
     \text{(}~\text{module}~~\Tid^?~~(m{:}\Tmodulefield_I)^\ast~\text{)}
       \quad\Rightarrow\quad \bigcompose m^\ast \\
       &\qquad (\iff I = \bigcompose \F{idc}(\Tmodulefield)^\ast \idcwellformed) \\
   \end{array} \\[1ex]
   \production{module field} & \Tmodulefield_I &
   \begin{array}[t]{@{}clll}
   ::=&
     \X{ty}^\ast{:}\Trectype_I &\Rightarrow& \{\MTYPES~\X{ty}^\ast\} \\ |&
     \X{im}{:}\Timport_I &\Rightarrow& \{\MIMPORTS~\X{im}\} \\ |&
     \X{fn}{:}\Tfunc_I &\Rightarrow& \{\MFUNCS~\X{fn}\} \\ |&
     \X{ta}{:}\Ttable_I &\Rightarrow& \{\MTABLES~\X{ta}\} \\ |&
     \X{me}{:}\Tmem_I &\Rightarrow& \{\MMEMS~\X{me}\} \\ |&
     \X{gl}{:}\Tglobal_I &\Rightarrow& \{\MGLOBALS~\X{gl}\} \\ |&
     \X{tg}{:}\Ttag_I &\Rightarrow& \{\MTAGS~\X{tg}\} \\ |&
     \X{el}{:}\Telem_I &\Rightarrow& \{\MELEMS~\X{el}\} \\ |&
     \X{da}{:}\Tdata_I &\Rightarrow& \{\MDATAS~\X{da}\} \\ |&
     \X{st}{:}\Tstart_I &\Rightarrow& \{\MSTART~\X{st}\} \\ |&
     \X{ex}{:}\Texport_I &\Rightarrow& \{\MEXPORTS~\X{ex}\} \\
   \end{array}
   \end{array}

The following restrictions are imposed on the composition of :ref:`modules <syntax-module>`: :math:`m_1 \compose m_2` is defined if and only if

* :math:`m_1.\MSTART = \epsilon \vee m_2.\MSTART = \epsilon`

* :math:`m_1.\MFUNCS = m_1.\MTABLES = m_1.\MMEMS = m_1.\MGLOBALS = m_1.\MTAGS = \epsilon \vee m_2.\MIMPORTS = \epsilon`

.. note::
   The first condition ensures that there is at most one start function.
   The second condition enforces that all :ref:`imports <text-import>` must occur before any regular definition of a
   :ref:`function <text-func>`,
   :ref:`table <text-table>`,
   :ref:`memory <text-mem>`,
   :ref:`global <text-global>`, or
   :ref:`tag <text-tag>`,
   thereby maintaining the ordering of the respective :ref:`index spaces <syntax-index>`.

   The :ref:`well-formedness <text-context-wf>` condition on :math:`I` in the grammar for |Tmodule| ensures that no namespace contains duplicate identifiers.

The definition of the initial :ref:`identifier context <text-context>` :math:`I` uses the following auxiliary definition which maps each relevant definition to a singular context with one (possibly empty) identifier:

.. math::
   \begin{array}{@{}lcl@{\qquad\qquad}l}
   \F{idc}(\text{(}~\text{rec}~~\Ttypedef^\ast~\text{)}) &=&
     \bigcompose \F{idc}(\Ttypedef)^\ast \\
<<<<<<< HEAD
   \F{idc}(\text{(}~\text{type}~\Tid^?~\Tsubtype~\text{)}) &=&
     \{\ITYPES~(\Tid^?), \IFIELDS~\F{idf}(\Tsubtype), \ITYPEDEFS~\X{st}\} \\
   \F{idc}(\text{(}~\text{func}~\Tid^?~\dots~\text{)}) &=&
     \{\IFUNCS~(\Tid^?)\} \\
   \F{idc}(\text{(}~\text{table}~\Tid^?~\dots~\text{)}) &=&
     \{\ITABLES~(\Tid^?)\} \\
   \F{idc}(\text{(}~\text{memory}~\Tid^?~\dots~\text{)}) &=&
     \{\IMEMS~(\Tid^?)\} \\
   \F{idc}(\text{(}~\text{global}~\Tid^?~\dots~\text{)}) &=&
     \{\IGLOBALS~(\Tid^?)\} \\
   \F{idc}(\text{(}~\text{tag}~\Tid^?~\dots~\text{)}) &=&
     \{\ITAGS~(\Tid^?)\} \\
   \F{idc}(\text{(}~\text{elem}~\Tid^?~\dots~\text{)}) &=&
     \{\IELEM~(\Tid^?)\} \\
   \F{idc}(\text{(}~\text{data}~\Tid^?~\dots~\text{)}) &=&
     \{\IDATA~(\Tid^?)\} \\
   \F{idc}(\text{(}~\text{import}~\dots~\text{(}~\text{func}~\Tid^?~\dots~\text{)}~\text{)}) &=&
     \{\IFUNCS~(\Tid^?)\} \\
   \F{idc}(\text{(}~\text{import}~\dots~\text{(}~\text{table}~\Tid^?~\dots~\text{)}~\text{)}) &=&
     \{\ITABLES~(\Tid^?)\} \\
   \F{idc}(\text{(}~\text{import}~\dots~\text{(}~\text{memory}~\Tid^?~\dots~\text{)}~\text{)}) &=&
     \{\IMEMS~(\Tid^?)\} \\
   \F{idc}(\text{(}~\text{import}~\dots~\text{(}~\text{global}~\Tid^?~\dots~\text{)}~\text{)}) &=&
     \{\IGLOBALS~(\Tid^?)\} \\
   \F{idc}(\text{(}~\text{import}~\dots~\text{(}~\text{tag}~\Tid^?~\dots~\text{)}~\text{)}) &=&
     \{\ITAGS~(\Tid^?)\} \\
   \F{idc}(\text{(}~\dots~\text{)}) &=&
     \{\} \\[2ex]
=======
   \F{idc}(\text{(}~\text{type}~v^?{:}\Tid^?~\Tsubtype~\text{)}) &=&
     \{\ITYPES~(v^?), \IFIELDS~\F{idf}(\Tsubtype), \ITYPEDEFS~\X{st}\} \\
   \F{idc}(\text{(}~\text{func}~v^?{:}\Tid^?~\dots~\text{)}) &=&
     \{\IFUNCS~(v^?)\} \\
   \F{idc}(\text{(}~\text{table}~v^?{:}\Tid^?~\dots~\text{)}) &=&
     \{\ITABLES~(v^?)\} \\
   \F{idc}(\text{(}~\text{memory}~v^?{:}\Tid^?~\dots~\text{)}) &=&
     \{\IMEMS~(v^?)\} \\
   \F{idc}(\text{(}~\text{global}~v^?{:}\Tid^?~\dots~\text{)}) &=&
     \{\IGLOBALS~(v^?)\} \\
   \F{idc}(\text{(}~\text{tag}~v^?{:}\Tid^?~\dots~\text{)}) &=&
     \{\ITAGS~(v^?)\} \\
   \F{idc}(\text{(}~\text{elem}~v^?{:}\Tid^?~\dots~\text{)}) &=&
     \{\IELEM~(v^?)\} \\
   \F{idc}(\text{(}~\text{data}~v^?{:}\Tid^?~\dots~\text{)}) &=&
     \{\IDATA~(v^?)\} \\
   \F{idc}(\text{(}~\text{import}~\dots~\text{(}~\text{func}~v^?{:}\Tid^?~\dots~\text{)}~\text{)}) &=&
     \{\IFUNCS~(v^?)\} \\
   \F{idc}(\text{(}~\text{import}~\dots~\text{(}~\text{table}~v^?{:}\Tid^?~\dots~\text{)}~\text{)}) &=&
     \{\ITABLES~(v^?)\} \\
   \F{idc}(\text{(}~\text{import}~\dots~\text{(}~\text{memory}~v^?{:}\Tid^?~\dots~\text{)}~\text{)}) &=&
     \{\IMEMS~(v^?)\} \\
   \F{idc}(\text{(}~\text{import}~\dots~\text{(}~\text{global}~v^?{:}\Tid^?~\dots~\text{)}~\text{)}) &=&
     \{\IGLOBALS~(v^?)\} \\
   \F{idc}(\text{(}~\dots~\text{)}) &=&
     \{\}
   \\[2ex]
>>>>>>> 9b20411f
   \F{idf}(\text{(}~\text{sub}~\dots~\Tcomptype~\text{)}) &=&
     \F{idf}(\Tcomptype) \\
   \F{idf}(\text{(}~\text{struct}~\X{Tfield}^\ast~\text{)}) &=&
     \bigcompose \F{idf}(\Tfield)^\ast \\
   \F{idf}(\text{(}~\text{array}~\dots~\text{)}) &=&
     \epsilon \\
   \F{idf}(\text{(}~\text{func}~\dots~\text{)}) &=&
     \epsilon \\
<<<<<<< HEAD
   \F{idf}(\text{(}~\text{field}~\Tid^?~\dots~\text{)}) &=&
     \Tid^? \\
=======
   \F{idf}(\text{(}~\text{field}~v^?{:}\Tid^?~\dots~\text{)}) &=&
     v^? \\
>>>>>>> 9b20411f
   \end{array}


Abbreviations
.............

In a source file, the toplevel :math:`\T{(module}~\dots\T{)}` surrounding the module body may be omitted.

.. math::
   \begin{array}{llcll}
   \production{module} &
     \Tmodulefield^\ast &\equiv&
     \text{(}~\text{module}~~\Tmodulefield^\ast~\text{)}
   \end{array}<|MERGE_RESOLUTION|>--- conflicted
+++ resolved
@@ -759,36 +759,6 @@
    \begin{array}{@{}lcl@{\qquad\qquad}l}
    \F{idc}(\text{(}~\text{rec}~~\Ttypedef^\ast~\text{)}) &=&
      \bigcompose \F{idc}(\Ttypedef)^\ast \\
-<<<<<<< HEAD
-   \F{idc}(\text{(}~\text{type}~\Tid^?~\Tsubtype~\text{)}) &=&
-     \{\ITYPES~(\Tid^?), \IFIELDS~\F{idf}(\Tsubtype), \ITYPEDEFS~\X{st}\} \\
-   \F{idc}(\text{(}~\text{func}~\Tid^?~\dots~\text{)}) &=&
-     \{\IFUNCS~(\Tid^?)\} \\
-   \F{idc}(\text{(}~\text{table}~\Tid^?~\dots~\text{)}) &=&
-     \{\ITABLES~(\Tid^?)\} \\
-   \F{idc}(\text{(}~\text{memory}~\Tid^?~\dots~\text{)}) &=&
-     \{\IMEMS~(\Tid^?)\} \\
-   \F{idc}(\text{(}~\text{global}~\Tid^?~\dots~\text{)}) &=&
-     \{\IGLOBALS~(\Tid^?)\} \\
-   \F{idc}(\text{(}~\text{tag}~\Tid^?~\dots~\text{)}) &=&
-     \{\ITAGS~(\Tid^?)\} \\
-   \F{idc}(\text{(}~\text{elem}~\Tid^?~\dots~\text{)}) &=&
-     \{\IELEM~(\Tid^?)\} \\
-   \F{idc}(\text{(}~\text{data}~\Tid^?~\dots~\text{)}) &=&
-     \{\IDATA~(\Tid^?)\} \\
-   \F{idc}(\text{(}~\text{import}~\dots~\text{(}~\text{func}~\Tid^?~\dots~\text{)}~\text{)}) &=&
-     \{\IFUNCS~(\Tid^?)\} \\
-   \F{idc}(\text{(}~\text{import}~\dots~\text{(}~\text{table}~\Tid^?~\dots~\text{)}~\text{)}) &=&
-     \{\ITABLES~(\Tid^?)\} \\
-   \F{idc}(\text{(}~\text{import}~\dots~\text{(}~\text{memory}~\Tid^?~\dots~\text{)}~\text{)}) &=&
-     \{\IMEMS~(\Tid^?)\} \\
-   \F{idc}(\text{(}~\text{import}~\dots~\text{(}~\text{global}~\Tid^?~\dots~\text{)}~\text{)}) &=&
-     \{\IGLOBALS~(\Tid^?)\} \\
-   \F{idc}(\text{(}~\text{import}~\dots~\text{(}~\text{tag}~\Tid^?~\dots~\text{)}~\text{)}) &=&
-     \{\ITAGS~(\Tid^?)\} \\
-   \F{idc}(\text{(}~\dots~\text{)}) &=&
-     \{\} \\[2ex]
-=======
    \F{idc}(\text{(}~\text{type}~v^?{:}\Tid^?~\Tsubtype~\text{)}) &=&
      \{\ITYPES~(v^?), \IFIELDS~\F{idf}(\Tsubtype), \ITYPEDEFS~\X{st}\} \\
    \F{idc}(\text{(}~\text{func}~v^?{:}\Tid^?~\dots~\text{)}) &=&
@@ -816,7 +786,6 @@
    \F{idc}(\text{(}~\dots~\text{)}) &=&
      \{\}
    \\[2ex]
->>>>>>> 9b20411f
    \F{idf}(\text{(}~\text{sub}~\dots~\Tcomptype~\text{)}) &=&
      \F{idf}(\Tcomptype) \\
    \F{idf}(\text{(}~\text{struct}~\X{Tfield}^\ast~\text{)}) &=&
@@ -825,13 +794,8 @@
      \epsilon \\
    \F{idf}(\text{(}~\text{func}~\dots~\text{)}) &=&
      \epsilon \\
-<<<<<<< HEAD
-   \F{idf}(\text{(}~\text{field}~\Tid^?~\dots~\text{)}) &=&
-     \Tid^? \\
-=======
    \F{idf}(\text{(}~\text{field}~v^?{:}\Tid^?~\dots~\text{)}) &=&
      v^? \\
->>>>>>> 9b20411f
    \end{array}
 
 
