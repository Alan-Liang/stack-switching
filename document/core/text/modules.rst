Modules
-------


.. index:: index, type index, function index, table index, memory index, global index, tag index, element index, data index, local index, label index
   pair: text format; type index
   pair: text format; function index
   pair: text format; table index
   pair: text format; memory index
   pair: text format; global index
   pair: text format; tag index
   pair: text format; element index
   pair: text format; data index
   pair: text format; local index
   pair: text format; label index
.. _text-typeidx:
.. _text-funcidx:
.. _text-tableidx:
.. _text-memidx:
.. _text-globalidx:
.. _text-tagidx:
.. _text-elemidx:
.. _text-dataidx:
.. _text-localidx:
.. _text-labelidx:
.. _text-fieldidx:
.. _text-index:

Indices
~~~~~~~

:ref:`Indices <syntax-index>` can be given either in raw numeric form or as symbolic :ref:`identifiers <text-id>` when bound by a respective construct.
Such identifiers are looked up in the suitable space of the :ref:`identifier context <text-context>` :math:`I`.

.. math::
   \begin{array}{llcllllllll}
   \production{type index} & \Ttypeidx_I &::=&
     x{:}\Tu32 &\Rightarrow& x \\&&|&
     v{:}\Tid &\Rightarrow& x & (\iff I.\ITYPES[x] = v) \\
   \production{function index} & \Tfuncidx_I &::=&
     x{:}\Tu32 &\Rightarrow& x \\&&|&
     v{:}\Tid &\Rightarrow& x & (\iff I.\IFUNCS[x] = v) \\
   \production{table index} & \Ttableidx_I &::=&
     x{:}\Tu32 &\Rightarrow& x \\&&|&
     v{:}\Tid &\Rightarrow& x & (\iff I.\ITABLES[x] = v) \\
   \production{memory index} & \Tmemidx_I &::=&
     x{:}\Tu32 &\Rightarrow& x \\&&|&
     v{:}\Tid &\Rightarrow& x & (\iff I.\IMEMS[x] = v) \\
   \production{global index} & \Tglobalidx_I &::=&
     x{:}\Tu32 &\Rightarrow& x \\&&|&
     v{:}\Tid &\Rightarrow& x & (\iff I.\IGLOBALS[x] = v) \\
   \production{tag index} & \Ttagidx_I &::=&
     x{:}\Tu32 &\Rightarrow& x \\&&|&
     v{:}\Tid &\Rightarrow& x & (\iff I.\ITAGS[x] = v) \\
   \production{element index} & \Telemidx_I &::=&
     x{:}\Tu32 &\Rightarrow& x \\&&|&
     v{:}\Tid &\Rightarrow& x & (\iff I.\IELEM[x] = v) \\
   \production{data index} & \Tdataidx_I &::=&
     x{:}\Tu32 &\Rightarrow& x \\&&|&
     v{:}\Tid &\Rightarrow& x & (\iff I.\IDATA[x] = v) \\
   \production{local index} & \Tlocalidx_I &::=&
     x{:}\Tu32 &\Rightarrow& x \\&&|&
     v{:}\Tid &\Rightarrow& x & (\iff I.\ILOCALS[x] = v) \\
   \production{label index} & \Tlabelidx_I &::=&
     l{:}\Tu32 &\Rightarrow& l \\&&|&
     v{:}\Tid &\Rightarrow& l & (\iff I.\ILABELS[l] = v) \\
   \production{field index} & \Tfieldidx_{I,x} &::=&
     i{:}\Tu32 &\Rightarrow& i \\&&|&
     v{:}\Tid &\Rightarrow& i & (\iff I.\IFIELDS[x][i] = v) \\
   \end{array}


.. index:: type use
   pair: text format; type use
.. _text-typeuse:

Type Uses
~~~~~~~~~

A *type use* is a reference to a function :ref:`type definition <text-type>`.
It may optionally be augmented by explicit inlined :ref:`parameter <text-param>` and :ref:`result <text-result>` declarations.
That allows binding symbolic :ref:`identifiers <text-id>` to name the :ref:`local indices <text-localidx>` of parameters.
If inline declarations are given, then their types must match the referenced :ref:`function type <text-type>`.

.. math::
   \begin{array}{llcllll}
   \production{type use} & \Ttypeuse_I &::=&
     \text{(}~\text{type}~~x{:}\Ttypeidx_I~\text{)}
       \quad\Rightarrow\quad x, I' \\ &&& \qquad
       (\iff \begin{array}[t]{@{}l@{}}
        I.\ITYPEDEFS[x] = \TSUB~\TFINAL~(\TFUNC~[t_1^n] \toF [t_2^\ast]) \wedge
        I' = \{\ILOCALS~(\epsilon)^n\}) \\
        \end{array} \\[1ex] &&|&
     \text{(}~\text{type}~~x{:}\Ttypeidx_I~\text{)}
     ~~(t_1{:}\Tparam)^\ast~~(t_2{:}\Tresult)^\ast
       \quad\Rightarrow\quad x, I' \\ &&& \qquad
       (\iff \begin{array}[t]{@{}l@{}}
        I.\ITYPEDEFS[x] = \TSUB~\TFINAL~(\TFUNC~[t_1^\ast] \toF [t_2^\ast]) \wedge
        I' = \{\ILOCALS~\F{id}(\Tparam)^\ast\} \idcwellformed) \\
        \end{array} \\
   \end{array}

.. note::
   If inline declarations are given, their types must be *syntactically* equal to the types from the indexed definition;
   possible type :ref:`substitutions <notation-subst>` from other definitions that might make them equal are not taken into account.
   This is to simplify syntactic pre-processing.

The synthesized attribute of a |Ttypeuse| is a pair consisting of both the used :ref:`type index <syntax-typeidx>` and the local :ref:`identifier context <text-context>` containing possible parameter identifiers.
The following auxiliary function extracts optional identifiers from parameters:

.. math::
   \begin{array}{lcl@{\qquad\qquad}l}
   \F{id}(\text{(}~\text{param}~\Tid^?~\dots~\text{)}) &=& \Tid^? \\
   \end{array}

.. note::
   Both productions overlap for the case that the function type is :math:`[] \toF []`.
   However, in that case, they also produce the same results, so that the choice is immaterial.

   The :ref:`well-formedness <text-context-wf>` condition on :math:`I'` ensures that the parameters do not contain duplicate identifiers.


.. _text-typeuse-abbrev:

Abbreviations
.............

A |Ttypeuse| may also be replaced entirely by inline :ref:`parameter <text-param>` and :ref:`result <text-result>` declarations.
In that case, a :ref:`type index <syntax-typeidx>` is automatically inserted:

.. math::
   \begin{array}{llclll}
   \production{type use} &
     (t_1{:}\Tparam)^\ast~~(t_2{:}\Tresult)^\ast &\equiv&
     \text{(}~\text{type}~~x~\text{)}~~\Tparam^\ast~~\Tresult^\ast \\
   \end{array}

where :math:`x` is the smallest existing :ref:`type index <syntax-typeidx>` whose :ref:`recursive type <syntax-rectype>` definition in the current module is of the form

.. math::
   \text{(}~\text{rec}~\text{(}~\text{type}~\text{(}~\text{sub}~\text{final}~~\text{(}~\text{func}~~\Tparam^\ast~~\Tresult^\ast~\text{)}~\text{)}~\text{)}~\text{)}

If no such index exists, then a new :ref:`recursive type <text-rectype>` of the same form is inserted at the end of the module.

Abbreviations are expanded in the order they appear, such that previously inserted type definitions are reused by consecutive expansions.


.. index:: import, name, function type, table type, memory type, global type, tag type
   pair: text format; import
.. _text-importdesc:
.. _text-import:

Imports
~~~~~~~

The descriptors in imports can bind a symbolic function, table, memory, tag, or global :ref:`identifier <text-id>`.

.. math::
   \begin{array}{llclll}
   \production{import} & \Timport_I &::=&
     \text{(}~\text{import}~~\X{mod}{:}\Tname~~\X{nm}{:}\Tname~~d{:}\Timportdesc_I~\text{)} \\ &&& \qquad
       \Rightarrow\quad \{ \IMODULE~\X{mod}, \INAME~\X{nm}, \IDESC~d \} \\[1ex]
   \production{import description} & \Timportdesc_I &::=&
     \text{(}~\text{func}~~\Tid^?~~x,I'{:}\Ttypeuse_I~\text{)}
       &\Rightarrow& \IDFUNC~x \\ &&|&
     \text{(}~\text{table}~~\Tid^?~~\X{tt}{:}\Ttabletype_I~\text{)}
       &\Rightarrow& \IDTABLE~\X{tt} \\ &&|&
     \text{(}~\text{memory}~~\Tid^?~~\X{mt}{:}\Tmemtype_I~\text{)}
       &\Rightarrow& \IDMEM~~\X{mt} \\ &&|&
     \text{(}~\text{global}~~\Tid^?~~\X{gt}{:}\Tglobaltype_I~\text{)}
<<<<<<< HEAD
       &\Rightarrow& \IDGLOBAL~\X{gt} \\
=======
       &\Rightarrow& \IDGLOBAL~\X{gt} \\ &&|&
     \text{(}~\text{tag}~~\Tid^?~~\X{tt}{:}\Ttag~\text{)}
       &\Rightarrow& \IDTAG~\X{tt} \\
>>>>>>> 30aebd0f
   \end{array}


Abbreviations
.............

As an abbreviation, imports may also be specified inline with
:ref:`function <text-func>`,
:ref:`table <text-table>`,
:ref:`memory <text-mem>`,
:ref:`global <text-global>`, or
:ref:`tag <text-tag>`
definitions; see the respective sections.



.. index:: function, type index, function type, identifier, local
   pair: text format; function
   pair: text format; local
.. _text-local:
.. _text-func:

Functions
~~~~~~~~~

Function definitions can bind a symbolic :ref:`function identifier <text-id>`, and :ref:`local identifiers <text-id>` for its :ref:`parameters <text-typeuse>` and locals.

.. math::
   \begin{array}{llclll}
   \production{function} & \Tfunc_I &::=&
     \text{(}~\text{func}~~\Tid^?~~x,I'{:}\Ttypeuse_I~~
     (\X{loc}{:}\Tlocal_I)^\ast~~(\X{in}{:}\Tinstr_{I''})^\ast~\text{)} \\ &&& \qquad
       \Rightarrow\quad \{ \FTYPE~x, \FLOCALS~\X{loc}^\ast, \FBODY~\X{in}^\ast~\END \} \\ &&& \qquad\qquad\qquad
       (\iff I'' = I \compose I' \compose \{\ILOCALS~\F{id}(\Tlocal)^\ast\} \idcwellformed) \\[1ex]
   \production{local} & \Tlocal_I &::=&
     \text{(}~\text{local}~~\Tid^?~~t{:}\Tvaltype_I~\text{)}
       \quad\Rightarrow\quad \{ \LTYPE~t \} \\
   \end{array}

The definition of the local :ref:`identifier context <text-context>` :math:`I''` uses the following auxiliary function to extract optional identifiers from locals:

.. math::
   \begin{array}{lcl@{\qquad\qquad}l}
   \F{id}(\text{(}~\text{local}~\Tid^?~\dots~\text{)}) &=& \Tid^? \\
   \end{array}


.. note::
   The :ref:`well-formedness <text-context-wf>` condition on :math:`I''` ensures that parameters and locals do not contain duplicate identifiers.


.. index:: import, name
   pair: text format; import
.. index:: export, name, index, function index
   pair: text format; export
.. _text-func-abbrev:

Abbreviations
.............

Multiple anonymous locals may be combined into a single declaration:

.. math::
   \begin{array}{llclll}
   \production{local} &
     \text{(}~~\text{local}~~\Tvaltype^\ast~~\text{)} &\equiv&
     (\text{(}~~\text{local}~~\Tvaltype~~\text{)})^\ast \\
   \end{array}

Functions can be defined as :ref:`imports <text-import>` or :ref:`exports <text-export>` inline:

.. math::
   \begin{array}{llclll}
   \production{module field} &
     \text{(}~\text{func}~~\Tid^?~~\text{(}~\text{import}~~\Tname_1~~\Tname_2~\text{)}~~\Ttypeuse~\text{)} \quad\equiv \\ & \qquad
       \text{(}~\text{import}~~\Tname_1~~\Tname_2~~\text{(}~\text{func}~~\Tid^?~~\Ttypeuse~\text{)}~\text{)} \\[1ex] &
     \text{(}~\text{func}~~\Tid^?~~\text{(}~\text{export}~~\Tname~\text{)}~~\dots~\text{)} \quad\equiv \\ & \qquad
       \text{(}~\text{export}~~\Tname~~\text{(}~\text{func}~~\Tid'~\text{)}~\text{)}~~
       \text{(}~\text{func}~~\Tid'~~\dots~\text{)}
       \\ & \qquad\qquad
       (\iff \Tid^? \neq \epsilon \wedge \Tid' = \Tid^? \vee \Tid^? = \epsilon \wedge \Tid' \idfresh) \\
   \end{array}

.. note::
   The latter abbreviation can be applied repeatedly, if ":math:`\dots`" contains additional export clauses.
   Consequently, a function declaration can contain any number of exports, possibly followed by an import.


.. index:: table, table type, identifier, expression
   pair: text format; table
.. _text-table:

Tables
~~~~~~

Table definitions can bind a symbolic :ref:`table identifier <text-id>`.

.. math::
   \begin{array}{llclll}
   \production{table} & \Ttable_I &::=&
     \text{(}~\text{table}~~\Tid^?~~\X{tt}{:}\Ttabletype_I~~e{:}\Texpr_I~\text{)}
       &\Rightarrow& \{ \TTYPE~\X{tt}, \TINIT~e \} \\
   \end{array}


.. index:: reference type, heap type
.. index:: import, name
   pair: text format; import
.. index:: export, name, index, table index
   pair: text format; export
.. index:: element, table index, function index
   pair: text format; element
   single: table; element
   single: element; segment
.. _text-table-abbrev:

Abbreviations
.............

A table's initialization :ref:`expression <text-expr>` can be omitted, in which case it defaults to :math:`\REFNULL`:

.. math::
   \begin{array}{llclll}
   \production{module field} &
     \text{(}~\text{table}~~\Tid^?~~\Ttabletype~\text{)}
       &\equiv&
       \text{(}~\text{table}~~\Tid^?~~\Ttabletype~~\text{(}~\REFNULL~\X{ht}~\text{)}~\text{)}
       \\ &&& \qquad\qquad
       (\iff \Ttabletype = \Tlimits~\text{(}~\text{ref}~\text{null}^?~\X{ht}~\text{)}) \\
   \end{array}

An :ref:`element segment <text-elem>` can be given inline with a table definition, in which case its offset is :math:`0` and the :ref:`limits <text-limits>` of the :ref:`table type <text-tabletype>` are inferred from the length of the given segment:

.. math::
   \begin{array}{llclll}
   \production{module field} &
     \text{(}~\text{table}~~\Tid^?~~\Treftype~~\text{(}~\text{elem}~~\expr^n{:}\Tvec(\Telemexpr)~\text{)}~\text{)} \quad\equiv \\ & \qquad
       \text{(}~\text{table}~~\Tid'~~n~~n~~\Treftype~\text{)} \\ & \qquad
       \text{(}~\text{elem}~~\text{(}~\text{table}~~\Tid'~\text{)}~~\text{(}~\text{i32.const}~~\text{0}~\text{)}~~\Treftype~~\Tvec(\Telemexpr)~\text{)}
       \\ & \qquad\qquad
       (\iff \Tid^? \neq \epsilon \wedge \Tid' = \Tid^? \vee \Tid^? = \epsilon \wedge \Tid' \idfresh) \\
   \end{array}

.. math::
   \begin{array}{llclll}
   \production{module field} &
     \text{(}~\text{table}~~\Tid^?~~\Treftype~~\text{(}~\text{elem}~~x^n{:}\Tvec(\Tfuncidx)~\text{)}~\text{)} \quad\equiv \\ & \qquad
       \text{(}~\text{table}~~\Tid'~~n~~n~~\Treftype~\text{)} \\ & \qquad
       \text{(}~\text{elem}~~\text{(}~\text{table}~~\Tid'~\text{)}~~\text{(}~\text{i32.const}~~\text{0}~\text{)}~~\Treftype~~\Tvec(\text{(}~\text{ref.func}~~\Tfuncidx~\text{)})~\text{)}
       \\ & \qquad\qquad
       (\iff \Tid^? \neq \epsilon \wedge \Tid' = \Tid^? \vee \Tid^? = \epsilon \wedge \Tid' \idfresh) \\
   \end{array}

Tables can be defined as :ref:`imports <text-import>` or :ref:`exports <text-export>` inline:

.. math::
   \begin{array}{llclll}
   \production{module field} &
     \text{(}~\text{table}~~\Tid^?~~\text{(}~\text{import}~~\Tname_1~~\Tname_2~\text{)}~~\Ttabletype~\text{)} \quad\equiv \\ & \qquad
       \text{(}~\text{import}~~\Tname_1~~\Tname_2~~\text{(}~\text{table}~~\Tid^?~~\Ttabletype~\text{)}~\text{)} \\[1ex] &
     \text{(}~\text{table}~~\Tid^?~~\text{(}~\text{export}~~\Tname~\text{)}~~\dots~\text{)} \quad\equiv \\ & \qquad
       \text{(}~\text{export}~~\Tname~~\text{(}~\text{table}~~\Tid'~\text{)}~\text{)}~~
       \text{(}~\text{table}~~\Tid'~~\dots~\text{)}
       \\ & \qquad\qquad
       (\iff \Tid^? \neq \epsilon \wedge \Tid' = \Tid^? \vee \Tid^? = \epsilon \wedge \Tid' \idfresh) \\
   \end{array}

.. note::
   The latter abbreviation can be applied repeatedly, if ":math:`\dots`" contains additional export clauses.
   Consequently, a table declaration can contain any number of exports, possibly followed by an import.


.. index:: memory, memory type, identifier
   pair: text format; memory
.. _text-mem:

Memories
~~~~~~~~

Memory definitions can bind a symbolic :ref:`memory identifier <text-id>`.

.. math::
   \begin{array}{llclll}
   \production{memory} & \Tmem_I &::=&
     \text{(}~\text{memory}~~\Tid^?~~\X{mt}{:}\Tmemtype_I~\text{)}
       &\Rightarrow& \{ \MTYPE~\X{mt} \} \\
   \end{array}


.. index:: import, name
   pair: text format; import
.. index:: export, name, index, memory index
   pair: text format; export
.. index:: data, memory, memory index, expression, byte, page size
   pair: text format; data
   single: memory; data
   single: data; segment
.. _text-mem-abbrev:

Abbreviations
.............

A :ref:`data segment <text-data>` can be given inline with a memory definition, in which case its offset is :math:`0` and the :ref:`limits <text-limits>` of the :ref:`memory type <text-memtype>` are inferred from the length of the data, rounded up to :ref:`page size <page-size>`:

.. math::
   \begin{array}{llclll}
   \production{module field} &
     \text{(}~\text{memory}~~\Tid^?~~\text{(}~\text{data}~~b^n{:}\Tdatastring~\text{)}~~\text{)} \quad\equiv \\ & \qquad
       \text{(}~\text{memory}~~\Tid'~~m~~m~\text{)} \\ & \qquad
       \text{(}~\text{data}~~\text{(}~\text{memory}~~\Tid'~\text{)}~~\text{(}~\text{i32.const}~~\text{0}~\text{)}~~\Tdatastring~\text{)}
       \\ & \qquad\qquad
       (\iff \Tid^? \neq \epsilon \wedge \Tid' = \Tid^? \vee \Tid^? = \epsilon \wedge \Tid' \idfresh, m = \F{ceil}(n / 64\,\F{Ki})) \\
   \end{array}

Memories can be defined as :ref:`imports <text-import>` or :ref:`exports <text-export>` inline:

.. math::
   \begin{array}{llclll}
   \production{module field} &
     \text{(}~\text{memory}~~\Tid^?~~\text{(}~\text{import}~~\Tname_1~~\Tname_2~\text{)}~~\Tmemtype~\text{)} \quad\equiv \\ & \qquad
       \text{(}~\text{import}~~\Tname_1~~\Tname_2~~\text{(}~\text{memory}~~\Tid^?~~\Tmemtype~\text{)}~\text{)}
       \\[1ex] &
     \text{(}~\text{memory}~~\Tid^?~~\text{(}~\text{export}~~\Tname~\text{)}~~\dots~\text{)} \quad\equiv \\ & \qquad
       \text{(}~\text{export}~~\Tname~~\text{(}~\text{memory}~~\Tid'~\text{)}~\text{)}~~
       \text{(}~\text{memory}~~\Tid'~~\dots~\text{)}
       \\ & \qquad\qquad
       (\iff \Tid^? \neq \epsilon \wedge \Tid' = \Tid^? \vee \Tid^? = \epsilon \wedge \Tid' \idfresh) \\
   \end{array}

.. note::
   The latter abbreviation can be applied repeatedly, if ":math:`\dots`" contains additional export clauses.
   Consequently, a memory declaration can contain any number of exports, possibly followed by an import.


.. index:: global, global type, identifier, expression
   pair: text format; global
.. _text-global:

Globals
~~~~~~~

Global definitions can bind a symbolic :ref:`global identifier <text-id>`.

.. math::
   \begin{array}{llclll}
   \production{global} & \Tglobal_I &::=&
     \text{(}~\text{global}~~\Tid^?~~\X{gt}{:}\Tglobaltype_I~~e{:}\Texpr_I~\text{)}
       &\Rightarrow& \{ \GTYPE~\X{gt}, \GINIT~e \} \\
   \end{array}


.. index:: import, name
   pair: text format; import
.. index:: export, name, index, global index
   pair: text format; export
.. _text-global-abbrev:

Abbreviations
.............

Globals can be defined as :ref:`imports <text-import>` or :ref:`exports <text-export>` inline:

.. math::
   \begin{array}{llclll}
   \production{module field} &
     \text{(}~\text{global}~~\Tid^?~~\text{(}~\text{import}~~\Tname_1~~\Tname_2~\text{)}~~\Tglobaltype~\text{)} \quad\equiv \\ & \qquad
       \text{(}~\text{import}~~\Tname_1~~\Tname_2~~\text{(}~\text{global}~~\Tid^?~~\Tglobaltype~\text{)}~\text{)}
       \\[1ex] &
     \text{(}~\text{global}~~\Tid^?~~\text{(}~\text{export}~~\Tname~\text{)}~~\dots~\text{)} \quad\equiv \\ & \qquad
       \text{(}~\text{export}~~\Tname~~\text{(}~\text{global}~~\Tid'~\text{)}~\text{)}~~
       \text{(}~\text{global}~~\Tid'~~\dots~\text{)}
       \\ & \qquad\qquad
       (\iff \Tid^? \neq \epsilon \wedge \Tid' = \Tid^? \vee \Tid^? = \epsilon \wedge \Tid' \idfresh) \\
   \end{array}

.. note::
   The latter abbreviation can be applied repeatedly, if ":math:`\dots`" contains additional export clauses.
   Consequently, a global declaration can contain any number of exports, possibly followed by an import.


.. index:: tag, tag type, identifier, function type, exception tag
   pair: text format; tag
.. _text-tag:

Tags
~~~~

An tag definition can bind a symbolic :ref:`tag identifier <text-id>`.

.. math::
   \begin{array}{llcl}
   \production{tag} & \Ttag_I &::=&
     \text{(}~\text{tag}~~\Tid^?~~x,I'{:}\Ttypeuse_I~\text{)} \\ &&& \qquad
       \Rightarrow\quad \{ \TAGTYPE~x \} \\
   \end{array}

.. index:: import, name
   pair: text format; import
.. index:: export, name, index, tag index
   pair: text format; export
.. index:: tag
.. _text-tag-abbrev:

Abbreviations
.............

Tags can be defined as :ref:`imports <text-import>` or :ref:`exports <text-export>` inline:

.. math::
   \begin{array}{llclll}
   \production{module field} &
     \text{(}~\text{tag}~~\Tid^?~~\text{(}~\text{import}~~\Tname_1~~\Tname_2~\text{)}~~\Ttypeuse~\text{)} \quad\equiv \\ & \qquad
       \text{(}~\text{import}~~\Tname_1~~\Tname_2~~\text{(}~\text{tag}~~\Tid^?~~\Ttypeuse~\text{)}~\text{)}
       \\[1ex] &
     \text{(}~\text{tag}~~\Tid^?~~\text{(}~\text{export}~~\Tname~\text{)}~~\dots~\text{)} \quad\equiv \\ & \qquad
       \text{(}~\text{export}~~\Tname~~\text{(}~\text{tag}~~\Tid'~\text{)}~\text{)}~~
       \text{(}~\text{tag}~~\Tid'~~\dots~\text{)}
       \\ & \qquad\qquad
       (\iff \Tid^? \neq \epsilon \wedge \Tid' = \Tid^? \vee \Tid^? = \epsilon \wedge \Tid' \idfresh) \\
   \end{array}

.. note::
   The latter abbreviation can be applied repeatedly, if ":math:`\dots`" contains additional export clauses.
   Consequently, a memory declaration can contain any number of exports, possibly followed by an import.



.. index:: export, name, index, function index, table index, memory index, global index, tag index
   pair: text format; export
.. _text-exportdesc:
.. _text-export:

Exports
~~~~~~~

The syntax for exports mirrors their :ref:`abstract syntax <syntax-export>` directly.

.. math::
   \begin{array}{llclll}
   \production{export} & \Texport_I &::=&
     \text{(}~\text{export}~~\X{nm}{:}\Tname~~d{:}\Texportdesc_I~\text{)}
       &\Rightarrow& \{ \ENAME~\X{nm}, \EDESC~d \} \\
   \production{export description} & \Texportdesc_I &::=&
     \text{(}~\text{func}~~x{:}\Tfuncidx_I~\text{)}
       &\Rightarrow& \EDFUNC~x \\ &&|&
     \text{(}~\text{table}~~x{:}\Ttableidx_I~\text{)}
       &\Rightarrow& \EDTABLE~x \\ &&|&
     \text{(}~\text{memory}~~x{:}\Tmemidx_I~\text{)}
       &\Rightarrow& \EDMEM~x \\ &&|&
     \text{(}~\text{global}~~x{:}\Tglobalidx_I~\text{)}
       &\Rightarrow& \EDGLOBAL~x \\&&|&
     \text{(}~\text{tag}~~x{:}\Ttagidx_I~\text{)}
       &\Rightarrow& \EDTAG~x \\
   \end{array}


Abbreviations
.............

As an abbreviation, exports may also be specified inline with
:ref:`function <text-func>`,
:ref:`table <text-table>`,
:ref:`memory <text-mem>`,
:ref:`global <text-global>`, or
:ref:`tag <text-tag>`
definitions; see the respective sections.


.. index:: start function, function index
   pair: text format; start function
.. _text-start:

Start Function
~~~~~~~~~~~~~~

A :ref:`start function <syntax-start>` is defined in terms of its index.

.. math::
   \begin{array}{llclll}
   \production{start function} & \Tstart_I &::=&
     \text{(}~\text{start}~~x{:}\Tfuncidx_I~\text{)}
       &\Rightarrow& \{ \SFUNC~x \} \\
   \end{array}

.. note::
   At most one start function may occur in a module,
   which is ensured by a suitable side condition on the |Tmodule| grammar.



.. index:: element, table index, expression, function index
   pair: text format; element
   single: table; element
   single: element; segment
.. _text-elem:
.. _text-elemlist:
.. _text-elemexpr:
.. _text-tableuse:

Element Segments
~~~~~~~~~~~~~~~~

Element segments allow for an optional :ref:`table index <text-tableidx>` to identify the table to initialize.

.. math::
   \begin{array}{llclll}
   \production{element segment} & \Telem_I &::=&
     \text{(}~\text{elem}~~\Tid^?~~(et, y^\ast){:}\Telemlist_I~\text{)} \\ &&& \qquad
       \Rightarrow\quad \{ \ETYPE~et, \EINIT~y^\ast, \EMODE~\EPASSIVE \} \\ &&|&
     \text{(}~\text{elem}~~\Tid^?~~x{:}\Ttableuse_I~~\text{(}~\text{offset}~~e{:}\Texpr_I~\text{)}~~(et, y^\ast){:}\Telemlist_I~\text{)} \\ &&& \qquad
       \Rightarrow\quad \{ \ETYPE~et, \EINIT~y^\ast, \EMODE~\EACTIVE~\{ \ETABLE~x, \EOFFSET~e \} \} \\ &&&
     \text{(}~\text{elem}~~\Tid^?~~\text{declare}~~(et, y^\ast){:}\Telemlist_I~\text{)} \\ &&& \qquad
       \Rightarrow\quad \{ \ETYPE~et, \EINIT~y^\ast, \EMODE~\EDECLARATIVE \} \\
   \production{element list} & \Telemlist_I &::=&
     t{:}\Treftype_I~~y^\ast{:}\Tvec(\Telemexpr_I) \qquad\Rightarrow\quad ( \ETYPE~t, \EINIT~y^\ast ) \\
   \production{element expression} & \Telemexpr_I &::=&
     \text{(}~\text{item}~~e{:}\Texpr_I~\text{)}
       \quad\Rightarrow\quad e \\
   \production{table use} & \Ttableuse_I &::=&
     \text{(}~\text{table}~~x{:}\Ttableidx_I ~\text{)}
       \quad\Rightarrow\quad x \\
   \end{array}


Abbreviations
.............

As an abbreviation, a single instruction may occur in place of the offset of an active element segment or as an element expression:

.. math::
   \begin{array}{llcll}
   \production{element offset} &
     \text{(}~\Tinstr~\text{)} &\equiv&
     \text{(}~\text{offset}~~\Tinstr~\text{)} \\
   \production{element item} &
     \text{(}~\Tinstr~\text{)} &\equiv&
     \text{(}~\text{item}~~\Tinstr~\text{)} \\
   \end{array}

Also, the element list may be written as just a sequence of :ref:`function indices <text-funcidx>`:

.. math::
   \begin{array}{llcll}
   \production{element list} &
     \text{func}~~\Tvec(\Tfuncidx_I) &\equiv&
     \text{(ref}~\text{func)}~~\Tvec(\text{(}~\text{ref.func}~~\Tfuncidx_I~\text{)})
   \end{array}

A table use can be omitted, defaulting to :math:`\T{0}`.
Furthermore, for backwards compatibility with earlier versions of WebAssembly, if the table use is omitted, the :math:`\text{func}` keyword can be omitted as well.

.. math::
   \begin{array}{llclll}
   \production{table use} &
     \epsilon &\equiv& \text{(}~\text{table}~~\text{0}~\text{)} \\
   \production{element segment} &
     \text{(}~\text{elem}~~\Tid^?~~\text{(}~\text{offset}~~\Texpr_I~\text{)}~~\Tvec(\Tfuncidx_I)~\text{)}
       &\equiv&
     \text{(}~\text{elem}~~\Tid^?~~\text{(}~\text{table}~~\text{0}~\text{)}~~\text{(}~\text{offset}~~\Texpr_I~\text{)}~~\text{func}~~\Tvec(\Tfuncidx_I)~\text{)}
   \end{array}

As another abbreviation, element segments may also be specified inline with :ref:`table <text-table>` definitions; see the respective section.


.. index:: data, memory, memory index, expression, byte
   pair: text format; data
   single: memory; data
   single: data; segment
.. _text-datastring:
.. _text-data:
.. _test-memuse:

Data Segments
~~~~~~~~~~~~~

Data segments allow for an optional :ref:`memory index <text-memidx>` to identify the memory to initialize.
The data is written as a :ref:`string <text-string>`, which may be split up into a possibly empty sequence of individual string literals.

.. math::
   \begin{array}{llclll}
   \production{data segment} & \Tdata_I &::=&
     \text{(}~\text{data}~~\Tid^?~~b^\ast{:}\Tdatastring~\text{)} \\ &&& \qquad
       \Rightarrow\quad \{ \DINIT~b^\ast, \DMODE~\DPASSIVE \} \\ &&|&
     \text{(}~\text{data}~~\Tid^?~~x{:}\Tmemuse_I~~\text{(}~\text{offset}~~e{:}\Texpr_I~\text{)}~~b^\ast{:}\Tdatastring~\text{)} \\ &&& \qquad
       \Rightarrow\quad \{ \DINIT~b^\ast, \DMODE~\DACTIVE~\{ \DMEM~x', \DOFFSET~e \} \} \\
   \production{data string} & \Tdatastring &::=&
     (b^\ast{:}\Tstring)^\ast \quad\Rightarrow\quad \concat((b^\ast)^\ast) \\
   \production{memory use} & \Tmemuse_I &::=&
     \text{(}~\text{memory}~~x{:}\Tmemidx_I ~\text{)}
       \quad\Rightarrow\quad x \\
   \end{array}

.. note::
   In the current version of WebAssembly, the only valid memory index is 0
   or a symbolic :ref:`memory identifier <text-id>` resolving to the same value.


Abbreviations
.............

As an abbreviation, a single instruction may occur in place of the offset of an active data segment:

.. math::
   \begin{array}{llcll}
   \production{data offset} &
     \text{(}~\Tinstr~\text{)} &\equiv&
     \text{(}~\text{offset}~~\Tinstr~\text{)}
   \end{array}

Also, a memory use can be omitted, defaulting to :math:`\T{0}`.

.. math::
   \begin{array}{llclll}
   \production{memory use} &
     \epsilon &\equiv& \text{(}~\text{memory}~~\text{0}~\text{)} \\
   \end{array}

As another abbreviation, data segments may also be specified inline with :ref:`memory <text-mem>` definitions; see the respective section.


.. index:: module, type definition, function type, function, table, memory, global, tag, element, data, start function, import, export, identifier context, identifier, name section
   pair: text format; module
   single: section; name
.. _text-modulefield:
.. _text-module:

Modules
~~~~~~~

A module consists of a sequence of fields that can occur in any order.
All definitions and their respective bound :ref:`identifiers <text-id>` scope over the entire module, including the text preceding them.

A module may optionally bind an :ref:`identifier <text-id>` that names the module.
The name serves a documentary role only.

.. note::
   Tools may include the module name in the :ref:`name section <binary-namesec>` of the :ref:`binary format <binary>`.

.. math::
   \begin{array}{lll}
   \production{module} & \Tmodule &
   \begin{array}[t]{@{}cllll}
   ::=&
     \text{(}~\text{module}~~\Tid^?~~(m{:}\Tmodulefield_I)^\ast~\text{)}
       \quad\Rightarrow\quad \bigcompose m^\ast \\
       &\qquad (\iff I = \bigcompose \F{idc}(\Tmodulefield)^\ast \idcwellformed) \\
   \end{array} \\[1ex]
   \production{module field} & \Tmodulefield_I &
   \begin{array}[t]{@{}clll}
   ::=&
     \X{ty}^\ast{:}\Trectype_I &\Rightarrow& \{\MTYPES~\X{ty}^\ast\} \\ |&
     \X{im}{:}\Timport_I &\Rightarrow& \{\MIMPORTS~\X{im}\} \\ |&
     \X{fn}{:}\Tfunc_I &\Rightarrow& \{\MFUNCS~\X{fn}\} \\ |&
     \X{ta}{:}\Ttable_I &\Rightarrow& \{\MTABLES~\X{ta}\} \\ |&
     \X{me}{:}\Tmem_I &\Rightarrow& \{\MMEMS~\X{me}\} \\ |&
     \X{gl}{:}\Tglobal_I &\Rightarrow& \{\MGLOBALS~\X{gl}\} \\ |&
     \X{tg}{:}\Ttag_I &\Rightarrow& \{\MTAGS~\X{tg}\} \\ |&
     \X{el}{:}\Telem_I &\Rightarrow& \{\MELEMS~\X{el}\} \\ |&
     \X{da}{:}\Tdata_I &\Rightarrow& \{\MDATAS~\X{da}\} \\ |&
     \X{st}{:}\Tstart_I &\Rightarrow& \{\MSTART~\X{st}\} \\ |&
     \X{ex}{:}\Texport_I &\Rightarrow& \{\MEXPORTS~\X{ex}\} \\
   \end{array}
   \end{array}

The following restrictions are imposed on the composition of :ref:`modules <syntax-module>`: :math:`m_1 \compose m_2` is defined if and only if

* :math:`m_1.\MSTART = \epsilon \vee m_2.\MSTART = \epsilon`

* :math:`m_1.\MFUNCS = m_1.\MTABLES = m_1.\MMEMS = m_1.\MGLOBALS = m_1.\MTAGS = \epsilon \vee m_2.\MIMPORTS = \epsilon`

.. note::
   The first condition ensures that there is at most one start function.
   The second condition enforces that all :ref:`imports <text-import>` must occur before any regular definition of a
   :ref:`function <text-func>`,
   :ref:`table <text-table>`,
   :ref:`memory <text-mem>`,
   :ref:`global <text-global>`, or
   :ref:`tag <text-tag>`,
   thereby maintaining the ordering of the respective :ref:`index spaces <syntax-index>`.

   The :ref:`well-formedness <text-context-wf>` condition on :math:`I` in the grammar for |Tmodule| ensures that no namespace contains duplicate identifiers.

The definition of the initial :ref:`identifier context <text-context>` :math:`I` uses the following auxiliary definition which maps each relevant definition to a singular context with one (possibly empty) identifier:

.. math::
   \begin{array}{@{}lcl@{\qquad\qquad}l}
   \F{idc}(\text{(}~\text{rec}~~\Ttypedef^\ast~\text{)}) &=&
     \bigcompose \F{idc}(\Ttypedef)^\ast \\
   \F{idc}(\text{(}~\text{type}~\Tid^?~\Tsubtype~\text{)}) &=&
     \{\ITYPES~(\Tid^?), \IFIELDS~\F{idf}(\Tsubtype), \ITYPEDEFS~\X{st}\} \\
   \F{idc}(\text{(}~\text{func}~\Tid^?~\dots~\text{)}) &=&
     \{\IFUNCS~(\Tid^?)\} \\
   \F{idc}(\text{(}~\text{table}~\Tid^?~\dots~\text{)}) &=&
     \{\ITABLES~(\Tid^?)\} \\
   \F{idc}(\text{(}~\text{memory}~\Tid^?~\dots~\text{)}) &=&
     \{\IMEMS~(\Tid^?)\} \\
   \F{idc}(\text{(}~\text{global}~\Tid^?~\dots~\text{)}) &=&
     \{\IGLOBALS~(\Tid^?)\} \\
   \F{idc}(\text{(}~\text{tag}~\Tid^?~\dots~\text{)}) &=&
     \{\ITAGS~(\Tid^?)\} \\
   \F{idc}(\text{(}~\text{elem}~\Tid^?~\dots~\text{)}) &=&
     \{\IELEM~(\Tid^?)\} \\
   \F{idc}(\text{(}~\text{data}~\Tid^?~\dots~\text{)}) &=&
     \{\IDATA~(\Tid^?)\} \\
   \F{idc}(\text{(}~\text{import}~\dots~\text{(}~\text{func}~\Tid^?~\dots~\text{)}~\text{)}) &=&
     \{\IFUNCS~(\Tid^?)\} \\
   \F{idc}(\text{(}~\text{import}~\dots~\text{(}~\text{table}~\Tid^?~\dots~\text{)}~\text{)}) &=&
     \{\ITABLES~(\Tid^?)\} \\
   \F{idc}(\text{(}~\text{import}~\dots~\text{(}~\text{memory}~\Tid^?~\dots~\text{)}~\text{)}) &=&
     \{\IMEMS~(\Tid^?)\} \\
   \F{idc}(\text{(}~\text{import}~\dots~\text{(}~\text{global}~\Tid^?~\dots~\text{)}~\text{)}) &=&
     \{\IGLOBALS~(\Tid^?)\} \\
   \F{idc}(\text{(}~\text{import}~\dots~\text{(}~\text{tag}~\Tid^?~\dots~\text{)}~\text{)}) &=&
     \{\ITAGS~(\Tid^?)\} \\
   \F{idc}(\text{(}~\dots~\text{)}) &=&
     \{\} \\[2ex]
   \F{idf}(\text{(}~\text{sub}~\dots~\Tcomptype~\text{)}) &=&
     \F{idf}(\Tcomptype) \\
   \F{idf}(\text{(}~\text{struct}~\X{Tfield}^\ast~\text{)}) &=&
     \bigcompose \F{idf}(\Tfield)^\ast \\
   \F{idf}(\text{(}~\text{array}~\dots~\text{)}) &=&
     \epsilon \\
   \F{idf}(\text{(}~\text{func}~\dots~\text{)}) &=&
     \epsilon \\
   \F{idf}(\text{(}~\text{field}~\Tid^?~\dots~\text{)}) &=&
     \Tid^? \\
   \end{array}


Abbreviations
.............

In a source file, the toplevel :math:`\T{(module}~\dots\T{)}` surrounding the module body may be omitted.

.. math::
   \begin{array}{llcll}
   \production{module} &
     \Tmodulefield^\ast &\equiv&
     \text{(}~\text{module}~~\Tmodulefield^\ast~\text{)}
   \end{array}<|MERGE_RESOLUTION|>--- conflicted
+++ resolved
@@ -168,13 +168,9 @@
      \text{(}~\text{memory}~~\Tid^?~~\X{mt}{:}\Tmemtype_I~\text{)}
        &\Rightarrow& \IDMEM~~\X{mt} \\ &&|&
      \text{(}~\text{global}~~\Tid^?~~\X{gt}{:}\Tglobaltype_I~\text{)}
-<<<<<<< HEAD
-       &\Rightarrow& \IDGLOBAL~\X{gt} \\
-=======
        &\Rightarrow& \IDGLOBAL~\X{gt} \\ &&|&
      \text{(}~\text{tag}~~\Tid^?~~\X{tt}{:}\Ttag~\text{)}
        &\Rightarrow& \IDTAG~\X{tt} \\
->>>>>>> 30aebd0f
    \end{array}
 
 
