.. index:: ! text format, Unicode, UTF-8, S-expression, identifier, file extension, abstract syntax

Conventions
-----------

The textual format for WebAssembly :ref:`modules <module>` is a rendering of their :ref:`abstract syntax <syntax-module>` into |SExpressions|_.

Like the :ref:`binary format <binary>`, the text format is defined by an *attribute grammar*.
A text string is a well-formed description of a module if and only if it is generated by the grammar.
Each production of this grammar has at most one synthesized attribute: the abstract syntax that the respective character sequence expresses.
Thus, the attribute grammar implicitly defines a *parsing* function.
Some productions also take a :ref:`context <text-context>` as an inherited attribute
that records bound :ref:`identifiers <text-id>`.

Except for a few exceptions, the core of the text grammar closely mirrors the grammar of the abstract syntax.
However, it also defines a number of *abbreviations* that are "syntactic sugar" over the core syntax.

The recommended extension for files containing WebAssembly modules in text format is ":math:`\T{.wat}`".
Files with this extension are assumed to be encoded in UTF-8, as per |Unicode|_ (Section 2.5).


.. index:: grammar notation, notation, Unicode
   single: text format; grammar
   pair: text format; notation
.. _text-grammar:

Grammar
~~~~~~~

The following conventions are adopted in defining grammar rules of the text format.
They mirror the conventions used for :ref:`abstract syntax <grammar>` and for the :ref:`binary format <binary>`.
In order to distinguish symbols of the textual syntax from symbols of the abstract syntax, :math:`\mathtt{typewriter}` font is adopted for the former.

* Terminal symbols are either literal strings of characters enclosed in quotes
  or expressed as |Unicode|_ scalar values: :math:`\text{module}`, :math:`\unicode{0A}`.
  (All characters written literally are unambiguously drawn from the 7-bit |ASCII|_ subset of Unicode.)

* Nonterminal symbols are written in typewriter font: :math:`\T{valtype}, \T{instr}`.

* :math:`T^n` is a sequence of :math:`n\geq 0` iterations  of :math:`T`.

* :math:`T^\ast` is a possibly empty sequence of iterations of :math:`T`.
  (This is a shorthand for :math:`T^n` used where :math:`n` is not relevant.)

* :math:`T^+` is a sequence of one or more iterations of :math:`T`.
  (This is a shorthand for :math:`T^n` where :math:`n \geq 1`.)

* :math:`T^?` is an optional occurrence of :math:`T`.
  (This is a shorthand for :math:`T^n` where :math:`n \leq 1`.)

* :math:`x{:}T` denotes the same language as the nonterminal :math:`T`, but also binds the variable :math:`x` to the attribute synthesized for :math:`T`.
  A pattern may also be used instead of a variable, e.g., :math:`(x,y){:}T`.

* Productions are written :math:`\T{sym} ::= T_1 \Rightarrow A_1 ~|~ \dots ~|~ T_n \Rightarrow A_n`, where each :math:`A_i` is the attribute that is synthesized for :math:`\T{sym}` in the given case, usually from attribute variables bound in :math:`T_i`.

* Some productions are augmented by side conditions in parentheses, which restrict the applicability of the production. They provide a shorthand for a combinatorial expansion of the production into many separate cases.

* If the same meta variable or non-terminal symbol appears multiple times in a production (in the syntax or in an attribute), then all those occurrences must have the same instantiation.

.. _text-syntactic:

* A distinction is made between *lexical* and *syntactic* productions. For the latter, arbitrary :ref:`white space <text-space>` is allowed in any place where the grammar contains spaces. The productions defining :ref:`lexical syntax <text-lexical>` and the syntax of :Ref:`values <text-value>` are considered lexical, all others are syntactic.

.. note::
   For example, the :ref:`textual grammar <text-numtype>` for :ref:`number types <syntax-numtype>` is given as follows:

   .. math::
     \begin{array}{llcll@{\qquad\qquad}l}
     \production{number types} & \Tnumtype &::=&
       \text{i32} &\Rightarrow& \I32 \\ &&|&
       \text{i64} &\Rightarrow& \I64 \\ &&|&
       \text{f32} &\Rightarrow& \F32 \\ &&|&
       \text{f64} &\Rightarrow& \F64 \\
     \end{array}

   The :ref:`textual grammar <text-limits>` for :ref:`limits <syntax-limits>` is defined as follows:   

   .. math::
      \begin{array}{llclll}
      \production{limits} & \Tlimits &::=&
        n{:}\Tu32 &\Rightarrow& \{ \LMIN~n, \LMAX~\epsilon \} \\ &&|&
        n{:}\Tu32~~m{:}\Tu32 &\Rightarrow& \{ \LMIN~n, \LMAX~m \} \\
      \end{array}

   The variables :math:`n` and :math:`m` name the attributes of the respective |Tu32| nonterminals, which in this case are the actual :ref:`unsigned integers <syntax-uint>` those parse into.
   The attribute of the complete production then is the abstract syntax for the limit, expressed in terms of the former values.


.. index:: ! abbreviations, rewrite rule
.. _text-abbreviations:

Abbreviations
~~~~~~~~~~~~~

In addition to the core grammar, which corresponds directly to the :ref:`abstract syntax <syntax>`, the textual syntax also defines a number of *abbreviations* that can be used for convenience and readability.

Abbreviations are defined by *rewrite rules* specifying their expansion into the core syntax:

.. math::
   \X{abbreviation~syntax} \quad\equiv\quad \X{expanded~syntax}

These expansions are assumed to be applied, recursively and in order of appearance, before applying the core grammar rules to construct the abstract syntax.


.. index:: ! identifier context, identifier, index, index space
.. _text-context-wf:
.. _text-context:

Contexts
~~~~~~~~

The text format allows the use of symbolic :ref:`identifiers <text-id>` in place of :ref:`indices <syntax-index>`.
To resolve these identifiers into concrete indices,
some grammar productions are indexed by an *identifier context* :math:`I` as a synthesized attribute that records the declared identifiers in each :ref:`index space <syntax-index>`.
In addition, the context records the types defined in the module, so that :ref:`parameter <text-param>` indices can be computed for :ref:`functions <text-func>`.

It is convenient to define identifier contexts as :ref:`records <notation-record>` :math:`I` with abstract syntax as follows:

.. math::
   \begin{array}{llll}
   \production{identifier context} & I &::=&
     \begin{array}[t]{l@{~}ll}
<<<<<<< HEAD
     \{ & \ITYPES & (\Tid^?)^\ast, \\
        & \IFUNCS & (\Tid^?)^\ast, \\
        & \ITABLES & (\Tid^?)^\ast, \\
        & \IMEMS & (\Tid^?)^\ast, \\
        & \ITAGS & (\Tid^?)^\ast, \\
        & \IGLOBALS & (\Tid^?)^\ast, \\
        & \IELEM & (\Tid^?)^\ast, \\
        & \IDATA & (\Tid^?)^\ast, \\
        & \ILOCALS & (\Tid^?)^\ast, \\
        & \ILABELS & (\Tid^?)^\ast, \\
        & \IFIELDS & ((\Tid^?)^\ast)^\ast ~\} \\
=======
     \{ & \ITYPES & (\name^?)^\ast, \\
        & \IFUNCS & (\name^?)^\ast, \\
        & \ITABLES & (\name^?)^\ast, \\
        & \IMEMS & (\name^?)^\ast, \\
        & \IGLOBALS & (\name^?)^\ast, \\
        & \ITAGS & (\Tname^?)^\ast, \\
        & \IELEM & (\name^?)^\ast, \\
        & \IDATA & (\name^?)^\ast, \\
        & \ILOCALS & (\name^?)^\ast, \\
        & \ILABELS & (\name^?)^\ast, \\
        & \IFIELDS & ((\name^?)^\ast)^\ast ~\} \\
>>>>>>> 9b20411f
        & \ITYPEDEFS & \subtype^\ast ~\} \\
     \end{array}
   \end{array}

For each index space, such a context contains the list of :ref:`names <syntax-name>` assigned to the defined indices,
which were denoted by the corresponding :ref:`identifiers <text-id>`.
Unnamed indices are associated with empty (:math:`\epsilon`) entries in these lists.
Fields have *dependent* name spaces, and hence a separate list of field identifiers per type.

An identifier context is *well-formed* if no index space contains duplicate identifiers.
For fields, names need only be unique within a single type.



Conventions
...........

To avoid unnecessary clutter, empty components are omitted when writing out identifier contexts.
For example, the record :math:`\{\}` is shorthand for an :ref:`identifier context <text-context>` whose components are all empty.


.. index:: vector
   pair: text format; vector
.. _text-vec:

Vectors
~~~~~~~

:ref:`Vectors <syntax-vec>` are written as plain sequences, but with a restriction on the length of these sequence.

.. math::
   \begin{array}{llclll@{\qquad\qquad}l}
   \production{vector} & \Tvec(\T{A}) &::=&
     (x{:}\T{A})^n &\Rightarrow& x^n & (\iff n < 2^{32}) \\
   \end{array}<|MERGE_RESOLUTION|>--- conflicted
+++ resolved
@@ -120,19 +120,6 @@
    \begin{array}{llll}
    \production{identifier context} & I &::=&
      \begin{array}[t]{l@{~}ll}
-<<<<<<< HEAD
-     \{ & \ITYPES & (\Tid^?)^\ast, \\
-        & \IFUNCS & (\Tid^?)^\ast, \\
-        & \ITABLES & (\Tid^?)^\ast, \\
-        & \IMEMS & (\Tid^?)^\ast, \\
-        & \ITAGS & (\Tid^?)^\ast, \\
-        & \IGLOBALS & (\Tid^?)^\ast, \\
-        & \IELEM & (\Tid^?)^\ast, \\
-        & \IDATA & (\Tid^?)^\ast, \\
-        & \ILOCALS & (\Tid^?)^\ast, \\
-        & \ILABELS & (\Tid^?)^\ast, \\
-        & \IFIELDS & ((\Tid^?)^\ast)^\ast ~\} \\
-=======
      \{ & \ITYPES & (\name^?)^\ast, \\
         & \IFUNCS & (\name^?)^\ast, \\
         & \ITABLES & (\name^?)^\ast, \\
@@ -144,7 +131,6 @@
         & \ILOCALS & (\name^?)^\ast, \\
         & \ILABELS & (\name^?)^\ast, \\
         & \IFIELDS & ((\name^?)^\ast)^\ast ~\} \\
->>>>>>> 9b20411f
         & \ITYPEDEFS & \subtype^\ast ~\} \\
      \end{array}
    \end{array}
