--- conflicted
+++ resolved
@@ -13,11 +13,7 @@
 ~~~~~~~~~~~~
 
 .. math::
-<<<<<<< HEAD
-   \begin{array}{llcll@{\qquad\qquad}l}
-=======
    \begin{array}{llrll@{\qquad\qquad}l}
->>>>>>> 30aebd0f
    \production{number type} & \Tnumtype_I &::=&
      \text{i32} &\Rightarrow& \I32 \\ &&|&
      \text{i64} &\Rightarrow& \I64 \\ &&|&
@@ -43,21 +39,12 @@
 .. index:: heap type
    pair: text format; heap type
 .. _text-heaptype:
-<<<<<<< HEAD
-=======
 .. _text-absheaptype:
->>>>>>> 30aebd0f
 
 Heap Types
 ~~~~~~~~~~
 
 .. math::
-<<<<<<< HEAD
-   \begin{array}{llcll@{\qquad\qquad}l}
-   \production{heap type} & \Theaptype_I &::=&
-     \text{func} &\Rightarrow& \FUNC \\ &&|&
-     \text{extern} &\Rightarrow& \EXTERN \\ &&|&
-=======
    \begin{array}{llrll@{\qquad\qquad}l}
    \production{abstract heap type} & \Tabsheaptype &::=&
      \text{any} &\Rightarrow& \ANY \\ &&|&
@@ -74,7 +61,6 @@
      \text{noextern} &\Rightarrow& \NOEXTERN \\
    \production{heap type} & \Theaptype_I &::=&
      t{:}\Tabsheaptype &\Rightarrow& y \\ &&|&
->>>>>>> 30aebd0f
      x{:}\Ttypeidx_I &\Rightarrow& x \\
    \end{array}
 
@@ -103,10 +89,6 @@
 .. math::
    \begin{array}{llclll}
    \production{reference type} &
-<<<<<<< HEAD
-     \text{funcref} &\equiv& \text{(}~\text{ref}~~\text{null}~~\text{func}~\text{)} \\
-     \text{externref} &\equiv& \text{(}~\text{ref}~~\text{null}~~\text{extern}~\text{)} \\
-=======
      \text{anyref} &\equiv& \text{(}~\text{ref}~~\text{null}~~\text{any}~\text{)} \\
      \text{eqref} &\equiv& \text{(}~\text{ref}~~\text{null}~~\text{eq}~\text{)} \\
      \text{i31ref} &\equiv& \text{(}~\text{ref}~~\text{null}~~\text{i31}~\text{)} \\
@@ -119,7 +101,6 @@
      \text{nullexnref} &\equiv& \text{(}~\text{ref}~~\text{null}~~\text{noexn}~\text{)} \\
      \text{externref} &\equiv& \text{(}~\text{ref}~~\text{null}~~\text{extern}~\text{)} \\
      \text{nullexternref} &\equiv& \text{(}~\text{ref}~~\text{null}~~\text{noextern}~\text{)} \\
->>>>>>> 30aebd0f
    \end{array}
 
 
