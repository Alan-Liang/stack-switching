--- conflicted
+++ resolved
@@ -60,11 +60,7 @@
 name = 'WebAssembly'
 project = u'WebAssembly'
 title = u'WebAssembly Specification'
-<<<<<<< HEAD
-copyright = u'2017-2022, WebAssembly Community Group'
-=======
 copyright = u'2017-2024, WebAssembly Community Group'
->>>>>>> 30aebd0f
 author = u'WebAssembly Community Group'
 editor = u'Andreas Rossberg (editor)'
 logo = 'static/webassembly.png'
@@ -73,7 +69,7 @@
 repo = 'continuations'
 
 # The name of the proposal it represents, if any
-proposal = 'function-references + gc + tail-calls + continuations'
+proposal = 'continuations'
 
 # The draft version string (clear out for release cuts)
 draft = ' (Draft ' + date.today().strftime("%Y-%m-%d") + ')'
