--- conflicted
+++ resolved
@@ -755,642 +755,6 @@
 
 .. _valid-i31.get_sx:
 
-<<<<<<< HEAD
-:math:`\I31GET\K{\_}\sx`
-........................
-
-* The instruction is valid with type :math:`[(\REF~\NULL~\I31)] \to [\I32]`.
-
-.. math::
-   \frac{
-   }{
-     C \vdashinstr \I31GET\K{\_}\sx : [(\REF~\NULL~\I31)] \to [\I32]
-   }
-
-
-.. index:: external reference
-
-External Reference Instructions
-~~~~~~~~~~~~~~~~~~~~~~~~~~~~~~~
-
-.. _valid-any.convert_extern:
-
-:math:`\ANYCONVERTEXTERN`
-.........................
-
-* The instruction is valid with type :math:`[(\REF~\NULL_1^?~\EXTERN)] \to [(\REF~\NULL_2^?~\ANY)]` for any :math:`\NULL_1^?` that equals :math:`\NULL_2^?`.
-
-.. math::
-   \frac{
-     \NULL_1^? = \NULL_2^?
-   }{
-     C \vdashinstr \ANYCONVERTEXTERN : [(\REF~\NULL_1^?~\EXTERN)] \to [(\REF~\NULL_2^?~\ANY)]
-=======
-:math:`\REFNULL~\X{ht}`
-.......................
-
-* The :ref:`heap type <syntax-heaptype>` :math:`\X{ht}` must be :ref:`valid <valid-heaptype>`.
-
-* Then the instruction is valid with type :math:`[] \to [(\REF~\NULL~\X{ht})]`.
-
-.. math::
-   \frac{
-     C \vdashheaptype \X{ht} \ok
-   }{
-     C \vdashinstr \REFNULL~\X{ht} : [] \to [(\REF~\NULL~\X{ht})]
->>>>>>> 30aebd0f
-   }
-
-.. _valid-extern.convert_any:
-
-<<<<<<< HEAD
-:math:`\EXTERNCONVERTANY`
-.........................
-
-* The instruction is valid with type :math:`[(\REF~\NULL_1^?~\ANY)] \to [(\REF~\NULL_2^?~\EXTERN)]` for any :math:`\NULL_1^?` that equals :math:`\NULL_2^?`.
-
-.. math::
-   \frac{
-     \NULL_1^? = \NULL_2^?
-   }{
-     C \vdashinstr \EXTERNCONVERTANY : [(\REF~\NULL_1^?~\ANY)] \to [(\REF~\NULL_2^?~\EXTERN)]
-   }
-
-
-.. index:: vector instruction
-   pair: validation; instruction
-   single: abstract syntax; instruction
-
-.. _valid-instr-vec:
-.. _aux-unpacked:
-=======
-* Let :math:`\X{dt}` be the :ref:`defined type <syntax-deftype>` :math:`C.\CFUNCS[x]`.
-
-* The :ref:`function index <syntax-funcidx>` :math:`x` must be contained in :math:`C.\CREFS`.
-
-* The instruction is valid with type :math:`[] \to [(\REF~\X{dt})]`.
-
-.. math::
-   \frac{
-     C.\CFUNCS[x] = \X{dt}
-     \qquad
-     x \in C.\CREFS
-   }{
-     C \vdashinstr \REFFUNC~x : [] \to [(\REF~\X{dt})]
-   }
-
-.. _valid-ref.is_null:
->>>>>>> 30aebd0f
-
-:math:`\REFISNULL`
-..................
-
-* The instruction is valid with type :math:`[(\REF~\NULL~\X{ht})] \to [\I32]`, for any :ref:`valid <valid-heaptype>` :ref:`heap type <syntax-heaptype>` :math:`\X{ht}`.
-
-.. math::
-   \frac{
-     C \vdashheaptype \X{ht} \ok
-   }{
-     C \vdashinstr \REFISNULL : [(\REF~\NULL~\X{ht})] \to [\I32]
-   }
-
-.. _valid-ref.as_non_null:
-
-:math:`\REFASNONNULL`
-.....................
-
-* The instruction is valid with type :math:`[(\REF~\NULL~\X{ht})] \to [(\REF~\X{ht})]`, for any :ref:`valid <valid-heaptype>` :ref:`heap type <syntax-heaptype>` :math:`\X{ht}`.
-
-.. math::
-   \frac{
-     C \vdashheaptype \X{ht} \ok
-   }{
-     C \vdashinstr \REFASNONNULL : [(\REF~\NULL~\X{ht})] \to [(\REF~\X{ht})]
-   }
-
-.. _valid-ref.eq:
-
-:math:`\REFEQ`
-..............
-
-* The instruction is valid with type :math:`[(\REF~\NULL~\EQT) (\REF~\NULL~\EQT)] \to [\I32]`.
-
-.. math::
-   \frac{
-   }{
-     C \vdashinstr \REFEQ : [(\REF~\NULL~\EQT)~(\REF~\NULL~\EQT)] \to [\I32]
-   }
-
-.. _valid-ref.test:
-
-:math:`\REFTEST~\X{rt}`
-.......................
-
-* The :ref:`reference type <syntax-reftype>` :math:`\X{rt}` must be :ref:`valid <valid-reftype>`.
-
-* Then the instruction is valid with type :math:`[\X{rt}'] \to [\I32]` for any :ref:`valid <valid-reftype>` :ref:`reference type <syntax-reftype>` :math:`\X{rt}'` for which :math:`\X{rt}` :ref:`matches <match-reftype>` :math:`\X{rt}'`.
-
-.. math::
-   \frac{
-     C \vdashreftype \X{rt} \ok
-     \qquad
-     C \vdashreftype \X{rt'} \ok
-     \qquad
-     C \vdashreftypematch \X{rt} \matchesreftype \X{rt}'
-   }{
-     C \vdashinstr \REFTEST~\X{rt} : [\X{rt}'] \to [\I32]
-   }
-
-.. note::
-   The liberty to pick a supertype :math:`\X{rt}'` allows typing the instruction with the least precise super type of :math:`\X{rt}` as input, that is, the top type in the corresponding heap subtyping hierarchy.
-
-
-.. _valid-ref.cast:
-
-:math:`\REFCAST~\X{rt}`
-.......................
-
-* The :ref:`reference type <syntax-reftype>` :math:`\X{rt}` must be :ref:`valid <valid-reftype>`.
-
-* Then the instruction is valid with type :math:`[\X{rt}'] \to [\X{rt}]` for any :ref:`valid <valid-reftype>` :ref:`reference type <syntax-reftype>` :math:`\X{rt}'` for which :math:`\X{rt}` :ref:`matches <match-reftype>` :math:`\X{rt}'`.
-
-.. math::
-   \frac{
-     C \vdashreftype \X{rt} \ok
-     \qquad
-     C \vdashreftype \X{rt'} \ok
-     \qquad
-     C \vdashreftypematch \X{rt} \matchesreftype \X{rt}'
-   }{
-     C \vdashinstr \REFCAST~\X{rt} : [\X{rt}'] \to [\X{rt}]
-   }
-
-.. note::
-   The liberty to pick a supertype :math:`\X{rt}'` allows typing the instruction with the least precise super type of :math:`\X{rt}` as input, that is, the top type in the corresponding heap subtyping hierarchy.
-
-
-.. index:: aggregate reference
-
-Aggregate Reference Instructions
-~~~~~~~~~~~~~~~~~~~~~~~~~~~~~~~~
-
-.. _valid-struct.new:
-
-:math:`\STRUCTNEW~x`
-....................
-
-* The :ref:`defined type <syntax-deftype>` :math:`C.\CTYPES[x]` must exist.
-
-* The :ref:`expansion <aux-expand-deftype>` of :math:`C.\CTYPES[x]` must be a :ref:`structure type <syntax-structtype>` :math:`\TSTRUCT~\fieldtype^\ast`.
-
-* For each :ref:`field type <syntax-fieldtype>` :math:`\fieldtype_i` in :math:`\fieldtype^\ast`:
-
-  - Let :math:`\fieldtype_i` be :math:`\mut~\storagetype_i`.
-
-  - Let :math:`t_i` be the :ref:`value type <syntax-valtype>` :math:`\unpacktype(\storagetype_i)`.
-
-* Let :math:`t^\ast` be the concatenation of all :math:`t_i`.
-
-* Then the instruction is valid with type :math:`[t^\ast] \to [(\REF~x)]`.
-
-.. math::
-   \frac{
-     \expanddt(C.\CTYPES[x]) = \TSTRUCT~(\mut~\X{st})^\ast
-   }{
-     C \vdashinstr \STRUCTNEW~x : [(\unpacktype(\X{st}))^\ast] \to [(\REF~x)]
-   }
-
-.. _valid-struct.new_default:
-
-:math:`\STRUCTNEWDEFAULT~x`
-...........................
-
-* The :ref:`defined type <syntax-deftype>` :math:`C.\CTYPES[x]` must exist.
-
-* The :ref:`expansion <aux-expand-deftype>` of :math:`C.\CTYPES[x]` must be a :ref:`structure type <syntax-structtype>` :math:`\TSTRUCT~\fieldtype^\ast`.
-
-* For each :ref:`field type <syntax-fieldtype>` :math:`\fieldtype_i` in :math:`\fieldtype^\ast`:
-
-  - Let :math:`\fieldtype_i` be :math:`\mut~\storagetype_i`.
-
-  - Let :math:`t_i` be the :ref:`value type <syntax-valtype>` :math:`\unpacktype(\storagetype_i)`.
-
-  - The type :math:`t_i` must be :ref:`defaultable <valid-defaultable>`.
-
-* Let :math:`t^\ast` be the concatenation of all :math:`t_i`.
-
-* Then the instruction is valid with type :math:`[] \to [(\REF~x)]`.
-
-.. math::
-   \frac{
-     \expanddt(C.\CTYPES[x]) = \TSTRUCT~(\mut~\X{st})^\ast
-     \qquad
-     (C \vdashvaltypedefaultable \unpacktype(\X{st}) \defaultable)^\ast
-   }{
-     C \vdashinstr \STRUCTNEWDEFAULT~x : [] \to [(\REF~x)]
-   }
-
-.. _valid-struct.get:
-.. _valid-struct.get_u:
-.. _valid-struct.get_s:
-
-:math:`\STRUCTGET\K{\_}\sx^?~x~y`
-.................................
-
-* The :ref:`defined type <syntax-deftype>` :math:`C.\CTYPES[x]` must exist.
-
-* The :ref:`expansion <aux-expand-deftype>` of :math:`C.\CTYPES[x]` must be a :ref:`structure type <syntax-structtype>` :math:`\TSTRUCT~\fieldtype^\ast`.
-
-* Let the :ref:`field type <syntax-fieldtype>` :math:`\mut~\storagetype` be :math:`\fieldtype^\ast[y]`.
-
-* Let :math:`t` be the :ref:`value type <syntax-valtype>` :math:`\unpacktype(\storagetype)`.
-
-* The extension :math:`\sx` must be present if and only if :math:`\storagetype` is a :ref:`packed type <syntax-packedtype>`.
-
-* Then the instruction is valid with type :math:`[(\REF~\NULL~x)] \to [t]`.
-
-.. math::
-   \frac{
-     \expanddt(C.\CTYPES[x]) = \TSTRUCT~\X{ft}^\ast
-     \qquad
-     \X{ft}^\ast[y] = \mut~\X{st}
-     \qquad
-     \sx = \epsilon \Leftrightarrow \X{st} = \unpacktype(\X{st})
-   }{
-     C \vdashinstr \STRUCTGET\K{\_}\sx^?~x~y : [(\REF~\NULL~x)] \to [\unpacktype(\X{st})]
-   }
-
-.. _valid-struct.set:
-
-:math:`\STRUCTSET~x~y`
-......................
-
-* The :ref:`defined type <syntax-deftype>` :math:`C.\CTYPES[x]` must exist.
-
-* The :ref:`expansion <aux-expand-deftype>` of :math:`C.\CTYPES[x]` must be a :ref:`structure type <syntax-structtype>` :math:`\TSTRUCT~\fieldtype^\ast`.
-
-* Let the :ref:`field type <syntax-fieldtype>` :math:`\mut~\storagetype` be :math:`\fieldtype^\ast[y]`.
-
-* The prefix :math:`\mut` must be :math:`\MVAR`.
-
-* Let :math:`t` be the :ref:`value type <syntax-valtype>` :math:`\unpacktype(\storagetype)`.
-
-* Then the instruction is valid with type :math:`[(\REF~\NULL~x)~t] \to []`.
-
-.. math::
-   \frac{
-     \expanddt(C.\CTYPES[x]) = \TSTRUCT~\X{ft}^\ast
-     \qquad
-     \X{ft}^\ast[y] = \MVAR~\X{st}
-   }{
-     C \vdashinstr \STRUCTSET~x~y : [(\REF~\NULL~x)~\unpacktype(\X{st})] \to []
-   }
-
-
-.. _valid-array.new:
-
-:math:`\ARRAYNEW~x`
-...................
-
-* The :ref:`defined type <syntax-deftype>` :math:`C.\CTYPES[x]` must exist.
-
-* The :ref:`expansion <aux-expand-deftype>` of :math:`C.\CTYPES[x]` must be an :ref:`array type <syntax-arraytype>` :math:`\TARRAY~\fieldtype`.
-
-* Let :math:`\fieldtype` be :math:`\mut~\storagetype`.
-
-* Let :math:`t` be the :ref:`value type <syntax-valtype>` :math:`\unpacktype(\storagetype)`.
-
-* Then the instruction is valid with type :math:`[t~\I32] \to [(\REF~x)]`.
-
-.. math::
-   \frac{
-     \expanddt(C.\CTYPES[x]) = \TARRAY~(\mut~\X{st})
-   }{
-     C \vdashinstr \ARRAYNEW~x : [\unpacktype(\X{st})~\I32] \to [(\REF~x)]
-   }
-
-.. _valid-array.new_default:
-
-:math:`\ARRAYNEWDEFAULT~x`
-..........................
-
-* The :ref:`defined type <syntax-deftype>` :math:`C.\CTYPES[x]` must exist.
-
-* The :ref:`expansion <aux-expand-deftype>` of :math:`C.\CTYPES[x]` must be an :ref:`array type <syntax-arraytype>` :math:`\TARRAY~\fieldtype`.
-
-* Let :math:`\fieldtype` be :math:`\mut~\storagetype`.
-
-* Let :math:`t` be the :ref:`value type <syntax-valtype>` :math:`\unpacktype(\storagetype)`.
-
-* The type :math:`t` must be :ref:`defaultable <valid-defaultable>`.
-
-* Then the instruction is valid with type :math:`[\I32] \to [(\REF~x)]`.
-
-.. math::
-   \frac{
-     \expanddt(C.\CTYPES[x]) = \TARRAY~(\mut~\X{st})
-     \qquad
-     C \vdashvaltypedefaultable \unpacktype(\X{st}) \defaultable
-   }{
-     C \vdashinstr \ARRAYNEW~x : [\I32] \to [(\REF~x)]
-   }
-
-.. _valid-array.new_fixed:
-
-:math:`\ARRAYNEWFIXED~x~n`
-..........................
-
-* The :ref:`defined type <syntax-deftype>` :math:`C.\CTYPES[x]` must exist.
-
-* The :ref:`expansion <aux-expand-deftype>` of :math:`C.\CTYPES[x]` must be an :ref:`array type <syntax-arraytype>` :math:`\TARRAY~\fieldtype`.
-
-* Let :math:`\fieldtype` be :math:`\mut~\storagetype`.
-
-* Let :math:`t` be the :ref:`value type <syntax-valtype>` :math:`\unpacktype(\storagetype)`.
-
-* Then the instruction is valid with type :math:`[t^n] \to [(\REF~x)]`.
-
-.. math::
-   \frac{
-     \expanddt(C.\CTYPES[x]) = \TARRAY~(\mut~\X{st})
-   }{
-     C \vdashinstr \ARRAYNEWFIXED~x~n : [\unpacktype(\X{st})^n] \to [(\REF~x)]
-   }
-
-.. _valid-array.new_elem:
-
-:math:`\ARRAYNEWELEM~x~y`
-.........................
-
-* The :ref:`defined type <syntax-deftype>` :math:`C.\CTYPES[x]` must exist.
-
-* The :ref:`expansion <aux-expand-deftype>` of :math:`C.\CTYPES[x]` must be an :ref:`array type <syntax-arraytype>` :math:`\TARRAY~\fieldtype`.
-
-* Let :math:`\fieldtype` be :math:`\mut~\storagetype`.
-
-* The :ref:`storage type <syntax-storagetype>` :math:`\storagetype` must be a :ref:`reference type <syntax-valtype>` :math:`\X{rt}`.
-
-* The :ref:`element segment <syntax-elem>` :math:`C.\CELEMS[y]` must exist.
-
-* Let :math:`\X{rt}'` be the :ref:`reference type <syntax-reftype>` :math:`C.\CELEMS[y]`.
-
-* The :ref:`reference type <syntax-reftype>` :math:`\X{rt}'` must :ref:`match <match-reftype>` :math:`\X{rt}`.
-
-* Then the instruction is valid with type :math:`[\I32~\I32] \to [(\REF~x)]`.
-
-.. math::
-   \frac{
-     \expanddt(C.\CTYPES[x]) = \TARRAY~(\mut~\X{rt})
-     \qquad
-     C \vdashreftypematch C.\CELEMS[y] \matchesreftype \X{rt}
-   }{
-     C \vdashinstr \ARRAYNEWELEM~x~n : [\I32~\I32] \to [(\REF~x)]
-   }
-
-
-.. _valid-array.new_data:
-
-:math:`\ARRAYNEWDATA~x~y`
-.........................
-
-* The :ref:`defined type <syntax-deftype>` :math:`C.\CTYPES[x]` must exist.
-
-* The :ref:`expansion <aux-expand-deftype>` of :math:`C.\CTYPES[x]` must be an :ref:`array type <syntax-arraytype>` :math:`\TARRAY~\fieldtype`.
-
-* Let :math:`\fieldtype` be :math:`\mut~\storagetype`.
-
-* Let :math:`t` be the :ref:`value type <syntax-valtype>` :math:`\unpacktype(\storagetype)`.
-
-* The type :math:`t` must be a :ref:`numeric type <syntax-numtype>` or a :ref:`vector type <syntax-vectype>`.
-
-* The :ref:`data segment <syntax-data>` :math:`C.\CDATAS[y]` must exist.
-
-* Then the instruction is valid with type :math:`[\I32~\I32] \to [(\REF~x)]`.
-
-.. math::
-   \frac{
-     \expanddt(C.\CTYPES[x]) = \TARRAY~(\mut~\X{st})
-     \qquad
-     \unpacktype(\X{st}) = \numtype \lor \unpacktype(\X{st}) = \vectype
-     \qquad
-     C.\CDATAS[y] = {\ok}
-   }{
-     C \vdashinstr \ARRAYNEWDATA~x~n : [\I32~\I32] \to [(\REF~x)]
-   }
-
-
-.. _valid-array.get:
-.. _valid-array.get_u:
-.. _valid-array.get_s:
-
-:math:`\ARRAYGET\K{\_}\sx^?~x`
-..............................
-
-* The :ref:`defined type <syntax-deftype>` :math:`C.\CTYPES[x]` must exist.
-
-* The :ref:`expansion <aux-expand-deftype>` of :math:`C.\CTYPES[x]` must be an :ref:`array type <syntax-arraytype>` :math:`\TARRAY~\fieldtype`.
-
-* Let the :ref:`field type <syntax-fieldtype>` :math:`\mut~\storagetype` be :math:`\fieldtype`.
-
-* Let :math:`t` be the :ref:`value type <syntax-valtype>` :math:`\unpacktype(\storagetype)`.
-
-* The extension :math:`\sx` must be present if and only if :math:`\storagetype` is a :ref:`packed type <syntax-packedtype>`.
-
-* Then the instruction is valid with type :math:`[(\REF~\NULL~x)~\I32] \to [t]`.
-
-.. math::
-   \frac{
-     \expanddt(C.\CTYPES[x]) = \TARRAY~(\mut~\X{st})
-     \qquad
-     \sx = \epsilon \Leftrightarrow \X{st} = \unpacktype(\X{st})
-   }{
-     C \vdashinstr \ARRAYGET\K{\_}\sx^?~x : [(\REF~\NULL~x)~\I32] \to [\unpacktype(\X{st})]
-   }
-
-.. _valid-array.set:
-
-:math:`\ARRAYSET~x`
-...................
-
-* The :ref:`defined type <syntax-deftype>` :math:`C.\CTYPES[x]` must exist.
-
-* The :ref:`expansion <aux-expand-deftype>` of :math:`C.\CTYPES[x]` must be an :ref:`array type <syntax-arraytype>` :math:`\TARRAY~\fieldtype`.
-
-* Let the :ref:`field type <syntax-fieldtype>` :math:`\mut~\storagetype` be :math:`\fieldtype`.
-
-* The prefix :math:`\mut` must be :math:`\MVAR`.
-
-* Let :math:`t` be the :ref:`value type <syntax-valtype>` :math:`\unpacktype(\storagetype)`.
-
-* Then the instruction is valid with type :math:`[(\REF~\NULL~x)~\I32~t] \to []`.
-
-.. math::
-   \frac{
-     \expanddt(C.\CTYPES[x]) = \TARRAY~(\MVAR~\X{st})
-   }{
-     C \vdashinstr \ARRAYSET~x : [(\REF~\NULL~x)~\I32~\unpacktype(\X{st})] \to []
-   }
-
-.. _valid-array.len:
-
-:math:`\ARRAYLEN`
-.................
-
-* The the instruction is valid with type :math:`[(\REF~\NULL~\ARRAY)] \to [\I32]`.
-
-.. math::
-   \frac{
-   }{
-     C \vdashinstr \ARRAYLEN : [(\REF~\NULL~\ARRAY)] \to [\I32]
-   }
-
-
-.. _valid-array.fill:
-
-:math:`\ARRAYFILL~x`
-....................
-
-* The :ref:`defined type <syntax-deftype>` :math:`C.\CTYPES[x]` must exist.
-
-* The :ref:`expansion <aux-expand-deftype>` of :math:`C.\CTYPES[x]` must be an :ref:`array type <syntax-arraytype>` :math:`\TARRAY~\fieldtype`.
-
-* Let the :ref:`field type <syntax-fieldtype>` :math:`\mut~\storagetype` be :math:`\fieldtype`.
-
-* The prefix :math:`\mut` must be :math:`\MVAR`.
-
-* Let :math:`t` be the :ref:`value type <syntax-valtype>` :math:`\unpacktype(\storagetype)`.
-
-* Then the instruction is valid with type :math:`[(\REF~\NULL~x)~\I32~t~\I32] \to []`.
-
-.. math::
-   \frac{
-     \expanddt(C.\CTYPES[x]) = \TARRAY~(\MVAR~\X{st})
-   }{
-     C \vdashinstr \ARRAYFILL~x : [(\REF~\NULL~x)~\I32~\unpacktype(\X{st})~\I32] \to []
-   }
-
-
-.. _valid-array.copy:
-
-:math:`\ARRAYCOPY~x~y`
-......................
-
-* The :ref:`defined type <syntax-deftype>` :math:`C.\CTYPES[x]` must exist.
-
-* The :ref:`expansion <aux-expand-deftype>` of :math:`C.\CTYPES[x]` must be an :ref:`array type <syntax-arraytype>` :math:`\TARRAY~\fieldtype_1`.
-
-* Let the :ref:`field type <syntax-fieldtype>` :math:`\mut_1~\storagetype_1` be :math:`\fieldtype_1`.
-
-* The prefix :math:`\mut_1` must be :math:`\MVAR`.
-
-* The :ref:`defined type <syntax-deftype>` :math:`C.\CTYPES[y]` must exist.
-
-* The :ref:`expansion <aux-expand-deftype>` of :math:`C.\CTYPES[y]` must be an :ref:`array type <syntax-arraytype>` :math:`\TARRAY~\fieldtype_2`.
-
-* Let the :ref:`field type <syntax-fieldtype>` :math:`\mut_2~\storagetype_2` be :math:`\fieldtype_2`.
-
-* The :ref:`storage type <syntax-storagetype>` :math:`\storagetype_2` must :ref:`match <match-storagetype>` :math:`\storagetype_1`.
-
-* Then the instruction is valid with type :math:`[(\REF~\NULL~x)~\I32~(\REF~\NULL~y)~\I32~\I32] \to []`.
-
-.. math::
-   \frac{
-     \expanddt(C.\CTYPES[x]) = \TARRAY~(\MVAR~\X{st_1})
-     \qquad
-     \expanddt(C.\CTYPES[y]) = \TARRAY~(\mut~\X{st_2})
-     \qquad
-     C \vdashstoragetypematch \X{st_2} \matchesstoragetype \X{st_1}
-   }{
-     C \vdashinstr \ARRAYCOPY~x~y : [(\REF~\NULL~x)~\I32~(\REF~\NULL~y)~\I32~\I32] \to []
-   }
-
-
-.. _valid-array.init_data:
-
-:math:`\ARRAYINITDATA~x~y`
-..........................
-
-* The :ref:`defined type <syntax-deftype>` :math:`C.\CTYPES[x]` must exist.
-
-* The :ref:`expansion <aux-expand-deftype>` of :math:`C.\CTYPES[x]` must be an :ref:`array type <syntax-arraytype>` :math:`\TARRAY~\fieldtype`.
-
-* Let the :ref:`field type <syntax-fieldtype>` :math:`\mut~\storagetype` be :math:`\fieldtype`.
-
-* The prefix :math:`\mut` must be :math:`\MVAR`.
-
-* Let :math:`t` be the :ref:`value type <syntax-valtype>` :math:`\unpacktype(\storagetype)`.
-
-* The :ref:`value type <syntax-valtype>` :math:`t` must be a :ref:`numeric type <syntax-numtype>` or a :ref:`vector type <syntax-vectype>`.
-
-* The :ref:`data segment <syntax-data>` :math:`C.\CDATAS[y]` must exist.
-
-* Then the instruction is valid with type :math:`[(\REF~\NULL~x)~\I32~\I32~\I32] \to []`.
-
-.. math::
-   \frac{
-     \expanddt(C.\CTYPES[x]) = \TARRAY~(\MVAR~\X{st})
-     \qquad
-     \unpacktype(\X{st}) = \numtype \lor \unpacktype(\X{st}) = \vectype
-     \qquad
-     C.\CDATAS[y] = {\ok}
-   }{
-     C \vdashinstr \ARRAYINITDATA~x~y : [(\REF~\NULL~x)~\I32~\I32~\I32] \to []
-   }
-
-
-.. _valid-array.init_elem:
-
-:math:`\ARRAYINITELEM~x~y`
-..........................
-
-* The :ref:`defined type <syntax-deftype>` :math:`C.\CTYPES[x]` must exist.
-
-* The :ref:`expansion <aux-expand-deftype>` of :math:`C.\CTYPES[x]` must be an :ref:`array type <syntax-arraytype>` :math:`\TARRAY~\fieldtype`.
-
-* Let the :ref:`field type <syntax-fieldtype>` :math:`\mut~\storagetype` be :math:`\fieldtype`.
-
-* The prefix :math:`\mut` must be :math:`\MVAR`.
-
-* The :ref:`storage type <syntax-storagetype>` :math:`\storagetype` must be a :ref:`reference type <syntax-valtype>` :math:`\X{rt}`.
-
-* The :ref:`element segment <syntax-elem>` :math:`C.\CELEMS[y]` must exist.
-
-* Let :math:`\X{rt}'` be the :ref:`reference type <syntax-reftype>` :math:`C.\CELEMS[y]`.
-
-* The :ref:`reference type <syntax-reftype>` :math:`\X{rt}'` must :ref:`match <match-reftype>` :math:`\X{rt}`.
-
-* Then the instruction is valid with type :math:`[(\REF~\NULL~x)~\I32~\I32~\I32] \to []`.
-
-.. math::
-   \frac{
-     \expanddt(C.\CTYPES[x]) = \TARRAY~(\MVAR~\X{rt})
-     \qquad
-     C \vdashreftypematch C.\CELEMS[y] \matchesreftype \X{rt}
-   }{
-     C \vdashinstr \ARRAYINITELEM~x~y : [(\REF~\NULL~x)~\I32~\I32~\I32] \to []
-   }
-
-
-.. index:: scalar reference
-
-Scalar Reference Instructions
-~~~~~~~~~~~~~~~~~~~~~~~~~~~~~
-
-.. _valid-ref.i31:
-
-:math:`\REFI31`
-...............
-
-* The instruction is valid with type :math:`[\I32] \to [(\REF~\I31)]`.
-
-.. math::
-   \frac{
-   }{
-     C \vdashinstr \REFI31 : [\I32] \to [(\REF~\I31)]
-   }
-
-.. _valid-i31.get_sx:
-
 :math:`\I31GET\K{\_}\sx`
 ........................
 
@@ -2112,13 +1476,6 @@
 
 .. _valid-elem.drop:
 
-<<<<<<< HEAD
-* The instruction is valid with type :math:`[t] \to []`, for any :ref:`valid <valid-valtype>` :ref:`value type <syntax-valtype>` :math:`t`.
-
-.. math::
-   \frac{
-     C \vdashvaltype t \ok
-=======
 :math:`\ELEMDROP~x`
 ...................
 
@@ -2129,7 +1486,6 @@
 .. math::
    \frac{
      C.\CELEMS[x] = t
->>>>>>> 30aebd0f
    }{
      C \vdashinstr \ELEMDROP~x : [] \to []
    }
@@ -2141,27 +1497,17 @@
 .. _valid-memarg:
 .. _valid-instr-memory:
 
-<<<<<<< HEAD
-.. _valid-select:
-=======
 Memory Instructions
 ~~~~~~~~~~~~~~~~~~~
 
 .. _valid-load:
->>>>>>> 30aebd0f
 
 :math:`t\K{.}\LOAD~x~\memarg`
 .............................
 
 * The memory :math:`C.\CMEMS[x]` must be defined in the context.
 
-<<<<<<< HEAD
-  * The :ref:`result type <syntax-resulttype>` :math:`[t^\ast]` must be :ref:`valid <valid-resulttype>`.
-
-  * The length of :math:`t^\ast` must be :math:`1`.
-=======
 * The alignment :math:`2^{\memarg.\ALIGN}` must not be larger than the :ref:`bit width <syntax-numtype>` of :math:`t` divided by :math:`8`.
->>>>>>> 30aebd0f
 
 * Then the instruction is valid with type :math:`[\I32] \to [t]`.
 
@@ -2182,13 +1528,6 @@
 
 * The memory :math:`C.\CMEMS[x]` must be defined in the context.
 
-<<<<<<< HEAD
-  * The instruction is valid with type :math:`[t~t~\I32] \to [t]`, for any :ref:`valid <valid-valtype>` :ref:`value type <syntax-valtype>` :math:`t` that :ref:`matches <match-valtype>` some :ref:`number type <syntax-numtype>` or :ref:`vector type <syntax-vectype>`.
-
-.. math::
-   \frac{
-     C \vdashresulttype [t] \ok
-=======
 * The alignment :math:`2^{\memarg.\ALIGN}` must not be larger than :math:`N/8`.
 
 * Then the instruction is valid with type :math:`[\I32] \to [t]`.
@@ -2198,7 +1537,6 @@
      C.\CMEMS[x] = \memtype
      \qquad
      2^{\memarg.\ALIGN} \leq N/8
->>>>>>> 30aebd0f
    }{
      C \vdashinstr t\K{.load}N\K{\_}\sx~x~\memarg : [\I32] \to [t]
    }
@@ -2215,15 +1553,9 @@
 
 .. math::
    \frac{
-<<<<<<< HEAD
-     C \vdashresulttype [t] \ok
-     \qquad
-     C \vdashresulttypematch [t] \matchesresulttype [\numtype]
-=======
      C.\CMEMS[x] = \memtype
      \qquad
      2^{\memarg.\ALIGN} \leq |t|/8
->>>>>>> 30aebd0f
    }{
      C \vdashinstr t\K{.store}~x~\memarg : [\I32~t] \to []
    }
@@ -2270,12 +1602,6 @@
      C \vdashinstr \K{v128.}\LOAD{N}\K{x}M\_\sx~x~\memarg : [\I32] \to [\V128]
    }
 
-<<<<<<< HEAD
-* Let :math:`\init~t` be the :ref:`local type <syntax-localtype>` :math:`C.\CLOCALS[x]`.
-
-* The :ref:`initialization status <syntax-init>` :math:`\init` must be :math:`\SET`.
-=======
->>>>>>> 30aebd0f
 
 .. _valid-load-splat:
 
@@ -2290,13 +1616,9 @@
 
 .. math::
    \frac{
-<<<<<<< HEAD
-     C.\CLOCALS[x] = \SET~t
-=======
      C.\CMEMS[x] = \memtype
      \qquad
      2^{\memarg.\ALIGN} \leq N/8
->>>>>>> 30aebd0f
    }{
      C \vdashinstr \K{v128.}\LOAD{N}\K{\_splat}~x~\memarg : [\I32] \to [\V128]
    }
@@ -2309,17 +1631,6 @@
 
 * The memory :math:`C.\CMEMS[x]` must be defined in the context.
 
-<<<<<<< HEAD
-* Let :math:`\init~t` be the :ref:`local type <syntax-localtype>` :math:`C.\CLOCALS[x]`.
-
-* Then the instruction is valid with type :math:`[t] \to_{x} []`.
-
-.. math::
-   \frac{
-     C.\CLOCALS[x] = \init~t
-   }{
-     C \vdashinstr \LOCALSET~x : [t] \to_{x} []
-=======
 * The alignment :math:`2^{\memarg.\ALIGN}` must not be larger than :math:`N/8`.
 
 * Then the instruction is valid with type :math:`[\I32] \to [\V128]`.
@@ -2331,7 +1642,6 @@
      2^{\memarg.\ALIGN} \leq N/8
    }{
      C \vdashinstr \K{v128.}\LOAD{N}\K{\_zero}~x~\memarg : [\I32] \to [\V128]
->>>>>>> 30aebd0f
    }
 
 
@@ -2344,17 +1654,6 @@
 
 * The alignment :math:`2^{\memarg.\ALIGN}` must not be larger than :math:`N/8`.
 
-<<<<<<< HEAD
-* Let :math:`\init~t` be the :ref:`local type <syntax-localtype>` :math:`C.\CLOCALS[x]`.
-
-* Then the instruction is valid with type :math:`[t] \to_{x} [t]`.
-
-.. math::
-   \frac{
-     C.\CLOCALS[x] = \init~t
-   }{
-     C \vdashinstr \LOCALTEE~x : [t] \to_{x} [t]
-=======
 * The lane index :math:`\laneidx` must be smaller than :math:`128/N`.
 
 * Then the instruction is valid with type :math:`[\I32~\V128] \to [\V128]`.
@@ -2368,7 +1667,6 @@
      \laneidx < 128/N
    }{
      C \vdashinstr \K{v128.}\LOAD{N}\K{\_lane}~x~\memarg~\laneidx : [\I32~\V128] \to [\V128]
->>>>>>> 30aebd0f
    }
 
 
@@ -2557,28 +1855,16 @@
 
 * Let :math:`C'` be the same :ref:`context <context>` as :math:`C`, but with the :ref:`result type <syntax-resulttype>` :math:`[t_2^\ast]` prepended to the |CLABELS| vector.
 
-<<<<<<< HEAD
-* The :ref:`reference type <syntax-reftype>` :math:`t_2` must :ref:`match <match-reftype>` :math:`t_1`.
-=======
 * Under context :math:`C'`,
   the instruction sequence :math:`\instr^\ast` must be :ref:`valid <valid-instr-seq>` with type :math:`[t_1^\ast] \to [t_2^\ast]`.
->>>>>>> 30aebd0f
 
 * Then the compound instruction is valid with type :math:`[t_1^\ast] \to [t_2^\ast]`.
 
 .. math::
    \frac{
-<<<<<<< HEAD
-     C.\CTABLES[x] = \limits_1~t_1
-     \qquad
-     C.\CTABLES[y] = \limits_2~t_2
-     \qquad
-     C \vdashreftypematch t_2 \matchesvaltype t_1
-=======
      C \vdashblocktype \blocktype : [t_1^\ast] \to [t_2^\ast]
      \qquad
      C,\CLABELS\,[t_2^\ast] \vdashinstrseq \instr^\ast : [t_1^\ast] \to [t_2^\ast]
->>>>>>> 30aebd0f
    }{
      C \vdashinstr \BLOCK~\blocktype~\instr^\ast~\END : [t_1^\ast] \to [t_2^\ast]
    }
@@ -2596,28 +1882,16 @@
 
 * Let :math:`C'` be the same :ref:`context <context>` as :math:`C`, but with the :ref:`result type <syntax-resulttype>` :math:`[t_1^\ast]` prepended to the |CLABELS| vector.
 
-<<<<<<< HEAD
-* The :ref:`reference type <syntax-reftype>` :math:`t_2` must :ref:`match <match-reftype>` :math:`t_1`.
-=======
 * Under context :math:`C'`,
   the instruction sequence :math:`\instr^\ast` must be :ref:`valid <valid-instr-seq>` with type :math:`[t_1^\ast] \to [t_2^\ast]`.
->>>>>>> 30aebd0f
 
 * Then the compound instruction is valid with type :math:`[t_1^\ast] \to [t_2^\ast]`.
 
 .. math::
    \frac{
-<<<<<<< HEAD
-     C.\CTABLES[x] = \limits~t_1
-     \qquad
-     C.\CELEMS[y] = t_2
-     \qquad
-     C \vdashreftypematch t_2 \matchesvaltype t_1
-=======
      C \vdashblocktype \blocktype : [t_1^\ast] \to [t_2^\ast]
      \qquad
      C,\CLABELS\,[t_1^\ast] \vdashinstrseq \instr^\ast : [t_1^\ast] \to [t_2^\ast]
->>>>>>> 30aebd0f
    }{
      C \vdashinstr \LOOP~\blocktype~\instr^\ast~\END : [t_1^\ast] \to [t_2^\ast]
    }
@@ -2838,10 +2112,15 @@
 
 * There must be a sequence :math:`t^\ast` of :ref:`value types <syntax-valtype>`, such that:
 
-  * The result type :math:`[t^\ast]` :ref:`matches <match-resulttype>` :math:`C.\CLABELS[l_N]`.
-
-  * For all :math:`l_i` in :math:`l^\ast`,
-    the result type :math:`[t^\ast]` :ref:`matches <match-resulttype>` :math:`C.\CLABELS[l_i]`.
+  * The length of the sequence :math:`t^\ast` is the same as the length of the sequence :math:`C.\CLABELS[l_N]`.
+
+  * For each :ref:`operand type <syntax-opdtype>` :math:`t_j` in :math:`t^\ast` and corresponding type :math:`t'_{Nj}` in :math:`C.\CLABELS[l_N]`, :math:`t_j` :ref:`matches <match-opdtype>` :math:`t'_{Nj}`.
+
+  * For each :ref:`label <syntax-label>` :math:`l_i` in :math:`l^\ast`:
+
+    * The length of the sequence :math:`t^\ast` is the same as the length of the sequence :math:`C.\CLABELS[l_i]`.
+
+    * For each :ref:`operand type <syntax-opdtype>` :math:`t_j` in :math:`t^\ast` and corresponding type :math:`t'_{ij}` in :math:`C.\CLABELS[l_i]`, :math:`t_j` :ref:`matches <match-opdtype>` :math:`t'_{ij}`.
 
 * Then the instruction is valid with any :ref:`valid <valid-instrtype>` type of the form :math:`[t_1^\ast~t^\ast~\I32] \to [t_2^\ast]`.
 
@@ -2999,13 +2278,6 @@
 
 * Let :math:`[t^\ast]` be the :ref:`result type <syntax-resulttype>` of :math:`C.\CRETURN`.
 
-<<<<<<< HEAD
-* The instruction is valid with any :ref:`valid <valid-instrtype>` type of the form :math:`[t_1^\ast] \to [t_2^\ast]`.
-
-.. math::
-   \frac{
-     C \vdashinstrtype [t_1^\ast] \to [t_2^\ast] \ok
-=======
 * Then the instruction is valid with any :ref:`valid <valid-instrtype>` type of the form :math:`[t_1^\ast] \to [t_2^\ast]`.
 
 .. math::
@@ -3013,7 +2285,6 @@
      C.\CRETURN = [t^\ast]
      \qquad
      C \vdashinstrtype [t_1^\ast~t^\ast] \to [t_2^\ast] \ok
->>>>>>> 30aebd0f
    }{
      C \vdashinstr \RETURN : [t_1^\ast~t^\ast] \to [t_2^\ast]
    }
@@ -3028,12 +2299,8 @@
 
 .. _valid-call:
 
-<<<<<<< HEAD
-* The :ref:`block type <syntax-blocktype>` must be :ref:`valid <valid-blocktype>` as some :ref:`instruction type <syntax-instrtype>` :math:`[t_1^\ast] \to [t_2^\ast]`.
-=======
 :math:`\CALL~x`
 ...............
->>>>>>> 30aebd0f
 
 * The function :math:`C.\CFUNCS[x]` must be defined in the context.
 
@@ -3051,12 +2318,8 @@
 
 .. _valid-call_ref:
 
-<<<<<<< HEAD
-* The :ref:`block type <syntax-blocktype>` must be :ref:`valid <valid-blocktype>` as some :ref:`instruction type <syntax-functype>` :math:`[t_1^\ast] \to_{x^\ast} [t_2^\ast]`.
-=======
 :math:`\CALLREF~x`
 ..................
->>>>>>> 30aebd0f
 
 * The type :math:`C.\CTYPES[x]` must be defined in the context.
 
@@ -3079,11 +2342,7 @@
 
 * The table :math:`C.\CTABLES[x]` must be defined in the context.
 
-<<<<<<< HEAD
-* The :ref:`block type <syntax-blocktype>` must be :ref:`valid <valid-blocktype>` as some :ref:`instruction type <syntax-instrtype>` :math:`[t_1^\ast] \to [t_2^\ast]`.
-=======
 * Let :math:`\limits~t` be the :ref:`table type <syntax-tabletype>` :math:`C.\CTABLES[x]`.
->>>>>>> 30aebd0f
 
 * The :ref:`reference type <syntax-reftype>` :math:`t` must :ref:`match <match-reftype>` type :math:`\REF~\NULL~\FUNC`.
 
@@ -3118,15 +2377,6 @@
 
 * The :ref:`result type <syntax-resulttype>` :math:`[t_2^\ast]` must :ref:`match <match-resulttype>` :math:`C.\CRETURN`.
 
-<<<<<<< HEAD
-* Then the instruction is valid with any :ref:`valid <valid-instrtype>` type of the form :math:`[t_1^\ast~t^\ast] \to [t_2^\ast]`.
-
-.. math::
-   \frac{
-     C.\CLABELS[l] = [t^\ast]
-     \qquad
-     C \vdashinstrtype [t_1^\ast~t^\ast] \to [t_2^\ast] \ok
-=======
 * Then the instruction is valid with any :ref:`valid <valid-instrtype>` type :math:`[t_3^\ast~t_1^\ast] \to [t_4^\ast]`.
 
 .. math::
@@ -3136,7 +2386,6 @@
      C \vdashresulttypematch [t_2^\ast] \matchesresulttype C.\CRETURN
      \qquad
      C \vdashinstrtype [t_3^\ast~t_1^\ast] \to [t_4^\ast] \ok
->>>>>>> 30aebd0f
    }{
      C \vdashinstr \RETURNCALL~x : [t_3^\ast~t_1^\ast] \to [t_4^\ast]
    }
@@ -3180,11 +2429,7 @@
 
 * The return type :math:`C.\CRETURN` must not be empty in the context.
 
-<<<<<<< HEAD
-* There must be a sequence :math:`t^\ast` of :ref:`value types <syntax-valtype>`, such that:
-=======
 * The table :math:`C.\CTABLES[x]` must be defined in the context.
->>>>>>> 30aebd0f
 
 * Let :math:`\limits~t` be the :ref:`table type <syntax-tabletype>` :math:`C.\CTABLES[x]`.
 
@@ -3196,17 +2441,6 @@
 
 * The :ref:`result type <syntax-resulttype>` :math:`[t_2^\ast]` must :ref:`match <match-resulttype>` :math:`C.\CRETURN`.
 
-<<<<<<< HEAD
-* Then the instruction is valid with any :ref:`valid <valid-instrtype>` type of the form :math:`[t_1^\ast~t^\ast~\I32] \to [t_2^\ast]`.
-
-.. math::
-   \frac{
-     (C \vdashresulttypematch [t^\ast] \matchesresulttype C.\CLABELS[l])^\ast
-     \qquad
-     C \vdashresulttypematch [t^\ast] \matchesresulttype C.\CLABELS[l_N]
-     \qquad
-     C \vdashinstrtype [t_1^\ast~t^\ast~\I32] \to [t_2^\ast] \ok
-=======
 * Then the instruction is valid with type :math:`[t_3^\ast~t_1^\ast~\I32] \to [t_4^\ast]`, for any sequences of :ref:`value types <syntax-valtype>` :math:`t_3^\ast` and :math:`t_4^\ast`.
 
 .. math::
@@ -3220,7 +2454,6 @@
      C \vdashresulttypematch [t_2^\ast] \matchesresulttype C.\CRETURN
      \qquad
      C \vdashinstrtype [t_3^\ast~t_1^\ast~\I32] \to [t_4^\ast] \ok
->>>>>>> 30aebd0f
    }{
      C \vdashinstr \RETURNCALLINDIRECT~x~y : [t_3^\ast~t_1^\ast~\I32] \to [t_4^\ast]
    }
@@ -3229,138 +2462,7 @@
    The |RETURNCALLINDIRECT| instruction is :ref:`stack-polymorphic <polymorphism>`.
 
 
-<<<<<<< HEAD
-   Furthermore, the :ref:`result type <syntax-resulttype>` :math:`[t^\ast]` is also chosen non-deterministically in this rule.
-   Although it may seem necessary to compute :math:`[t^\ast]` as the greatest lower bound of all label types in practice,
-   a simple :ref:`linear algorithm <algo-valid>` does not require this.
-
-
-.. _valid-br_on_null:
-
-:math:`\BRONNULL~l`
-...................
-
-* The label :math:`C.\CLABELS[l]` must be defined in the context.
-
-* Let :math:`[t^\ast]` be the :ref:`result type <syntax-resulttype>` :math:`C.\CLABELS[l]`.
-
-* Then the instruction is valid with type :math:`[t^\ast~(\REF~\NULL~\X{ht})] \to [t^\ast~(\REF~\X{ht})]` for any :ref:`valid <valid-heaptype>` :ref:`heap type <syntax-heaptype>` :math:`\X{ht}`.
-
-.. math::
-   \frac{
-     C.\CLABELS[l] = [t^\ast]
-     \qquad
-     C \vdashheaptype \X{ht} \ok
-   }{
-     C \vdashinstr \BRONNULL~l : [t^\ast~(\REF~\NULL~\X{ht})] \to [t^\ast~(\REF~\X{ht})]
-   }
-
-
-.. _valid-br_on_non_null:
-
-:math:`\BRONNONNULL~l`
-......................
-
-* The label :math:`C.\CLABELS[l]` must be defined in the context.
-
-* Let :math:`[{t'}^\ast]` be the :ref:`result type <syntax-resulttype>` :math:`C.\CLABELS[l]`.
-
-* The result type :math:`[{t'}^\ast]` must contain at least one type.
-
-* Let the :ref:`value type <syntax-valtype>` :math:`t_l` be the last element in the sequence :math:`{t'}^\ast`, and :math:`[t^\ast]` the remainder of the sequence preceding it.
-
-* The value type :math:`t_l` must be a reference type of the form :math:`\REF~\NULL^?~\X{ht}`.
-
-* Then the instruction is valid with type :math:`[t^\ast~(\REF~\NULL~\X{ht})] \to [t^\ast]`.
-
-.. math::
-   \frac{
-     C.\CLABELS[l] = [t^\ast~(\REF~\X{ht})]
-   }{
-     C \vdashinstr \BRONNONNULL~l : [t^\ast~(\REF~\NULL~\X{ht})] \to [t^\ast]
-   }
-
-
-.. _valid-br_on_cast:
-
-:math:`\BRONCAST~l~\X{rt}_1~\X{rt}_2`
-.....................................
-
-* The label :math:`C.\CLABELS[l]` must be defined in the context.
-
-* Let :math:`[t_l^\ast]` be the :ref:`result type <syntax-resulttype>` :math:`C.\CLABELS[l]`.
-
-* The type sequence :math:`t_l^\ast` must be of the form :math:`t^\ast~\X{rt}'`.
-
-* The :ref:`reference type <syntax-reftype>` :math:`\X{rt}_1` must be :ref:`valid <valid-reftype>`.
-
-* The :ref:`reference type <syntax-reftype>` :math:`\X{rt}_2` must be :ref:`valid <valid-reftype>`.
-
-* The :ref:`reference type <syntax-reftype>` :math:`\X{rt}_2` must :ref:`match <match-reftype>` :math:`\X{rt}_1`.
-
-* The :ref:`reference type <syntax-reftype>` :math:`\X{rt}_2` must :ref:`match <match-reftype>` :math:`\X{rt}'`.
-
-* Let :math:`\X{rt}'_1` be the :ref:`type difference <aux-reftypediff>` between :math:`\X{rt}_1` and :math:`\X{rt}_2`.
-
-* Then the instruction is valid with type :math:`[t^\ast~\X{rt}_1] \to [t^\ast~\X{rt}'_1]`.
-
-.. math::
-   \frac{
-     C.\CLABELS[l] = [t^\ast~\X{rt}]
-     \qquad
-     C \vdashreftype \X{rt}_1 \ok
-     \qquad
-     C \vdashreftype \X{rt}_2 \ok
-     \qquad
-     C \vdashreftypematch \X{rt}_2 \matchesreftype \X{rt}_1
-     \qquad
-     C \vdashreftypematch \X{rt}_2 \matchesreftype \X{rt}
-   }{
-     C \vdashinstr \BRONCAST~l~\X{rt}_1~\X{rt}_2 : [t^\ast~\X{rt}_1] \to [t^\ast~\X{rt}_1\reftypediff\X{rt}_2]
-   }
-
-
-.. _valid-br_on_cast_fail:
-
-:math:`\BRONCASTFAIL~l~\X{rt}_1~\X{rt}_2`
-.........................................
-
-* The label :math:`C.\CLABELS[l]` must be defined in the context.
-
-* Let :math:`[t_l^\ast]` be the :ref:`result type <syntax-resulttype>` :math:`C.\CLABELS[l]`.
-
-* The type sequence :math:`t_l^\ast` must be of the form :math:`t^\ast~\X{rt}'`.
-
-* The :ref:`reference type <syntax-reftype>` :math:`\X{rt}_1` must be :ref:`valid <valid-reftype>`.
-
-* The :ref:`reference type <syntax-reftype>` :math:`\X{rt}_2` must be :ref:`valid <valid-reftype>`.
-
-* The :ref:`reference type <syntax-reftype>` :math:`\X{rt}_2` must :ref:`match <match-reftype>` :math:`\X{rt}_1`.
-
-* Let :math:`\X{rt}'_1` be the :ref:`type difference <aux-reftypediff>` between :math:`\X{rt}_1` and :math:`\X{rt}_2`.
-
-* The :ref:`reference type <syntax-reftype>` :math:`\X{rt}'_1` must :ref:`match <match-reftype>` :math:`\X{rt}'`.
-
-* Then the instruction is valid with type :math:`[t^\ast~\X{rt}_1] \to [t^\ast~\X{rt}_2]`.
-
-.. math::
-   \frac{
-     C.\CLABELS[l] = [t^\ast~\X{rt}]
-     \qquad
-     C \vdashreftype \X{rt}_1 \ok
-     \qquad
-     C \vdashreftype \X{rt}_2 \ok
-     \qquad
-     C \vdashreftypematch \X{rt}_2 \matchesreftype \X{rt}_1
-     \qquad
-     C \vdashreftypematch \X{rt}_1\reftypediff\X{rt}_2 \matchesreftype \X{rt}
-   }{
-     C \vdashinstr \BRONCASTFAIL~l~\X{rt}_1~\X{rt}_2 : [t^\ast~\X{rt}_1] \to [t^\ast~\X{rt}_2]
-   }
-
-=======
 .. _valid-throw:
->>>>>>> 30aebd0f
 
 :math:`\THROW~x`
 ................
@@ -3371,21 +2473,11 @@
 
 * The :ref:`result type <syntax-resulttype>` :math:`[{t'}^\ast]` must be empty.
 
-<<<<<<< HEAD
-* Then the instruction is valid with any :ref:`valid <valid-instrtype>` type of the form :math:`[t_1^\ast] \to [t_2^\ast]`.
-
-.. math::
-   \frac{
-     C.\CRETURN = [t^\ast]
-     \qquad
-     C \vdashinstrtype [t_1^\ast~t^\ast] \to [t_2^\ast] \ok
-=======
 * Then the instruction is valid with type :math:`[t_1^\ast t^\ast] \to [t_2^\ast]`, for any sequences of  :ref:`value types <syntax-valtype>` :math:`t_1^\ast` and :math:`t_2^\ast`.
 
 .. math::
    \frac{
      C.\CTAGS[x] = [t^\ast] \to []
->>>>>>> 30aebd0f
    }{
      C \vdashinstr \THROW~x : [t_1^\ast~t^\ast] \to [t_2^\ast]
    }
@@ -3402,49 +2494,16 @@
 
 * The instruction is valid with type :math:`[t_1^\ast~\EXNREF] \to [t_2^\ast]`, for any sequences of  :ref:`value types <syntax-valtype>` :math:`t_1^\ast` and :math:`t_2^\ast`.
 
-<<<<<<< HEAD
-* The :ref:`expansion <aux-expand-deftype>` of :math:`C.\CFUNCS[x]` must be a :ref:`function type <syntax-functype>` :math:`\TFUNC~[t_1^\ast] \toF [t_2^\ast]`.
-
-* Then the instruction is valid with type :math:`[t_1^\ast] \to [t_2^\ast]`.
-
-.. math::
-   \frac{
-     \expanddt(C.\CFUNCS[x]) = \TFUNC~[t_1^\ast] \toF [t_2^\ast]
-=======
-
-.. math::
-   \frac{
->>>>>>> 30aebd0f
+
+.. math::
+   \frac{
    }{
      C \vdashinstr \THROWREF : [t_1^\ast~\EXNREF] \to [t_2^\ast]
    }
 
 
-<<<<<<< HEAD
-.. _valid-call_ref:
-
-:math:`\CALLREF~x`
-..................
-
-* The type :math:`C.\CTYPES[x]` must be defined in the context.
-
-* The :ref:`expansion <aux-expand-deftype>` of :math:`C.\CFUNCS[x]` must be a :ref:`function type <syntax-functype>` :math:`\TFUNC~[t_1^\ast] \toF [t_2^\ast]`.
-
-* Then the instruction is valid with type :math:`[t_1^\ast~(\REF~\NULL~x)] \to [t_2^\ast]`.
-
-.. math::
-   \frac{
-     \expanddt(C.\CTYPES[x]) = \TFUNC~[t_1^\ast] \toF [t_2^\ast]
-   }{
-     C \vdashinstr \CALLREF~x : [t_1^\ast~(\REF~\NULL~x)] \to [t_2^\ast]
-   }
-
-
-.. _valid-call_indirect:
-=======
 .. note::
    The |THROWREF| instruction is :ref:`stack-polymorphic <polymorphism>`.
->>>>>>> 30aebd0f
 
 
 .. index:: instruction, instruction sequence, local type
@@ -3453,136 +2512,23 @@
 Instruction Sequences
 ~~~~~~~~~~~~~~~~~~~~~
 
-<<<<<<< HEAD
-* The :ref:`reference type <syntax-reftype>` :math:`t` must :ref:`match <match-reftype>` type :math:`\REF~\NULL~\FUNC`.
-=======
 Typing of instruction sequences is defined recursively.
->>>>>>> 30aebd0f
-
-
-<<<<<<< HEAD
-* The :ref:`expansion <aux-expand-deftype>` of :math:`C.\CTYPES[y]` must be a :ref:`function type <syntax-functype>` :math:`\TFUNC~[t_1^\ast] \toF [t_2^\ast]`.
-=======
+
+
 Empty Instruction Sequence: :math:`\epsilon`
 ............................................
->>>>>>> 30aebd0f
 
 * The empty instruction sequence is valid with type :math:`[] \to []`.
 
 .. math::
    \frac{
-<<<<<<< HEAD
-     C.\CTABLES[x] = \limits~t
-     \qquad
-     C \vdashvaltypematch t \matchesreftype \REF~\NULL~\FUNC
-     \qquad
-     \expanddt(C.\CTYPES[y]) = \TFUNC~[t_1^\ast] \toF [t_2^\ast]
-=======
->>>>>>> 30aebd0f
    }{
      C \vdashinstrseq \epsilon : [] \to []
    }
 
 
-<<<<<<< HEAD
-.. _valid-return_call:
-
-:math:`\RETURNCALL~x`
-.....................
-
-* The return type :math:`C.\CRETURN` must not be absent in the context.
-
-* The function :math:`C.\CFUNCS[x]` must be defined in the context.
-
-* The :ref:`expansion <aux-expand-deftype>` of :math:`C.\CFUNCS[x]` must be a :ref:`function type <syntax-functype>` :math:`\TFUNC~[t_1^\ast] \toF [t_2^\ast]`.
-
-* The :ref:`result type <syntax-resulttype>` :math:`[t_2^\ast]` must :ref:`match <match-resulttype>` :math:`C.\CRETURN`.
-
-* Then the instruction is valid with any :ref:`valid <valid-instrtype>` type :math:`[t_3^\ast~t_1^\ast] \to [t_4^\ast]`.
-
-.. math::
-   \frac{
-     \expanddt(C.\CFUNCS[x]) = \TFUNC~[t_1^\ast] \toF [t_2^\ast]
-     \qquad
-     C \vdashresulttypematch [t_2^\ast] \matchesresulttype C.\CRETURN
-   }{
-     C \vdashinstr \RETURNCALL~x : [t_3^\ast~t_1^\ast] \to [t_4^\ast]
-   }
-
-.. note::
-   The |RETURNCALL| instruction is :ref:`stack-polymorphic <polymorphism>`.
-
-
-.. _valid-return_call_ref:
-
-:math:`\RETURNCALLREF~x`
-........................
-
-* The type :math:`C.\CTYPES[x]` must be defined in the context.
-
-* The :ref:`expansion <aux-expand-deftype>` of :math:`C.\CTYPES[x]` must be a :ref:`function type <syntax-functype>` :math:`\TFUNC~[t_1^\ast] \toF [t_2^\ast]`.
-
-* The :ref:`result type <syntax-resulttype>` :math:`[t_2^\ast]` must :ref:`match <match-resulttype>` :math:`C.\CRETURN`.
-
-* Then the instruction is valid with any :ref:`valid <valid-instrtype>` type :math:`[t_3^\ast~t_1^\ast~(\REF~\NULL~x)] \to [t_4^\ast]`.
-
-.. math::
-   \frac{
-     \expanddt(C.\CTYPES[x]) = \TFUNC~[t_1^\ast] \toF [t_2^\ast]
-     \qquad
-     C \vdashresulttypematch [t_2^\ast] \matchesresulttype C.\CRETURN
-   }{
-     C \vdashinstr \CALLREF~x : [t_3^\ast~t_1^\ast~(\REF~\NULL~x)] \to [t_4^\ast]
-   }
-
-.. note::
-   The |RETURNCALLREF| instruction is :ref:`stack-polymorphic <polymorphism>`.
-
-
-.. _valid-return_call_indirect:
-
-:math:`\RETURNCALLINDIRECT~x~y`
-...............................
-
-* The return type :math:`C.\CRETURN` must not be empty in the context.
-
-* The table :math:`C.\CTABLES[x]` must be defined in the context.
-
-* Let :math:`\limits~t` be the :ref:`table type <syntax-tabletype>` :math:`C.\CTABLES[x]`.
-
-* The :ref:`reference type <syntax-reftype>` :math:`t` must :ref:`match <match-reftype>` type :math:`\REF~\NULL~\FUNC`.
-
-* The type :math:`C.\CTYPES[y]` must be defined in the context.
-
-* The :ref:`expansion <aux-expand-deftype>` of :math:`C.\CTYPES[y]` must be a :ref:`function type <syntax-functype>` :math:`\TFUNC~[t_1^\ast] \toF [t_2^\ast]`.
-
-* The :ref:`result type <syntax-resulttype>` :math:`[t_2^\ast]` must :ref:`match <match-resulttype>` :math:`C.\CRETURN`.
-
-* Then the instruction is valid with type :math:`[t_3^\ast~t_1^\ast~\I32] \to [t_4^\ast]`, for any sequences of :ref:`value types <syntax-valtype>` :math:`t_3^\ast` and :math:`t_4^\ast`.
-
-.. math::
-   \frac{
-     C.\CTABLES[x] = \limits~t
-     \qquad
-     C \vdashvaltypematch t \matchesreftype \REF~\NULL~\FUNC
-     \qquad
-     \expanddt(C.\CTYPES[y]) = \TFUNC~[t_1^\ast] \toF [t_2^\ast]
-     \qquad
-     C \vdashresulttypematch [t_2^\ast] \matchesresulttype C.\CRETURN
-   }{
-     C \vdashinstr \RETURNCALLINDIRECT~x~y : [t_3^\ast~t_1^\ast~\I32] \to [t_4^\ast]
-   }
-
-.. note::
-   The |RETURNCALLINDIRECT| instruction is :ref:`stack-polymorphic <polymorphism>`.
-
-
-.. index:: instruction, instruction sequence, local type
-.. _valid-instr-seq:
-=======
 Non-empty Instruction Sequence: :math:`\instr~{\instr'}^\ast`
 .............................................................
->>>>>>> 30aebd0f
 
 * The instruction :math:`\instr` must be valid with some type :math:`[t_1^\ast] \to_{x_1^\ast} [t_2^\ast]`.
 
@@ -3593,11 +2539,7 @@
 
 * Under the context :math:`C'`, the instruction sequence :math:`{\instr'}^\ast` must be valid with some type :math:`[t_2^\ast] \to_{x_2^\ast} [t_3^\ast]`.
 
-<<<<<<< HEAD
-* The empty instruction sequence is valid with type :math:`[] \to []`.
-=======
 * Then the combined instruction sequence is valid with type :math:`[t_1^\ast] \to_{x_1^\ast x_2^\ast} [t_3^\ast]`.
->>>>>>> 30aebd0f
 
 .. math::
    \frac{
@@ -3611,37 +2553,6 @@
      C' = C~(\with C.\CLOCALS[x_1] = \SET~t)^\ast
      \end{array}
    }{
-<<<<<<< HEAD
-     C \vdashinstrseq \epsilon : [] \to []
-   }
-
-
-Non-empty Instruction Sequence: :math:`\instr~{\instr'}^\ast`
-.............................................................
-
-* The instruction :math:`\instr` must be valid with some type :math:`[t_1^\ast] \to_{x_1^\ast} [t_2^\ast]`.
-
-* Let :math:`C'` be the same :ref:`context <context>` as :math:`C`,
-  but with:
-
-  * |CLOCALS| the same as in C, except that for every :ref:`local index <syntax-localidx>` :math:`x` in :math:`x_1^\ast`, the :ref:`local type <syntax-localtype>` :math:`\CLOCALS[x]` has been updated to :ref:`initialization status <syntax-init>` :math:`\SET`.
-
-* Under the context :math:`C'`, the instruction sequence :math:`{\instr'}^\ast` must be valid with some type :math:`[t_2^\ast] \to_{x_2^\ast} [t_3^\ast]`.
-
-* Then the combined instruction sequence is valid with type :math:`[t_1^\ast] \to_{x_1^\ast x_2^\ast} [t_3^\ast]`.
-
-.. math::
-   \frac{
-     \begin{array}{@{}l@{\qquad}l@{}}
-     C \vdashinstr \instr : [t_1^\ast] \to_{x_1^\ast} [t_2^\ast]
-     &
-     (C.\CLOCALS[x_1] = \init~t)^\ast
-     \\
-     C' \vdashinstrseq {\instr'}^\ast : [t_2^\ast] \to_{x_2^\ast} [t_3^\ast]
-     &
-     C' = C~(\with C.\CLOCALS[x_1] = \SET~t)^\ast
-     \end{array}
-   }{
      C \vdashinstrseq \instr~{\instr'}^\ast : [t_1^\ast] \to_{x_1^\ast x_2^\ast} [t_2^\ast~t_3^\ast]
    }
 
@@ -3655,21 +2566,6 @@
 
 * The instruction type :math:`\instrtype` must :ref:`match <match-instrtype>` the type :math:`\instrtype'`.
 
-=======
-     C \vdashinstrseq \instr~{\instr'}^\ast : [t_1^\ast] \to_{x_1^\ast x_2^\ast} [t_2^\ast~t_3^\ast]
-   }
-
-
-Subsumption for :math:`\instr^\ast`
-...................................
-
-* The instruction sequence :math:`\instr^\ast` must be valid with some type :math:`\instrtype`.
-
-* The instruction type :math:`\instrtype'`: must be a :ref:`valid <valid-instrtype>`
-
-* The instruction type :math:`\instrtype` must :ref:`match <match-instrtype>` the type :math:`\instrtype'`.
-
->>>>>>> 30aebd0f
 * Then the instruction sequence :math:`\instr^\ast` is also valid with type :math:`\instrtype'`.
 
 .. math::
@@ -3776,111 +2672,70 @@
    }
    \qquad
    \frac{
-<<<<<<< HEAD
+     \ibinop \in \{\ADD, \SUB, \MUL\}
+   }{
+     C \vdashinstrconst \K{i}\X{nn}\K{.}\ibinop \const
+   }
+
+.. math::
+   \frac{
+   }{
+     C \vdashinstrconst \REFNULL~t \const
+   }
+   \qquad
+   \frac{
+   }{
+     C \vdashinstrconst \REFI31 \const
+   }
+   \qquad
+   \frac{
+   }{
+     C \vdashinstrconst \REFFUNC~x \const
+   }
+
+.. math::
+   \frac{
+   }{
+     C \vdashinstrconst \STRUCTNEW~x \const
+   }
+   \qquad
+   \frac{
+   }{
+     C \vdashinstrconst \STRUCTNEWDEFAULT~x \const
+   }
+
+.. math::
+   \frac{
+   }{
+     C \vdashinstrconst \ARRAYNEW~x \const
+   }
+   \qquad
+   \frac{
+   }{
+     C \vdashinstrconst \ARRAYNEWDEFAULT~x \const
+   }
+   \qquad
+   \frac{
+   }{
+     C \vdashinstrconst \ARRAYNEWFIXED~x \const
+   }
+
+.. math::
+   \frac{
+   }{
+     C \vdashinstrconst \ANYCONVERTEXTERN \const
+   }
+   \qquad
+   \frac{
+   }{
+     C \vdashinstrconst \EXTERNCONVERTANY \const
+   }
+
+.. math::
+   \frac{
      C.\CGLOBALS[x] = \CONST~t
    }{
      C \vdashinstrconst \GLOBALGET~x \const
-=======
-     \ibinop \in \{\ADD, \SUB, \MUL\}
-   }{
-     C \vdashinstrconst \K{i}\X{nn}\K{.}\ibinop \const
->>>>>>> 30aebd0f
-   }
-
-.. math::
-   \frac{
-   }{
-     C \vdashinstrconst \REFNULL~t \const
-   }
-   \qquad
-   \frac{
-   }{
-     C \vdashinstrconst \REFI31 \const
-   }
-   \qquad
-   \frac{
-   }{
-     C \vdashinstrconst \REFFUNC~x \const
-   }
-
-.. math::
-   \frac{
-<<<<<<< HEAD
-=======
-   }{
-     C \vdashinstrconst \STRUCTNEW~x \const
-   }
-   \qquad
-   \frac{
-   }{
-     C \vdashinstrconst \STRUCTNEWDEFAULT~x \const
-   }
-
-.. math::
-   \frac{
-   }{
-     C \vdashinstrconst \ARRAYNEW~x \const
-   }
-   \qquad
-   \frac{
-   }{
-     C \vdashinstrconst \ARRAYNEWDEFAULT~x \const
-   }
-   \qquad
-   \frac{
-   }{
-     C \vdashinstrconst \ARRAYNEWFIXED~x \const
-   }
-
-.. math::
-   \frac{
-   }{
-     C \vdashinstrconst \ANYCONVERTEXTERN \const
-   }
-   \qquad
-   \frac{
-   }{
-     C \vdashinstrconst \EXTERNCONVERTANY \const
-   }
-
-.. math::
-   \frac{
-     C.\CGLOBALS[x] = \CONST~t
->>>>>>> 30aebd0f
-   }{
-     C \vdashinstrconst \STRUCTNEW~x \const
-   }
-   \qquad
-   \frac{
-   }{
-     C \vdashinstrconst \STRUCTNEWDEFAULT~x \const
-   }
-
-.. math::
-   \frac{
-   }{
-     C \vdashinstrconst \ARRAYNEW~x \const
-   }
-   \qquad
-   \frac{
-   }{
-     C \vdashinstrconst \ARRAYNEWDEFAULT~x \const
-   }
-   \qquad
-   \frac{
-   }{
-     C \vdashinstrconst \ARRAYNEWFIXED~x \const
-   }
-
-.. math::
-   \frac{
-   }{
-     C \vdashinstrconst \ANYCONVERTEXTERN \const
-   }
-   \qquad
-   \frac{
-   }{
-     C \vdashinstrconst \EXTERNCONVERTANY \const
    }
 
 
