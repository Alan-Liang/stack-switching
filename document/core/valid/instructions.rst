--- conflicted
+++ resolved
@@ -1156,7 +1156,6 @@
      C \vdashvaltype t \ok
    }{
      C \vdashinstr \DROP : [t] \to []
-<<<<<<< HEAD
    }
 
 .. note::
@@ -1201,8 +1200,6 @@
      C \vdash t \leq \vectype
    }{
      C \vdashinstr \SELECT : [t~t~\I32] \to [t]
-=======
->>>>>>> 9b20411f
    }
 
 .. note::
@@ -1475,7 +1472,6 @@
    }
 
 
-<<<<<<< HEAD
 .. _valid-elem.drop:
 
 :math:`\ELEMDROP~x`
@@ -1594,360 +1590,11 @@
 * The alignment :math:`2^{\memarg.\ALIGN}` must not be larger than :math:`N/8 \cdot M`.
 
 * Then the instruction is valid with type :math:`[\I32] \to [\V128]`.
-=======
-.. _valid-select:
-
-:math:`\SELECT~(t^\ast)^?`
-..........................
-
-* If :math:`t^\ast` is present, then:
-
-  * The :ref:`result type <syntax-resulttype>` :math:`[t^\ast]` must be :ref:`valid <valid-resulttype>`.
-
-  * The length of :math:`t^\ast` must be :math:`1`.
-
-  * Then the instruction is valid with type :math:`[t^\ast~t^\ast~\I32] \to [t^\ast]`.
-
-* Else:
-
-  * The instruction is valid with type :math:`[t~t~\I32] \to [t]`, for any :ref:`valid <valid-valtype>` :ref:`value type <syntax-valtype>` :math:`t` that :ref:`matches <match-valtype>` some :ref:`number type <syntax-numtype>` or :ref:`vector type <syntax-vectype>`.
-
-.. math::
-   \frac{
-     C \vdashresulttype [t] \ok
-   }{
-     C \vdashinstr \SELECT~t : [t~t~\I32] \to [t]
-   }
-   \qquad
-   \frac{
-     C \vdashresulttype [t] \ok
-     \qquad
-     C \vdashresulttypematch [t] \matchesresulttype [\numtype]
-   }{
-     C \vdashinstr \SELECT : [t~t~\I32] \to [t]
-   }
-   \qquad
-   \frac{
-     C \vdashresulttype [t] \ok
-     \qquad
-     C \vdash t \leq \vectype
-   }{
-     C \vdashinstr \SELECT : [t~t~\I32] \to [t]
-   }
-
-.. note::
-   In future versions of WebAssembly, |SELECT| may allow more than one value per choice.
-
-
-.. index:: variable instructions, local index, global index, context
-   pair: validation; instruction
-   single: abstract syntax; instruction
-.. _valid-instr-variable:
-
-Variable Instructions
-~~~~~~~~~~~~~~~~~~~~~
-
-.. _valid-local.get:
-
-:math:`\LOCALGET~x`
-...................
-
-* The local :math:`C.\CLOCALS[x]` must be defined in the context.
-
-* Let :math:`\init~t` be the :ref:`local type <syntax-localtype>` :math:`C.\CLOCALS[x]`.
-
-* The :ref:`initialization status <syntax-init>` :math:`\init` must be :math:`\SET`.
-
-* Then the instruction is valid with type :math:`[] \to [t]`.
-
-.. math::
-   \frac{
-     C.\CLOCALS[x] = \SET~t
-   }{
-     C \vdashinstr \LOCALGET~x : [] \to [t]
-   }
-
-
-.. _valid-local.set:
-
-:math:`\LOCALSET~x`
-...................
-
-* The local :math:`C.\CLOCALS[x]` must be defined in the context.
-
-* Let :math:`\init~t` be the :ref:`local type <syntax-localtype>` :math:`C.\CLOCALS[x]`.
-
-* Then the instruction is valid with type :math:`[t] \to_{x} []`.
-
-.. math::
-   \frac{
-     C.\CLOCALS[x] = \init~t
-   }{
-     C \vdashinstr \LOCALSET~x : [t] \to_{x} []
-   }
-
-
-.. _valid-local.tee:
-
-:math:`\LOCALTEE~x`
-...................
-
-* The local :math:`C.\CLOCALS[x]` must be defined in the context.
-
-* Let :math:`\init~t` be the :ref:`local type <syntax-localtype>` :math:`C.\CLOCALS[x]`.
-
-* Then the instruction is valid with type :math:`[t] \to_{x} [t]`.
-
-.. math::
-   \frac{
-     C.\CLOCALS[x] = \init~t
-   }{
-     C \vdashinstr \LOCALTEE~x : [t] \to_{x} [t]
-   }
-
-
-.. _valid-global.get:
-
-:math:`\GLOBALGET~x`
-....................
-
-* The global :math:`C.\CGLOBALS[x]` must be defined in the context.
-
-* Let :math:`\mut~t` be the :ref:`global type <syntax-globaltype>` :math:`C.\CGLOBALS[x]`.
-
-* Then the instruction is valid with type :math:`[] \to [t]`.
-
-.. math::
-   \frac{
-     C.\CGLOBALS[x] = \mut~t
-   }{
-     C \vdashinstr \GLOBALGET~x : [] \to [t]
-   }
-
-
-.. _valid-global.set:
-
-:math:`\GLOBALSET~x`
-....................
-
-* The global :math:`C.\CGLOBALS[x]` must be defined in the context.
-
-* Let :math:`\mut~t` be the :ref:`global type <syntax-globaltype>` :math:`C.\CGLOBALS[x]`.
-
-* The mutability :math:`\mut` must be |MVAR|.
-
-* Then the instruction is valid with type :math:`[t] \to []`.
-
-.. math::
-   \frac{
-     C.\CGLOBALS[x] = \MVAR~t
-   }{
-     C \vdashinstr \GLOBALSET~x : [t] \to []
-   }
-
-
-.. index:: table instruction, table index, context
-   pair: validation; instruction
-   single: abstract syntax; instruction
-.. _valid-instr-table:
-
-Table Instructions
-~~~~~~~~~~~~~~~~~~
-
-.. _valid-table.get:
-
-:math:`\TABLEGET~x`
-...................
-
-* The table :math:`C.\CTABLES[x]` must be defined in the context.
-
-* Let :math:`\limits~t` be the :ref:`table type <syntax-tabletype>` :math:`C.\CTABLES[x]`.
-
-* Then the instruction is valid with type :math:`[\I32] \to [t]`.
-
-.. math::
-   \frac{
-     C.\CTABLES[x] = \limits~t
-   }{
-     C \vdashinstr \TABLEGET~x : [\I32] \to [t]
-   }
-
-
-.. _valid-table.set:
-
-:math:`\TABLESET~x`
-...................
-
-* The table :math:`C.\CTABLES[x]` must be defined in the context.
-
-* Let :math:`\limits~t` be the :ref:`table type <syntax-tabletype>` :math:`C.\CTABLES[x]`.
-
-* Then the instruction is valid with type :math:`[\I32~t] \to []`.
-
-.. math::
-   \frac{
-     C.\CTABLES[x] = \limits~t
-   }{
-     C \vdashinstr \TABLESET~x : [\I32~t] \to []
-   }
-
-
-.. _valid-table.size:
-
-:math:`\TABLESIZE~x`
-....................
-
-* The table :math:`C.\CTABLES[x]` must be defined in the context.
-
-* Then the instruction is valid with type :math:`[] \to [\I32]`.
-
-.. math::
-   \frac{
-     C.\CTABLES[x] = \tabletype
-   }{
-     C \vdashinstr \TABLESIZE~x : [] \to [\I32]
-   }
-
-
-.. _valid-table.grow:
-
-:math:`\TABLEGROW~x`
-....................
-
-* The table :math:`C.\CTABLES[x]` must be defined in the context.
-
-* Let :math:`\limits~t` be the :ref:`table type <syntax-tabletype>` :math:`C.\CTABLES[x]`.
-
-* Then the instruction is valid with type :math:`[t~\I32] \to [\I32]`.
-
-.. math::
-   \frac{
-     C.\CTABLES[x] = \limits~t
-   }{
-     C \vdashinstr \TABLEGROW~x : [t~\I32] \to [\I32]
-   }
-
-
-.. _valid-table.fill:
-
-:math:`\TABLEFILL~x`
-....................
-
-* The table :math:`C.\CTABLES[x]` must be defined in the context.
-
-* Let :math:`\limits~t` be the :ref:`table type <syntax-tabletype>` :math:`C.\CTABLES[x]`.
-
-* Then the instruction is valid with type :math:`[\I32~t~\I32] \to []`.
-
-.. math::
-   \frac{
-     C.\CTABLES[x] = \limits~t
-   }{
-     C \vdashinstr \TABLEFILL~x : [\I32~t~\I32] \to []
-   }
-
-
-.. _valid-table.copy:
-
-:math:`\TABLECOPY~x~y`
-......................
-
-* The table :math:`C.\CTABLES[x]` must be defined in the context.
-
-* Let :math:`\limits_1~t_1` be the :ref:`table type <syntax-tabletype>` :math:`C.\CTABLES[x]`.
-
-* The table :math:`C.\CTABLES[y]` must be defined in the context.
-
-* Let :math:`\limits_2~t_2` be the :ref:`table type <syntax-tabletype>` :math:`C.\CTABLES[y]`.
-
-* The :ref:`reference type <syntax-reftype>` :math:`t_2` must :ref:`match <match-reftype>` :math:`t_1`.
-
-* Then the instruction is valid with type :math:`[\I32~\I32~\I32] \to []`.
-
-.. math::
-   \frac{
-     C.\CTABLES[x] = \limits_1~t_1
-     \qquad
-     C.\CTABLES[y] = \limits_2~t_2
-     \qquad
-     C \vdashreftypematch t_2 \matchesvaltype t_1
-   }{
-     C \vdashinstr \TABLECOPY~x~y : [\I32~\I32~\I32] \to []
-   }
-
-
-.. _valid-table.init:
-
-:math:`\TABLEINIT~x~y`
-......................
-
-* The table :math:`C.\CTABLES[x]` must be defined in the context.
-
-* Let :math:`\limits~t_1` be the :ref:`table type <syntax-tabletype>` :math:`C.\CTABLES[x]`.
-
-* The element segment :math:`C.\CELEMS[y]` must be defined in the context.
-
-* Let :math:`t_2` be the :ref:`reference type <syntax-reftype>` :math:`C.\CELEMS[y]`.
-
-* The :ref:`reference type <syntax-reftype>` :math:`t_2` must :ref:`match <match-reftype>` :math:`t_1`.
-
-* Then the instruction is valid with type :math:`[\I32~\I32~\I32] \to []`.
-
-.. math::
-   \frac{
-     C.\CTABLES[x] = \limits~t_1
-     \qquad
-     C.\CELEMS[y] = t_2
-     \qquad
-     C \vdashreftypematch t_2 \matchesvaltype t_1
-   }{
-     C \vdashinstr \TABLEINIT~x~y : [\I32~\I32~\I32] \to []
-   }
-
-
-.. _valid-elem.drop:
-
-:math:`\ELEMDROP~x`
-...................
-
-* The element segment :math:`C.\CELEMS[x]` must be defined in the context.
-
-* Then the instruction is valid with type :math:`[] \to []`.
-
-.. math::
-   \frac{
-     C.\CELEMS[x] = t
-   }{
-     C \vdashinstr \ELEMDROP~x : [] \to []
-   }
-
-
-.. index:: memory instruction, memory index, context
-   pair: validation; instruction
-   single: abstract syntax; instruction
-.. _valid-memarg:
-.. _valid-instr-memory:
-
-Memory Instructions
-~~~~~~~~~~~~~~~~~~~
-
-.. _valid-load:
-
-:math:`t\K{.}\LOAD~x~\memarg`
-.............................
-
-* The memory :math:`C.\CMEMS[x]` must be defined in the context.
-
-* The alignment :math:`2^{\memarg.\ALIGN}` must not be larger than the :ref:`bit width <syntax-numtype>` of :math:`t` divided by :math:`8`.
-
-* Then the instruction is valid with type :math:`[\I32] \to [t]`.
->>>>>>> 9b20411f
 
 .. math::
    \frac{
      C.\CMEMS[x] = \memtype
      \qquad
-<<<<<<< HEAD
      2^{\memarg.\ALIGN} \leq N/8 \cdot M
    }{
      C \vdashinstr \K{v128.}\LOAD{N}\K{x}M\_\sx~x~\memarg : [\I32] \to [\V128]
@@ -1958,28 +1605,12 @@
 
 :math:`\K{v128.}\LOAD{N}\K{\_splat}~x~\memarg`
 ..............................................
-=======
-     2^{\memarg.\ALIGN} \leq |t|/8
-   }{
-     C \vdashinstr t\K{.load}~x~\memarg : [\I32] \to [t]
-   }
-
-
-.. _valid-loadn:
-
-:math:`t\K{.}\LOAD{N}\K{\_}\sx~x~\memarg`
-.........................................
->>>>>>> 9b20411f
 
 * The memory :math:`C.\CMEMS[x]` must be defined in the context.
 
 * The alignment :math:`2^{\memarg.\ALIGN}` must not be larger than :math:`N/8`.
 
-<<<<<<< HEAD
 * Then the instruction is valid with type :math:`[\I32] \to [\V128]`.
-=======
-* Then the instruction is valid with type :math:`[\I32] \to [t]`.
->>>>>>> 9b20411f
 
 .. math::
    \frac{
@@ -1987,7 +1618,6 @@
      \qquad
      2^{\memarg.\ALIGN} \leq N/8
    }{
-<<<<<<< HEAD
      C \vdashinstr \K{v128.}\LOAD{N}\K{\_splat}~x~\memarg : [\I32] \to [\V128]
    }
 
@@ -2002,26 +1632,11 @@
 * The alignment :math:`2^{\memarg.\ALIGN}` must not be larger than :math:`N/8`.
 
 * Then the instruction is valid with type :math:`[\I32] \to [\V128]`.
-=======
-     C \vdashinstr t\K{.load}N\K{\_}\sx~x~\memarg : [\I32] \to [t]
-   }
-
-
-:math:`t\K{.}\STORE~x~\memarg`
-..............................
-
-* The memory :math:`C.\CMEMS[x]` must be defined in the context.
-
-* The alignment :math:`2^{\memarg.\ALIGN}` must not be larger than the :ref:`bit width <syntax-numtype>` of :math:`t` divided by :math:`8`.
-
-* Then the instruction is valid with type :math:`[\I32~t] \to []`.
->>>>>>> 9b20411f
 
 .. math::
    \frac{
      C.\CMEMS[x] = \memtype
      \qquad
-<<<<<<< HEAD
      2^{\memarg.\ALIGN} \leq N/8
    }{
      C \vdashinstr \K{v128.}\LOAD{N}\K{\_zero}~x~\memarg : [\I32] \to [\V128]
@@ -2032,37 +1647,20 @@
 
 :math:`\K{v128.}\LOAD{N}\K{\_lane}~x~\memarg~\laneidx`
 ......................................................
-=======
-     2^{\memarg.\ALIGN} \leq |t|/8
-   }{
-     C \vdashinstr t\K{.store}~x~\memarg : [\I32~t] \to []
-   }
-
-
-.. _valid-storen:
-
-:math:`t\K{.}\STORE{N}~x~\memarg`
-.................................
->>>>>>> 9b20411f
 
 * The memory :math:`C.\CMEMS[x]` must be defined in the context.
 
 * The alignment :math:`2^{\memarg.\ALIGN}` must not be larger than :math:`N/8`.
 
-<<<<<<< HEAD
 * The lane index :math:`\laneidx` must be smaller than :math:`128/N`.
 
 * Then the instruction is valid with type :math:`[\I32~\V128] \to [\V128]`.
-=======
-* Then the instruction is valid with type :math:`[\I32~t] \to []`.
->>>>>>> 9b20411f
 
 .. math::
    \frac{
      C.\CMEMS[x] = \memtype
      \qquad
-<<<<<<< HEAD
-     2^{\memarg.\ALIGN} < N/8
+     2^{\memarg.\ALIGN} \leq N/8
      \qquad
      \laneidx < 128/N
    }{
@@ -2082,31 +1680,12 @@
 * The lane index :math:`\laneidx` must be smaller than :math:`128/N`.
 
 * Then the instruction is valid with type :math:`[\I32~\V128] \to [\V128]`.
-=======
+
+.. math::
+   \frac{
+     C.\CMEMS[x] = \memtype
+     \qquad
      2^{\memarg.\ALIGN} \leq N/8
-   }{
-     C \vdashinstr t\K{.store}N~x~\memarg : [\I32~t] \to []
-   }
-
-
-.. _valid-load-extend:
-
-:math:`\K{v128.}\LOAD{N}\K{x}M\_\sx~x~\memarg`
-..............................................
-
-* The memory :math:`C.\CMEMS[x]` must be defined in the context.
-
-* The alignment :math:`2^{\memarg.\ALIGN}` must not be larger than :math:`N/8 \cdot M`.
-
-* Then the instruction is valid with type :math:`[\I32] \to [\V128]`.
->>>>>>> 9b20411f
-
-.. math::
-   \frac{
-     C.\CMEMS[x] = \memtype
-     \qquad
-<<<<<<< HEAD
-     2^{\memarg.\ALIGN} < N/8
      \qquad
      \laneidx < 128/N
    }{
@@ -2139,29 +1718,10 @@
 * The memory :math:`C.\CMEMS[x]` must be defined in the context.
 
 * Then the instruction is valid with type :math:`[\I32] \to [\I32]`.
-=======
-     2^{\memarg.\ALIGN} \leq N/8 \cdot M
-   }{
-     C \vdashinstr \K{v128.}\LOAD{N}\K{x}M\_\sx~x~\memarg : [\I32] \to [\V128]
-   }
-
-
-.. _valid-load-splat:
-
-:math:`\K{v128.}\LOAD{N}\K{\_splat}~x~\memarg`
-..............................................
-
-* The memory :math:`C.\CMEMS[x]` must be defined in the context.
-
-* The alignment :math:`2^{\memarg.\ALIGN}` must not be larger than :math:`N/8`.
-
-* Then the instruction is valid with type :math:`[\I32] \to [\V128]`.
->>>>>>> 9b20411f
 
 .. math::
    \frac{
      C.\CMEMS[x] = \memtype
-<<<<<<< HEAD
    }{
      C \vdashinstr \MEMORYGROW~x : [\I32] \to [\I32]
    }
@@ -2175,30 +1735,10 @@
 * The memory :math:`C.\CMEMS[x]` must be defined in the context.
 
 * Then the instruction is valid with type :math:`[\I32~\I32~\I32] \to []`.
-=======
-     \qquad
-     2^{\memarg.\ALIGN} \leq N/8
-   }{
-     C \vdashinstr \K{v128.}\LOAD{N}\K{\_splat}~x~\memarg : [\I32] \to [\V128]
-   }
-
-
-.. _valid-load-zero:
-
-:math:`\K{v128.}\LOAD{N}\K{\_zero}~x~\memarg`
-.............................................
-
-* The memory :math:`C.\CMEMS[x]` must be defined in the context.
-
-* The alignment :math:`2^{\memarg.\ALIGN}` must not be larger than :math:`N/8`.
-
-* Then the instruction is valid with type :math:`[\I32] \to [\V128]`.
->>>>>>> 9b20411f
 
 .. math::
    \frac{
      C.\CMEMS[x] = \memtype
-<<<<<<< HEAD
    }{
      C \vdashinstr \MEMORYFILL~x : [\I32~\I32~\I32] \to []
    }
@@ -2214,33 +1754,11 @@
 * The memory :math:`C.\CMEMS[y]` must be defined in the context.
 
 * Then the instruction is valid with type :math:`[\I32~\I32~\I32] \to []`.
-=======
-     \qquad
-     2^{\memarg.\ALIGN} \leq N/8
-   }{
-     C \vdashinstr \K{v128.}\LOAD{N}\K{\_zero}~x~\memarg : [\I32] \to [\V128]
-   }
-
-
-.. _valid-load-lane:
-
-:math:`\K{v128.}\LOAD{N}\K{\_lane}~x~\memarg~\laneidx`
-......................................................
-
-* The memory :math:`C.\CMEMS[x]` must be defined in the context.
-
-* The alignment :math:`2^{\memarg.\ALIGN}` must not be larger than :math:`N/8`.
-
-* The lane index :math:`\laneidx` must be smaller than :math:`128/N`.
-
-* Then the instruction is valid with type :math:`[\I32~\V128] \to [\V128]`.
->>>>>>> 9b20411f
 
 .. math::
    \frac{
      C.\CMEMS[x] = \memtype
      \qquad
-<<<<<<< HEAD
      C.\CMEMS[x] = \memtype
    }{
      C \vdashinstr \MEMORYCOPY~x~y : [\I32~\I32~\I32] \to []
@@ -2257,34 +1775,11 @@
 * The data segment :math:`C.\CDATAS[y]` must be defined in the context.
 
 * Then the instruction is valid with type :math:`[\I32~\I32~\I32] \to []`.
-=======
-     2^{\memarg.\ALIGN} \leq N/8
-     \qquad
-     \laneidx < 128/N
-   }{
-     C \vdashinstr \K{v128.}\LOAD{N}\K{\_lane}~x~\memarg~\laneidx : [\I32~\V128] \to [\V128]
-   }
-
-
-.. _valid-store-lane:
-
-:math:`\K{v128.}\STORE{N}\K{\_lane}~x~\memarg~\laneidx`
-.......................................................
-
-* The memory :math:`C.\CMEMS[x]` must be defined in the context.
-
-* The alignment :math:`2^{\memarg.\ALIGN}` must not be larger than :math:`N/8`.
-
-* The lane index :math:`\laneidx` must be smaller than :math:`128/N`.
-
-* Then the instruction is valid with type :math:`[\I32~\V128] \to [\V128]`.
->>>>>>> 9b20411f
 
 .. math::
    \frac{
      C.\CMEMS[x] = \memtype
      \qquad
-<<<<<<< HEAD
      C.\CDATAS[y] = {\ok}
    }{
      C \vdashinstr \MEMORYINIT~x~y : [\I32~\I32~\I32] \to []
@@ -2343,53 +1838,11 @@
      C \vdashinstrtype [t_1^\ast] \to [t_2^\ast] \ok
    }{
      C \vdashinstr \UNREACHABLE : [t_1^\ast] \to [t_2^\ast]
-=======
-     2^{\memarg.\ALIGN} \leq N/8
-     \qquad
-     \laneidx < 128/N
-   }{
-     C \vdashinstr \K{v128.}\STORE{N}\K{\_lane}~x~\memarg~\laneidx : [\I32~\V128] \to []
-   }
-
-
-.. _valid-memory.size:
-
-:math:`\MEMORYSIZE~x`
-.....................
-
-* The memory :math:`C.\CMEMS[x]` must be defined in the context.
-
-* Then the instruction is valid with type :math:`[] \to [\I32]`.
-
-.. math::
-   \frac{
-     C.\CMEMS[x] = \memtype
-   }{
-     C \vdashinstr \MEMORYSIZE~x : [] \to [\I32]
-   }
-
-
-.. _valid-memory.grow:
-
-:math:`\MEMORYGROW~x`
-.....................
-
-* The memory :math:`C.\CMEMS[x]` must be defined in the context.
-
-* Then the instruction is valid with type :math:`[\I32] \to [\I32]`.
-
-.. math::
-   \frac{
-     C.\CMEMS[x] = \memtype
-   }{
-     C \vdashinstr \MEMORYGROW~x : [\I32] \to [\I32]
->>>>>>> 9b20411f
    }
 
 .. note::
    The |UNREACHABLE| instruction is :ref:`stack-polymorphic <polymorphism>`.
 
-<<<<<<< HEAD
 
 .. _valid-block:
 
@@ -2402,57 +1855,21 @@
 
 * Under context :math:`C'`,
   the instruction sequence :math:`\instr^\ast` must be :ref:`valid <valid-instr-seq>` with type :math:`[t_1^\ast] \to [t_2^\ast]`.
-=======
-.. _valid-memory.fill:
-
-:math:`\MEMORYFILL~x`
-.....................
-
-* The memory :math:`C.\CMEMS[x]` must be defined in the context.
-
-* Then the instruction is valid with type :math:`[\I32~\I32~\I32] \to []`.
-
-.. math::
-   \frac{
-     C.\CMEMS[x] = \memtype
-   }{
-     C \vdashinstr \MEMORYFILL~x : [\I32~\I32~\I32] \to []
-   }
-
-
-.. _valid-memory.copy:
-
-:math:`\MEMORYCOPY~x~y`
-.......................
-
-* The memory :math:`C.\CMEMS[x]` must be defined in the context.
-
-* The memory :math:`C.\CMEMS[y]` must be defined in the context.
->>>>>>> 9b20411f
 
 * Then the compound instruction is valid with type :math:`[t_1^\ast] \to [t_2^\ast]`.
 
 .. math::
    \frac{
-<<<<<<< HEAD
      C \vdashblocktype \blocktype : [t_1^\ast] \to [t_2^\ast]
      \qquad
      C,\CLABELS\,[t_2^\ast] \vdashinstrseq \instr^\ast : [t_1^\ast] \to [t_2^\ast]
    }{
      C \vdashinstr \BLOCK~\blocktype~\instr^\ast~\END : [t_1^\ast] \to [t_2^\ast]
-=======
-     C.\CMEMS[x] = \memtype
-     \qquad
-     C.\CMEMS[x] = \memtype
-   }{
-     C \vdashinstr \MEMORYCOPY~x~y : [\I32~\I32~\I32] \to []
->>>>>>> 9b20411f
    }
 
 .. note::
    The :ref:`notation <notation-extend>` :math:`C,\CLABELS\,[t^\ast]` inserts the new label type at index :math:`0`, shifting all others.
 
-<<<<<<< HEAD
 
 .. _valid-loop:
 
@@ -2465,53 +1882,26 @@
 
 * Under context :math:`C'`,
   the instruction sequence :math:`\instr^\ast` must be :ref:`valid <valid-instr-seq>` with type :math:`[t_1^\ast] \to [t_2^\ast]`.
-=======
-.. _valid-memory.init:
-
-:math:`\MEMORYINIT~x~y`
-.......................
-
-* The memory :math:`C.\CMEMS[x]` must be defined in the context.
-
-* The data segment :math:`C.\CDATAS[y]` must be defined in the context.
->>>>>>> 9b20411f
 
 * Then the compound instruction is valid with type :math:`[t_1^\ast] \to [t_2^\ast]`.
 
 .. math::
    \frac{
-<<<<<<< HEAD
      C \vdashblocktype \blocktype : [t_1^\ast] \to [t_2^\ast]
      \qquad
      C,\CLABELS\,[t_1^\ast] \vdashinstrseq \instr^\ast : [t_1^\ast] \to [t_2^\ast]
    }{
      C \vdashinstr \LOOP~\blocktype~\instr^\ast~\END : [t_1^\ast] \to [t_2^\ast]
-=======
-     C.\CMEMS[x] = \memtype
-     \qquad
-     C.\CDATAS[y] = {\ok}
-   }{
-     C \vdashinstr \MEMORYINIT~x~y : [\I32~\I32~\I32] \to []
->>>>>>> 9b20411f
    }
 
 .. note::
    The :ref:`notation <notation-extend>` :math:`C,\CLABELS\,[t^\ast]` inserts the new label type at index :math:`0`, shifting all others.
 
-<<<<<<< HEAD
 
 .. _valid-if:
 
 :math:`\IF~\blocktype~\instr_1^\ast~\ELSE~\instr_2^\ast~\END`
 .............................................................
-=======
-.. _valid-data.drop:
-
-:math:`\DATADROP~x`
-...................
-
-* The data segment :math:`C.\CDATAS[x]` must be defined in the context.
->>>>>>> 9b20411f
 
 * The :ref:`block type <syntax-blocktype>` must be :ref:`valid <valid-blocktype>` as some :ref:`instruction type <syntax-instrtype>` :math:`[t_1^\ast] \to [t_2^\ast]`.
 
@@ -2527,7 +1917,6 @@
 
 .. math::
    \frac{
-<<<<<<< HEAD
      C \vdashblocktype \blocktype : [t_1^\ast] \to [t_2^\ast]
      \qquad
      C,\CLABELS\,[t_2^\ast] \vdashinstrseq \instr_1^\ast : [t_1^\ast] \to [t_2^\ast]
@@ -2535,17 +1924,11 @@
      C,\CLABELS\,[t_2^\ast] \vdashinstrseq \instr_2^\ast : [t_1^\ast] \to [t_2^\ast]
    }{
      C \vdashinstr \IF~\blocktype~\instr_1^\ast~\ELSE~\instr_2^\ast~\END : [t_1^\ast~\I32] \to [t_2^\ast]
-=======
-     C.\CDATAS[x] = {\ok}
-   }{
-     C \vdashinstr \DATADROP~x : [] \to []
->>>>>>> 9b20411f
    }
 
 .. note::
    The :ref:`notation <notation-extend>` :math:`C,\CLABELS\,[t^\ast]` inserts the new label type at index :math:`0`, shifting all others.
 
-<<<<<<< HEAD
 
 
 .. _valid-try_table:
@@ -2662,171 +2045,9 @@
      C.\CLABELS[l] = [\EXNREF]
    }{
      C \vdashcatch \CATCHALLREF~l \ok
-=======
-.. index:: control instructions, structured control, label, block, branch, block type, label index, result type, function index, type index, tag index, vector, polymorphism, context
-   pair: validation; instruction
-   single: abstract syntax; instruction
-.. _valid-label:
-.. _valid-instr-control:
-
-Control Instructions
-~~~~~~~~~~~~~~~~~~~~
-
-.. _valid-nop:
-
-:math:`\NOP`
-............
-
-* The instruction is valid with type :math:`[] \to []`.
-
-.. math::
-   \frac{
-   }{
-     C \vdashinstr \NOP : [] \to []
-   }
-
-
-.. _valid-unreachable:
-
-:math:`\UNREACHABLE`
-....................
-
-* The instruction is valid with any :ref:`valid <valid-instrtype>` type of the form :math:`[t_1^\ast] \to [t_2^\ast]`.
-
-.. math::
-   \frac{
-     C \vdashinstrtype [t_1^\ast] \to [t_2^\ast] \ok
-   }{
-     C \vdashinstr \UNREACHABLE : [t_1^\ast] \to [t_2^\ast]
-   }
-
-.. note::
-   The |UNREACHABLE| instruction is :ref:`stack-polymorphic <polymorphism>`.
-
-
-.. _valid-block:
-
-:math:`\BLOCK~\blocktype~\instr^\ast~\END`
-..........................................
-
-* The :ref:`block type <syntax-blocktype>` must be :ref:`valid <valid-blocktype>` as some :ref:`instruction type <syntax-instrtype>` :math:`[t_1^\ast] \to [t_2^\ast]`.
-
-* Let :math:`C'` be the same :ref:`context <context>` as :math:`C`, but with the :ref:`result type <syntax-resulttype>` :math:`[t_2^\ast]` prepended to the |CLABELS| vector.
-
-* Under context :math:`C'`,
-  the instruction sequence :math:`\instr^\ast` must be :ref:`valid <valid-instr-seq>` with type :math:`[t_1^\ast] \to [t_2^\ast]`.
-
-* Then the compound instruction is valid with type :math:`[t_1^\ast] \to [t_2^\ast]`.
-
-.. math::
-   \frac{
-     C \vdashblocktype \blocktype : [t_1^\ast] \to [t_2^\ast]
-     \qquad
-     C,\CLABELS\,[t_2^\ast] \vdashinstrseq \instr^\ast : [t_1^\ast] \to [t_2^\ast]
-   }{
-     C \vdashinstr \BLOCK~\blocktype~\instr^\ast~\END : [t_1^\ast] \to [t_2^\ast]
-   }
-
-.. note::
-   The :ref:`notation <notation-extend>` :math:`C,\CLABELS\,[t^\ast]` inserts the new label type at index :math:`0`, shifting all others.
-
-
-.. _valid-loop:
-
-:math:`\LOOP~\blocktype~\instr^\ast~\END`
-.........................................
-
-* The :ref:`block type <syntax-blocktype>` must be :ref:`valid <valid-blocktype>` as some :ref:`instruction type <syntax-functype>` :math:`[t_1^\ast] \to_{x^\ast} [t_2^\ast]`.
-
-* Let :math:`C'` be the same :ref:`context <context>` as :math:`C`, but with the :ref:`result type <syntax-resulttype>` :math:`[t_1^\ast]` prepended to the |CLABELS| vector.
-
-* Under context :math:`C'`,
-  the instruction sequence :math:`\instr^\ast` must be :ref:`valid <valid-instr-seq>` with type :math:`[t_1^\ast] \to [t_2^\ast]`.
-
-* Then the compound instruction is valid with type :math:`[t_1^\ast] \to [t_2^\ast]`.
-
-.. math::
-   \frac{
-     C \vdashblocktype \blocktype : [t_1^\ast] \to [t_2^\ast]
-     \qquad
-     C,\CLABELS\,[t_1^\ast] \vdashinstrseq \instr^\ast : [t_1^\ast] \to [t_2^\ast]
-   }{
-     C \vdashinstr \LOOP~\blocktype~\instr^\ast~\END : [t_1^\ast] \to [t_2^\ast]
-   }
-
-.. note::
-   The :ref:`notation <notation-extend>` :math:`C,\CLABELS\,[t^\ast]` inserts the new label type at index :math:`0`, shifting all others.
-
-
-.. _valid-if:
-
-:math:`\IF~\blocktype~\instr_1^\ast~\ELSE~\instr_2^\ast~\END`
-.............................................................
-
-* The :ref:`block type <syntax-blocktype>` must be :ref:`valid <valid-blocktype>` as some :ref:`instruction type <syntax-instrtype>` :math:`[t_1^\ast] \to [t_2^\ast]`.
-
-* Let :math:`C'` be the same :ref:`context <context>` as :math:`C`, but with the :ref:`result type <syntax-resulttype>` :math:`[t_2^\ast]` prepended to the |CLABELS| vector.
-
-* Under context :math:`C'`,
-  the instruction sequence :math:`\instr_1^\ast` must be :ref:`valid <valid-instr-seq>` with type :math:`[t_1^\ast] \to [t_2^\ast]`.
-
-* Under context :math:`C'`,
-  the instruction sequence :math:`\instr_2^\ast` must be :ref:`valid <valid-instr-seq>` with type :math:`[t_1^\ast] \to [t_2^\ast]`.
-
-* Then the compound instruction is valid with type :math:`[t_1^\ast~\I32] \to [t_2^\ast]`.
-
-.. math::
-   \frac{
-     C \vdashblocktype \blocktype : [t_1^\ast] \to [t_2^\ast]
-     \qquad
-     C,\CLABELS\,[t_2^\ast] \vdashinstrseq \instr_1^\ast : [t_1^\ast] \to [t_2^\ast]
-     \qquad
-     C,\CLABELS\,[t_2^\ast] \vdashinstrseq \instr_2^\ast : [t_1^\ast] \to [t_2^\ast]
-   }{
-     C \vdashinstr \IF~\blocktype~\instr_1^\ast~\ELSE~\instr_2^\ast~\END : [t_1^\ast~\I32] \to [t_2^\ast]
-   }
-
-.. note::
-   The :ref:`notation <notation-extend>` :math:`C,\CLABELS\,[t^\ast]` inserts the new label type at index :math:`0`, shifting all others.
-
-
-
-.. _valid-try_table:
-
-:math:`\TRYTABLE~\blocktype~\catch^\ast~\instr^\ast~\END`
-.........................................................
-
-* The :ref:`block type <syntax-blocktype>` must be :ref:`valid <valid-blocktype>` as some :ref:`function type <syntax-functype>` :math:`[t_1^\ast] \to [t_2^\ast]`.
-
-* For every :ref:`catch clause <syntax-catch>` :math:`\catch_i` in :math:`\catch^\ast`, :math:`\catch_i` must be :ref:`valid <valid-catch>`.
-
-* Let :math:`C'` be the same :ref:`context <context>` as :math:`C`, but with the :ref:`result type <syntax-resulttype>` :math:`[t_2^\ast]` prepended to the |CLABELS| vector.
-
-* Under context :math:`C'`,
-  the instruction sequence :math:`\instr^\ast` must be :ref:`valid <valid-instr-seq>` with type :math:`[t_1^\ast] \to [t_2^\ast]`.
-
-* Then the compound instruction is valid with type :math:`[t_1^\ast] \to [t_2^\ast]`.
-
-
-.. math::
-   \frac{
-     \begin{array}{c}
-     C \vdashblocktype \blocktype : [t_1^\ast] \to [t_2^\ast]
-     \qquad
-     (C \vdashcatch \catch \ok)^\ast
-     \qquad
-     C,\CLABELS\,[t_2^\ast] \vdashinstrseq \instr^\ast : [t_1^\ast] \to [t_2^\ast] \\
-     \end{array}
-   }{
-     C \vdashinstr \TRYTABLE~\blocktype~\catch^\ast~\instr^\ast~\END : [t_1^\ast] \to [t_2^\ast]
->>>>>>> 9b20411f
-   }
-
-.. note::
-   The :ref:`notation <notation-extend>` :math:`C,\CLABELS\,[t^\ast]` inserts the new label type at index :math:`0`, shifting all others.
-
-
-<<<<<<< HEAD
+   }
+
+
 
 .. _valid-br:
 
@@ -2932,148 +2153,17 @@
 * Let :math:`[t^\ast]` be the :ref:`result type <syntax-resulttype>` :math:`C.\CLABELS[l]`.
 
 * Then the instruction is valid with type :math:`[t^\ast~(\REF~\NULL~\X{ht})] \to [t^\ast~(\REF~\X{ht})]` for any :ref:`valid <valid-heaptype>` :ref:`heap type <syntax-heaptype>` :math:`\X{ht}`.
-=======
-.. _valid-catch:
-
-:math:`\CATCH~x~l`
-..................
-
-* The tag :math:`C.\CTAGS[x]` must be defined in the context.
-
-* Let :math:`[t^\ast] \to [{t'}^\ast]` be the :ref:`tag type <syntax-tagtype>` :math:`C.\CTAGS[x]`.
-
-* The :ref:`result type <syntax-resulttype>` :math:`[{t'}^\ast]` must be empty.
-
-* The label :math:`C.\CLABELS[l]` must be defined in the context.
-
-* The :ref:`result type <syntax-resulttype>` :math:`[t^\ast]` must be the same as :math:`C.\CLABELS[l]`.
-
-* Then the catch clause is valid.
-
-.. math::
-   \frac{
-     C.\CTAGS[x] = [t^\ast] \toF []
-     \qquad
+
+.. math::
+   \frac{
      C.\CLABELS[l] = [t^\ast]
-   }{
-     C \vdashcatch \CATCH~x~l \ok
-   }
-
-:math:`\CATCHREF~x~l`
-.....................
-
-* The tag :math:`C.\CTAGS[x]` must be defined in the context.
-
-* Let :math:`[t^\ast] \to [{t'}^\ast]` be the :ref:`tag type <syntax-tagtype>` :math:`C.\CTAGS[x]`.
-
-* The :ref:`result type <syntax-resulttype>` :math:`[{t'}^\ast]` must be empty.
-
-* The label :math:`C.\CLABELS[l]` must be defined in the context.
-
-* The :ref:`result type <syntax-resulttype>` :math:`[t^\ast]` must be the same as :math:`C.\CLABELS[l]` with |EXNREF| appended.
-
-* Then the catch clause is valid.
-
-.. math::
-   \frac{
-     C.\CTAGS[x] = [t^\ast] \toF []
-     \qquad
-     C.\CLABELS[l] = [t^\ast~\EXNREF]
-   }{
-     C \vdashcatch \CATCHREF~x~l \ok
-   }
-
-:math:`\CATCHALL~l`
-...................
-
-* The label :math:`C.\CLABELS[l]` must be defined in the context.
-
-* The :ref:`result type <syntax-resulttype>` :math:`C.\CLABELS[l]` must be empty.
-
-* Then the catch clause is valid.
-
-.. math::
-   \frac{
-     C.\CLABELS[l] = []
-   }{
-     C \vdashcatch \CATCHALL~l \ok
-   }
-
-:math:`\CATCHALLREF~l`
-......................
-
-* The label :math:`C.\CLABELS[l]` must be defined in the context.
-
-* The :ref:`result type <syntax-resulttype>` :math:`C.\CLABELS[l] must be :math:`[\EXNREF]`.
-
-* Then the catch clause is valid.
-
-.. math::
-   \frac{
-     C.\CLABELS[l] = [\EXNREF]
-   }{
-     C \vdashcatch \CATCHALLREF~l \ok
-   }
-
-
-
-.. _valid-br:
-
-:math:`\BR~l`
-.............
-
-* The label :math:`C.\CLABELS[l]` must be defined in the context.
-
-* Let :math:`[t^\ast]` be the :ref:`result type <syntax-resulttype>` :math:`C.\CLABELS[l]`.
-
-* Then the instruction is valid with any :ref:`valid <valid-instrtype>` type of the form :math:`[t_1^\ast~t^\ast] \to [t_2^\ast]`.
-
-.. math::
-   \frac{
-     C.\CLABELS[l] = [t^\ast]
-     \qquad
-     C \vdashinstrtype [t_1^\ast~t^\ast] \to [t_2^\ast] \ok
-   }{
-     C \vdashinstr \BR~l : [t_1^\ast~t^\ast] \to [t_2^\ast]
-   }
-
-.. note::
-   The :ref:`label index <syntax-labelidx>` space in the :ref:`context <context>` :math:`C` contains the most recent label type first, so that :math:`C.\CLABELS[l]` performs a relative lookup as expected.
-
-   The |BR| instruction is :ref:`stack-polymorphic <polymorphism>`.
-
-
-.. _valid-br_if:
-
-:math:`\BRIF~l`
-...............
-
-* The label :math:`C.\CLABELS[l]` must be defined in the context.
-
-* Let :math:`[t^\ast]` be the :ref:`result type <syntax-resulttype>` :math:`C.\CLABELS[l]`.
-
-* Then the instruction is valid with type :math:`[t^\ast~\I32] \to [t^\ast]`.
->>>>>>> 9b20411f
-
-.. math::
-   \frac{
-     C.\CLABELS[l] = [t^\ast]
-<<<<<<< HEAD
      \qquad
      C \vdashheaptype \X{ht} \ok
    }{
      C \vdashinstr \BRONNULL~l : [t^\ast~(\REF~\NULL~\X{ht})] \to [t^\ast~(\REF~\X{ht})]
-=======
-   }{
-     C \vdashinstr \BRIF~l : [t^\ast~\I32] \to [t^\ast]
->>>>>>> 9b20411f
-   }
-
-.. note::
-   The :ref:`label index <syntax-labelidx>` space in the :ref:`context <context>` :math:`C` contains the most recent label type first, so that :math:`C.\CLABELS[l]` performs a relative lookup as expected.
-
-
-<<<<<<< HEAD
+   }
+
+
 .. _valid-br_on_non_null:
 
 :math:`\BRONNONNULL~l`
@@ -3109,97 +2199,9 @@
 * Let :math:`[t_l^\ast]` be the :ref:`result type <syntax-resulttype>` :math:`C.\CLABELS[l]`.
 
 * The type sequence :math:`t_l^\ast` must be of the form :math:`t^\ast~\X{rt}'`.
-=======
-.. _valid-br_table:
-
-:math:`\BRTABLE~l^\ast~l_N`
-...........................
-
-
-* The :ref:`label <syntax-label>` :math:`C.\CLABELS[l_N]` must be defined in the context.
-
-* For each :ref:`label <syntax-label>` :math:`l_i` in :math:`l^\ast`,
-  the label :math:`C.\CLABELS[l_i]` must be defined in the context.
-
-* There must be a sequence :math:`t^\ast` of :ref:`value types <syntax-valtype>`, such that:
-
-  * The result type :math:`[t^\ast]` :ref:`matches <match-resulttype>` :math:`C.\CLABELS[l_N]`.
-
-  * For all :math:`l_i` in :math:`l^\ast`,
-    the result type :math:`[t^\ast]` :ref:`matches <match-resulttype>` :math:`C.\CLABELS[l_i]`.
-
-* Then the instruction is valid with any :ref:`valid <valid-instrtype>` type of the form :math:`[t_1^\ast~t^\ast~\I32] \to [t_2^\ast]`.
-
-.. math::
-   \frac{
-     (C \vdashresulttypematch [t^\ast] \matchesresulttype C.\CLABELS[l])^\ast
-     \qquad
-     C \vdashresulttypematch [t^\ast] \matchesresulttype C.\CLABELS[l_N]
-     \qquad
-     C \vdashinstrtype [t_1^\ast~t^\ast~\I32] \to [t_2^\ast] \ok
-   }{
-     C \vdashinstr \BRTABLE~l^\ast~l_N : [t_1^\ast~t^\ast~\I32] \to [t_2^\ast]
-   }
-
-.. note::
-   The :ref:`label index <syntax-labelidx>` space in the :ref:`context <context>` :math:`C` contains the most recent label first, so that :math:`C.\CLABELS[l_i]` performs a relative lookup as expected.
-
-   The |BRTABLE| instruction is :ref:`stack-polymorphic <polymorphism>`.
-
-   Furthermore, the :ref:`result type <syntax-resulttype>` :math:`[t^\ast]` is also chosen non-deterministically in this rule.
-   Although it may seem necessary to compute :math:`[t^\ast]` as the greatest lower bound of all label types in practice,
-   a simple :ref:`linear algorithm <algo-valid>` does not require this.
-
-
-.. _valid-br_on_null:
-
-:math:`\BRONNULL~l`
-...................
-
-* The label :math:`C.\CLABELS[l]` must be defined in the context.
-
-* Let :math:`[t^\ast]` be the :ref:`result type <syntax-resulttype>` :math:`C.\CLABELS[l]`.
-
-* Then the instruction is valid with type :math:`[t^\ast~(\REF~\NULL~\X{ht})] \to [t^\ast~(\REF~\X{ht})]` for any :ref:`valid <valid-heaptype>` :ref:`heap type <syntax-heaptype>` :math:`\X{ht}`.
-
-.. math::
-   \frac{
-     C.\CLABELS[l] = [t^\ast]
-     \qquad
-     C \vdashheaptype \X{ht} \ok
-   }{
-     C \vdashinstr \BRONNULL~l : [t^\ast~(\REF~\NULL~\X{ht})] \to [t^\ast~(\REF~\X{ht})]
-   }
-
-
-.. _valid-br_on_non_null:
-
-:math:`\BRONNONNULL~l`
-......................
-
-* The label :math:`C.\CLABELS[l]` must be defined in the context.
-
-* Let :math:`[{t'}^\ast]` be the :ref:`result type <syntax-resulttype>` :math:`C.\CLABELS[l]`.
-
-* The result type :math:`[{t'}^\ast]` must contain at least one type.
-
-* Let the :ref:`value type <syntax-valtype>` :math:`t_l` be the last element in the sequence :math:`{t'}^\ast`, and :math:`[t^\ast]` the remainder of the sequence preceding it.
-
-* The value type :math:`t_l` must be a reference type of the form :math:`\REF~\NULL^?~\X{ht}`.
-
-* Then the instruction is valid with type :math:`[t^\ast~(\REF~\NULL~\X{ht})] \to [t^\ast]`.
-
-.. math::
-   \frac{
-     C.\CLABELS[l] = [t^\ast~(\REF~\X{ht})]
-   }{
-     C \vdashinstr \BRONNONNULL~l : [t^\ast~(\REF~\NULL~\X{ht})] \to [t^\ast]
-   }
->>>>>>> 9b20411f
 
 * The :ref:`reference type <syntax-reftype>` :math:`\X{rt}_1` must be :ref:`valid <valid-reftype>`.
 
-<<<<<<< HEAD
 * The :ref:`reference type <syntax-reftype>` :math:`\X{rt}_2` must be :ref:`valid <valid-reftype>`.
 
 * The :ref:`reference type <syntax-reftype>` :math:`\X{rt}_2` must :ref:`match <match-reftype>` :math:`\X{rt}_1`.
@@ -3208,43 +2210,14 @@
 
 * Let :math:`\X{rt}'_1` be the :ref:`type difference <aux-reftypediff>` between :math:`\X{rt}_1` and :math:`\X{rt}_2`.
 
-=======
-.. _valid-br_on_cast:
-
-:math:`\BRONCAST~l~\X{rt}_1~\X{rt}_2`
-.....................................
-
-* The label :math:`C.\CLABELS[l]` must be defined in the context.
-
-* Let :math:`[t_l^\ast]` be the :ref:`result type <syntax-resulttype>` :math:`C.\CLABELS[l]`.
-
-* The type sequence :math:`t_l^\ast` must be of the form :math:`t^\ast~\X{rt}'`.
-
-* The :ref:`reference type <syntax-reftype>` :math:`\X{rt}_1` must be :ref:`valid <valid-reftype>`.
-
-* The :ref:`reference type <syntax-reftype>` :math:`\X{rt}_2` must be :ref:`valid <valid-reftype>`.
-
-* The :ref:`reference type <syntax-reftype>` :math:`\X{rt}_2` must :ref:`match <match-reftype>` :math:`\X{rt}_1`.
-
-* The :ref:`reference type <syntax-reftype>` :math:`\X{rt}_2` must :ref:`match <match-reftype>` :math:`\X{rt}'`.
-
-* Let :math:`\X{rt}'_1` be the :ref:`type difference <aux-reftypediff>` between :math:`\X{rt}_1` and :math:`\X{rt}_2`.
-
->>>>>>> 9b20411f
 * Then the instruction is valid with type :math:`[t^\ast~\X{rt}_1] \to [t^\ast~\X{rt}'_1]`.
 
 .. math::
    \frac{
      C.\CLABELS[l] = [t^\ast~\X{rt}]
-<<<<<<< HEAD
      \qquad
      C \vdashreftype \X{rt}_1 \ok
      \qquad
-=======
-     \qquad
-     C \vdashreftype \X{rt}_1 \ok
-     \qquad
->>>>>>> 9b20411f
      C \vdashreftype \X{rt}_2 \ok
      \qquad
      C \vdashreftypematch \X{rt}_2 \matchesreftype \X{rt}_1
@@ -3256,7 +2229,6 @@
 
 
 .. _valid-br_on_cast_fail:
-<<<<<<< HEAD
 
 :math:`\BRONCASTFAIL~l~\X{rt}_1~\X{rt}_2`
 .........................................
@@ -3277,28 +2249,6 @@
 
 * The :ref:`reference type <syntax-reftype>` :math:`\X{rt}'_1` must :ref:`match <match-reftype>` :math:`\X{rt}'`.
 
-=======
-
-:math:`\BRONCASTFAIL~l~\X{rt}_1~\X{rt}_2`
-.........................................
-
-* The label :math:`C.\CLABELS[l]` must be defined in the context.
-
-* Let :math:`[t_l^\ast]` be the :ref:`result type <syntax-resulttype>` :math:`C.\CLABELS[l]`.
-
-* The type sequence :math:`t_l^\ast` must be of the form :math:`t^\ast~\X{rt}'`.
-
-* The :ref:`reference type <syntax-reftype>` :math:`\X{rt}_1` must be :ref:`valid <valid-reftype>`.
-
-* The :ref:`reference type <syntax-reftype>` :math:`\X{rt}_2` must be :ref:`valid <valid-reftype>`.
-
-* The :ref:`reference type <syntax-reftype>` :math:`\X{rt}_2` must :ref:`match <match-reftype>` :math:`\X{rt}_1`.
-
-* Let :math:`\X{rt}'_1` be the :ref:`type difference <aux-reftypediff>` between :math:`\X{rt}_1` and :math:`\X{rt}_2`.
-
-* The :ref:`reference type <syntax-reftype>` :math:`\X{rt}'_1` must :ref:`match <match-reftype>` :math:`\X{rt}'`.
-
->>>>>>> 9b20411f
 * Then the instruction is valid with type :math:`[t^\ast~\X{rt}_1] \to [t^\ast~\X{rt}_2]`.
 
 .. math::
@@ -3321,19 +2271,11 @@
 
 :math:`\RETURN`
 ...............
-<<<<<<< HEAD
 
 * The return type :math:`C.\CRETURN` must not be absent in the context.
 
 * Let :math:`[t^\ast]` be the :ref:`result type <syntax-resulttype>` of :math:`C.\CRETURN`.
 
-=======
-
-* The return type :math:`C.\CRETURN` must not be absent in the context.
-
-* Let :math:`[t^\ast]` be the :ref:`result type <syntax-resulttype>` of :math:`C.\CRETURN`.
-
->>>>>>> 9b20411f
 * Then the instruction is valid with any :ref:`valid <valid-instrtype>` type of the form :math:`[t_1^\ast] \to [t_2^\ast]`.
 
 .. math::
@@ -3430,15 +2372,9 @@
 * The function :math:`C.\CFUNCS[x]` must be defined in the context.
 
 * The :ref:`expansion <aux-expand-deftype>` of :math:`C.\CFUNCS[x]` must be a :ref:`function type <syntax-functype>` :math:`\TFUNC~[t_1^\ast] \toF [t_2^\ast]`.
-<<<<<<< HEAD
 
 * The :ref:`result type <syntax-resulttype>` :math:`[t_2^\ast]` must :ref:`match <match-resulttype>` :math:`C.\CRETURN`.
 
-=======
-
-* The :ref:`result type <syntax-resulttype>` :math:`[t_2^\ast]` must :ref:`match <match-resulttype>` :math:`C.\CRETURN`.
-
->>>>>>> 9b20411f
 * Then the instruction is valid with any :ref:`valid <valid-instrtype>` type :math:`[t_3^\ast~t_1^\ast] \to [t_4^\ast]`.
 
 .. math::
@@ -3482,7 +2418,6 @@
 
 .. note::
    The |RETURNCALLREF| instruction is :ref:`stack-polymorphic <polymorphism>`.
-<<<<<<< HEAD
 
 
 .. _valid-return_call_indirect:
@@ -3490,15 +2425,6 @@
 :math:`\RETURNCALLINDIRECT~x~y`
 ...............................
 
-=======
-
-
-.. _valid-return_call_indirect:
-
-:math:`\RETURNCALLINDIRECT~x~y`
-...............................
-
->>>>>>> 9b20411f
 * The return type :math:`C.\CRETURN` must not be empty in the context.
 
 * The table :math:`C.\CTABLES[x]` must be defined in the context.
