.. index:: instruction, ! instruction type, context, value, operand stack, ! polymorphism
.. _valid-instr:

Instructions
------------

:ref:`Instructions <syntax-instr>` are classified by :ref:`instruction types <syntax-instrtype>` that describe how they manipulate the :ref:`operand stack <stack>` and initialize :ref:`locals <syntax-local>`:
A type :math:`[t_1^\ast] \to_{x^\ast} [t_2^\ast]` describes the required input stack with argument values of types :math:`t_1^\ast` that an instruction pops off
and the provided output stack with result values of types :math:`t_2^\ast` that it pushes back.
Moreover, it enumerates the :ref:`indices <syntax-localidx>` :math:`x^\ast` of locals that have been set by the instruction.
In most cases, this is empty.

.. note::
   For example, the instruction :math:`\I32.\ADD` has type :math:`[\I32~\I32] \to [\I32]`,
   consuming two |I32| values and producing one.
   The instruction :math:`\LOCALSET~x` has type :math:`[t] \to_{x} []`, provided :math:`t` is the type declared for the local :math:`x`.

Typing extends to :ref:`instruction sequences <valid-instr-seq>` :math:`\instr^\ast`.
Such a sequence has an instruction type :math:`[t_1^\ast] \to_{x^\ast} [t_2^\ast]` if the accumulative effect of executing the instructions is consuming values of types :math:`t_1^\ast` off the operand stack, pushing new values of types :math:`t_2^\ast`, and setting all locals :math:`x^\ast`.

.. _polymorphism:

For some instructions, the typing rules do not fully constrain the type,
and therefore allow for multiple types.
Such instructions are called *polymorphic*.
Two degrees of polymorphism can be distinguished:

* *value-polymorphic*:
  the :ref:`value type <syntax-valtype>` :math:`t` of one or several individual operands is unconstrained.
  That is the case for all :ref:`parametric instructions <valid-instr-parametric>` like |DROP| and |SELECT|.

* *stack-polymorphic*:
  the entire (or most of the) :ref:`instruction type <syntax-instrtype>` :math:`[t_1^\ast] \to [t_2^\ast]` of the instruction is unconstrained.
  That is the case for all :ref:`control instructions <valid-instr-control>` that perform an *unconditional control transfer*, such as |UNREACHABLE|, |BR|, |BRTABLE|, and |RETURN|.

In both cases, the unconstrained types or type sequences can be chosen arbitrarily, as long as they meet the constraints imposed for the surrounding parts of the program.

.. note::
   For example, the |SELECT| instruction is valid with type :math:`[t~t~\I32] \to [t]`, for any possible :ref:`number type <syntax-numtype>` :math:`t`.   Consequently, both instruction sequences

   .. math::
      (\I32.\CONST~1)~~(\I32.\CONST~2)~~(\I32.\CONST~3)~~\SELECT{}

   and

   .. math::
      (\F64.\CONST~1.0)~~(\F64.\CONST~2.0)~~(\I32.\CONST~3)~~\SELECT{}

   are valid, with :math:`t` in the typing of |SELECT| being instantiated to |I32| or |F64|, respectively.

   The |UNREACHABLE| instruction is stack-polymorphic,
   and hence valid with type :math:`[t_1^\ast] \to [t_2^\ast]` for any possible sequences of value types :math:`t_1^\ast` and :math:`t_2^\ast`.
   Consequently,

   .. math::
      \UNREACHABLE~~\I32.\ADD

   is valid by assuming type :math:`[] \to [\I32]` for the |UNREACHABLE| instruction.
   In contrast,

   .. math::
      \UNREACHABLE~~(\I64.\CONST~0)~~\I32.\ADD

   is invalid, because there is no possible type to pick for the |UNREACHABLE| instruction that would make the sequence well-typed.

The :ref:`Appendix <algo-valid>` describes a type checking :ref:`algorithm <algo-valid>` that efficiently implements validation of instruction sequences as prescribed by the rules given here.


.. index:: numeric instruction
   pair: validation; instruction
   single: abstract syntax; instruction
.. _valid-instr-numeric:

Numeric Instructions
~~~~~~~~~~~~~~~~~~~~

.. _valid-const:

:math:`t\K{.}\CONST~c`
......................

* The instruction is valid with type :math:`[] \to [t]`.

.. math::
   \frac{
   }{
     C \vdashinstr t\K{.}\CONST~c : [] \to [t]
   }


.. _valid-unop:

:math:`t\K{.}\unop`
...................

* The instruction is valid with type :math:`[t] \to [t]`.

.. math::
   \frac{
   }{
     C \vdashinstr t\K{.}\unop : [t] \to [t]
   }


.. _valid-binop:

:math:`t\K{.}\binop`
....................

* The instruction is valid with type :math:`[t~t] \to [t]`.

.. math::
   \frac{
   }{
     C \vdashinstr t\K{.}\binop : [t~t] \to [t]
   }


.. _valid-testop:

:math:`t\K{.}\testop`
.....................

* The instruction is valid with type :math:`[t] \to [\I32]`.

.. math::
   \frac{
   }{
     C \vdashinstr t\K{.}\testop : [t] \to [\I32]
   }


.. _valid-relop:

:math:`t\K{.}\relop`
....................

* The instruction is valid with type :math:`[t~t] \to [\I32]`.

.. math::
   \frac{
   }{
     C \vdashinstr t\K{.}\relop : [t~t] \to [\I32]
   }


.. _valid-cvtop:

:math:`t_2\K{.}\cvtop\K{\_}t_1\K{\_}\sx^?`
..........................................

* The instruction is valid with type :math:`[t_1] \to [t_2]`.

.. math::
   \frac{
   }{
     C \vdashinstr t_2\K{.}\cvtop\K{\_}t_1\K{\_}\sx^? : [t_1] \to [t_2]
   }


.. index:: reference instructions, reference type
   pair: validation; instruction
   single: abstract syntax; instruction
.. _valid-instr-ref:

Reference Instructions
~~~~~~~~~~~~~~~~~~~~~~

.. _valid-ref.null:

:math:`\REFNULL~\X{ht}`
.......................

* The :ref:`heap type <syntax-heaptype>` :math:`\X{ht}` must be :ref:`valid <valid-heaptype>`.

* Then the instruction is valid with type :math:`[] \to [(\REF~\NULL~\X{ht})]`.

.. math::
   \frac{
     C \vdashheaptype \X{ht} \ok
   }{
     C \vdashinstr \REFNULL~\X{ht} : [] \to [(\REF~\NULL~\X{ht})]
   }

.. _valid-ref.func:

:math:`\REFFUNC~x`
..................

* The function :math:`C.\CFUNCS[x]` must be defined in the context.

* Let :math:`\X{dt}` be the :ref:`defined type <syntax-deftype>` :math:`C.\CFUNCS[x]`.

* The :ref:`function index <syntax-funcidx>` :math:`x` must be contained in :math:`C.\CREFS`.

* The instruction is valid with type :math:`[] \to [(\REF~\X{dt})]`.

.. math::
   \frac{
     C.\CFUNCS[x] = \X{dt}
     \qquad
     x \in C.\CREFS
   }{
     C \vdashinstr \REFFUNC~x : [] \to [(\REF~\X{dt})]
   }

.. _valid-ref.is_null:

:math:`\REFISNULL`
..................

* The instruction is valid with type :math:`[(\REF~\NULL~\X{ht})] \to [\I32]`, for any :ref:`valid <valid-heaptype>` :ref:`heap type <syntax-heaptype>` :math:`\X{ht}`.

.. math::
   \frac{
     C \vdashheaptype \X{ht} \ok
   }{
     C \vdashinstr \REFISNULL : [(\REF~\NULL~\X{ht})] \to [\I32]
   }

.. _valid-ref.as_non_null:

:math:`\REFASNONNULL`
.....................

* The instruction is valid with type :math:`[(\REF~\NULL~\X{ht})] \to [(\REF~\X{ht})]`, for any :ref:`valid <valid-heaptype>` :ref:`heap type <syntax-heaptype>` :math:`\X{ht}`.

.. math::
   \frac{
     C \vdashheaptype \X{ht} \ok
   }{
     C \vdashinstr \REFASNONNULL : [(\REF~\NULL~\X{ht})] \to [(\REF~\X{ht})]
   }

.. _valid-ref.eq:

:math:`\REFEQ`
..............

* The instruction is valid with type :math:`[(\REF~\NULL~\EQT) (\REF~\NULL~\EQT)] \to [\I32]`.

.. math::
   \frac{
   }{
     C \vdashinstr \REFEQ : [(\REF~\NULL~\EQT)~(\REF~\NULL~\EQT)] \to [\I32]
   }

.. _valid-ref.test:

:math:`\REFTEST~\X{rt}`
.......................

* The :ref:`reference type <syntax-reftype>` :math:`\X{rt}` must be :ref:`valid <valid-reftype>`.

* Then the instruction is valid with type :math:`[\X{rt}'] \to [\I32]` for any :ref:`valid <valid-reftype>` :ref:`reference type <syntax-reftype>` :math:`\X{rt}'` for which :math:`\X{rt}` :ref:`matches <match-reftype>` :math:`\X{rt}'`.

.. math::
   \frac{
     C \vdashreftype \X{rt} \ok
     \qquad
     C \vdashreftype \X{rt'} \ok
     \qquad
     C \vdashreftypematch \X{rt} \matchesreftype \X{rt}'
   }{
     C \vdashinstr \REFTEST~\X{rt} : [\X{rt}'] \to [\I32]
   }

<<<<<<< HEAD
=======
.. note::
   The liberty to pick a supertype :math:`\X{rt}'` allows typing the instruction with the least precise super type of :math:`\X{rt}` as input, that is, the top type in the corresponding heap subtyping hierarchy.


>>>>>>> 0f25eacb
.. _valid-ref.cast:

:math:`\REFCAST~\X{rt}`
.......................

* The :ref:`reference type <syntax-reftype>` :math:`\X{rt}` must be :ref:`valid <valid-reftype>`.

* Then the instruction is valid with type :math:`[\X{rt}'] \to [\X{rt}]` for any :ref:`valid <valid-reftype>` :ref:`reference type <syntax-reftype>` :math:`\X{rt}'` for which :math:`\X{rt}` :ref:`matches <match-reftype>` :math:`\X{rt}'`.

.. math::
   \frac{
     C \vdashreftype \X{rt} \ok
     \qquad
     C \vdashreftype \X{rt'} \ok
     \qquad
     C \vdashreftypematch \X{rt} \matchesreftype \X{rt}'
   }{
     C \vdashinstr \REFCAST~\X{rt} : [\X{rt}'] \to [\X{rt}]
   }

<<<<<<< HEAD
=======
.. note::
   The liberty to pick a supertype :math:`\X{rt}'` allows typing the instruction with the least precise super type of :math:`\X{rt}` as input, that is, the top type in the corresponding heap subtyping hierarchy.

>>>>>>> 0f25eacb

.. index:: aggregate reference

Aggregate Reference Instructions
~~~~~~~~~~~~~~~~~~~~~~~~~~~~~~~~

.. _valid-struct.new:

:math:`\STRUCTNEW~x`
....................

* The :ref:`defined type <syntax-deftype>` :math:`C.\CTYPES[x]` must exist.

* The :ref:`expansion <aux-expand-deftype>` of :math:`C.\CTYPES[x]` must be a :ref:`structure type <syntax-structtype>` :math:`\TSTRUCT~\fieldtype^\ast`.

* For each :ref:`field type <syntax-fieldtype>` :math:`\fieldtype_i` in :math:`\fieldtype^\ast`:

  - Let :math:`\fieldtype_i` be :math:`\mut~\storagetype_i`.

  - Let :math:`t_i` be the :ref:`value type <syntax-valtype>` :math:`\unpacktype(\storagetype_i)`.

* Let :math:`t^\ast` be the concatenation of all :math:`t_i`.

* Then the instruction is valid with type :math:`[t^\ast] \to [(\REF~x)]`.

.. math::
   \frac{
     \expanddt(C.\CTYPES[x]) = \TSTRUCT~(\mut~\X{st})^\ast
   }{
     C \vdashinstr \STRUCTNEW~x : [(\unpacktype(\X{st}))^\ast] \to [(\REF~x)]
   }

.. _valid-struct.new_default:

:math:`\STRUCTNEWDEFAULT~x`
...........................

* The :ref:`defined type <syntax-deftype>` :math:`C.\CTYPES[x]` must exist.

* The :ref:`expansion <aux-expand-deftype>` of :math:`C.\CTYPES[x]` must be a :ref:`structure type <syntax-structtype>` :math:`\TSTRUCT~\fieldtype^\ast`.

* For each :ref:`field type <syntax-fieldtype>` :math:`\fieldtype_i` in :math:`\fieldtype^\ast`:

  - Let :math:`\fieldtype_i` be :math:`\mut~\storagetype_i`.

  - Let :math:`t_i` be the :ref:`value type <syntax-valtype>` :math:`\unpacktype(\storagetype_i)`.

  - The type :math:`t_i` must be :ref:`defaultable <valid-defaultable>`.

* Let :math:`t^\ast` be the concatenation of all :math:`t_i`.

* Then the instruction is valid with type :math:`[] \to [(\REF~x)]`.

.. math::
   \frac{
     \expanddt(C.\CTYPES[x]) = \TSTRUCT~(\mut~\X{st})^\ast
     \qquad
     (C \vdashvaltypedefaultable \unpacktype(\X{st}) \defaultable)^\ast
   }{
     C \vdashinstr \STRUCTNEWDEFAULT~x : [] \to [(\REF~x)]
   }

.. _valid-struct.get:
.. _valid-struct.get_u:
.. _valid-struct.get_s:

:math:`\STRUCTGET\K{\_}\sx^?~x~y`
.................................

* The :ref:`defined type <syntax-deftype>` :math:`C.\CTYPES[x]` must exist.

* The :ref:`expansion <aux-expand-deftype>` of :math:`C.\CTYPES[x]` must be a :ref:`structure type <syntax-structtype>` :math:`\TSTRUCT~\fieldtype^\ast`.

* Let the :ref:`field type <syntax-fieldtype>` :math:`\mut~\storagetype` be :math:`\fieldtype^\ast[y]`.

* Let :math:`t` be the :ref:`value type <syntax-valtype>` :math:`\unpacktype(\storagetype)`.

* The extension :math:`\sx` must be present if and only if :math:`\storagetype` is a :ref:`packed type <syntax-packedtype>`.

* Then the instruction is valid with type :math:`[(\REF~\NULL~x)] \to [t]`.

.. math::
   \frac{
     \expanddt(C.\CTYPES[x]) = \TSTRUCT~\X{ft}^\ast
     \qquad
     \X{ft}^\ast[y] = \mut~\X{st}
     \qquad
     \sx = \epsilon \Leftrightarrow \X{st} = \unpacktype(\X{st})
   }{
     C \vdashinstr \STRUCTGET\K{\_}\sx^?~x~y : [(\REF~\NULL~x)] \to [\unpacktype(\X{st})]
   }

.. _valid-struct.set:

:math:`\STRUCTSET~x~y`
......................

* The :ref:`defined type <syntax-deftype>` :math:`C.\CTYPES[x]` must exist.

* The :ref:`expansion <aux-expand-deftype>` of :math:`C.\CTYPES[x]` must be a :ref:`structure type <syntax-structtype>` :math:`\TSTRUCT~\fieldtype^\ast`.

* Let the :ref:`field type <syntax-fieldtype>` :math:`\mut~\storagetype` be :math:`\fieldtype^\ast[y]`.

* The prefix :math:`\mut` must be :math:`\MVAR`.

* Let :math:`t` be the :ref:`value type <syntax-valtype>` :math:`\unpacktype(\storagetype)`.

* Then the instruction is valid with type :math:`[(\REF~\NULL~x)~t] \to []`.

.. math::
   \frac{
     \expanddt(C.\CTYPES[x]) = \TSTRUCT~\X{ft}^\ast
     \qquad
     \X{ft}^\ast[y] = \MVAR~\X{st}
   }{
     C \vdashinstr \STRUCTSET~x~y : [(\REF~\NULL~x)~\unpacktype(\X{st})] \to []
   }


.. _valid-array.new:

:math:`\ARRAYNEW~x`
...................

* The :ref:`defined type <syntax-deftype>` :math:`C.\CTYPES[x]` must exist.

* The :ref:`expansion <aux-expand-deftype>` of :math:`C.\CTYPES[x]` must be an :ref:`array type <syntax-arraytype>` :math:`\TARRAY~\fieldtype`.

* Let :math:`\fieldtype` be :math:`\mut~\storagetype`.

* Let :math:`t` be the :ref:`value type <syntax-valtype>` :math:`\unpacktype(\storagetype)`.

* Then the instruction is valid with type :math:`[t~\I32] \to [(\REF~x)]`.

.. math::
   \frac{
     \expanddt(C.\CTYPES[x]) = \TARRAY~(\mut~\X{st})
   }{
     C \vdashinstr \ARRAYNEW~x : [\unpacktype(\X{st})~\I32] \to [(\REF~x)]
   }

.. _valid-array.new_default:

:math:`\ARRAYNEWDEFAULT~x`
..........................

* The :ref:`defined type <syntax-deftype>` :math:`C.\CTYPES[x]` must exist.

* The :ref:`expansion <aux-expand-deftype>` of :math:`C.\CTYPES[x]` must be an :ref:`array type <syntax-arraytype>` :math:`\TARRAY~\fieldtype`.

* Let :math:`\fieldtype` be :math:`\mut~\storagetype`.

* Let :math:`t` be the :ref:`value type <syntax-valtype>` :math:`\unpacktype(\storagetype)`.

* The type :math:`t` must be :ref:`defaultable <valid-defaultable>`.

* Then the instruction is valid with type :math:`[\I32] \to [(\REF~x)]`.

.. math::
   \frac{
     \expanddt(C.\CTYPES[x]) = \TARRAY~(\mut~\X{st})
     \qquad
     C \vdashvaltypedefaultable \unpacktype(\X{st}) \defaultable
   }{
     C \vdashinstr \ARRAYNEW~x : [\I32] \to [(\REF~x)]
   }

.. _valid-array.new_fixed:

:math:`\ARRAYNEWFIXED~x~n`
..........................

* The :ref:`defined type <syntax-deftype>` :math:`C.\CTYPES[x]` must exist.

* The :ref:`expansion <aux-expand-deftype>` of :math:`C.\CTYPES[x]` must be an :ref:`array type <syntax-arraytype>` :math:`\TARRAY~\fieldtype`.

* Let :math:`\fieldtype` be :math:`\mut~\storagetype`.

* Let :math:`t` be the :ref:`value type <syntax-valtype>` :math:`\unpacktype(\storagetype)`.

* Then the instruction is valid with type :math:`[t^n] \to [(\REF~x)]`.

.. math::
   \frac{
     \expanddt(C.\CTYPES[x]) = \TARRAY~(\mut~\X{st})
   }{
     C \vdashinstr \ARRAYNEWFIXED~x~n : [\unpacktype(\X{st})^n] \to [(\REF~x)]
   }

.. _valid-array.new_elem:

:math:`\ARRAYNEWELEM~x~y`
.........................

* The :ref:`defined type <syntax-deftype>` :math:`C.\CTYPES[x]` must exist.

* The :ref:`expansion <aux-expand-deftype>` of :math:`C.\CTYPES[x]` must be an :ref:`array type <syntax-arraytype>` :math:`\TARRAY~\fieldtype`.

* Let :math:`\fieldtype` be :math:`\mut~\storagetype`.

* The :ref:`storage type <syntax-storagetype>` :math:`\storagetype` must be a :ref:`reference type <syntax-valtype>` :math:`\X{rt}`.

* The :ref:`element segment <syntax-elem>` :math:`C.\CELEMS[y]` must exist.

* Let :math:`\X{rt}'` be the :ref:`reference type <syntax-reftype>` :math:`C.\CELEMS[y]`.

* The :ref:`reference type <syntax-reftype>` :math:`\X{rt}'` must :ref:`match <match-reftype>` :math:`\X{rt}`.

* Then the instruction is valid with type :math:`[\I32~\I32] \to [(\REF~x)]`.

.. math::
   \frac{
     \expanddt(C.\CTYPES[x]) = \TARRAY~(\mut~\X{rt})
     \qquad
     C \vdashreftypematch C.\CELEMS[y] \matchesreftype \X{rt}
   }{
     C \vdashinstr \ARRAYNEWELEM~x~n : [\I32~\I32] \to [(\REF~x)]
   }


.. _valid-array.new_data:

:math:`\ARRAYNEWDATA~x~y`
.........................

* The :ref:`defined type <syntax-deftype>` :math:`C.\CTYPES[x]` must exist.

* The :ref:`expansion <aux-expand-deftype>` of :math:`C.\CTYPES[x]` must be an :ref:`array type <syntax-arraytype>` :math:`\TARRAY~\fieldtype`.

* Let :math:`\fieldtype` be :math:`\mut~\storagetype`.

* Let :math:`t` be the :ref:`value type <syntax-valtype>` :math:`\unpacktype(\storagetype)`.

* The type :math:`t` must be a :ref:`numeric type <syntax-numtype>` or a :ref:`vector type <syntax-vectype>`.

* The :ref:`data segment <syntax-data>` :math:`C.\CDATAS[y]` must exist.

* Then the instruction is valid with type :math:`[\I32~\I32] \to [(\REF~x)]`.

.. math::
   \frac{
     \expanddt(C.\CTYPES[x]) = \TARRAY~(\mut~\X{st})
     \qquad
     \unpacktype(\X{st}) = \numtype \lor \unpacktype(\X{st}) = \vectype
     \qquad
     C.\CDATAS[y] = {\ok}
   }{
     C \vdashinstr \ARRAYNEWDATA~x~n : [\I32~\I32] \to [(\REF~x)]
   }


.. _valid-array.get:
.. _valid-array.get_u:
.. _valid-array.get_s:

:math:`\ARRAYGET\K{\_}\sx^?~x`
..............................

* The :ref:`defined type <syntax-deftype>` :math:`C.\CTYPES[x]` must exist.

* The :ref:`expansion <aux-expand-deftype>` of :math:`C.\CTYPES[x]` must be an :ref:`array type <syntax-arraytype>` :math:`\TARRAY~\fieldtype`.

* Let the :ref:`field type <syntax-fieldtype>` :math:`\mut~\storagetype` be :math:`\fieldtype`.

* Let :math:`t` be the :ref:`value type <syntax-valtype>` :math:`\unpacktype(\storagetype)`.

* The extension :math:`\sx` must be present if and only if :math:`\storagetype` is a :ref:`packed type <syntax-packedtype>`.

* Then the instruction is valid with type :math:`[(\REF~\NULL~x)~\I32] \to [t]`.

.. math::
   \frac{
     \expanddt(C.\CTYPES[x]) = \TARRAY~(\mut~\X{st})
     \qquad
     \sx = \epsilon \Leftrightarrow \X{st} = \unpacktype(\X{st})
   }{
     C \vdashinstr \ARRAYGET\K{\_}\sx^?~x : [(\REF~\NULL~x)~\I32] \to [\unpacktype(\X{st})]
   }

.. _valid-array.set:

:math:`\ARRAYSET~x`
...................

* The :ref:`defined type <syntax-deftype>` :math:`C.\CTYPES[x]` must exist.

* The :ref:`expansion <aux-expand-deftype>` of :math:`C.\CTYPES[x]` must be an :ref:`array type <syntax-arraytype>` :math:`\TARRAY~\fieldtype`.

* Let the :ref:`field type <syntax-fieldtype>` :math:`\mut~\storagetype` be :math:`\fieldtype`.

* The prefix :math:`\mut` must be :math:`\MVAR`.

* Let :math:`t` be the :ref:`value type <syntax-valtype>` :math:`\unpacktype(\storagetype)`.

* Then the instruction is valid with type :math:`[(\REF~\NULL~x)~\I32~t] \to []`.

.. math::
   \frac{
     \expanddt(C.\CTYPES[x]) = \TARRAY~(\MVAR~\X{st})
   }{
     C \vdashinstr \ARRAYSET~x : [(\REF~\NULL~x)~\I32~\unpacktype(\X{st})] \to []
   }

.. _valid-array.len:

:math:`\ARRAYLEN`
.................

* The the instruction is valid with type :math:`[(\REF~\NULL~\ARRAY)] \to [\I32]`.

.. math::
   \frac{
   }{
     C \vdashinstr \ARRAYLEN : [(\REF~\NULL~\ARRAY)] \to [\I32]
   }


.. _valid-array.fill:

:math:`\ARRAYFILL~x`
....................

* The :ref:`defined type <syntax-deftype>` :math:`C.\CTYPES[x]` must exist.

* The :ref:`expansion <aux-expand-deftype>` of :math:`C.\CTYPES[x]` must be an :ref:`array type <syntax-arraytype>` :math:`\TARRAY~\fieldtype`.

* Let the :ref:`field type <syntax-fieldtype>` :math:`\mut~\storagetype` be :math:`\fieldtype`.

* The prefix :math:`\mut` must be :math:`\MVAR`.

* Let :math:`t` be the :ref:`value type <syntax-valtype>` :math:`\unpacktype(\storagetype)`.

* Then the instruction is valid with type :math:`[(\REF~\NULL~x)~\I32~t~\I32] \to []`.

.. math::
   \frac{
     \expanddt(C.\CTYPES[x]) = \TARRAY~(\MVAR~\X{st})
   }{
     C \vdashinstr \ARRAYFILL~x : [(\REF~\NULL~x)~\I32~\unpacktype(\X{st})~\I32] \to []
   }


.. _valid-array.copy:

:math:`\ARRAYCOPY~x~y`
......................

* The :ref:`defined type <syntax-deftype>` :math:`C.\CTYPES[x]` must exist.

* The :ref:`expansion <aux-expand-deftype>` of :math:`C.\CTYPES[x]` must be an :ref:`array type <syntax-arraytype>` :math:`\TARRAY~\fieldtype_1`.

* Let the :ref:`field type <syntax-fieldtype>` :math:`\mut_1~\storagetype_1` be :math:`\fieldtype_1`.

* The prefix :math:`\mut_1` must be :math:`\MVAR`.

* The :ref:`defined type <syntax-deftype>` :math:`C.\CTYPES[y]` must exist.

* The :ref:`expansion <aux-expand-deftype>` of :math:`C.\CTYPES[y]` must be an :ref:`array type <syntax-arraytype>` :math:`\TARRAY~\fieldtype_2`.

* Let the :ref:`field type <syntax-fieldtype>` :math:`\mut_2~\storagetype_2` be :math:`\fieldtype_2`.

* The :ref:`storage type <syntax-storagetype>` :math:`\storagetype_2` must :ref:`match <match-storagetype>` :math:`\storagetype_1`.

* Then the instruction is valid with type :math:`[(\REF~\NULL~x)~\I32~(\REF~\NULL~y)~\I32~\I32] \to []`.

.. math::
   \frac{
     \expanddt(C.\CTYPES[x]) = \TARRAY~(\MVAR~\X{st_1})
     \qquad
     \expanddt(C.\CTYPES[y]) = \TARRAY~(\mut~\X{st_2})
     \qquad
     C \vdashstoragetypematch \X{st_2} \matchesstoragetype \X{st_1}
   }{
     C \vdashinstr \ARRAYCOPY~x~y : [(\REF~\NULL~x)~\I32~(\REF~\NULL~y)~\I32~\I32] \to []
   }


.. _valid-array.init_data:

:math:`\ARRAYINITDATA~x~y`
..........................

* The :ref:`defined type <syntax-deftype>` :math:`C.\CTYPES[x]` must exist.

* The :ref:`expansion <aux-expand-deftype>` of :math:`C.\CTYPES[x]` must be an :ref:`array type <syntax-arraytype>` :math:`\TARRAY~\fieldtype`.

* Let the :ref:`field type <syntax-fieldtype>` :math:`\mut~\storagetype` be :math:`\fieldtype`.

* The prefix :math:`\mut` must be :math:`\MVAR`.

* Let :math:`t` be the :ref:`value type <syntax-valtype>` :math:`\unpacktype(\storagetype)`.

* The :ref:`value type <syntax-valtype>` :math:`t` must be a :ref:`numeric type <syntax-numtype>` or a :ref:`vector type <syntax-vectype>`.

* The :ref:`data segment <syntax-data>` :math:`C.\CDATAS[y]` must exist.

* Then the instruction is valid with type :math:`[(\REF~\NULL~x)~\I32~\I32~\I32] \to []`.

.. math::
   \frac{
     \expanddt(C.\CTYPES[x]) = \TARRAY~(\MVAR~\X{st})
     \qquad
     \unpacktype(\X{st}) = \numtype \lor \unpacktype(\X{st}) = \vectype
     \qquad
     C.\CDATAS[y] = {\ok}
   }{
     C \vdashinstr \ARRAYINITDATA~x~y : [(\REF~\NULL~x)~\I32~\I32~\I32] \to []
   }


.. _valid-array.init_elem:

:math:`\ARRAYINITELEM~x~y`
..........................

* The :ref:`defined type <syntax-deftype>` :math:`C.\CTYPES[x]` must exist.

* The :ref:`expansion <aux-expand-deftype>` of :math:`C.\CTYPES[x]` must be an :ref:`array type <syntax-arraytype>` :math:`\TARRAY~\fieldtype`.

* Let the :ref:`field type <syntax-fieldtype>` :math:`\mut~\storagetype` be :math:`\fieldtype`.

* The prefix :math:`\mut` must be :math:`\MVAR`.

* The :ref:`storage type <syntax-storagetype>` :math:`\storagetype` must be a :ref:`reference type <syntax-valtype>` :math:`\X{rt}`.

* The :ref:`element segment <syntax-elem>` :math:`C.\CELEMS[y]` must exist.

* Let :math:`\X{rt}'` be the :ref:`reference type <syntax-reftype>` :math:`C.\CELEMS[y]`.

* The :ref:`reference type <syntax-reftype>` :math:`\X{rt}'` must :ref:`match <match-reftype>` :math:`\X{rt}`.

* Then the instruction is valid with type :math:`[(\REF~\NULL~x)~\I32~\I32~\I32] \to []`.

.. math::
   \frac{
     \expanddt(C.\CTYPES[x]) = \TARRAY~(\MVAR~\X{rt})
     \qquad
     C \vdashreftypematch C.\CELEMS[y] \matchesreftype \X{rt}
   }{
     C \vdashinstr \ARRAYINITELEM~x~y : [(\REF~\NULL~x)~\I32~\I32~\I32] \to []
   }


.. index:: scalar reference

Scalar Reference Instructions
~~~~~~~~~~~~~~~~~~~~~~~~~~~~~

.. _valid-ref.i31:

:math:`\REFI31`
...............

* The instruction is valid with type :math:`[\I32] \to [(\REF~\I31)]`.

.. math::
   \frac{
   }{
     C \vdashinstr \REFI31 : [\I32] \to [(\REF~\I31)]
   }

.. _valid-i31.get_sx:

:math:`\I31GET\K{\_}\sx`
........................

* The instruction is valid with type :math:`[(\REF~\NULL~\I31)] \to [\I32]`.

.. math::
   \frac{
   }{
     C \vdashinstr \I31GET\K{\_}\sx : [(\REF~\NULL~\I31)] \to [\I32]
   }


.. index:: external reference

External Reference Instructions
~~~~~~~~~~~~~~~~~~~~~~~~~~~~~~~

.. _valid-any.convert_extern:

:math:`\ANYCONVERTEXTERN`
.........................

* The instruction is valid with type :math:`[(\REF~\NULL_1^?~\EXTERN)] \to [(\REF~\NULL_2^?~\ANY)]` for any :math:`\NULL_1^?` that equals :math:`\NULL_2^?`.

.. math::
   \frac{
     \NULL_1^? = \NULL_2^?
   }{
     C \vdashinstr \ANYCONVERTEXTERN : [(\REF~\NULL_1^?~\EXTERN)] \to [(\REF~\NULL_2^?~\ANY)]
   }

.. _valid-extern.convert_any:

:math:`\EXTERNCONVERTANY`
.........................

* The instruction is valid with type :math:`[(\REF~\NULL_1^?~\ANY)] \to [(\REF~\NULL_2^?~\EXTERN)]` for any :math:`\NULL_1^?` that equals :math:`\NULL_2^?`.

.. math::
   \frac{
     \NULL_1^? = \NULL_2^?
   }{
     C \vdashinstr \EXTERNCONVERTANY : [(\REF~\NULL_1^?~\ANY)] \to [(\REF~\NULL_2^?~\EXTERN)]
   }


.. index:: vector instruction
   pair: validation; instruction
   single: abstract syntax; instruction

.. _valid-instr-vec:
.. _aux-unpacked:

Vector Instructions
~~~~~~~~~~~~~~~~~~~

Vector instructions can have a prefix to describe the :ref:`shape <syntax-vec-shape>` of the operand. Packed numeric types, |I8| and |I16|, are not :ref:`value types <syntax-valtype>`. An auxiliary function maps such packed type shapes to value types:

.. math::
   \begin{array}{lll@{\qquad}l}
   \unpacked(\K{i8x16}) &=& \I32 \\
   \unpacked(\K{i16x8}) &=& \I32 \\
   \unpacked(t\K{x}N) &=& t
   \end{array}


The following auxiliary function denotes the number of lanes in a vector shape, i.e., its *dimension*:

.. _aux-dim:

.. math::
   \begin{array}{lll@{\qquad}l}
   \dim(t\K{x}N) &=& N
   \end{array}


.. _valid-vconst:

:math:`\V128\K{.}\VCONST~c`
...........................

* The instruction is valid with type :math:`[] \to [\V128]`.

.. math::
   \frac{
   }{
     C \vdashinstr \V128\K{.}\VCONST~c : [] \to [\V128]
   }


.. _valid-vvunop:

:math:`\V128\K{.}\vvunop`
.........................

* The instruction is valid with type :math:`[\V128] \to [\V128]`.

.. math::
   \frac{
   }{
     C \vdashinstr \V128\K{.}\vvunop : [\V128] \to [\V128]
   }


.. _valid-vvbinop:

:math:`\V128\K{.}\vvbinop`
..........................

* The instruction is valid with type :math:`[\V128~\V128] \to [\V128]`.

.. math::
   \frac{
   }{
     C \vdashinstr \V128\K{.}\vvbinop : [\V128~\V128] \to [\V128]
   }


.. _valid-vvternop:

:math:`\V128\K{.}\vvternop`
...........................

* The instruction is valid with type :math:`[\V128~\V128~\V128] \to [\V128]`.

.. math::
   \frac{
   }{
     C \vdashinstr \V128\K{.}\vvternop : [\V128~\V128~\V128] \to [\V128]
   }


.. _valid-vvtestop:

:math:`\V128\K{.}\vvtestop`
...........................

* The instruction is valid with type :math:`[\V128] \to [\I32]`.

.. math::
   \frac{
   }{
     C \vdashinstr \V128\K{.}\vvtestop : [\V128] \to [\I32]
   }


.. _valid-vec-swizzle:

:math:`\K{i8x16.}\SWIZZLE`
..........................

* The instruction is valid with type :math:`[\V128~\V128] \to [\V128]`.

.. math::
   \frac{
   }{
     C \vdashinstr \K{i8x16.}\SWIZZLE : [\V128~\V128] \to [\V128]
   }


.. _valid-vec-shuffle:

:math:`\K{i8x16.}\SHUFFLE~\laneidx^{16}`
........................................

* For all :math:`\laneidx_i`, in :math:`\laneidx^{16}`, :math:`\laneidx_i` must be smaller than :math:`32`.

* The instruction is valid with type :math:`[\V128~\V128] \to [\V128]`.

.. math::
   \frac{
     (\laneidx < 32)^{16}
   }{
     C \vdashinstr \K{i8x16.}\SHUFFLE~\laneidx^{16} : [\V128~\V128] \to [\V128]
   }


.. _valid-vec-splat:

:math:`\shape\K{.}\SPLAT`
.........................

* Let :math:`t` be :math:`\unpacked(\shape)`.

* The instruction is valid with type :math:`[t] \to [\V128]`.

.. math::
   \frac{
   }{
     C \vdashinstr \shape\K{.}\SPLAT : [\unpacked(\shape)] \to [\V128]
   }


.. _valid-vec-extract_lane:

:math:`\shape\K{.}\EXTRACTLANE\K{\_}\sx^?~\laneidx`
...................................................

* The lane index :math:`\laneidx` must be smaller than :math:`\dim(\shape)`.

* The instruction is valid with type :math:`[\V128] \to [\unpacked(\shape)]`.

.. math::
   \frac{
     \laneidx < \dim(\shape)
   }{
     C \vdashinstr t\K{x}N\K{.}\EXTRACTLANE\K{\_}\sx^?~\laneidx : [\V128] \to [\unpacked(\shape)]
   }


.. _valid-vec-replace_lane:

:math:`\shape\K{.}\REPLACELANE~\laneidx`
........................................

* The lane index :math:`\laneidx` must be smaller than :math:`\dim(\shape)`.

* Let :math:`t` be :math:`\unpacked(\shape)`.

* The instruction is valid with type :math:`[\V128~t] \to [\V128]`.

.. math::
   \frac{
     \laneidx < \dim(\shape)
   }{
     C \vdashinstr \shape\K{.}\REPLACELANE~\laneidx : [\V128~\unpacked(\shape)] \to [\V128]
   }


.. _valid-vunop:

:math:`\shape\K{.}\vunop`
.........................

* The instruction is valid with type :math:`[\V128] \to [\V128]`.

.. math::
   \frac{
   }{
     C \vdashinstr \shape\K{.}\vunop : [\V128] \to [\V128]
   }


.. _valid-vbinop:

:math:`\shape\K{.}\vbinop`
..........................

* The instruction is valid with type :math:`[\V128~\V128] \to [\V128]`.

.. math::
   \frac{
   }{
     C \vdashinstr \shape\K{.}\vbinop : [\V128~\V128] \to [\V128]
   }


.. _valid-vrelop:

:math:`\shape\K{.}\vrelop`
..........................

* The instruction is valid with type :math:`[\V128~\V128] \to [\V128]`.

.. math::
   \frac{
   }{
     C \vdashinstr \shape\K{.}\vrelop : [\V128~\V128] \to [\V128]
   }


.. _valid-vishiftop:

:math:`\ishape\K{.}\vishiftop`
..............................

* The instruction is valid with type :math:`[\V128~\I32] \to [\V128]`.

.. math::
   \frac{
   }{
     C \vdashinstr \ishape\K{.}\vishiftop : [\V128~\I32] \to [\V128]
   }


.. _valid-vtestop:

:math:`\shape\K{.}\vtestop`
...........................

* The instruction is valid with type :math:`[\V128] \to [\I32]`.

.. math::
   \frac{
   }{
     C \vdashinstr \shape\K{.}\vtestop : [\V128] \to [\I32]
   }


.. _valid-vcvtop:

:math:`\shape\K{.}\vcvtop\K{\_}\half^?\K{\_}\shape\K{\_}\sx^?\K{\_zero}^?`
..........................................................................

* The instruction is valid with type :math:`[\V128] \to [\V128]`.

.. math::
   \frac{
   }{
     C \vdashinstr \shape\K{.}\vcvtop\K{\_}\half^?\K{\_}\shape\K{\_}\sx^?\K{\_zero}^? : [\V128] \to [\V128]
   }


.. _valid-vec-narrow:

:math:`\ishape_1\K{.}\NARROW\K{\_}\ishape_2\K{\_}\sx`
.....................................................

* The instruction is valid with type :math:`[\V128~\V128] \to [\V128]`.

.. math::
   \frac{
   }{
     C \vdashinstr \ishape_1\K{.}\NARROW\K{\_}\ishape_2\K{\_}\sx : [\V128~\V128] \to [\V128]
   }


.. _valid-vec-bitmask:

:math:`\ishape\K{.}\BITMASK`
............................

* The instruction is valid with type :math:`[\V128] \to [\I32]`.

.. math::
   \frac{
   }{
     C \vdashinstr \ishape\K{.}\BITMASK : [\V128] \to [\I32]
   }


.. _valid-vec-dot:

:math:`\ishape_1\K{.}\DOT\K{\_}\ishape_2\K{\_s}`
................................................

* The instruction is valid with type :math:`[\V128~\V128] \to [\V128]`.

.. math::
   \frac{
   }{
     C \vdashinstr \ishape_1\K{.}\DOT\K{\_}\ishape_2\K{\_s} : [\V128~\V128] \to [\V128]
   }


.. _valid-vec-extmul:

:math:`\ishape_1\K{.}\EXTMUL\K{\_}\half\K{\_}\ishape_2\K{\_}\sx`
................................................................

* The instruction is valid with type :math:`[\V128~\V128] \to [\V128]`.

.. math::
   \frac{
   }{
     C \vdashinstr \ishape_1\K{.}\EXTMUL\K{\_}\half\K{\_}\ishape_2\K{\_}\sx : [\V128~\V128] \to [\V128]
   }


.. _valid-vec-extadd_pairwise:

:math:`\ishape_1\K{.}\EXTADDPAIRWISE\K{\_}\ishape_2\K{\_}\sx`
.............................................................

* The instruction is valid with type :math:`[\V128] \to [\V128]`.

.. math::
   \frac{
   }{
     C \vdashinstr \ishape_1\K{.}\EXTADDPAIRWISE\K{\_}\ishape_2\K{\_}\sx : [\V128] \to [\V128]
   }


.. index:: parametric instructions, value type, polymorphism
   pair: validation; instruction
   single: abstract syntax; instruction
.. _valid-instr-parametric:

Parametric Instructions
~~~~~~~~~~~~~~~~~~~~~~~

.. _valid-drop:

:math:`\DROP`
.............

* The instruction is valid with type :math:`[t] \to []`, for any :ref:`valid <valid-valtype>` :ref:`value type <syntax-valtype>` :math:`t`.

.. math::
   \frac{
     C \vdashvaltype t \ok
   }{
     C \vdashinstr \DROP : [t] \to []
   }

.. note::
   Both |DROP| and |SELECT| without annotation are :ref:`value-polymorphic <polymorphism>` instructions.


.. _valid-select:

:math:`\SELECT~(t^\ast)^?`
..........................

* If :math:`t^\ast` is present, then:

  * The :ref:`result type <syntax-resulttype>` :math:`[t^\ast]` must be :ref:`valid <valid-resulttype>`.

  * The length of :math:`t^\ast` must be :math:`1`.

  * Then the instruction is valid with type :math:`[t^\ast~t^\ast~\I32] \to [t^\ast]`.

* Else:

  * The instruction is valid with type :math:`[t~t~\I32] \to [t]`, for any :ref:`valid <valid-valtype>` :ref:`value type <syntax-valtype>` :math:`t` that :ref:`matches <match-valtype>` some :ref:`number type <syntax-numtype>` or :ref:`vector type <syntax-vectype>`.

.. math::
   \frac{
     C \vdashresulttype [t] \ok
   }{
     C \vdashinstr \SELECT~t : [t~t~\I32] \to [t]
   }
   \qquad
   \frac{
     C \vdashresulttype [t] \ok
     \qquad
     C \vdashresulttypematch [t] \matchesresulttype [\numtype]
   }{
     C \vdashinstr \SELECT : [t~t~\I32] \to [t]
   }
   \qquad
   \frac{
     \vdash t \leq \vectype
   }{
     C \vdashinstr \SELECT : [t~t~\I32] \to [t]
   }

.. note::
   In future versions of WebAssembly, |SELECT| may allow more than one value per choice.


.. index:: variable instructions, local index, global index, context
   pair: validation; instruction
   single: abstract syntax; instruction
.. _valid-instr-variable:

Variable Instructions
~~~~~~~~~~~~~~~~~~~~~

.. _valid-local.get:

:math:`\LOCALGET~x`
...................

* The local :math:`C.\CLOCALS[x]` must be defined in the context.

* Let :math:`\init~t` be the :ref:`local type <syntax-localtype>` :math:`C.\CLOCALS[x]`.

* The :ref:`initialization status <syntax-init>` :math:`\init` must be :math:`\SET`.

* Then the instruction is valid with type :math:`[] \to [t]`.

.. math::
   \frac{
     C.\CLOCALS[x] = \SET~t
   }{
     C \vdashinstr \LOCALGET~x : [] \to [t]
   }


.. _valid-local.set:

:math:`\LOCALSET~x`
...................

* The local :math:`C.\CLOCALS[x]` must be defined in the context.

* Let :math:`\init~t` be the :ref:`local type <syntax-localtype>` :math:`C.\CLOCALS[x]`.

* Then the instruction is valid with type :math:`[t] \to_{x} []`.

.. math::
   \frac{
     C.\CLOCALS[x] = \init~t
   }{
     C \vdashinstr \LOCALSET~x : [t] \to_{x} []
   }


.. _valid-local.tee:

:math:`\LOCALTEE~x`
...................

* The local :math:`C.\CLOCALS[x]` must be defined in the context.

* Let :math:`\init~t` be the :ref:`local type <syntax-localtype>` :math:`C.\CLOCALS[x]`.

* Then the instruction is valid with type :math:`[t] \to_{x} [t]`.

.. math::
   \frac{
     C.\CLOCALS[x] = \init~t
   }{
     C \vdashinstr \LOCALTEE~x : [t] \to_{x} [t]
   }


.. _valid-global.get:

:math:`\GLOBALGET~x`
....................

* The global :math:`C.\CGLOBALS[x]` must be defined in the context.

* Let :math:`\mut~t` be the :ref:`global type <syntax-globaltype>` :math:`C.\CGLOBALS[x]`.

* Then the instruction is valid with type :math:`[] \to [t]`.

.. math::
   \frac{
     C.\CGLOBALS[x] = \mut~t
   }{
     C \vdashinstr \GLOBALGET~x : [] \to [t]
   }


.. _valid-global.set:

:math:`\GLOBALSET~x`
....................

* The global :math:`C.\CGLOBALS[x]` must be defined in the context.

* Let :math:`\mut~t` be the :ref:`global type <syntax-globaltype>` :math:`C.\CGLOBALS[x]`.

* The mutability :math:`\mut` must be |MVAR|.

* Then the instruction is valid with type :math:`[t] \to []`.

.. math::
   \frac{
     C.\CGLOBALS[x] = \MVAR~t
   }{
     C \vdashinstr \GLOBALSET~x : [t] \to []
   }


.. index:: table instruction, table index, context
   pair: validation; instruction
   single: abstract syntax; instruction
.. _valid-instr-table:

Table Instructions
~~~~~~~~~~~~~~~~~~

.. _valid-table.get:

:math:`\TABLEGET~x`
...................

* The table :math:`C.\CTABLES[x]` must be defined in the context.

* Let :math:`\limits~t` be the :ref:`table type <syntax-tabletype>` :math:`C.\CTABLES[x]`.

* Then the instruction is valid with type :math:`[\I32] \to [t]`.

.. math::
   \frac{
     C.\CTABLES[x] = \limits~t
   }{
     C \vdashinstr \TABLEGET~x : [\I32] \to [t]
   }


.. _valid-table.set:

:math:`\TABLESET~x`
...................

* The table :math:`C.\CTABLES[x]` must be defined in the context.

* Let :math:`\limits~t` be the :ref:`table type <syntax-tabletype>` :math:`C.\CTABLES[x]`.

* Then the instruction is valid with type :math:`[\I32~t] \to []`.

.. math::
   \frac{
     C.\CTABLES[x] = \limits~t
   }{
     C \vdashinstr \TABLESET~x : [\I32~t] \to []
   }


.. _valid-table.size:

:math:`\TABLESIZE~x`
....................

* The table :math:`C.\CTABLES[x]` must be defined in the context.

* Then the instruction is valid with type :math:`[] \to [\I32]`.

.. math::
   \frac{
     C.\CTABLES[x] = \tabletype
   }{
     C \vdashinstr \TABLESIZE~x : [] \to [\I32]
   }


.. _valid-table.grow:

:math:`\TABLEGROW~x`
....................

* The table :math:`C.\CTABLES[x]` must be defined in the context.

* Let :math:`\limits~t` be the :ref:`table type <syntax-tabletype>` :math:`C.\CTABLES[x]`.

* Then the instruction is valid with type :math:`[t~\I32] \to [\I32]`.

.. math::
   \frac{
     C.\CTABLES[x] = \limits~t
   }{
     C \vdashinstr \TABLEGROW~x : [t~\I32] \to [\I32]
   }


.. _valid-table.fill:

:math:`\TABLEFILL~x`
....................

* The table :math:`C.\CTABLES[x]` must be defined in the context.

* Let :math:`\limits~t` be the :ref:`table type <syntax-tabletype>` :math:`C.\CTABLES[x]`.

* Then the instruction is valid with type :math:`[\I32~t~\I32] \to []`.

.. math::
   \frac{
     C.\CTABLES[x] = \limits~t
   }{
     C \vdashinstr \TABLEFILL~x : [\I32~t~\I32] \to []
   }


.. _valid-table.copy:

:math:`\TABLECOPY~x~y`
......................

* The table :math:`C.\CTABLES[x]` must be defined in the context.

* Let :math:`\limits_1~t_1` be the :ref:`table type <syntax-tabletype>` :math:`C.\CTABLES[x]`.

* The table :math:`C.\CTABLES[y]` must be defined in the context.

* Let :math:`\limits_2~t_2` be the :ref:`table type <syntax-tabletype>` :math:`C.\CTABLES[y]`.

* The :ref:`reference type <syntax-reftype>` :math:`t_2` must :ref:`match <match-reftype>` :math:`t_1`.

* Then the instruction is valid with type :math:`[\I32~\I32~\I32] \to []`.

.. math::
   \frac{
     C.\CTABLES[x] = \limits_1~t_1
     \qquad
     C.\CTABLES[y] = \limits_2~t_2
     \qquad
     C \vdashreftypematch t_2 \matchesvaltype t_1
   }{
     C \vdashinstr \TABLECOPY~x~y : [\I32~\I32~\I32] \to []
   }


.. _valid-table.init:

:math:`\TABLEINIT~x~y`
......................

* The table :math:`C.\CTABLES[x]` must be defined in the context.

* Let :math:`\limits~t_1` be the :ref:`table type <syntax-tabletype>` :math:`C.\CTABLES[x]`.

* The element segment :math:`C.\CELEMS[y]` must be defined in the context.

* Let :math:`t_2` be the :ref:`reference type <syntax-reftype>` :math:`C.\CELEMS[y]`.

* The :ref:`reference type <syntax-reftype>` :math:`t_2` must :ref:`match <match-reftype>` :math:`t_1`.

* Then the instruction is valid with type :math:`[\I32~\I32~\I32] \to []`.

.. math::
   \frac{
     C.\CTABLES[x] = \limits~t_1
     \qquad
     C.\CELEMS[y] = t_2
     \qquad
     C \vdashreftypematch t_2 \matchesvaltype t_1
   }{
     C \vdashinstr \TABLEINIT~x~y : [\I32~\I32~\I32] \to []
   }


.. _valid-elem.drop:

:math:`\ELEMDROP~x`
...................

* The element segment :math:`C.\CELEMS[x]` must be defined in the context.

* Then the instruction is valid with type :math:`[] \to []`.

.. math::
   \frac{
     C.\CELEMS[x] = t
   }{
     C \vdashinstr \ELEMDROP~x : [] \to []
   }


.. index:: memory instruction, memory index, context
   pair: validation; instruction
   single: abstract syntax; instruction
.. _valid-memarg:
.. _valid-instr-memory:

Memory Instructions
~~~~~~~~~~~~~~~~~~~

.. _valid-load:

:math:`t\K{.}\LOAD~\memarg`
...........................

* The memory :math:`C.\CMEMS[0]` must be defined in the context.

* The alignment :math:`2^{\memarg.\ALIGN}` must not be larger than the :ref:`bit width <syntax-numtype>` of :math:`t` divided by :math:`8`.

* Then the instruction is valid with type :math:`[\I32] \to [t]`.

.. math::
   \frac{
     C.\CMEMS[0] = \memtype
     \qquad
     2^{\memarg.\ALIGN} \leq |t|/8
   }{
     C \vdashinstr t\K{.load}~\memarg : [\I32] \to [t]
   }


.. _valid-loadn:

:math:`t\K{.}\LOAD{N}\K{\_}\sx~\memarg`
.......................................

* The memory :math:`C.\CMEMS[0]` must be defined in the context.

* The alignment :math:`2^{\memarg.\ALIGN}` must not be larger than :math:`N/8`.

* Then the instruction is valid with type :math:`[\I32] \to [t]`.

.. math::
   \frac{
     C.\CMEMS[0] = \memtype
     \qquad
     2^{\memarg.\ALIGN} \leq N/8
   }{
     C \vdashinstr t\K{.load}N\K{\_}\sx~\memarg : [\I32] \to [t]
   }


:math:`t\K{.}\STORE~\memarg`
............................

* The memory :math:`C.\CMEMS[0]` must be defined in the context.

* The alignment :math:`2^{\memarg.\ALIGN}` must not be larger than the :ref:`bit width <syntax-numtype>` of :math:`t` divided by :math:`8`.

* Then the instruction is valid with type :math:`[\I32~t] \to []`.

.. math::
   \frac{
     C.\CMEMS[0] = \memtype
     \qquad
     2^{\memarg.\ALIGN} \leq |t|/8
   }{
     C \vdashinstr t\K{.store}~\memarg : [\I32~t] \to []
   }


.. _valid-storen:

:math:`t\K{.}\STORE{N}~\memarg`
...............................

* The memory :math:`C.\CMEMS[0]` must be defined in the context.

* The alignment :math:`2^{\memarg.\ALIGN}` must not be larger than :math:`N/8`.

* Then the instruction is valid with type :math:`[\I32~t] \to []`.

.. math::
   \frac{
     C.\CMEMS[0] = \memtype
     \qquad
     2^{\memarg.\ALIGN} \leq N/8
   }{
     C \vdashinstr t\K{.store}N~\memarg : [\I32~t] \to []
   }


.. _valid-load-extend:

:math:`\K{v128.}\LOAD{N}\K{x}M\_\sx~\memarg`
...............................................

* The memory :math:`C.\CMEMS[0]` must be defined in the context.

* The alignment :math:`2^{\memarg.\ALIGN}` must not be larger than :math:`N/8 \cdot M`.

* Then the instruction is valid with type :math:`[\I32] \to [\V128]`.

.. math::
   \frac{
     C.\CMEMS[0] = \memtype
     \qquad
     2^{\memarg.\ALIGN} \leq N/8 \cdot M
   }{
     C \vdashinstr \K{v128.}\LOAD{N}\K{x}M\_\sx~\memarg : [\I32] \to [\V128]
   }


.. _valid-load-splat:

:math:`\K{v128.}\LOAD{N}\K{\_splat}~\memarg`
...............................................

* The memory :math:`C.\CMEMS[0]` must be defined in the context.

* The alignment :math:`2^{\memarg.\ALIGN}` must not be larger than :math:`N/8`.

* Then the instruction is valid with type :math:`[\I32] \to [\V128]`.

.. math::
   \frac{
     C.\CMEMS[0] = \memtype
     \qquad
     2^{\memarg.\ALIGN} \leq N/8
   }{
     C \vdashinstr \K{v128.}\LOAD{N}\K{\_splat}~\memarg : [\I32] \to [\V128]
   }


.. _valid-load-zero:

:math:`\K{v128.}\LOAD{N}\K{\_zero}~\memarg`
...........................................

* The memory :math:`C.\CMEMS[0]` must be defined in the context.

* The alignment :math:`2^{\memarg.\ALIGN}` must not be larger than :math:`N/8`.

* Then the instruction is valid with type :math:`[\I32] \to [\V128]`.

.. math::
   \frac{
     C.\CMEMS[0] = \memtype
     \qquad
     2^{\memarg.\ALIGN} \leq N/8
   }{
     C \vdashinstr \K{v128.}\LOAD{N}\K{\_zero}~\memarg : [\I32] \to [\V128]
   }


.. _valid-load-lane:

:math:`\K{v128.}\LOAD{N}\K{\_lane}~\memarg~\laneidx`
....................................................

* The lane index :math:`\laneidx` must be smaller than :math:`128/N`.

* The memory :math:`C.\CMEMS[0]` must be defined in the context.

* The alignment :math:`2^{\memarg.\ALIGN}` must not be larger than :math:`N/8`.

* Then the instruction is valid with type :math:`[\I32~\V128] \to [\V128]`.

.. math::
   \frac{
     \laneidx < 128/N
     \qquad
     C.\CMEMS[0] = \memtype
     \qquad
     2^{\memarg.\ALIGN} < N/8
   }{
     C \vdashinstr \K{v128.}\LOAD{N}\K{\_lane}~\memarg~\laneidx : [\I32~\V128] \to [\V128]
   }

.. _valid-store-lane:

:math:`\K{v128.}\STORE{N}\K{\_lane}~\memarg~\laneidx`
.....................................................

* The lane index :math:`\laneidx` must be smaller than :math:`128/N`.

* The memory :math:`C.\CMEMS[0]` must be defined in the context.

* The alignment :math:`2^{\memarg.\ALIGN}` must not be larger than :math:`N/8`.

* Then the instruction is valid with type :math:`[\I32~\V128] \to [\V128]`.

.. math::
   \frac{
     \laneidx < 128/N
     \qquad
     C.\CMEMS[0] = \memtype
     \qquad
     2^{\memarg.\ALIGN} < N/8
   }{
     C \vdashinstr \K{v128.}\STORE{N}\K{\_lane}~\memarg~\laneidx : [\I32~\V128] \to []
   }


.. _valid-memory.size:

:math:`\MEMORYSIZE`
...................

* The memory :math:`C.\CMEMS[0]` must be defined in the context.

* Then the instruction is valid with type :math:`[] \to [\I32]`.

.. math::
   \frac{
     C.\CMEMS[0] = \memtype
   }{
     C \vdashinstr \MEMORYSIZE : [] \to [\I32]
   }


.. _valid-memory.grow:

:math:`\MEMORYGROW`
...................

* The memory :math:`C.\CMEMS[0]` must be defined in the context.

* Then the instruction is valid with type :math:`[\I32] \to [\I32]`.

.. math::
   \frac{
     C.\CMEMS[0] = \memtype
   }{
     C \vdashinstr \MEMORYGROW : [\I32] \to [\I32]
   }


.. _valid-memory.fill:

:math:`\MEMORYFILL`
...................

* The memory :math:`C.\CMEMS[0]` must be defined in the context.

* Then the instruction is valid with type :math:`[\I32~\I32~\I32] \to []`.

.. math::
   \frac{
     C.\CMEMS[0] = \memtype
   }{
     C \vdashinstr \MEMORYFILL : [\I32~\I32~\I32] \to []
   }


.. _valid-memory.copy:

:math:`\MEMORYCOPY`
...................

* The memory :math:`C.\CMEMS[0]` must be defined in the context.

* Then the instruction is valid with type :math:`[\I32~\I32~\I32] \to []`.

.. math::
   \frac{
     C.\CMEMS[0] = \memtype
   }{
     C \vdashinstr \MEMORYCOPY : [\I32~\I32~\I32] \to []
   }


.. _valid-memory.init:

:math:`\MEMORYINIT~x`
.....................

* The memory :math:`C.\CMEMS[0]` must be defined in the context.

* The data segment :math:`C.\CDATAS[x]` must be defined in the context.

* Then the instruction is valid with type :math:`[\I32~\I32~\I32] \to []`.

.. math::
   \frac{
     C.\CMEMS[0] = \memtype
     \qquad
     C.\CDATAS[x] = {\ok}
   }{
     C \vdashinstr \MEMORYINIT~x : [\I32~\I32~\I32] \to []
   }


.. _valid-data.drop:

:math:`\DATADROP~x`
...................

* The data segment :math:`C.\CDATAS[x]` must be defined in the context.

* Then the instruction is valid with type :math:`[] \to []`.

.. math::
   \frac{
     C.\CDATAS[x] = {\ok}
   }{
     C \vdashinstr \DATADROP~x : [] \to []
   }


.. index:: control instructions, structured control, label, block, branch, block type, label index, function index, type index, vector, polymorphism, context
   pair: validation; instruction
   single: abstract syntax; instruction
.. _valid-label:
.. _valid-instr-control:

Control Instructions
~~~~~~~~~~~~~~~~~~~~

.. _valid-nop:

:math:`\NOP`
............

* The instruction is valid with type :math:`[] \to []`.

.. math::
   \frac{
   }{
     C \vdashinstr \NOP : [] \to []
   }


.. _valid-unreachable:

:math:`\UNREACHABLE`
....................

* The instruction is valid with any :ref:`valid <valid-instrtype>` type of the form :math:`[t_1^\ast] \to [t_2^\ast]`.

.. math::
   \frac{
     C \vdashinstrtype [t_1^\ast] \to [t_2^\ast] \ok
   }{
     C \vdashinstr \UNREACHABLE : [t_1^\ast] \to [t_2^\ast]
   }

.. note::
   The |UNREACHABLE| instruction is :ref:`stack-polymorphic <polymorphism>`.


.. _valid-block:

:math:`\BLOCK~\blocktype~\instr^\ast~\END`
..........................................

* The :ref:`block type <syntax-blocktype>` must be :ref:`valid <valid-blocktype>` as some :ref:`instruction type <syntax-instrtype>` :math:`[t_1^\ast] \to [t_2^\ast]`.

* Let :math:`C'` be the same :ref:`context <context>` as :math:`C`, but with the :ref:`result type <syntax-resulttype>` :math:`[t_2^\ast]` prepended to the |CLABELS| vector.

* Under context :math:`C'`,
  the instruction sequence :math:`\instr^\ast` must be :ref:`valid <valid-instr-seq>` with type :math:`[t_1^\ast] \to [t_2^\ast]`.

* Then the compound instruction is valid with type :math:`[t_1^\ast] \to [t_2^\ast]`.

.. math::
   \frac{
     C \vdashblocktype \blocktype : [t_1^\ast] \to [t_2^\ast]
     \qquad
     C,\CLABELS\,[t_2^\ast] \vdashinstrseq \instr^\ast : [t_1^\ast] \to [t_2^\ast]
   }{
     C \vdashinstr \BLOCK~\blocktype~\instr^\ast~\END : [t_1^\ast] \to [t_2^\ast]
   }

.. note::
   The :ref:`notation <notation-extend>` :math:`C,\CLABELS\,[t^\ast]` inserts the new label type at index :math:`0`, shifting all others.


.. _valid-loop:

:math:`\LOOP~\blocktype~\instr^\ast~\END`
.........................................

* The :ref:`block type <syntax-blocktype>` must be :ref:`valid <valid-blocktype>` as some :ref:`instruction type <syntax-functype>` :math:`[t_1^\ast] \to_{x^\ast} [t_2^\ast]`.

* Let :math:`C'` be the same :ref:`context <context>` as :math:`C`, but with the :ref:`result type <syntax-resulttype>` :math:`[t_1^\ast]` prepended to the |CLABELS| vector.

* Under context :math:`C'`,
  the instruction sequence :math:`\instr^\ast` must be :ref:`valid <valid-instr-seq>` with type :math:`[t_1^\ast] \to [t_2^\ast]`.

* Then the compound instruction is valid with type :math:`[t_1^\ast] \to [t_2^\ast]`.

.. math::
   \frac{
     C \vdashblocktype \blocktype : [t_1^\ast] \to [t_2^\ast]
     \qquad
     C,\CLABELS\,[t_1^\ast] \vdashinstrseq \instr^\ast : [t_1^\ast] \to [t_2^\ast]
   }{
     C \vdashinstr \LOOP~\blocktype~\instr^\ast~\END : [t_1^\ast] \to [t_2^\ast]
   }

.. note::
   The :ref:`notation <notation-extend>` :math:`C,\CLABELS\,[t^\ast]` inserts the new label type at index :math:`0`, shifting all others.


.. _valid-if:

:math:`\IF~\blocktype~\instr_1^\ast~\ELSE~\instr_2^\ast~\END`
.............................................................

* The :ref:`block type <syntax-blocktype>` must be :ref:`valid <valid-blocktype>` as some :ref:`instruction type <syntax-instrtype>` :math:`[t_1^\ast] \to [t_2^\ast]`.

* Let :math:`C'` be the same :ref:`context <context>` as :math:`C`, but with the :ref:`result type <syntax-resulttype>` :math:`[t_2^\ast]` prepended to the |CLABELS| vector.

* Under context :math:`C'`,
  the instruction sequence :math:`\instr_1^\ast` must be :ref:`valid <valid-instr-seq>` with type :math:`[t_1^\ast] \to [t_2^\ast]`.

* Under context :math:`C'`,
  the instruction sequence :math:`\instr_2^\ast` must be :ref:`valid <valid-instr-seq>` with type :math:`[t_1^\ast] \to [t_2^\ast]`.

* Then the compound instruction is valid with type :math:`[t_1^\ast~\I32] \to [t_2^\ast]`.

.. math::
   \frac{
     C \vdashblocktype \blocktype : [t_1^\ast] \to [t_2^\ast]
     \qquad
     C,\CLABELS\,[t_2^\ast] \vdashinstrseq \instr_1^\ast : [t_1^\ast] \to [t_2^\ast]
     \qquad
     C,\CLABELS\,[t_2^\ast] \vdashinstrseq \instr_2^\ast : [t_1^\ast] \to [t_2^\ast]
   }{
     C \vdashinstr \IF~\blocktype~\instr_1^\ast~\ELSE~\instr_2^\ast~\END : [t_1^\ast~\I32] \to [t_2^\ast]
   }

.. note::
   The :ref:`notation <notation-extend>` :math:`C,\CLABELS\,[t^\ast]` inserts the new label type at index :math:`0`, shifting all others.


.. _valid-br:

:math:`\BR~l`
.............

* The label :math:`C.\CLABELS[l]` must be defined in the context.

* Let :math:`[t^\ast]` be the :ref:`result type <syntax-resulttype>` :math:`C.\CLABELS[l]`.

* Then the instruction is valid with any :ref:`valid <valid-instrtype>` type of the form :math:`[t_1^\ast~t^\ast] \to [t_2^\ast]`.

.. math::
   \frac{
     C.\CLABELS[l] = [t^\ast]
     \qquad
     C \vdashinstrtype [t_1^\ast~t^\ast] \to [t_2^\ast] \ok
   }{
     C \vdashinstr \BR~l : [t_1^\ast~t^\ast] \to [t_2^\ast]
   }

.. note::
   The :ref:`label index <syntax-labelidx>` space in the :ref:`context <context>` :math:`C` contains the most recent label first, so that :math:`C.\CLABELS[l]` performs a relative lookup as expected.

   The |BR| instruction is :ref:`stack-polymorphic <polymorphism>`.


.. _valid-br_if:

:math:`\BRIF~l`
...............

* The label :math:`C.\CLABELS[l]` must be defined in the context.

* Let :math:`[t^\ast]` be the :ref:`result type <syntax-resulttype>` :math:`C.\CLABELS[l]`.

* Then the instruction is valid with type :math:`[t^\ast~\I32] \to [t^\ast]`.

.. math::
   \frac{
     C.\CLABELS[l] = [t^\ast]
   }{
     C \vdashinstr \BRIF~l : [t^\ast~\I32] \to [t^\ast]
   }

.. note::
   The :ref:`label index <syntax-labelidx>` space in the :ref:`context <context>` :math:`C` contains the most recent label first, so that :math:`C.\CLABELS[l]` performs a relative lookup as expected.


.. _valid-br_table:

:math:`\BRTABLE~l^\ast~l_N`
...........................


* The :ref:`label <syntax-label>` :math:`C.\CLABELS[l_N]` must be defined in the context.

* For each :ref:`label <syntax-label>` :math:`l_i` in :math:`l^\ast`,
  the label :math:`C.\CLABELS[l_i]` must be defined in the context.

* There must be a sequence :math:`t^\ast` of :ref:`value types <syntax-valtype>`, such that:

  * The length of the sequence :math:`t^\ast` is the same as the length of the sequence :math:`C.\CLABELS[l_N]`.

  * For each :ref:`operand type <syntax-opdtype>` :math:`t_j` in :math:`t^\ast` and corresponding type :math:`t'_{Nj}` in :math:`C.\CLABELS[l_N]`, :math:`t_j` :ref:`matches <match-opdtype>` :math:`t'_{Nj}`.

  * For each :ref:`label <syntax-label>` :math:`l_i` in :math:`l^\ast`:

    * The length of the sequence :math:`t^\ast` is the same as the length of the sequence :math:`C.\CLABELS[l_i]`.

    * For each :ref:`operand type <syntax-opdtype>` :math:`t_j` in :math:`t^\ast` and corresponding type :math:`t'_{ij}` in :math:`C.\CLABELS[l_i]`, :math:`t_j` :ref:`matches <match-opdtype>` :math:`t'_{ij}`.

* Then the instruction is valid with any :ref:`valid <valid-instrtype>` type of the form :math:`[t_1^\ast~t^\ast~\I32] \to [t_2^\ast]`.

.. math::
   \frac{
     (C \vdashresulttypematch [t^\ast] \matchesresulttype C.\CLABELS[l])^\ast
     \qquad
     C \vdashresulttypematch [t^\ast] \matchesresulttype C.\CLABELS[l_N]
     \qquad
     C \vdashinstrtype [t_1^\ast~t^\ast~\I32] \to [t_2^\ast] \ok
   }{
     C \vdashinstr \BRTABLE~l^\ast~l_N : [t_1^\ast~t^\ast~\I32] \to [t_2^\ast]
   }

.. note::
   The :ref:`label index <syntax-labelidx>` space in the :ref:`context <context>` :math:`C` contains the most recent label first, so that :math:`C.\CLABELS[l_i]` performs a relative lookup as expected.

   The |BRTABLE| instruction is :ref:`stack-polymorphic <polymorphism>`.

   Furthermore, the :ref:`result type <syntax-resulttype>` :math:`[t^\ast]` is also chosen non-deterministically in this rule.
   Although it may seem necessary to compute :math:`[t^\ast]` as the greatest lower bound of all label types in practice,
   a simple :ref:`linear algorithm <algo-valid>` does not require this.


.. _valid-br_on_null:

:math:`\BRONNULL~l`
...................

* The label :math:`C.\CLABELS[l]` must be defined in the context.

* Let :math:`[t^\ast]` be the :ref:`result type <syntax-resulttype>` :math:`C.\CLABELS[l]`.

* Then the instruction is valid with type :math:`[t^\ast~(\REF~\NULL~\X{ht})] \to [t^\ast~(\REF~\X{ht})]` for any :ref:`valid <valid-heaptype>` :ref:`heap type <syntax-heaptype>` :math:`\X{ht}`.

.. math::
   \frac{
     C.\CLABELS[l] = [t^\ast]
     \qquad
     C \vdashheaptype \X{ht} \ok
   }{
     C \vdashinstr \BRONNULL~l : [t^\ast~(\REF~\NULL~\X{ht})] \to [t^\ast~(\REF~\X{ht})]
   }


.. _valid-br_on_non_null:

:math:`\BRONNONNULL~l`
......................

* The label :math:`C.\CLABELS[l]` must be defined in the context.

* Let :math:`[{t'}^\ast]` be the :ref:`result type <syntax-resulttype>` :math:`C.\CLABELS[l]`.

* The result type :math:`[{t'}^\ast]` must contain at least one type.

* Let the :ref:`value type <syntax-valtype>` :math:`t_l` be the last element in the sequence :math:`{t'}^\ast`, and :math:`[t^\ast]` the remainder of the sequence preceding it.

* The value type :math:`t_l` must be a reference type of the form :math:`\REF~\NULL^?~\X{ht}`.

* Then the instruction is valid with type :math:`[t^\ast~(\REF~\NULL~\X{ht})] \to [t^\ast]`.

.. math::
   \frac{
     C.\CLABELS[l] = [t^\ast~(\REF~\X{ht})]
   }{
     C \vdashinstr \BRONNONNULL~l : [t^\ast~(\REF~\NULL~\X{ht})] \to [t^\ast]
   }


.. _valid-br_on_cast:

:math:`\BRONCAST~l~\X{rt}_1~\X{rt}_2`
.....................................

* The label :math:`C.\CLABELS[l]` must be defined in the context.

* Let :math:`[t_l^\ast]` be the :ref:`result type <syntax-resulttype>` :math:`C.\CLABELS[l]`.

* The type sequence :math:`t_l^\ast` must be of the form :math:`t^\ast~\X{rt}'`.

* The :ref:`reference type <syntax-reftype>` :math:`\X{rt}_1` must be :ref:`valid <valid-reftype>`.

* The :ref:`reference type <syntax-reftype>` :math:`\X{rt}_2` must be :ref:`valid <valid-reftype>`.

* The :ref:`reference type <syntax-reftype>` :math:`\X{rt}_2` must :ref:`match <match-reftype>` :math:`\X{rt}_1`.

* The :ref:`reference type <syntax-reftype>` :math:`\X{rt}_2` must :ref:`match <match-reftype>` :math:`\X{rt}'`.

* Let :math:`\X{rt}'_1` be the :ref:`type difference <aux-reftypediff>` between :math:`\X{rt}_1` and :math:`\X{rt}_2`.

* Then the instruction is valid with type :math:`[t^\ast~\X{rt}_1] \to [t^\ast~\X{rt}'_1]`.

.. math::
   \frac{
     C.\CLABELS[l] = [t^\ast~\X{rt}]
     \qquad
     C \vdashreftype \X{rt}_1 \ok
     \qquad
     C \vdashreftype \X{rt}_2 \ok
     \qquad
     C \vdashreftypematch \X{rt}_2 \matchesreftype \X{rt}_1
     \qquad
     C \vdashreftypematch \X{rt}_2 \matchesreftype \X{rt}
   }{
     C \vdashinstr \BRONCAST~l~\X{rt}_1~\X{rt}_2 : [t^\ast~\X{rt}_1] \to [t^\ast~\X{rt}_1\reftypediff\X{rt}_2]
   }


.. _valid-br_on_cast_fail:

:math:`\BRONCASTFAIL~l~\X{rt}_1~\X{rt}_2`
.........................................

* The label :math:`C.\CLABELS[l]` must be defined in the context.

* Let :math:`[t_l^\ast]` be the :ref:`result type <syntax-resulttype>` :math:`C.\CLABELS[l]`.

* The type sequence :math:`t_l^\ast` must be of the form :math:`t^\ast~\X{rt}'`.

* The :ref:`reference type <syntax-reftype>` :math:`\X{rt}_1` must be :ref:`valid <valid-reftype>`.

* The :ref:`reference type <syntax-reftype>` :math:`\X{rt}_2` must be :ref:`valid <valid-reftype>`.

* The :ref:`reference type <syntax-reftype>` :math:`\X{rt}_2` must :ref:`match <match-reftype>` :math:`\X{rt}_1`.

* Let :math:`\X{rt}'_1` be the :ref:`type difference <aux-reftypediff>` between :math:`\X{rt}_1` and :math:`\X{rt}_2`.

* The :ref:`reference type <syntax-reftype>` :math:`\X{rt}'_1` must :ref:`match <match-reftype>` :math:`\X{rt}'`.

* Then the instruction is valid with type :math:`[t^\ast~\X{rt}_1] \to [t^\ast~\X{rt}_2]`.

.. math::
   \frac{
     C.\CLABELS[l] = [t^\ast~\X{rt}]
     \qquad
     C \vdashreftype \X{rt}_1 \ok
     \qquad
     C \vdashreftype \X{rt}_2 \ok
     \qquad
     C \vdashreftypematch \X{rt}_2 \matchesreftype \X{rt}_1
     \qquad
     C \vdashreftypematch \X{rt}_1\reftypediff\X{rt}_2 \matchesreftype \X{rt}
   }{
     C \vdashinstr \BRONCASTFAIL~l~\X{rt}_1~\X{rt}_2 : [t^\ast~\X{rt}_1] \to [t^\ast~\X{rt}_2]
   }


.. _valid-return:

:math:`\RETURN`
...............

* The return type :math:`C.\CRETURN` must not be absent in the context.

* Let :math:`[t^\ast]` be the :ref:`result type <syntax-resulttype>` of :math:`C.\CRETURN`.

* Then the instruction is valid with any :ref:`valid <valid-instrtype>` type of the form :math:`[t_1^\ast] \to [t_2^\ast]`.

.. math::
   \frac{
     C.\CRETURN = [t^\ast]
     \qquad
     C \vdashinstrtype [t_1^\ast~t^\ast] \to [t_2^\ast] \ok
   }{
     C \vdashinstr \RETURN : [t_1^\ast~t^\ast] \to [t_2^\ast]
   }

.. note::
   The |RETURN| instruction is :ref:`stack-polymorphic <polymorphism>`.

   :math:`C.\CRETURN` is absent (set to :math:`\epsilon`) when validating an :ref:`expression <valid-expr>` that is not a function body.
   This differs from it being set to the empty result type (:math:`[\epsilon]`),
   which is the case for functions not returning anything.


.. _valid-call:

:math:`\CALL~x`
...............

* The function :math:`C.\CFUNCS[x]` must be defined in the context.

* The :ref:`expansion <aux-expand-deftype>` of :math:`C.\CFUNCS[x]` must be a :ref:`function type <syntax-functype>` :math:`\TFUNC~[t_1^\ast] \toF [t_2^\ast]`.

* Then the instruction is valid with type :math:`[t_1^\ast] \to [t_2^\ast]`.

.. math::
   \frac{
     \expanddt(C.\CFUNCS[x]) = \TFUNC~[t_1^\ast] \toF [t_2^\ast]
   }{
     C \vdashinstr \CALL~x : [t_1^\ast] \to [t_2^\ast]
   }


.. _valid-call_ref:

:math:`\CALLREF~x`
..................

* The type :math:`C.\CTYPES[x]` must be defined in the context.

* The :ref:`expansion <aux-expand-deftype>` of :math:`C.\CFUNCS[x]` must be a :ref:`function type <syntax-functype>` :math:`\TFUNC~[t_1^\ast] \toF [t_2^\ast]`.

* Then the instruction is valid with type :math:`[t_1^\ast~(\REF~\NULL~x)] \to [t_2^\ast]`.

.. math::
   \frac{
     \expanddt(C.\CTYPES[x]) = \TFUNC~[t_1^\ast] \toF [t_2^\ast]
   }{
     C \vdashinstr \CALLREF~x : [t_1^\ast~(\REF~\NULL~x)] \to [t_2^\ast]
   }


.. _valid-call_indirect:

:math:`\CALLINDIRECT~x~y`
.........................

* The table :math:`C.\CTABLES[x]` must be defined in the context.

* Let :math:`\limits~t` be the :ref:`table type <syntax-tabletype>` :math:`C.\CTABLES[x]`.

* The :ref:`reference type <syntax-reftype>` :math:`t` must :ref:`match <match-reftype>` type :math:`\REF~\NULL~\FUNC`.

* The type :math:`C.\CTYPES[y]` must be defined in the context.

* The :ref:`expansion <aux-expand-deftype>` of :math:`C.\CTYPES[y]` must be a :ref:`function type <syntax-functype>` :math:`\TFUNC~[t_1^\ast] \toF [t_2^\ast]`.

* Then the instruction is valid with type :math:`[t_1^\ast~\I32] \to [t_2^\ast]`.

.. math::
   \frac{
     C.\CTABLES[x] = \limits~t
     \qquad
     C \vdashvaltypematch t \matchesreftype \REF~\NULL~\FUNC
     \qquad
     \expanddt(C.\CTYPES[y]) = \TFUNC~[t_1^\ast] \toF [t_2^\ast]
   }{
     C \vdashinstr \CALLINDIRECT~x~y : [t_1^\ast~\I32] \to [t_2^\ast]
   }


.. _valid-return_call:

:math:`\RETURNCALL~x`
.....................

* The return type :math:`C.\CRETURN` must not be absent in the context.

* The function :math:`C.\CFUNCS[x]` must be defined in the context.

* The :ref:`expansion <aux-expand-deftype>` of :math:`C.\CFUNCS[x]` must be a :ref:`function type <syntax-functype>` :math:`\TFUNC~[t_1^\ast] \toF [t_2^\ast]`.

* The :ref:`result type <syntax-resulttype>` :math:`[t_2^\ast]` must :ref:`match <match-resulttype>` :math:`C.\CRETURN`.

* Then the instruction is valid with any :ref:`valid <valid-instrtype>` type :math:`[t_3^\ast~t_1^\ast] \to [t_4^\ast]`.

.. math::
   \frac{
     \expanddt(C.\CFUNCS[x]) = \TFUNC~[t_1^\ast] \toF [t_2^\ast]
     \qquad
     C \vdashresulttypematch [t_2^\ast] \matchesresulttype C.\CRETURN
   }{
     C \vdashinstr \RETURNCALL~x : [t_3^\ast~t_1^\ast] \to [t_4^\ast]
   }

.. note::
   The |RETURNCALL| instruction is :ref:`stack-polymorphic <polymorphism>`.


.. _valid-return_call_ref:

:math:`\RETURNCALLREF~x`
........................

* The type :math:`C.\CTYPES[x]` must be defined in the context.

* The :ref:`expansion <aux-expand-deftype>` of :math:`C.\CTYPES[x]` must be a :ref:`function type <syntax-functype>` :math:`\TFUNC~[t_1^\ast] \toF [t_2^\ast]`.

* The :ref:`result type <syntax-resulttype>` :math:`[t_2^\ast]` must :ref:`match <match-resulttype>` :math:`C.\CRETURN`.

* Then the instruction is valid with any :ref:`valid <valid-instrtype>` type :math:`[t_3^\ast~t_1^\ast~(\REF~\NULL~x)] \to [t_4^\ast]`.

.. math::
   \frac{
     \expanddt(C.\CTYPES[x]) = \TFUNC~[t_1^\ast] \toF [t_2^\ast]
     \qquad
     C \vdashresulttypematch [t_2^\ast] \matchesresulttype C.\CRETURN
   }{
     C \vdashinstr \CALLREF~x : [t_3^\ast~t_1^\ast~(\REF~\NULL~x)] \to [t_4^\ast]
   }

.. note::
   The |RETURNCALLREF| instruction is :ref:`stack-polymorphic <polymorphism>`.


.. _valid-return_call_indirect:

:math:`\RETURNCALLINDIRECT~x~y`
...............................

* The return type :math:`C.\CRETURN` must not be empty in the context.

* The table :math:`C.\CTABLES[x]` must be defined in the context.

* Let :math:`\limits~t` be the :ref:`table type <syntax-tabletype>` :math:`C.\CTABLES[x]`.

* The :ref:`reference type <syntax-reftype>` :math:`t` must :ref:`match <match-reftype>` type :math:`\REF~\NULL~\FUNC`.

* The type :math:`C.\CTYPES[y]` must be defined in the context.

* The :ref:`expansion <aux-expand-deftype>` of :math:`C.\CTYPES[y]` must be a :ref:`function type <syntax-functype>` :math:`\TFUNC~[t_1^\ast] \toF [t_2^\ast]`.

* The :ref:`result type <syntax-resulttype>` :math:`[t_2^\ast]` must :ref:`match <match-resulttype>` :math:`C.\CRETURN`.

* Then the instruction is valid with type :math:`[t_3^\ast~t_1^\ast~\I32] \to [t_4^\ast]`, for any sequences of :ref:`value types <syntax-valtype>` :math:`t_3^\ast` and :math:`t_4^\ast`.

.. math::
   \frac{
     C.\CTABLES[x] = \limits~t
     \qquad
     C \vdashvaltypematch t \matchesreftype \REF~\NULL~\FUNC
     \qquad
     \expanddt(C.\CTYPES[y]) = \TFUNC~[t_1^\ast] \toF [t_2^\ast]
     \qquad
     C \vdashresulttypematch [t_2^\ast] \matchesresulttype C.\CRETURN
   }{
     C \vdashinstr \RETURNCALLINDIRECT~x~y : [t_3^\ast~t_1^\ast~\I32] \to [t_4^\ast]
   }

.. note::
   The |RETURNCALLINDIRECT| instruction is :ref:`stack-polymorphic <polymorphism>`.


.. index:: instruction, instruction sequence, local type
.. _valid-instr-seq:

Instruction Sequences
~~~~~~~~~~~~~~~~~~~~~

Typing of instruction sequences is defined recursively.


Empty Instruction Sequence: :math:`\epsilon`
............................................

* The empty instruction sequence is valid with type :math:`[] \to []`.

.. math::
   \frac{
   }{
     C \vdashinstrseq \epsilon : [] \to []
   }


Non-empty Instruction Sequence: :math:`\instr~{\instr'}^\ast`
.............................................................

* The instruction :math:`\instr` must be valid with some type :math:`[t_1^\ast] \to_{x_1^\ast} [t_2^\ast]`.

* Let :math:`C'` be the same :ref:`context <context>` as :math:`C`,
  but with:

  * |CLOCALS| the same as in C, except that for every :ref:`local index <syntax-localidx>` :math:`x` in :math:`x_1^\ast`, the :ref:`local type <syntax-localtype>` :math:`\CLOCALS[x]` has been updated to :ref:`initialization status <syntax-init>` :math:`\SET`.

* Under the context :math:`C'`, the instruction sequence :math:`{\instr'}^\ast` must be valid with some type :math:`[t_2^\ast] \to_{x_2^\ast} [t_3^\ast]`.

* Then the combined instruction sequence is valid with type :math:`[t_1^\ast] \to_{x_1^\ast x_2^\ast} [t_3^\ast]`.

.. math::
   \frac{
     \begin{array}{@{}l@{\qquad}l@{}}
     C \vdashinstr \instr : [t_1^\ast] \to_{x_1^\ast} [t_2^\ast]
     &
     (C.\CLOCALS[x_1] = \init~t)^\ast
     \\
     C' \vdashinstrseq {\instr'}^\ast : [t_2^\ast] \to_{x_2^\ast} [t_3^\ast]
     &
     C' = C~(\with C.\CLOCALS[x_1] = \SET~t)^\ast
     \end{array}
   }{
     C \vdashinstrseq \instr~{\instr'}^\ast : [t_1^\ast] \to_{x_1^\ast x_2^\ast} [t_2^\ast~t_3^\ast]
   }


Subsumption for :math:`\instr^\ast`
...................................

* The instruction sequence :math:`\instr^\ast` must be valid with some type :math:`\instrtype`.

* The instruction type :math:`\instrtype'`: must be a :ref:`valid <valid-instrtype>`

* The instruction type :math:`\instrtype` must :ref:`match <match-instrtype>` the type :math:`\instrtype'`.

* Then the instruction sequence :math:`\instr^\ast` is also valid with type :math:`\instrtype'`.

.. math::
   \frac{
     \begin{array}{@{}c@{}}
     C \vdashinstr \instr : \instrtype
     \qquad
     C \vdashinstrtype \instrtype' \ok
     \qquad
     C \vdashinstrtypematch \instrtype \matchesinstrtype \instrtype'
     \end{array}
   }{
     C \vdashinstrseq \instr^\ast : \instrtype'
   }

.. note::
   In combination with the previous rule,
   subsumption allows to compose instructions whose types would not directly fit otherwise.
   For example, consider the instruction sequence

   .. math::
      (\I32.\CONST~1)~(\I32.\CONST~1)~\I32.\ADD

   To type this sequence, its subsequence :math:`(\I32.\CONST~1)~\I32.\ADD` needs to be valid with an intermediate type.
   But the direct type of :math:`(\I32.\CONST~1)` is :math:`[] \to [\I32]`, not matching the two inputs expected by :math:`\I32.\ADD`.
   The subsumption rule allows to weaken the type of :math:`(\I32.\CONST~1)` to the supertype :math:`[\I32] \to [\I32~\I32]`, such that it can be composed with :math:`\I32.\ADD` and yields the intermediate type :math:`[\I32] \to [\I32]` for the subsequence. That can in turn be composed with the first constant.

   Furthermore, subsumption allows to drop init variables :math:`x^\ast` from the instruction type in a context where they are not needed, for example, at the end of the body of a :ref:`block <valid-block>`.


.. index:: expression, result type
   pair: validation; expression
   single: abstract syntax; expression
   single: expression; constant
.. _valid-expr:

Expressions
~~~~~~~~~~~

Expressions :math:`\expr` are classified by :ref:`result types <syntax-resulttype>` of the form :math:`[t^\ast]`.


:math:`\instr^\ast~\END`
........................

* The instruction sequence :math:`\instr^\ast` must be :ref:`valid <valid-instr-seq>` with :ref:`type <syntax-instrtype>` :math:`[] \to [t^\ast]`.

* Then the expression is valid with :ref:`result type <syntax-resulttype>` :math:`[t^\ast]`.

.. math::
   \frac{
     C \vdashinstrseq \instr^\ast : [] \to [t^\ast]
   }{
     C \vdashexpr \instr^\ast~\END : [t^\ast]
   }


.. index:: ! constant
.. _valid-constant:

Constant Expressions
....................

* In a *constant* expression :math:`\instr^\ast~\END` all instructions in :math:`\instr^\ast` must be constant.

* A constant instruction :math:`\instr` must be:

  * either of the form :math:`t.\CONST~c`,

  * or of the form :math:`\REFNULL`,

  * or of the form :math:`\REFI31`,

  * or of the form :math:`\REFFUNC~x`,

  * or of the form :math:`\STRUCTNEW~x`,

  * or of the form :math:`\STRUCTNEWDEFAULT~x`,

  * or of the form :math:`\ARRAYNEW~x`,

  * or of the form :math:`\ARRAYNEWDEFAULT~x`,

  * or of the form :math:`\ARRAYNEWFIXED~x`,

  * or of the form :math:`\ANYCONVERTEXTERN`,

  * or of the form :math:`\EXTERNCONVERTANY`,

  * or of the form :math:`\GLOBALGET~x`, in which case :math:`C.\CGLOBALS[x]` must be a :ref:`global type <syntax-globaltype>` of the form :math:`\CONST~t`.

.. math::
   \frac{
     (C \vdashinstrconst \instr \const)^\ast
   }{
     C \vdashexprconst \instr^\ast~\END \const
   }

.. math::
   \frac{
   }{
     C \vdashinstrconst t.\CONST~c \const
   }
   \qquad
   \frac{
     C.\CGLOBALS[x] = \CONST~t
   }{
     C \vdashinstrconst \GLOBALGET~x \const
   }

.. math::
   \frac{
   }{
     C \vdashinstrconst \REFNULL~t \const
   }
   \qquad
   \frac{
   }{
     C \vdashinstrconst \REFI31 \const
   }
   \qquad
   \frac{
   }{
     C \vdashinstrconst \REFFUNC~x \const
   }

.. math::
   \frac{
   }{
     C \vdashinstrconst \STRUCTNEW~x \const
   }
   \qquad
   \frac{
   }{
     C \vdashinstrconst \STRUCTNEWDEFAULT~x \const
   }

.. math::
   \frac{
   }{
     C \vdashinstrconst \ARRAYNEW~x \const
   }
   \qquad
   \frac{
   }{
     C \vdashinstrconst \ARRAYNEWDEFAULT~x \const
   }
   \qquad
   \frac{
   }{
     C \vdashinstrconst \ARRAYNEWFIXED~x \const
   }

.. math::
   \frac{
   }{
     C \vdashinstrconst \ANYCONVERTEXTERN \const
   }
   \qquad
   \frac{
   }{
     C \vdashinstrconst \EXTERNCONVERTANY \const
   }


.. note::
   Currently, constant expressions occurring in :ref:`globals <syntax-global>` are further constrained in that contained |GLOBALGET| instructions are only allowed to refer to *imported* or *previously defined* globals. Constant expressions occurring in :ref:`tables <syntax-table>` may only have |GLOBALGET| instructions that refer to *imported* globals.
   This is enforced in the :ref:`validation rule for modules <valid-module>` by constraining the context :math:`C` accordingly.

   The definition of constant expression may be extended in future versions of WebAssembly.<|MERGE_RESOLUTION|>--- conflicted
+++ resolved
@@ -265,13 +265,10 @@
      C \vdashinstr \REFTEST~\X{rt} : [\X{rt}'] \to [\I32]
    }
 
-<<<<<<< HEAD
-=======
 .. note::
    The liberty to pick a supertype :math:`\X{rt}'` allows typing the instruction with the least precise super type of :math:`\X{rt}` as input, that is, the top type in the corresponding heap subtyping hierarchy.
 
 
->>>>>>> 0f25eacb
 .. _valid-ref.cast:
 
 :math:`\REFCAST~\X{rt}`
@@ -292,12 +289,9 @@
      C \vdashinstr \REFCAST~\X{rt} : [\X{rt}'] \to [\X{rt}]
    }
 
-<<<<<<< HEAD
-=======
 .. note::
    The liberty to pick a supertype :math:`\X{rt}'` allows typing the instruction with the least precise super type of :math:`\X{rt}` as input, that is, the top type in the corresponding heap subtyping hierarchy.
 
->>>>>>> 0f25eacb
 
 .. index:: aggregate reference
 
