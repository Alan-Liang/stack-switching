.. index:: instruction, ! instruction type, context, value, operand stack, ! polymorphism
.. _valid-instr:

Instructions
------------

:ref:`Instructions <syntax-instr>` are classified by :ref:`instruction types <syntax-instrtype>` that describe how they manipulate the :ref:`operand stack <stack>` and initialize :ref:`locals <syntax-local>`:
A type :math:`[t_1^\ast] \to_{x^\ast} [t_2^\ast]` describes the required input stack with argument values of types :math:`t_1^\ast` that an instruction pops off
and the provided output stack with result values of types :math:`t_2^\ast` that it pushes back.
Moreover, it enumerates the :ref:`indices <syntax-localidx>` :math:`x^\ast` of locals that have been set by the instruction.
In most cases, this is empty.

.. note::
   For example, the instruction :math:`\I32.\ADD` has type :math:`[\I32~\I32] \to [\I32]`,
   consuming two |I32| values and producing one.
   The instruction :math:`\LOCALSET~x` has type :math:`[t] \to_{x} []`, provided :math:`t` is the type declared for the local :math:`x`.

Typing extends to :ref:`instruction sequences <valid-instr-seq>` :math:`\instr^\ast`.
Such a sequence has an instruction type :math:`[t_1^\ast] \to_{x^\ast} [t_2^\ast]` if the accumulative effect of executing the instructions is consuming values of types :math:`t_1^\ast` off the operand stack, pushing new values of types :math:`t_2^\ast`, and setting all locals :math:`x^\ast`.

.. _polymorphism:

For some instructions, the typing rules do not fully constrain the type,
and therefore allow for multiple types.
Such instructions are called *polymorphic*.
Two degrees of polymorphism can be distinguished:

* *value-polymorphic*:
  the :ref:`value type <syntax-valtype>` :math:`t` of one or several individual operands is unconstrained.
  That is the case for all :ref:`parametric instructions <valid-instr-parametric>` like |DROP| and |SELECT|.

* *stack-polymorphic*:
  the entire (or most of the) :ref:`instruction type <syntax-instrtype>` :math:`[t_1^\ast] \to [t_2^\ast]` of the instruction is unconstrained.
  That is the case for all :ref:`control instructions <valid-instr-control>` that perform an *unconditional control transfer*, such as |UNREACHABLE|, |BR|, |BRTABLE|, and |RETURN|.

In both cases, the unconstrained types or type sequences can be chosen arbitrarily, as long as they meet the constraints imposed for the surrounding parts of the program.

.. note::
   For example, the |SELECT| instruction is valid with type :math:`[t~t~\I32] \to [t]`, for any possible :ref:`number type <syntax-numtype>` :math:`t`.   Consequently, both instruction sequences

   .. math::
      (\I32.\CONST~1)~~(\I32.\CONST~2)~~(\I32.\CONST~3)~~\SELECT{}

   and

   .. math::
      (\F64.\CONST~1.0)~~(\F64.\CONST~2.0)~~(\I32.\CONST~3)~~\SELECT{}

   are valid, with :math:`t` in the typing of |SELECT| being instantiated to |I32| or |F64|, respectively.

   The |UNREACHABLE| instruction is stack-polymorphic,
   and hence valid with type :math:`[t_1^\ast] \to [t_2^\ast]` for any possible sequences of value types :math:`t_1^\ast` and :math:`t_2^\ast`.
   Consequently,

   .. math::
      \UNREACHABLE~~\I32.\ADD

   is valid by assuming type :math:`[] \to [\I32]` for the |UNREACHABLE| instruction.
   In contrast,

   .. math::
      \UNREACHABLE~~(\I64.\CONST~0)~~\I32.\ADD

   is invalid, because there is no possible type to pick for the |UNREACHABLE| instruction that would make the sequence well-typed.

The :ref:`Appendix <algo-valid>` describes a type checking :ref:`algorithm <algo-valid>` that efficiently implements validation of instruction sequences as prescribed by the rules given here.


.. index:: numeric instruction
   pair: validation; instruction
   single: abstract syntax; instruction
.. _valid-instr-numeric:

Numeric Instructions
~~~~~~~~~~~~~~~~~~~~

.. _valid-const:

:math:`t\K{.}\CONST~c`
......................

* The instruction is valid with type :math:`[] \to [t]`.

.. math::
   \frac{
   }{
     C \vdashinstr t\K{.}\CONST~c : [] \to [t]
   }


.. _valid-unop:

:math:`t\K{.}\unop`
...................

* The instruction is valid with type :math:`[t] \to [t]`.

.. math::
   \frac{
   }{
     C \vdashinstr t\K{.}\unop : [t] \to [t]
   }


.. _valid-binop:

:math:`t\K{.}\binop`
....................

* The instruction is valid with type :math:`[t~t] \to [t]`.

.. math::
   \frac{
   }{
     C \vdashinstr t\K{.}\binop : [t~t] \to [t]
   }


.. _valid-testop:

:math:`t\K{.}\testop`
.....................

* The instruction is valid with type :math:`[t] \to [\I32]`.

.. math::
   \frac{
   }{
     C \vdashinstr t\K{.}\testop : [t] \to [\I32]
   }


.. _valid-relop:

:math:`t\K{.}\relop`
....................

* The instruction is valid with type :math:`[t~t] \to [\I32]`.

.. math::
   \frac{
   }{
     C \vdashinstr t\K{.}\relop : [t~t] \to [\I32]
   }


.. _valid-cvtop:

:math:`t_2\K{.}\cvtop\K{\_}t_1\K{\_}\sx^?`
..........................................

* The instruction is valid with type :math:`[t_1] \to [t_2]`.

.. math::
   \frac{
   }{
     C \vdashinstr t_2\K{.}\cvtop\K{\_}t_1\K{\_}\sx^? : [t_1] \to [t_2]
   }


.. index:: reference instructions, reference type
   pair: validation; instruction
   single: abstract syntax; instruction
.. _valid-instr-ref:

Reference Instructions
~~~~~~~~~~~~~~~~~~~~~~

.. _valid-ref.null:

:math:`\REFNULL~\X{ht}`
.......................

* The :ref:`heap type <syntax-heaptype>` :math:`\X{ht}` must be :ref:`valid <valid-heaptype>`.

* Then the instruction is valid with type :math:`[] \to [(\REF~\NULL~\X{ht})]`.

.. math::
   \frac{
     C \vdashheaptype \X{ht} \ok
   }{
     C \vdashinstr \REFNULL~\X{ht} : [] \to [(\REF~\NULL~\X{ht})]
   }

.. _valid-ref.func:

:math:`\REFFUNC~x`
..................

* The function :math:`C.\CFUNCS[x]` must be defined in the context.

* Let :math:`\X{dt}` be the :ref:`defined type <syntax-deftype>` :math:`C.\CFUNCS[x]`.

* The :ref:`function index <syntax-funcidx>` :math:`x` must be contained in :math:`C.\CREFS`.

* The instruction is valid with type :math:`[] \to [(\REF~\X{dt})]`.

.. math::
   \frac{
     C.\CFUNCS[x] = \X{dt}
     \qquad
     x \in C.\CREFS
   }{
     C \vdashinstr \REFFUNC~x : [] \to [(\REF~\X{dt})]
   }

.. _valid-ref.is_null:

:math:`\REFISNULL`
..................

* The instruction is valid with type :math:`[(\REF~\NULL~\X{ht})] \to [\I32]`, for any :ref:`valid <valid-heaptype>` :ref:`heap type <syntax-heaptype>` :math:`\X{ht}`.

.. math::
   \frac{
     C \vdashheaptype \X{ht} \ok
   }{
     C \vdashinstr \REFISNULL : [(\REF~\NULL~\X{ht})] \to [\I32]
   }

.. _valid-ref.as_non_null:

:math:`\REFASNONNULL`
.....................

* The instruction is valid with type :math:`[(\REF~\NULL~\X{ht})] \to [(\REF~\X{ht})]`, for any :ref:`valid <valid-heaptype>` :ref:`heap type <syntax-heaptype>` :math:`\X{ht}`.

.. math::
   \frac{
     C \vdashheaptype \X{ht} \ok
   }{
     C \vdashinstr \REFASNONNULL : [(\REF~\NULL~\X{ht})] \to [(\REF~\X{ht})]
   }

.. _valid-ref.eq:

:math:`\REFEQ`
..............

* The instruction is valid with type :math:`[(\REF~\NULL~\EQT) (\REF~\NULL~\EQT)] \to [\I32]`.

.. math::
   \frac{
   }{
     C \vdashinstr \REFEQ : [(\REF~\NULL~\EQT)~(\REF~\NULL~\EQT)] \to [\I32]
   }

.. _valid-ref.test:

:math:`\REFTEST~\X{rt}`
.......................

* The :ref:`reference type <syntax-reftype>` :math:`\X{rt}` must be :ref:`valid <valid-reftype>`.

* Then the instruction is valid with type :math:`[\X{rt}'] \to [\I32]` for any :ref:`valid <valid-reftype>` :ref:`reference type <syntax-reftype>` :math:`\X{rt}'` for which :math:`\X{rt}` :ref:`matches <match-reftype>` :math:`\X{rt}'`.

.. math::
   \frac{
     C \vdashreftype \X{rt} \ok
     \qquad
     C \vdashreftype \X{rt'} \ok
     \qquad
     C \vdashreftypematch \X{rt} \matchesreftype \X{rt}'
   }{
     C \vdashinstr \REFTEST~\X{rt} : [\X{rt}'] \to [\I32]
   }

.. _valid-ref.cast:

:math:`\REFCAST~\X{rt}`
.......................

* The :ref:`reference type <syntax-reftype>` :math:`\X{rt}` must be :ref:`valid <valid-reftype>`.

* Then the instruction is valid with type :math:`[\X{rt}'] \to [\X{rt}]` for any :ref:`valid <valid-reftype>` :ref:`reference type <syntax-reftype>` :math:`\X{rt}'` for which :math:`\X{rt}` :ref:`matches <match-reftype>` :math:`\X{rt}'`.

.. math::
   \frac{
     C \vdashreftype \X{rt} \ok
     \qquad
     C \vdashreftype \X{rt'} \ok
     \qquad
     C \vdashreftypematch \X{rt} \matchesreftype \X{rt}'
   }{
     C \vdashinstr \REFCAST~\X{rt} : [\X{rt}'] \to [\X{rt}]
   }


.. index:: aggregate reference

Aggregate Reference Instructions
~~~~~~~~~~~~~~~~~~~~~~~~~~~~~~~~

.. _valid-struct.new:

:math:`\STRUCTNEW~x`
....................

* The :ref:`defined type <syntax-deftype>` :math:`C.\CTYPES[x]` must exist.

* The :ref:`expansion <aux-expand-deftype>` of :math:`C.\CTYPES[x]` must be a :ref:`structure type <syntax-structtype>` :math:`\TSTRUCT~\fieldtype^\ast`.

* For each :ref:`field type <syntax-fieldtype>` :math:`\fieldtype_i` in :math:`\fieldtype^\ast`:

  - Let :math:`\fieldtype_i` be :math:`\mut~\storagetype_i`.

  - Let :math:`t_i` be the :ref:`value type <syntax-valtype>` :math:`\unpacktype(\storagetype_i)`.

* Let :math:`t^\ast` be the concatenation of all :math:`t_i`.

* Then the instruction is valid with type :math:`[t^\ast] \to [(\REF~x)]`.

.. math::
   \frac{
     \expanddt(C.\CTYPES[x]) = \TSTRUCT~(\mut~\X{st})^\ast
   }{
     C \vdashinstr \STRUCTNEW~x : [(\unpacktype(\X{st}))^\ast] \to [(\REF~x)]
   }

.. _valid-struct.new_default:

:math:`\STRUCTNEWDEFAULT~x`
...........................

* The :ref:`defined type <syntax-deftype>` :math:`C.\CTYPES[x]` must exist.

* The :ref:`expansion <aux-expand-deftype>` of :math:`C.\CTYPES[x]` must be a :ref:`structure type <syntax-structtype>` :math:`\TSTRUCT~\fieldtype^\ast`.

* For each :ref:`field type <syntax-fieldtype>` :math:`\fieldtype_i` in :math:`\fieldtype^\ast`:

  - Let :math:`\fieldtype_i` be :math:`\mut~\storagetype_i`.

  - Let :math:`t_i` be the :ref:`value type <syntax-valtype>` :math:`\unpacktype(\storagetype_i)`.

  - The type :math:`t_i` must be :ref:`defaultable <valid-defaultable>`.

* Let :math:`t^\ast` be the concatenation of all :math:`t_i`.

* Then the instruction is valid with type :math:`[] \to [(\REF~x)]`.

.. math::
   \frac{
     \expanddt(C.\CTYPES[x]) = \TSTRUCT~(\mut~\X{st})^\ast
     \qquad
     (C \vdashvaltypedefaultable \unpacktype(\X{st}) \defaultable)^\ast
   }{
     C \vdashinstr \STRUCTNEWDEFAULT~x : [] \to [(\REF~x)]
   }

.. _valid-struct.get:
.. _valid-struct.get_u:
.. _valid-struct.get_s:

:math:`\STRUCTGET\K{\_}\sx^?~x~y`
.................................

* The :ref:`defined type <syntax-deftype>` :math:`C.\CTYPES[x]` must exist.

* The :ref:`expansion <aux-expand-deftype>` of :math:`C.\CTYPES[x]` must be a :ref:`structure type <syntax-structtype>` :math:`\TSTRUCT~\fieldtype^\ast`.

* Let the :ref:`field type <syntax-fieldtype>` :math:`\mut~\storagetype` be :math:`\fieldtype^\ast[y]`.

* Let :math:`t` be the :ref:`value type <syntax-valtype>` :math:`\unpacktype(\storagetype)`.

* The extension :math:`\sx` must be present if and only if :math:`\storagetype` is a :ref:`packed type <syntax-packedtype>`.

* Then the instruction is valid with type :math:`[(\REF~\NULL~x)] \to [t]`.

.. math::
   \frac{
     \expanddt(C.\CTYPES[x]) = \TSTRUCT~\X{ft}^\ast
     \qquad
     \X{ft}^\ast[y] = \mut~\X{st}
     \qquad
     \sx = \epsilon \Leftrightarrow \X{st} = \unpacktype(\X{st})
   }{
     C \vdashinstr \STRUCTGET\K{\_}\sx^?~x~y : [(\REF~\NULL~x)] \to [\unpacktype(\X{st})]
   }

.. _valid-struct.set:

:math:`\STRUCTSET~x~y`
......................

* The :ref:`defined type <syntax-deftype>` :math:`C.\CTYPES[x]` must exist.

* The :ref:`expansion <aux-expand-deftype>` of :math:`C.\CTYPES[x]` must be a :ref:`structure type <syntax-structtype>` :math:`\TSTRUCT~\fieldtype^\ast`.

* Let the :ref:`field type <syntax-fieldtype>` :math:`\mut~\storagetype` be :math:`\fieldtype^\ast[y]`.

* The prefix :math:`\mut` must be :math:`\MVAR`.

* Let :math:`t` be the :ref:`value type <syntax-valtype>` :math:`\unpacktype(\storagetype)`.

* Then the instruction is valid with type :math:`[(\REF~\NULL~x)~t] \to []`.

.. math::
   \frac{
     \expanddt(C.\CTYPES[x]) = \TSTRUCT~\X{ft}^\ast
     \qquad
     \X{ft}^\ast[y] = \MVAR~\X{st}
   }{
     C \vdashinstr \STRUCTSET~x~y : [(\REF~\NULL~x)~\unpacktype(\X{st})] \to []
   }


.. _valid-array.new:

:math:`\ARRAYNEW~x`
...................

* The :ref:`defined type <syntax-deftype>` :math:`C.\CTYPES[x]` must exist.

* The :ref:`expansion <aux-expand-deftype>` of :math:`C.\CTYPES[x]` must be an :ref:`array type <syntax-arraytype>` :math:`\TARRAY~\fieldtype`.

* Let :math:`\fieldtype` be :math:`\mut~\storagetype`.

* Let :math:`t` be the :ref:`value type <syntax-valtype>` :math:`\unpacktype(\storagetype)`.

* Then the instruction is valid with type :math:`[t~\I32] \to [(\REF~x)]`.

.. math::
   \frac{
     \expanddt(C.\CTYPES[x]) = \TARRAY~(\mut~\X{st})
   }{
     C \vdashinstr \ARRAYNEW~x : [\unpacktype(\X{st})~\I32] \to [(\REF~x)]
   }

.. _valid-array.new_default:

:math:`\ARRAYNEWDEFAULT~x`
..........................

* The :ref:`defined type <syntax-deftype>` :math:`C.\CTYPES[x]` must exist.

* The :ref:`expansion <aux-expand-deftype>` of :math:`C.\CTYPES[x]` must be an :ref:`array type <syntax-arraytype>` :math:`\TARRAY~\fieldtype`.

* Let :math:`\fieldtype` be :math:`\mut~\storagetype`.

* Let :math:`t` be the :ref:`value type <syntax-valtype>` :math:`\unpacktype(\storagetype)`.

* The type :math:`t` must be :ref:`defaultable <valid-defaultable>`.

* Then the instruction is valid with type :math:`[\I32] \to [(\REF~x)]`.

.. math::
   \frac{
     \expanddt(C.\CTYPES[x]) = \TARRAY~(\mut~\X{st})
     \qquad
     C \vdashvaltypedefaultable \unpacktype(\X{st}) \defaultable
   }{
     C \vdashinstr \ARRAYNEW~x : [\I32] \to [(\REF~x)]
   }

.. _valid-array.new_fixed:

:math:`\ARRAYNEWFIXED~x~n`
..........................

* The :ref:`defined type <syntax-deftype>` :math:`C.\CTYPES[x]` must exist.

* The :ref:`expansion <aux-expand-deftype>` of :math:`C.\CTYPES[x]` must be an :ref:`array type <syntax-arraytype>` :math:`\TARRAY~\fieldtype`.

* Let :math:`\fieldtype` be :math:`\mut~\storagetype`.

* Let :math:`t` be the :ref:`value type <syntax-valtype>` :math:`\unpacktype(\storagetype)`.

* Then the instruction is valid with type :math:`[t^n] \to [(\REF~x)]`.

.. math::
   \frac{
     \expanddt(C.\CTYPES[x]) = \TARRAY~(\mut~\X{st})
   }{
     C \vdashinstr \ARRAYNEWFIXED~x~n : [\unpacktype(\X{st})^n] \to [(\REF~x)]
   }

.. _valid-array.new_elem:

:math:`\ARRAYNEWELEM~x~y`
.........................

* The :ref:`defined type <syntax-deftype>` :math:`C.\CTYPES[x]` must exist.

* The :ref:`expansion <aux-expand-deftype>` of :math:`C.\CTYPES[x]` must be an :ref:`array type <syntax-arraytype>` :math:`\TARRAY~\fieldtype`.

* Let :math:`\fieldtype` be :math:`\mut~\storagetype`.

* The :ref:`storage type <syntax-storagetype>` :math:`\storagetype` must be a :ref:`reference type <syntax-valtype>` :math:`\X{rt}`.

* The :ref:`element segment <syntax-elem>` :math:`C.\CELEMS[y]` must exist.

* Let :math:`\X{rt}'` be the :ref:`reference type <syntax-reftype>` :math:`C.\CELEMS[y]`.

* The :ref:`reference type <syntax-reftype>` :math:`\X{rt}'` must :ref:`match <match-reftype>` :math:`\X{rt}`.

* Then the instruction is valid with type :math:`[\I32~\I32] \to [(\REF~x)]`.

.. math::
   \frac{
     \expanddt(C.\CTYPES[x]) = \TARRAY~(\mut~\X{rt})
     \qquad
     C \vdashreftypematch C.\CELEMS[y] \matchesreftype \X{rt}
   }{
     C \vdashinstr \ARRAYNEWELEM~x~n : [\I32~\I32] \to [(\REF~x)]
   }


.. _valid-array.new_data:

:math:`\ARRAYNEWDATA~x~y`
.........................

* The :ref:`defined type <syntax-deftype>` :math:`C.\CTYPES[x]` must exist.

* The :ref:`expansion <aux-expand-deftype>` of :math:`C.\CTYPES[x]` must be an :ref:`array type <syntax-arraytype>` :math:`\TARRAY~\fieldtype`.

* Let :math:`\fieldtype` be :math:`\mut~\storagetype`.

* Let :math:`t` be the :ref:`value type <syntax-valtype>` :math:`\unpacktype(\storagetype)`.

* The type :math:`t` must be a :ref:`numeric type <syntax-numtype>` or a :ref:`vector type <syntax-vectype>`.

* The :ref:`data segment <syntax-data>` :math:`C.\CDATAS[y]` must exist.

* Then the instruction is valid with type :math:`[\I32~\I32] \to [(\REF~x)]`.

.. math::
   \frac{
     \expanddt(C.\CTYPES[x]) = \TARRAY~(\mut~\X{st})
     \qquad
     \unpacktype(\X{st}) = \numtype \lor \unpacktype(\X{st}) = \vectype
     \qquad
     C.\CDATAS[y] = {\ok}
   }{
     C \vdashinstr \ARRAYNEWDATA~x~n : [\I32~\I32] \to [(\REF~x)]
   }


.. _valid-array.get:
.. _valid-array.get_u:
.. _valid-array.get_s:

:math:`\ARRAYGET\K{\_}\sx^?~x`
..............................

* The :ref:`defined type <syntax-deftype>` :math:`C.\CTYPES[x]` must exist.

* The :ref:`expansion <aux-expand-deftype>` of :math:`C.\CTYPES[x]` must be an :ref:`array type <syntax-arraytype>` :math:`\TARRAY~\fieldtype`.

* Let the :ref:`field type <syntax-fieldtype>` :math:`\mut~\storagetype` be :math:`\fieldtype`.

* Let :math:`t` be the :ref:`value type <syntax-valtype>` :math:`\unpacktype(\storagetype)`.

* The extension :math:`\sx` must be present if and only if :math:`\storagetype` is a :ref:`packed type <syntax-packedtype>`.

* Then the instruction is valid with type :math:`[(\REF~\NULL~x)~\I32] \to [t]`.

.. math::
   \frac{
     \expanddt(C.\CTYPES[x]) = \TARRAY~(\mut~\X{st})
     \qquad
     \sx = \epsilon \Leftrightarrow \X{st} = \unpacktype(\X{st})
   }{
     C \vdashinstr \ARRAYGET\K{\_}\sx^?~x : [(\REF~\NULL~x)~\I32] \to [\unpacktype(\X{st})]
   }

.. _valid-array.set:

<<<<<<< HEAD
:math:`\ARRAYSET~x~i`
.....................
=======
:math:`\ARRAYSET~x`
...................
>>>>>>> 4825e741

* The :ref:`defined type <syntax-deftype>` :math:`C.\CTYPES[x]` must exist.

* The :ref:`expansion <aux-expand-deftype>` of :math:`C.\CTYPES[x]` must be an :ref:`array type <syntax-arraytype>` :math:`\TARRAY~\fieldtype`.

* Let the :ref:`field type <syntax-fieldtype>` :math:`\mut~\storagetype` be :math:`\fieldtype`.

* The prefix :math:`\mut` must be :math:`\MVAR`.

* Let :math:`t` be the :ref:`value type <syntax-valtype>` :math:`\unpacktype(\storagetype)`.

* Then the instruction is valid with type :math:`[(\REF~\NULL~x)~\I32~t] \to []`.

.. math::
   \frac{
     \expanddt(C.\CTYPES[x]) = \TARRAY~(\MVAR~\X{st})
   }{
     C \vdashinstr \ARRAYSET~x : [(\REF~\NULL~x)~\I32~\unpacktype(\X{st})] \to []
   }

.. _valid-array.len:

:math:`\ARRAYLEN`
.................

* The the instruction is valid with type :math:`[(\REF~\NULL~\ARRAY)] \to [\I32]`.

.. math::
   \frac{
   }{
     C \vdashinstr \ARRAYLEN : [(\REF~\NULL~\ARRAY)] \to [\I32]
   }


.. _valid-array.fill:

:math:`\ARRAYFILL~x`
....................

* The :ref:`defined type <syntax-deftype>` :math:`C.\CTYPES[x]` must exist.

* The :ref:`expansion <aux-expand-deftype>` of :math:`C.\CTYPES[x]` must be an :ref:`array type <syntax-arraytype>` :math:`\TARRAY~\fieldtype`.

* Let the :ref:`field type <syntax-fieldtype>` :math:`\mut~\storagetype` be :math:`\fieldtype`.

* The prefix :math:`\mut` must be :math:`\MVAR`.

* Let :math:`t` be the :ref:`value type <syntax-valtype>` :math:`\unpacktype(\storagetype)`.

* Then the instruction is valid with type :math:`[(\REF~\NULL~x)~\I32~t~\I32] \to []`.

.. math::
   \frac{
     \expanddt(C.\CTYPES[x]) = \TARRAY~(\MVAR~\X{st})
   }{
     C \vdashinstr \ARRAYFILL~x : [(\REF~\NULL~x)~\I32~\unpacktype(\X{st})~\I32] \to []
   }


.. _valid-array.copy:

:math:`\ARRAYCOPY~x~y`
......................

* The :ref:`defined type <syntax-deftype>` :math:`C.\CTYPES[x]` must exist.

* The :ref:`expansion <aux-expand-deftype>` of :math:`C.\CTYPES[x]` must be an :ref:`array type <syntax-arraytype>` :math:`\TARRAY~\fieldtype_1`.

* Let the :ref:`field type <syntax-fieldtype>` :math:`\mut_1~\storagetype_1` be :math:`\fieldtype_1`.

* The prefix :math:`\mut_1` must be :math:`\MVAR`.

* The :ref:`defined type <syntax-deftype>` :math:`C.\CTYPES[y]` must exist.

* The :ref:`expansion <aux-expand-deftype>` of :math:`C.\CTYPES[y]` must be an :ref:`array type <syntax-arraytype>` :math:`\TARRAY~\fieldtype_2`.

* Let the :ref:`field type <syntax-fieldtype>` :math:`\mut_2~\storagetype_2` be :math:`\fieldtype_2`.

* The :ref:`storage type <syntax-storagetype>` :math:`\storagetype_2` must :ref:`match <match-storagetype>` :math:`\storagetype_1`.

* Then the instruction is valid with type :math:`[(\REF~\NULL~x)~\I32~(\REF~\NULL~y)~\I32~\I32] \to []`.

.. math::
   \frac{
     \expanddt(C.\CTYPES[x]) = \TARRAY~(\MVAR~\X{st_1})
     \qquad
     \expanddt(C.\CTYPES[y]) = \TARRAY~(\mut~\X{st_2})
     \qquad
     C \vdashstoragetypematch \X{st_2} \matchesstoragetype \X{st_1}
   }{
     C \vdashinstr \ARRAYCOPY~x~y : [(\REF~\NULL~x)~\I32~(\REF~\NULL~y)~\I32~\I32] \to []
   }


.. _valid-array.init_data:

:math:`\ARRAYINITDATA~x~y`
..........................

* The :ref:`defined type <syntax-deftype>` :math:`C.\CTYPES[x]` must exist.

* The :ref:`expansion <aux-expand-deftype>` of :math:`C.\CTYPES[x]` must be an :ref:`array type <syntax-arraytype>` :math:`\TARRAY~\fieldtype`.

* Let the :ref:`field type <syntax-fieldtype>` :math:`\mut~\storagetype` be :math:`\fieldtype`.

* The prefix :math:`\mut` must be :math:`\MVAR`.

* Let :math:`t` be the :ref:`value type <syntax-valtype>` :math:`\unpacktype(\storagetype)`.

* The :ref:`value type <syntax-valtype>` :math:`t` must be a :ref:`numeric type <syntax-numtype>` or a :ref:`vector type <syntax-vectype>`.

* The :ref:`data segment <syntax-data>` :math:`C.\CDATAS[y]` must exist.

* Then the instruction is valid with type :math:`[(\REF~\NULL~x)~\I32~\I32~\I32] \to []`.

.. math::
   \frac{
     \expanddt(C.\CTYPES[x]) = \TARRAY~(\MVAR~\X{st})
     \qquad
     \unpacktype(\X{st}) = \numtype \lor \unpacktype(\X{st}) = \vectype
     \qquad
     C.\CDATAS[y] = {\ok}
   }{
     C \vdashinstr \ARRAYINITDATA~x~y : [(\REF~\NULL~x)~\I32~\I32~\I32] \to []
   }


.. _valid-array.init_elem:

:math:`\ARRAYINITELEM~x~y`
..........................

* The :ref:`defined type <syntax-deftype>` :math:`C.\CTYPES[x]` must exist.

* The :ref:`expansion <aux-expand-deftype>` of :math:`C.\CTYPES[x]` must be an :ref:`array type <syntax-arraytype>` :math:`\TARRAY~\fieldtype`.

* Let the :ref:`field type <syntax-fieldtype>` :math:`\mut~\storagetype` be :math:`\fieldtype`.

* The prefix :math:`\mut` must be :math:`\MVAR`.

* The :ref:`storage type <syntax-storagetype>` :math:`\storagetype` must be a :ref:`reference type <syntax-valtype>` :math:`\X{rt}`.

* The :ref:`element segment <syntax-elem>` :math:`C.\CELEMS[y]` must exist.

* Let :math:`\X{rt}'` be the :ref:`reference type <syntax-reftype>` :math:`C.\CELEMS[y]`.

* The :ref:`reference type <syntax-reftype>` :math:`\X{rt}'` must :ref:`match <match-reftype>` :math:`\X{rt}`.

* Then the instruction is valid with type :math:`[(\REF~\NULL~x)~\I32~\I32~\I32] \to []`.

.. math::
   \frac{
     \expanddt(C.\CTYPES[x]) = \TARRAY~(\MVAR~\X{rt})
     \qquad
     C \vdashreftypematch C.\CELEMS[y] \matchesreftype \X{rt}
   }{
     C \vdashinstr \ARRAYINITELEM~x~y : [(\REF~\NULL~x)~\I32~\I32~\I32] \to []
   }


.. index:: scalar reference

Scalar Reference Instructions
~~~~~~~~~~~~~~~~~~~~~~~~~~~~~

.. _valid-ref.i31:

:math:`\REFI31`
...............

* The instruction is valid with type :math:`[\I32] \to [(\REF~\I31)]`.

.. math::
   \frac{
   }{
     C \vdashinstr \REFI31 : [\I32] \to [(\REF~\I31)]
   }

.. _valid-i31.get_sx:

:math:`\I31GET\K{\_}\sx`
........................

* The instruction is valid with type :math:`[(\REF~\NULL~\I31)] \to [\I32]`.

.. math::
   \frac{
   }{
     C \vdashinstr \I31GET\K{\_}\sx : [(\REF~\NULL~\I31)] \to [\I32]
   }


.. index:: external reference

External Reference Instructions
~~~~~~~~~~~~~~~~~~~~~~~~~~~~~~~

.. _valid-any.convert_extern:

:math:`\ANYCONVERTEXTERN`
.........................

* The instruction is valid with type :math:`[(\REF~\NULL_1^?~\EXTERN)] \to [(\REF~\NULL_2^?~\ANY)]` for any :math:`\NULL_1^?` that equals :math:`\NULL_2^?`.

.. math::
   \frac{
     \NULL_1^? = \NULL_2^?
   }{
     C \vdashinstr \ANYCONVERTEXTERN : [(\REF~\NULL_1^?~\EXTERN)] \to [(\REF~\NULL_2^?~\ANY)]
   }

.. _valid-extern.convert_any:

:math:`\EXTERNCONVERTANY`
.........................

* The instruction is valid with type :math:`[(\REF~\NULL_1^?~\ANY)] \to [(\REF~\NULL_2^?~\EXTERN)]` for any :math:`\NULL_1^?` that equals :math:`\NULL_2^?`.

.. math::
   \frac{
     \NULL_1^? = \NULL_2^?
   }{
     C \vdashinstr \EXTERNCONVERTANY : [(\REF~\NULL_1^?~\ANY)] \to [(\REF~\NULL_2^?~\EXTERN)]
   }


.. index:: vector instruction
   pair: validation; instruction
   single: abstract syntax; instruction

.. _valid-instr-vec:
.. _aux-unpacked:

Vector Instructions
~~~~~~~~~~~~~~~~~~~

Vector instructions can have a prefix to describe the :ref:`shape <syntax-vec-shape>` of the operand. Packed numeric types, |I8| and |I16|, are not :ref:`value types <syntax-valtype>`. An auxiliary function maps such packed type shapes to value types:

.. math::
   \begin{array}{lll@{\qquad}l}
   \unpacked(\K{i8x16}) &=& \I32 \\
   \unpacked(\K{i16x8}) &=& \I32 \\
   \unpacked(t\K{x}N) &=& t
   \end{array}


The following auxiliary function denotes the number of lanes in a vector shape, i.e., its *dimension*:

.. _aux-dim:

.. math::
   \begin{array}{lll@{\qquad}l}
   \dim(t\K{x}N) &=& N
   \end{array}


.. _valid-vconst:

:math:`\V128\K{.}\VCONST~c`
...........................

* The instruction is valid with type :math:`[] \to [\V128]`.

.. math::
   \frac{
   }{
     C \vdashinstr \V128\K{.}\VCONST~c : [] \to [\V128]
   }


.. _valid-vvunop:

:math:`\V128\K{.}\vvunop`
.........................

* The instruction is valid with type :math:`[\V128] \to [\V128]`.

.. math::
   \frac{
   }{
     C \vdashinstr \V128\K{.}\vvunop : [\V128] \to [\V128]
   }


.. _valid-vvbinop:

:math:`\V128\K{.}\vvbinop`
..........................

* The instruction is valid with type :math:`[\V128~\V128] \to [\V128]`.

.. math::
   \frac{
   }{
     C \vdashinstr \V128\K{.}\vvbinop : [\V128~\V128] \to [\V128]
   }


.. _valid-vvternop:

:math:`\V128\K{.}\vvternop`
...........................

* The instruction is valid with type :math:`[\V128~\V128~\V128] \to [\V128]`.

.. math::
   \frac{
   }{
     C \vdashinstr \V128\K{.}\vvternop : [\V128~\V128~\V128] \to [\V128]
   }


.. _valid-vvtestop:

:math:`\V128\K{.}\vvtestop`
...........................

* The instruction is valid with type :math:`[\V128] \to [\I32]`.

.. math::
   \frac{
   }{
     C \vdashinstr \V128\K{.}\vvtestop : [\V128] \to [\I32]
   }


.. _valid-vec-swizzle:

:math:`\K{i8x16.}\SWIZZLE`
..........................

* The instruction is valid with type :math:`[\V128~\V128] \to [\V128]`.

.. math::
   \frac{
   }{
     C \vdashinstr \K{i8x16.}\SWIZZLE : [\V128~\V128] \to [\V128]
   }


.. _valid-vec-shuffle:

:math:`\K{i8x16.}\SHUFFLE~\laneidx^{16}`
........................................

* For all :math:`\laneidx_i`, in :math:`\laneidx^{16}`, :math:`\laneidx_i` must be smaller than :math:`32`.

* The instruction is valid with type :math:`[\V128~\V128] \to [\V128]`.

.. math::
   \frac{
     (\laneidx < 32)^{16}
   }{
     C \vdashinstr \K{i8x16.}\SHUFFLE~\laneidx^{16} : [\V128~\V128] \to [\V128]
   }


.. _valid-vec-splat:

:math:`\shape\K{.}\SPLAT`
.........................

* Let :math:`t` be :math:`\unpacked(\shape)`.

* The instruction is valid with type :math:`[t] \to [\V128]`.

.. math::
   \frac{
   }{
     C \vdashinstr \shape\K{.}\SPLAT : [\unpacked(\shape)] \to [\V128]
   }


.. _valid-vec-extract_lane:

:math:`\shape\K{.}\EXTRACTLANE\K{\_}\sx^?~\laneidx`
...................................................

* The lane index :math:`\laneidx` must be smaller than :math:`\dim(\shape)`.

* The instruction is valid with type :math:`[\V128] \to [\unpacked(\shape)]`.

.. math::
   \frac{
     \laneidx < \dim(\shape)
   }{
     C \vdashinstr t\K{x}N\K{.}\EXTRACTLANE\K{\_}\sx^?~\laneidx : [\V128] \to [\unpacked(\shape)]
   }


.. _valid-vec-replace_lane:

:math:`\shape\K{.}\REPLACELANE~\laneidx`
........................................

* The lane index :math:`\laneidx` must be smaller than :math:`\dim(\shape)`.

* Let :math:`t` be :math:`\unpacked(\shape)`.

* The instruction is valid with type :math:`[\V128~t] \to [\V128]`.

.. math::
   \frac{
     \laneidx < \dim(\shape)
   }{
     C \vdashinstr \shape\K{.}\REPLACELANE~\laneidx : [\V128~\unpacked(\shape)] \to [\V128]
   }


.. _valid-vunop:

:math:`\shape\K{.}\vunop`
.........................

* The instruction is valid with type :math:`[\V128] \to [\V128]`.

.. math::
   \frac{
   }{
     C \vdashinstr \shape\K{.}\vunop : [\V128] \to [\V128]
   }


.. _valid-vbinop:

:math:`\shape\K{.}\vbinop`
..........................

* The instruction is valid with type :math:`[\V128~\V128] \to [\V128]`.

.. math::
   \frac{
   }{
     C \vdashinstr \shape\K{.}\vbinop : [\V128~\V128] \to [\V128]
   }


.. _valid-vrelop:

:math:`\shape\K{.}\vrelop`
..........................

* The instruction is valid with type :math:`[\V128~\V128] \to [\V128]`.

.. math::
   \frac{
   }{
     C \vdashinstr \shape\K{.}\vrelop : [\V128~\V128] \to [\V128]
   }


.. _valid-vishiftop:

:math:`\ishape\K{.}\vishiftop`
..............................

* The instruction is valid with type :math:`[\V128~\I32] \to [\V128]`.

.. math::
   \frac{
   }{
     C \vdashinstr \ishape\K{.}\vishiftop : [\V128~\I32] \to [\V128]
   }


.. _valid-vtestop:

:math:`\shape\K{.}\vtestop`
...........................

* The instruction is valid with type :math:`[\V128] \to [\I32]`.

.. math::
   \frac{
   }{
     C \vdashinstr \shape\K{.}\vtestop : [\V128] \to [\I32]
   }


.. _valid-vcvtop:

:math:`\shape\K{.}\vcvtop\K{\_}\half^?\K{\_}\shape\K{\_}\sx^?\K{\_zero}^?`
..........................................................................

* The instruction is valid with type :math:`[\V128] \to [\V128]`.

.. math::
   \frac{
   }{
     C \vdashinstr \shape\K{.}\vcvtop\K{\_}\half^?\K{\_}\shape\K{\_}\sx^?\K{\_zero}^? : [\V128] \to [\V128]
   }


.. _valid-vec-narrow:

:math:`\ishape_1\K{.}\NARROW\K{\_}\ishape_2\K{\_}\sx`
.....................................................

* The instruction is valid with type :math:`[\V128~\V128] \to [\V128]`.

.. math::
   \frac{
   }{
     C \vdashinstr \ishape_1\K{.}\NARROW\K{\_}\ishape_2\K{\_}\sx : [\V128~\V128] \to [\V128]
   }


.. _valid-vec-bitmask:

:math:`\ishape\K{.}\BITMASK`
............................

* The instruction is valid with type :math:`[\V128] \to [\I32]`.

.. math::
   \frac{
   }{
     C \vdashinstr \ishape\K{.}\BITMASK : [\V128] \to [\I32]
   }


.. _valid-vec-dot:

:math:`\ishape_1\K{.}\DOT\K{\_}\ishape_2\K{\_s}`
................................................

* The instruction is valid with type :math:`[\V128~\V128] \to [\V128]`.

.. math::
   \frac{
   }{
     C \vdashinstr \ishape_1\K{.}\DOT\K{\_}\ishape_2\K{\_s} : [\V128~\V128] \to [\V128]
   }


.. _valid-vec-extmul:

:math:`\ishape_1\K{.}\EXTMUL\K{\_}\half\K{\_}\ishape_2\K{\_}\sx`
................................................................

* The instruction is valid with type :math:`[\V128~\V128] \to [\V128]`.

.. math::
   \frac{
   }{
     C \vdashinstr \ishape_1\K{.}\EXTMUL\K{\_}\half\K{\_}\ishape_2\K{\_}\sx : [\V128~\V128] \to [\V128]
   }


.. _valid-vec-extadd_pairwise:

:math:`\ishape_1\K{.}\EXTADDPAIRWISE\K{\_}\ishape_2\K{\_}\sx`
.............................................................

* The instruction is valid with type :math:`[\V128] \to [\V128]`.

.. math::
   \frac{
   }{
     C \vdashinstr \ishape_1\K{.}\EXTADDPAIRWISE\K{\_}\ishape_2\K{\_}\sx : [\V128] \to [\V128]
   }


.. index:: parametric instructions, value type, polymorphism
   pair: validation; instruction
   single: abstract syntax; instruction
.. _valid-instr-parametric:

Parametric Instructions
~~~~~~~~~~~~~~~~~~~~~~~

.. _valid-drop:

:math:`\DROP`
.............

* The instruction is valid with type :math:`[t] \to []`, for any :ref:`valid <valid-valtype>` :ref:`value type <syntax-valtype>` :math:`t`.

.. math::
   \frac{
     C \vdashvaltype t \ok
   }{
     C \vdashinstr \DROP : [t] \to []
   }

.. note::
   Both |DROP| and |SELECT| without annotation are :ref:`value-polymorphic <polymorphism>` instructions.


.. _valid-select:

:math:`\SELECT~(t^\ast)^?`
..........................

* If :math:`t^\ast` is present, then:

  * The :ref:`result type <syntax-resulttype>` :math:`[t^\ast]` must be :ref:`valid <valid-resulttype>`.

  * The length of :math:`t^\ast` must be :math:`1`.

  * Then the instruction is valid with type :math:`[t^\ast~t^\ast~\I32] \to [t^\ast]`.

* Else:

  * The instruction is valid with type :math:`[t~t~\I32] \to [t]`, for any :ref:`valid <valid-valtype>` :ref:`value type <syntax-valtype>` :math:`t` that :ref:`matches <match-valtype>` some :ref:`number type <syntax-numtype>` or :ref:`vector type <syntax-vectype>`.

.. math::
   \frac{
     C \vdashresulttype [t] \ok
   }{
     C \vdashinstr \SELECT~t : [t~t~\I32] \to [t]
   }
   \qquad
   \frac{
     C \vdashresulttype [t] \ok
     \qquad
     C \vdashresulttypematch [t] \matchesresulttype [\numtype]
   }{
     C \vdashinstr \SELECT : [t~t~\I32] \to [t]
   }
   \qquad
   \frac{
     \vdash t \leq \vectype
   }{
     C \vdashinstr \SELECT : [t~t~\I32] \to [t]
   }

.. note::
   In future versions of WebAssembly, |SELECT| may allow more than one value per choice.


.. index:: variable instructions, local index, global index, context
   pair: validation; instruction
   single: abstract syntax; instruction
.. _valid-instr-variable:

Variable Instructions
~~~~~~~~~~~~~~~~~~~~~

.. _valid-local.get:

:math:`\LOCALGET~x`
...................

* The local :math:`C.\CLOCALS[x]` must be defined in the context.

* Let :math:`\init~t` be the :ref:`local type <syntax-localtype>` :math:`C.\CLOCALS[x]`.

* The :ref:`initialization status <syntax-init>` :math:`\init` must be :math:`\SET`.

* Then the instruction is valid with type :math:`[] \to [t]`.

.. math::
   \frac{
     C.\CLOCALS[x] = \SET~t
   }{
     C \vdashinstr \LOCALGET~x : [] \to [t]
   }


.. _valid-local.set:

:math:`\LOCALSET~x`
...................

* The local :math:`C.\CLOCALS[x]` must be defined in the context.

* Let :math:`\init~t` be the :ref:`local type <syntax-localtype>` :math:`C.\CLOCALS[x]`.

* Then the instruction is valid with type :math:`[t] \to_{x} []`.

.. math::
   \frac{
     C.\CLOCALS[x] = \init~t
   }{
     C \vdashinstr \LOCALSET~x : [t] \to_{x} []
   }


.. _valid-local.tee:

:math:`\LOCALTEE~x`
...................

* The local :math:`C.\CLOCALS[x]` must be defined in the context.

* Let :math:`\init~t` be the :ref:`local type <syntax-localtype>` :math:`C.\CLOCALS[x]`.

* Then the instruction is valid with type :math:`[t] \to_{x} [t]`.

.. math::
   \frac{
     C.\CLOCALS[x] = \init~t
   }{
     C \vdashinstr \LOCALTEE~x : [t] \to_{x} [t]
   }


.. _valid-global.get:

:math:`\GLOBALGET~x`
....................

* The global :math:`C.\CGLOBALS[x]` must be defined in the context.

* Let :math:`\mut~t` be the :ref:`global type <syntax-globaltype>` :math:`C.\CGLOBALS[x]`.

* Then the instruction is valid with type :math:`[] \to [t]`.

.. math::
   \frac{
     C.\CGLOBALS[x] = \mut~t
   }{
     C \vdashinstr \GLOBALGET~x : [] \to [t]
   }


.. _valid-global.set:

:math:`\GLOBALSET~x`
....................

* The global :math:`C.\CGLOBALS[x]` must be defined in the context.

* Let :math:`\mut~t` be the :ref:`global type <syntax-globaltype>` :math:`C.\CGLOBALS[x]`.

* The mutability :math:`\mut` must be |MVAR|.

* Then the instruction is valid with type :math:`[t] \to []`.

.. math::
   \frac{
     C.\CGLOBALS[x] = \MVAR~t
   }{
     C \vdashinstr \GLOBALSET~x : [t] \to []
   }


.. index:: table instruction, table index, context
   pair: validation; instruction
   single: abstract syntax; instruction
.. _valid-instr-table:

Table Instructions
~~~~~~~~~~~~~~~~~~

.. _valid-table.get:

:math:`\TABLEGET~x`
...................

* The table :math:`C.\CTABLES[x]` must be defined in the context.

* Let :math:`\limits~t` be the :ref:`table type <syntax-tabletype>` :math:`C.\CTABLES[x]`.

* Then the instruction is valid with type :math:`[\I32] \to [t]`.

.. math::
   \frac{
     C.\CTABLES[x] = \limits~t
   }{
     C \vdashinstr \TABLEGET~x : [\I32] \to [t]
   }


.. _valid-table.set:

:math:`\TABLESET~x`
...................

* The table :math:`C.\CTABLES[x]` must be defined in the context.

* Let :math:`\limits~t` be the :ref:`table type <syntax-tabletype>` :math:`C.\CTABLES[x]`.

* Then the instruction is valid with type :math:`[\I32~t] \to []`.

.. math::
   \frac{
     C.\CTABLES[x] = \limits~t
   }{
     C \vdashinstr \TABLESET~x : [\I32~t] \to []
   }


.. _valid-table.size:

:math:`\TABLESIZE~x`
....................

* The table :math:`C.\CTABLES[x]` must be defined in the context.

* Then the instruction is valid with type :math:`[] \to [\I32]`.

.. math::
   \frac{
     C.\CTABLES[x] = \tabletype
   }{
     C \vdashinstr \TABLESIZE~x : [] \to [\I32]
   }


.. _valid-table.grow:

:math:`\TABLEGROW~x`
....................

* The table :math:`C.\CTABLES[x]` must be defined in the context.

* Let :math:`\limits~t` be the :ref:`table type <syntax-tabletype>` :math:`C.\CTABLES[x]`.

* Then the instruction is valid with type :math:`[t~\I32] \to [\I32]`.

.. math::
   \frac{
     C.\CTABLES[x] = \limits~t
   }{
     C \vdashinstr \TABLEGROW~x : [t~\I32] \to [\I32]
   }


.. _valid-table.fill:

:math:`\TABLEFILL~x`
....................

* The table :math:`C.\CTABLES[x]` must be defined in the context.

* Let :math:`\limits~t` be the :ref:`table type <syntax-tabletype>` :math:`C.\CTABLES[x]`.

* Then the instruction is valid with type :math:`[\I32~t~\I32] \to []`.

.. math::
   \frac{
     C.\CTABLES[x] = \limits~t
   }{
     C \vdashinstr \TABLEFILL~x : [\I32~t~\I32] \to []
   }


.. _valid-table.copy:

:math:`\TABLECOPY~x~y`
......................

* The table :math:`C.\CTABLES[x]` must be defined in the context.

* Let :math:`\limits_1~t_1` be the :ref:`table type <syntax-tabletype>` :math:`C.\CTABLES[x]`.

* The table :math:`C.\CTABLES[y]` must be defined in the context.

* Let :math:`\limits_2~t_2` be the :ref:`table type <syntax-tabletype>` :math:`C.\CTABLES[y]`.

* The :ref:`reference type <syntax-reftype>` :math:`t_2` must :ref:`match <match-reftype>` :math:`t_1`.

* Then the instruction is valid with type :math:`[\I32~\I32~\I32] \to []`.

.. math::
   \frac{
     C.\CTABLES[x] = \limits_1~t_1
     \qquad
     C.\CTABLES[y] = \limits_2~t_2
     \qquad
     C \vdashreftypematch t_2 \matchesvaltype t_1
   }{
     C \vdashinstr \TABLECOPY~x~y : [\I32~\I32~\I32] \to []
   }


.. _valid-table.init:

:math:`\TABLEINIT~x~y`
......................

* The table :math:`C.\CTABLES[x]` must be defined in the context.

* Let :math:`\limits~t_1` be the :ref:`table type <syntax-tabletype>` :math:`C.\CTABLES[x]`.

* The element segment :math:`C.\CELEMS[y]` must be defined in the context.

* Let :math:`t_2` be the :ref:`reference type <syntax-reftype>` :math:`C.\CELEMS[y]`.

* The :ref:`reference type <syntax-reftype>` :math:`t_2` must :ref:`match <match-reftype>` :math:`t_1`.

* Then the instruction is valid with type :math:`[\I32~\I32~\I32] \to []`.

.. math::
   \frac{
     C.\CTABLES[x] = \limits~t_1
     \qquad
     C.\CELEMS[y] = t_2
     \qquad
     C \vdashreftypematch t_2 \matchesvaltype t_1
   }{
     C \vdashinstr \TABLEINIT~x~y : [\I32~\I32~\I32] \to []
   }


.. _valid-elem.drop:

:math:`\ELEMDROP~x`
...................

* The element segment :math:`C.\CELEMS[x]` must be defined in the context.

* Then the instruction is valid with type :math:`[] \to []`.

.. math::
   \frac{
     C.\CELEMS[x] = t
   }{
     C \vdashinstr \ELEMDROP~x : [] \to []
   }


.. index:: memory instruction, memory index, context
   pair: validation; instruction
   single: abstract syntax; instruction
.. _valid-memarg:
.. _valid-instr-memory:

Memory Instructions
~~~~~~~~~~~~~~~~~~~

.. _valid-load:

:math:`t\K{.}\LOAD~\memarg`
...........................

* The memory :math:`C.\CMEMS[0]` must be defined in the context.

* The alignment :math:`2^{\memarg.\ALIGN}` must not be larger than the :ref:`bit width <syntax-numtype>` of :math:`t` divided by :math:`8`.

* Then the instruction is valid with type :math:`[\I32] \to [t]`.

.. math::
   \frac{
     C.\CMEMS[0] = \memtype
     \qquad
     2^{\memarg.\ALIGN} \leq |t|/8
   }{
     C \vdashinstr t\K{.load}~\memarg : [\I32] \to [t]
   }


.. _valid-loadn:

:math:`t\K{.}\LOAD{N}\K{\_}\sx~\memarg`
.......................................

* The memory :math:`C.\CMEMS[0]` must be defined in the context.

* The alignment :math:`2^{\memarg.\ALIGN}` must not be larger than :math:`N/8`.

* Then the instruction is valid with type :math:`[\I32] \to [t]`.

.. math::
   \frac{
     C.\CMEMS[0] = \memtype
     \qquad
     2^{\memarg.\ALIGN} \leq N/8
   }{
     C \vdashinstr t\K{.load}N\K{\_}\sx~\memarg : [\I32] \to [t]
   }


:math:`t\K{.}\STORE~\memarg`
............................

* The memory :math:`C.\CMEMS[0]` must be defined in the context.

* The alignment :math:`2^{\memarg.\ALIGN}` must not be larger than the :ref:`bit width <syntax-numtype>` of :math:`t` divided by :math:`8`.

* Then the instruction is valid with type :math:`[\I32~t] \to []`.

.. math::
   \frac{
     C.\CMEMS[0] = \memtype
     \qquad
     2^{\memarg.\ALIGN} \leq |t|/8
   }{
     C \vdashinstr t\K{.store}~\memarg : [\I32~t] \to []
   }


.. _valid-storen:

:math:`t\K{.}\STORE{N}~\memarg`
...............................

* The memory :math:`C.\CMEMS[0]` must be defined in the context.

* The alignment :math:`2^{\memarg.\ALIGN}` must not be larger than :math:`N/8`.

* Then the instruction is valid with type :math:`[\I32~t] \to []`.

.. math::
   \frac{
     C.\CMEMS[0] = \memtype
     \qquad
     2^{\memarg.\ALIGN} \leq N/8
   }{
     C \vdashinstr t\K{.store}N~\memarg : [\I32~t] \to []
   }


.. _valid-load-extend:

:math:`\K{v128.}\LOAD{N}\K{x}M\_\sx~\memarg`
...............................................

* The memory :math:`C.\CMEMS[0]` must be defined in the context.

* The alignment :math:`2^{\memarg.\ALIGN}` must not be larger than :math:`N/8 \cdot M`.

* Then the instruction is valid with type :math:`[\I32] \to [\V128]`.

.. math::
   \frac{
     C.\CMEMS[0] = \memtype
     \qquad
     2^{\memarg.\ALIGN} \leq N/8 \cdot M
   }{
     C \vdashinstr \K{v128.}\LOAD{N}\K{x}M\_\sx~\memarg : [\I32] \to [\V128]
   }


.. _valid-load-splat:

:math:`\K{v128.}\LOAD{N}\K{\_splat}~\memarg`
...............................................

* The memory :math:`C.\CMEMS[0]` must be defined in the context.

* The alignment :math:`2^{\memarg.\ALIGN}` must not be larger than :math:`N/8`.

* Then the instruction is valid with type :math:`[\I32] \to [\V128]`.

.. math::
   \frac{
     C.\CMEMS[0] = \memtype
     \qquad
     2^{\memarg.\ALIGN} \leq N/8
   }{
     C \vdashinstr \K{v128.}\LOAD{N}\K{\_splat}~\memarg : [\I32] \to [\V128]
   }


.. _valid-load-zero:

:math:`\K{v128.}\LOAD{N}\K{\_zero}~\memarg`
...........................................

* The memory :math:`C.\CMEMS[0]` must be defined in the context.

* The alignment :math:`2^{\memarg.\ALIGN}` must not be larger than :math:`N/8`.

* Then the instruction is valid with type :math:`[\I32] \to [\V128]`.

.. math::
   \frac{
     C.\CMEMS[0] = \memtype
     \qquad
     2^{\memarg.\ALIGN} \leq N/8
   }{
     C \vdashinstr \K{v128.}\LOAD{N}\K{\_zero}~\memarg : [\I32] \to [\V128]
   }


.. _valid-load-lane:

:math:`\K{v128.}\LOAD{N}\K{\_lane}~\memarg~\laneidx`
....................................................

* The lane index :math:`\laneidx` must be smaller than :math:`128/N`.

* The memory :math:`C.\CMEMS[0]` must be defined in the context.

* The alignment :math:`2^{\memarg.\ALIGN}` must not be larger than :math:`N/8`.

* Then the instruction is valid with type :math:`[\I32~\V128] \to [\V128]`.

.. math::
   \frac{
     \laneidx < 128/N
     \qquad
     C.\CMEMS[0] = \memtype
     \qquad
     2^{\memarg.\ALIGN} < N/8
   }{
     C \vdashinstr \K{v128.}\LOAD{N}\K{\_lane}~\memarg~\laneidx : [\I32~\V128] \to [\V128]
   }

.. _valid-store-lane:

:math:`\K{v128.}\STORE{N}\K{\_lane}~\memarg~\laneidx`
.....................................................

* The lane index :math:`\laneidx` must be smaller than :math:`128/N`.

* The memory :math:`C.\CMEMS[0]` must be defined in the context.

* The alignment :math:`2^{\memarg.\ALIGN}` must not be larger than :math:`N/8`.

* Then the instruction is valid with type :math:`[\I32~\V128] \to [\V128]`.

.. math::
   \frac{
     \laneidx < 128/N
     \qquad
     C.\CMEMS[0] = \memtype
     \qquad
     2^{\memarg.\ALIGN} < N/8
   }{
     C \vdashinstr \K{v128.}\STORE{N}\K{\_lane}~\memarg~\laneidx : [\I32~\V128] \to []
   }


.. _valid-memory.size:

:math:`\MEMORYSIZE`
...................

* The memory :math:`C.\CMEMS[0]` must be defined in the context.

* Then the instruction is valid with type :math:`[] \to [\I32]`.

.. math::
   \frac{
     C.\CMEMS[0] = \memtype
   }{
     C \vdashinstr \MEMORYSIZE : [] \to [\I32]
   }


.. _valid-memory.grow:

:math:`\MEMORYGROW`
...................

* The memory :math:`C.\CMEMS[0]` must be defined in the context.

* Then the instruction is valid with type :math:`[\I32] \to [\I32]`.

.. math::
   \frac{
     C.\CMEMS[0] = \memtype
   }{
     C \vdashinstr \MEMORYGROW : [\I32] \to [\I32]
   }


.. _valid-memory.fill:

:math:`\MEMORYFILL`
...................

* The memory :math:`C.\CMEMS[0]` must be defined in the context.

* Then the instruction is valid with type :math:`[\I32~\I32~\I32] \to []`.

.. math::
   \frac{
     C.\CMEMS[0] = \memtype
   }{
     C \vdashinstr \MEMORYFILL : [\I32~\I32~\I32] \to []
   }


.. _valid-memory.copy:

:math:`\MEMORYCOPY`
...................

* The memory :math:`C.\CMEMS[0]` must be defined in the context.

* Then the instruction is valid with type :math:`[\I32~\I32~\I32] \to []`.

.. math::
   \frac{
     C.\CMEMS[0] = \memtype
   }{
     C \vdashinstr \MEMORYCOPY : [\I32~\I32~\I32] \to []
   }


.. _valid-memory.init:

:math:`\MEMORYINIT~x`
.....................

* The memory :math:`C.\CMEMS[0]` must be defined in the context.

* The data segment :math:`C.\CDATAS[x]` must be defined in the context.

* Then the instruction is valid with type :math:`[\I32~\I32~\I32] \to []`.

.. math::
   \frac{
     C.\CMEMS[0] = \memtype
     \qquad
     C.\CDATAS[x] = {\ok}
   }{
     C \vdashinstr \MEMORYINIT~x : [\I32~\I32~\I32] \to []
   }


.. _valid-data.drop:

:math:`\DATADROP~x`
...................

* The data segment :math:`C.\CDATAS[x]` must be defined in the context.

* Then the instruction is valid with type :math:`[] \to []`.

.. math::
   \frac{
     C.\CDATAS[x] = {\ok}
   }{
     C \vdashinstr \DATADROP~x : [] \to []
   }


.. index:: control instructions, structured control, label, block, branch, block type, label index, function index, type index, vector, polymorphism, context
   pair: validation; instruction
   single: abstract syntax; instruction
.. _valid-label:
.. _valid-instr-control:

Control Instructions
~~~~~~~~~~~~~~~~~~~~

.. _valid-nop:

:math:`\NOP`
............

* The instruction is valid with type :math:`[] \to []`.

.. math::
   \frac{
   }{
     C \vdashinstr \NOP : [] \to []
   }


.. _valid-unreachable:

:math:`\UNREACHABLE`
....................

* The instruction is valid with any :ref:`valid <valid-instrtype>` type of the form :math:`[t_1^\ast] \to [t_2^\ast]`.

.. math::
   \frac{
     C \vdashinstrtype [t_1^\ast] \to [t_2^\ast] \ok
   }{
     C \vdashinstr \UNREACHABLE : [t_1^\ast] \to [t_2^\ast]
   }

.. note::
   The |UNREACHABLE| instruction is :ref:`stack-polymorphic <polymorphism>`.


.. _valid-block:

:math:`\BLOCK~\blocktype~\instr^\ast~\END`
..........................................

* The :ref:`block type <syntax-blocktype>` must be :ref:`valid <valid-blocktype>` as some :ref:`instruction type <syntax-instrtype>` :math:`[t_1^\ast] \to [t_2^\ast]`.

* Let :math:`C'` be the same :ref:`context <context>` as :math:`C`, but with the :ref:`result type <syntax-resulttype>` :math:`[t_2^\ast]` prepended to the |CLABELS| vector.

* Under context :math:`C'`,
  the instruction sequence :math:`\instr^\ast` must be :ref:`valid <valid-instr-seq>` with type :math:`[t_1^\ast] \to [t_2^\ast]`.

* Then the compound instruction is valid with type :math:`[t_1^\ast] \to [t_2^\ast]`.

.. math::
   \frac{
     C \vdashblocktype \blocktype : [t_1^\ast] \to [t_2^\ast]
     \qquad
     C,\CLABELS\,[t_2^\ast] \vdashinstrseq \instr^\ast : [t_1^\ast] \to [t_2^\ast]
   }{
     C \vdashinstr \BLOCK~\blocktype~\instr^\ast~\END : [t_1^\ast] \to [t_2^\ast]
   }

.. note::
   The :ref:`notation <notation-extend>` :math:`C,\CLABELS\,[t^\ast]` inserts the new label type at index :math:`0`, shifting all others.


.. _valid-loop:

:math:`\LOOP~\blocktype~\instr^\ast~\END`
.........................................

* The :ref:`block type <syntax-blocktype>` must be :ref:`valid <valid-blocktype>` as some :ref:`instruction type <syntax-functype>` :math:`[t_1^\ast] \to_{x^\ast} [t_2^\ast]`.

* Let :math:`C'` be the same :ref:`context <context>` as :math:`C`, but with the :ref:`result type <syntax-resulttype>` :math:`[t_1^\ast]` prepended to the |CLABELS| vector.

* Under context :math:`C'`,
  the instruction sequence :math:`\instr^\ast` must be :ref:`valid <valid-instr-seq>` with type :math:`[t_1^\ast] \to [t_2^\ast]`.

* Then the compound instruction is valid with type :math:`[t_1^\ast] \to [t_2^\ast]`.

.. math::
   \frac{
     C \vdashblocktype \blocktype : [t_1^\ast] \to [t_2^\ast]
     \qquad
     C,\CLABELS\,[t_1^\ast] \vdashinstrseq \instr^\ast : [t_1^\ast] \to [t_2^\ast]
   }{
     C \vdashinstr \LOOP~\blocktype~\instr^\ast~\END : [t_1^\ast] \to [t_2^\ast]
   }

.. note::
   The :ref:`notation <notation-extend>` :math:`C,\CLABELS\,[t^\ast]` inserts the new label type at index :math:`0`, shifting all others.


.. _valid-if:

:math:`\IF~\blocktype~\instr_1^\ast~\ELSE~\instr_2^\ast~\END`
.............................................................

* The :ref:`block type <syntax-blocktype>` must be :ref:`valid <valid-blocktype>` as some :ref:`instruction type <syntax-instrtype>` :math:`[t_1^\ast] \to [t_2^\ast]`.

* Let :math:`C'` be the same :ref:`context <context>` as :math:`C`, but with the :ref:`result type <syntax-resulttype>` :math:`[t_2^\ast]` prepended to the |CLABELS| vector.

* Under context :math:`C'`,
  the instruction sequence :math:`\instr_1^\ast` must be :ref:`valid <valid-instr-seq>` with type :math:`[t_1^\ast] \to [t_2^\ast]`.

* Under context :math:`C'`,
  the instruction sequence :math:`\instr_2^\ast` must be :ref:`valid <valid-instr-seq>` with type :math:`[t_1^\ast] \to [t_2^\ast]`.

* Then the compound instruction is valid with type :math:`[t_1^\ast~\I32] \to [t_2^\ast]`.

.. math::
   \frac{
     C \vdashblocktype \blocktype : [t_1^\ast] \to [t_2^\ast]
     \qquad
     C,\CLABELS\,[t_2^\ast] \vdashinstrseq \instr_1^\ast : [t_1^\ast] \to [t_2^\ast]
     \qquad
     C,\CLABELS\,[t_2^\ast] \vdashinstrseq \instr_2^\ast : [t_1^\ast] \to [t_2^\ast]
   }{
     C \vdashinstr \IF~\blocktype~\instr_1^\ast~\ELSE~\instr_2^\ast~\END : [t_1^\ast~\I32] \to [t_2^\ast]
   }

.. note::
   The :ref:`notation <notation-extend>` :math:`C,\CLABELS\,[t^\ast]` inserts the new label type at index :math:`0`, shifting all others.


.. _valid-br:

:math:`\BR~l`
.............

* The label :math:`C.\CLABELS[l]` must be defined in the context.

* Let :math:`[t^\ast]` be the :ref:`result type <syntax-resulttype>` :math:`C.\CLABELS[l]`.

* Then the instruction is valid with any :ref:`valid <valid-instrtype>` type of the form :math:`[t_1^\ast~t^\ast] \to [t_2^\ast]`.

.. math::
   \frac{
     C.\CLABELS[l] = [t^\ast]
     \qquad
     C \vdashinstrtype [t_1^\ast~t^\ast] \to [t_2^\ast] \ok
   }{
     C \vdashinstr \BR~l : [t_1^\ast~t^\ast] \to [t_2^\ast]
   }

.. note::
   The :ref:`label index <syntax-labelidx>` space in the :ref:`context <context>` :math:`C` contains the most recent label first, so that :math:`C.\CLABELS[l]` performs a relative lookup as expected.

   The |BR| instruction is :ref:`stack-polymorphic <polymorphism>`.


.. _valid-br_if:

:math:`\BRIF~l`
...............

* The label :math:`C.\CLABELS[l]` must be defined in the context.

* Let :math:`[t^\ast]` be the :ref:`result type <syntax-resulttype>` :math:`C.\CLABELS[l]`.

* Then the instruction is valid with type :math:`[t^\ast~\I32] \to [t^\ast]`.

.. math::
   \frac{
     C.\CLABELS[l] = [t^\ast]
   }{
     C \vdashinstr \BRIF~l : [t^\ast~\I32] \to [t^\ast]
   }

.. note::
   The :ref:`label index <syntax-labelidx>` space in the :ref:`context <context>` :math:`C` contains the most recent label first, so that :math:`C.\CLABELS[l]` performs a relative lookup as expected.


.. _valid-br_table:

:math:`\BRTABLE~l^\ast~l_N`
...........................


* The label :math:`C.\CLABELS[l_N]` must be defined in the context.

* For all :math:`l_i` in :math:`l^\ast`,
  the label :math:`C.\CLABELS[l_i]` must be defined in the context.

* There must be a sequence :math:`t^\ast` of :ref:`value types <syntax-valtype>`, such that:

  * The result type :math:`[t^\ast]` :ref:`matches <match-resulttype>` :math:`C.\CLABELS[l_N]`.

  * For all :math:`l_i` in :math:`l^\ast`,
    the result type :math:`[t^\ast]` :ref:`matches <match-resulttype>` :math:`C.\CLABELS[l_i]`.

* Then the instruction is valid with any :ref:`valid <valid-instrtype>` type of the form :math:`[t_1^\ast~t^\ast~\I32] \to [t_2^\ast]`.

.. math::
   \frac{
     (C \vdashresulttypematch [t^\ast] \matchesresulttype C.\CLABELS[l])^\ast
     \qquad
     C \vdashresulttypematch [t^\ast] \matchesresulttype C.\CLABELS[l_N]
     \qquad
     C \vdashinstrtype [t_1^\ast~t^\ast~\I32] \to [t_2^\ast] \ok
   }{
     C \vdashinstr \BRTABLE~l^\ast~l_N : [t_1^\ast~t^\ast~\I32] \to [t_2^\ast]
   }

.. note::
   The :ref:`label index <syntax-labelidx>` space in the :ref:`context <context>` :math:`C` contains the most recent label first, so that :math:`C.\CLABELS[l_i]` performs a relative lookup as expected.

   The |BRTABLE| instruction is :ref:`stack-polymorphic <polymorphism>`.

   Furthermore, the :ref:`result type <syntax-resulttype>` :math:`[t^\ast]` is also chosen non-deterministically in this rule.
   Although it may seem necessary to compute :math:`[t^\ast]` as the greatest lower bound of all label types in practice,
   a simple :ref:`linear algorithm <algo-valid>` does not require this.


.. _valid-br_on_null:

:math:`\BRONNULL~l`
...................

* The label :math:`C.\CLABELS[l]` must be defined in the context.

* Let :math:`[t^\ast]` be the :ref:`result type <syntax-resulttype>` :math:`C.\CLABELS[l]`.

* Then the instruction is valid with type :math:`[t^\ast~(\REF~\NULL~\X{ht})] \to [t^\ast~(\REF~\X{ht})]` for any :ref:`valid <valid-heaptype>` :ref:`heap type <syntax-heaptype>` :math:`\X{ht}`.

.. math::
   \frac{
     C.\CLABELS[l] = [t^\ast]
     \qquad
     C \vdashheaptype \X{ht} \ok
   }{
     C \vdashinstr \BRONNULL~l : [t^\ast~(\REF~\NULL~\X{ht})] \to [t^\ast~(\REF~\X{ht})]
   }


.. _valid-br_on_non_null:

:math:`\BRONNONNULL~l`
......................

* The label :math:`C.\CLABELS[l]` must be defined in the context.

* Let :math:`[{t'}^\ast]` be the :ref:`result type <syntax-resulttype>` :math:`C.\CLABELS[l]`.

* The result type :math:`[{t'}^\ast]` must contain at least one type.

* Let the :ref:`value type <syntax-valtype>` :math:`t_l` be the last element in the sequence :math:`{t'}^\ast`, and :math:`[t^\ast]` the remainder of the sequence preceding it.

* The value type :math:`t_l` must be a reference type of the form :math:`\REF~\NULL^?~\X{ht}`.

* Then the instruction is valid with type :math:`[t^\ast~(\REF~\NULL~\X{ht})] \to [t^\ast]`.

.. math::
   \frac{
     C.\CLABELS[l] = [t^\ast~(\REF~\X{ht})]
   }{
     C \vdashinstr \BRONNONNULL~l : [t^\ast~(\REF~\NULL~\X{ht})] \to [t^\ast]
   }


.. _valid-br_on_cast:

:math:`\BRONCAST~l~\X{rt}_1~\X{rt}_2`
.....................................

* The label :math:`C.\CLABELS[l]` must be defined in the context.

* Let :math:`[t_l^\ast]` be the :ref:`result type <syntax-resulttype>` :math:`C.\CLABELS[l]`.

* The type sequence :math:`t_l^\ast` must be of the form :math:`t^\ast~\X{rt}'`.

* The :ref:`reference type <syntax-reftype>` :math:`\X{rt}_1` must be :ref:`valid <valid-reftype>`.

* The :ref:`reference type <syntax-reftype>` :math:`\X{rt}_2` must be :ref:`valid <valid-reftype>`.

* The :ref:`reference type <syntax-reftype>` :math:`\X{rt}_2` must :ref:`match <match-reftype>` :math:`\X{rt}_1`.

* The :ref:`reference type <syntax-reftype>` :math:`\X{rt}_2` must :ref:`match <match-reftype>` :math:`\X{rt}'`.

* Let :math:`\X{rt}'_1` be the :ref:`type difference <aux-reftypediff>` between :math:`\X{rt}_1` and :math:`\X{rt}_2`.

* Then the instruction is valid with type :math:`[t^\ast~\X{rt}_1] \to [t^\ast~\X{rt}'_1]`.

.. math::
   \frac{
     C.\CLABELS[l] = [t^\ast~\X{rt}]
     \qquad
     C \vdashreftype \X{rt}_1 \ok
     \qquad
     C \vdashreftype \X{rt}_2 \ok
     \qquad
     C \vdashreftypematch \X{rt}_2 \matchesreftype \X{rt}_1
     \qquad
     C \vdashreftypematch \X{rt}_2 \matchesreftype \X{rt}
   }{
     C \vdashinstr \BRONCAST~l~\X{rt}_1~\X{rt}_2 : [t^\ast~\X{rt}_1] \to [t^\ast~\X{rt}_1\reftypediff\X{rt}_2]
   }


.. _valid-br_on_cast_fail:

:math:`\BRONCASTFAIL~l~\X{rt}_1~\X{rt}_2`
.........................................

* The label :math:`C.\CLABELS[l]` must be defined in the context.

* Let :math:`[t_l^\ast]` be the :ref:`result type <syntax-resulttype>` :math:`C.\CLABELS[l]`.

* The type sequence :math:`t_l^\ast` must be of the form :math:`t^\ast~\X{rt}'`.

* The :ref:`reference type <syntax-reftype>` :math:`\X{rt}_1` must be :ref:`valid <valid-reftype>`.

* The :ref:`reference type <syntax-reftype>` :math:`\X{rt}_2` must be :ref:`valid <valid-reftype>`.

* The :ref:`reference type <syntax-reftype>` :math:`\X{rt}_2` must :ref:`match <match-reftype>` :math:`\X{rt}_1`.

* Let :math:`\X{rt}'_1` be the :ref:`type difference <aux-reftypediff>` between :math:`\X{rt}_1` and :math:`\X{rt}_2`.

* The :ref:`reference type <syntax-reftype>` :math:`\X{rt}'_1` must :ref:`match <match-reftype>` :math:`\X{rt}'`.

* Then the instruction is valid with type :math:`[t^\ast~\X{rt}_1] \to [t^\ast~\X{rt}_2]`.

.. math::
   \frac{
     C.\CLABELS[l] = [t^\ast~\X{rt}]
     \qquad
     C \vdashreftype \X{rt}_1 \ok
     \qquad
     C \vdashreftype \X{rt}_2 \ok
     \qquad
     C \vdashreftypematch \X{rt}_2 \matchesreftype \X{rt}_1
     \qquad
     C \vdashreftypematch \X{rt}_1\reftypediff\X{rt}_2 \matchesreftype \X{rt}
   }{
     C \vdashinstr \BRONCASTFAIL~l~\X{rt}_1~\X{rt}_2 : [t^\ast~\X{rt}_1] \to [t^\ast~\X{rt}_2]
   }


.. _valid-return:

:math:`\RETURN`
...............

* The return type :math:`C.\CRETURN` must not be absent in the context.

* Let :math:`[t^\ast]` be the :ref:`result type <syntax-resulttype>` of :math:`C.\CRETURN`.

* Then the instruction is valid with any :ref:`valid <valid-instrtype>` type of the form :math:`[t_1^\ast] \to [t_2^\ast]`.

.. math::
   \frac{
     C.\CRETURN = [t^\ast]
     \qquad
     C \vdashinstrtype [t_1^\ast~t^\ast] \to [t_2^\ast] \ok
   }{
     C \vdashinstr \RETURN : [t_1^\ast~t^\ast] \to [t_2^\ast]
   }

.. note::
   The |RETURN| instruction is :ref:`stack-polymorphic <polymorphism>`.

   :math:`C.\CRETURN` is absent (set to :math:`\epsilon`) when validating an :ref:`expression <valid-expr>` that is not a function body.
   This differs from it being set to the empty result type (:math:`[\epsilon]`),
   which is the case for functions not returning anything.


.. _valid-call:

:math:`\CALL~x`
...............

* The function :math:`C.\CFUNCS[x]` must be defined in the context.

* The :ref:`expansion <aux-expand-deftype>` of :math:`C.\CFUNCS[x]` must be a :ref:`function type <syntax-functype>` :math:`\TFUNC~[t_1^\ast] \toF [t_2^\ast]`.

* Then the instruction is valid with type :math:`[t_1^\ast] \to [t_2^\ast]`.

.. math::
   \frac{
     \expanddt(C.\CFUNCS[x]) = \TFUNC~[t_1^\ast] \toF [t_2^\ast]
   }{
     C \vdashinstr \CALL~x : [t_1^\ast] \to [t_2^\ast]
   }


.. _valid-call_ref:

:math:`\CALLREF~x`
..................

* The type :math:`C.\CTYPES[x]` must be defined in the context.

* The :ref:`expansion <aux-expand-deftype>` of :math:`C.\CFUNCS[x]` must be a :ref:`function type <syntax-functype>` :math:`\TFUNC~[t_1^\ast] \toF [t_2^\ast]`.

* Then the instruction is valid with type :math:`[t_1^\ast~(\REF~\NULL~x)] \to [t_2^\ast]`.

.. math::
   \frac{
     \expanddt(C.\CTYPES[x]) = \TFUNC~[t_1^\ast] \toF [t_2^\ast]
   }{
     C \vdashinstr \CALLREF~x : [t_1^\ast~(\REF~\NULL~x)] \to [t_2^\ast]
   }


.. _valid-call_indirect:

:math:`\CALLINDIRECT~x~y`
.........................

* The table :math:`C.\CTABLES[x]` must be defined in the context.

* Let :math:`\limits~t` be the :ref:`table type <syntax-tabletype>` :math:`C.\CTABLES[x]`.

* The :ref:`reference type <syntax-reftype>` :math:`t` must :ref:`match <match-reftype>` type :math:`\REF~\NULL~\FUNC`.

* The type :math:`C.\CTYPES[y]` must be defined in the context.

* The :ref:`expansion <aux-expand-deftype>` of :math:`C.\CTYPES[y]` must be a :ref:`function type <syntax-functype>` :math:`\TFUNC~[t_1^\ast] \toF [t_2^\ast]`.

* Then the instruction is valid with type :math:`[t_1^\ast~\I32] \to [t_2^\ast]`.

.. math::
   \frac{
     C.\CTABLES[x] = \limits~t
     \qquad
     C \vdashvaltypematch t \matchesreftype \REF~\NULL~\FUNC
     \qquad
     \expanddt(C.\CTYPES[y]) = \TFUNC~[t_1^\ast] \toF [t_2^\ast]
   }{
     C \vdashinstr \CALLINDIRECT~x~y : [t_1^\ast~\I32] \to [t_2^\ast]
   }


.. _valid-return_call:

:math:`\RETURNCALL~x`
.....................

* The return type :math:`C.\CRETURN` must not be absent in the context.

* The function :math:`C.\CFUNCS[x]` must be defined in the context.

* The :ref:`expansion <aux-expand-deftype>` of :math:`C.\CFUNCS[x]` must be a :ref:`function type <syntax-functype>` :math:`\TFUNC~[t_1^\ast] \toF [t_2^\ast]`.

* The :ref:`result type <syntax-resulttype>` :math:`[t_2^\ast]` must :ref:`match <match-resulttype>` :math:`C.\CRETURN`.

* Then the instruction is valid with any :ref:`valid <valid-instrtype>` type :math:`[t_3^\ast~t_1^\ast] \to [t_4^\ast]`.

.. math::
   \frac{
<<<<<<< HEAD
     C.\CFUNCS[x] = [t_1^\ast] \toF [t_2^\ast]
=======
     \expanddt(C.\CFUNCS[x]) = \TFUNC~[t_1^\ast] \toF [t_2^\ast]
>>>>>>> 4825e741
     \qquad
     C \vdashresulttypematch [t_2^\ast] \matchesresulttype C.\CRETURN
   }{
     C \vdashinstr \RETURNCALL~x : [t_3^\ast~t_1^\ast] \to [t_4^\ast]
   }

.. note::
   The |RETURNCALL| instruction is :ref:`stack-polymorphic <polymorphism>`.


.. _valid-return_call_ref:

:math:`\RETURNCALLREF~x`
........................

* The type :math:`C.\CTYPES[x]` must be defined in the context.

* The :ref:`expansion <aux-expand-deftype>` of :math:`C.\CTYPES[x]` must be a :ref:`function type <syntax-functype>` :math:`\TFUNC~[t_1^\ast] \toF [t_2^\ast]`.

* The :ref:`result type <syntax-resulttype>` :math:`[t_2^\ast]` must :ref:`match <match-resulttype>` :math:`C.\CRETURN`.

* Then the instruction is valid with any :ref:`valid <valid-instrtype>` type :math:`[t_3^\ast~t_1^\ast~(\REF~\NULL~x)] \to [t_4^\ast]`.

.. math::
   \frac{
     \expanddt(C.\CTYPES[x]) = \TFUNC~[t_1^\ast] \toF [t_2^\ast]
     \qquad
     C \vdashresulttypematch [t_2^\ast] \matchesresulttype C.\CRETURN
   }{
     C \vdashinstr \CALLREF~x : [t_3^\ast~t_1^\ast~(\REF~\NULL~x)] \to [t_4^\ast]
   }

.. note::
   The |RETURNCALLREF| instruction is :ref:`stack-polymorphic <polymorphism>`.


.. _valid-return_call_indirect:

:math:`\RETURNCALLINDIRECT~x~y`
...............................

* The return type :math:`C.\CRETURN` must not be empty in the context.

* The table :math:`C.\CTABLES[x]` must be defined in the context.

* Let :math:`\limits~t` be the :ref:`table type <syntax-tabletype>` :math:`C.\CTABLES[x]`.

* The :ref:`reference type <syntax-reftype>` :math:`t` must :ref:`match <match-reftype>` type :math:`\REF~\NULL~\FUNC`.

* The type :math:`C.\CTYPES[y]` must be defined in the context.

* The :ref:`expansion <aux-expand-deftype>` of :math:`C.\CTYPES[y]` must be a :ref:`function type <syntax-functype>` :math:`\TFUNC~[t_1^\ast] \toF [t_2^\ast]`.

* The :ref:`result type <syntax-resulttype>` :math:`[t_2^\ast]` must :ref:`match <match-resulttype>` :math:`C.\CRETURN`.

* Then the instruction is valid with type :math:`[t_3^\ast~t_1^\ast~\I32] \to [t_4^\ast]`, for any sequences of :ref:`value types <syntax-valtype>` :math:`t_3^\ast` and :math:`t_4^\ast`.

.. math::
   \frac{
     C.\CTABLES[x] = \limits~t
     \qquad
     C \vdashvaltypematch t \matchesreftype \REF~\NULL~\FUNC
     \qquad
     \expanddt(C.\CTYPES[y]) = \TFUNC~[t_1^\ast] \toF [t_2^\ast]
     \qquad
     C \vdashresulttypematch [t_2^\ast] \matchesresulttype C.\CRETURN
   }{
     C \vdashinstr \RETURNCALLINDIRECT~x~y : [t_3^\ast~t_1^\ast~\I32] \to [t_4^\ast]
   }

.. note::
   The |RETURNCALLINDIRECT| instruction is :ref:`stack-polymorphic <polymorphism>`.


.. index:: instruction, instruction sequence, local type
.. _valid-instr-seq:

Instruction Sequences
~~~~~~~~~~~~~~~~~~~~~

Typing of instruction sequences is defined recursively.


Empty Instruction Sequence: :math:`\epsilon`
............................................

* The empty instruction sequence is valid with type :math:`[] \to []`.

.. math::
   \frac{
   }{
     C \vdashinstrseq \epsilon : [] \to []
   }


Non-empty Instruction Sequence: :math:`\instr~{\instr'}^\ast`
.............................................................

* The instruction :math:`\instr` must be valid with some type :math:`[t_1^\ast] \to_{x_1^\ast} [t_2^\ast]`.

* Let :math:`C'` be the same :ref:`context <context>` as :math:`C`,
  but with:

  * |CLOCALS| the same as in C, except that for every :ref:`local index <syntax-localidx>` :math:`x` in :math:`x_1^\ast`, the :ref:`local type <syntax-localtype>` :math:`\CLOCALS[x]` has been updated to :ref:`initialization status <syntax-init>` :math:`\SET`.

* Under the context :math:`C'`, the instruction sequence :math:`{\instr'}^\ast` must be valid with some type :math:`[t_2^\ast] \to_{x_2^\ast} [t_3^\ast]`.

* Then the combined instruction sequence is valid with type :math:`[t_1^\ast] \to_{x_1^\ast x_2^\ast} [t_3^\ast]`.

.. math::
   \frac{
     \begin{array}{@{}l@{\qquad}l@{}}
     C \vdashinstr \instr : [t_1^\ast] \to_{x_1^\ast} [t_2^\ast]
     &
     (C.\CLOCALS[x_1] = \init~t)^\ast
     \\
     C' \vdashinstrseq {\instr'}^\ast : [t_2^\ast] \to_{x_2^\ast} [t_3^\ast]
     &
     C' = C~(\with C.\CLOCALS[x_1] = \SET~t)^\ast
     \end{array}
   }{
     C \vdashinstrseq \instr~{\instr'}^\ast : [t_1^\ast] \to_{x_1^\ast x_2^\ast} [t_2^\ast~t_3^\ast]
   }


Subsumption for :math:`\instr^\ast`
...................................

* The instruction sequence :math:`\instr^\ast` must be valid with some type :math:`\instrtype`.

* The instruction type :math:`\instrtype'`: must be a :ref:`valid <valid-instrtype>`

* The instruction type :math:`\instrtype` must :ref:`match <match-instrtype>` the type :math:`\instrtype'`.

* Then the instruction sequence :math:`\instr^\ast` is also valid with type :math:`\instrtype'`.

.. math::
   \frac{
     \begin{array}{@{}c@{}}
     C \vdashinstr \instr : \instrtype
     \qquad
     C \vdashinstrtype \instrtype' \ok
     \qquad
     C \vdashinstrtypematch \instrtype \matchesinstrtype \instrtype'
     \end{array}
   }{
     C \vdashinstrseq \instr^\ast : \instrtype'
   }

.. note::
   In combination with the previous rule,
   subsumption allows to compose instructions whose types would not directly fit otherwise.
   For example, consider the instruction sequence

   .. math::
      (\I32.\CONST~1)~(\I32.\CONST~1)~\I32.\ADD

   To type this sequence, its subsequence :math:`(\I32.\CONST~1)~\I32.\ADD` needs to be valid with an intermediate type.
   But the direct type of :math:`(\I32.\CONST~1)` is :math:`[] \to [\I32]`, not matching the two inputs expected by :math:`\I32.\ADD`.
   The subsumption rule allows to weaken the type of :math:`(\I32.\CONST~1)` to the supertype :math:`[\I32] \to [\I32~\I32]`, such that it can be composed with :math:`\I32.\ADD` and yields the intermediate type :math:`[\I32] \to [\I32]` for the subsequence. That can in turn be composed with the first constant.

   Furthermore, subsumption allows to drop init variables :math:`x^\ast` from the instruction type in a context where they are not needed, for example, at the end of the body of a :ref:`block <valid-block>`.


.. index:: expression, result type
   pair: validation; expression
   single: abstract syntax; expression
   single: expression; constant
.. _valid-expr:

Expressions
~~~~~~~~~~~

Expressions :math:`\expr` are classified by :ref:`result types <syntax-resulttype>` of the form :math:`[t^\ast]`.


:math:`\instr^\ast~\END`
........................

* The instruction sequence :math:`\instr^\ast` must be :ref:`valid <valid-instr-seq>` with :ref:`type <syntax-instrtype>` :math:`[] \to [t^\ast]`.

* Then the expression is valid with :ref:`result type <syntax-resulttype>` :math:`[t^\ast]`.

.. math::
   \frac{
     C \vdashinstrseq \instr^\ast : [] \to [t^\ast]
   }{
     C \vdashexpr \instr^\ast~\END : [t^\ast]
   }


.. index:: ! constant
.. _valid-constant:

Constant Expressions
....................

* In a *constant* expression :math:`\instr^\ast~\END` all instructions in :math:`\instr^\ast` must be constant.

* A constant instruction :math:`\instr` must be:

  * either of the form :math:`t.\CONST~c`,

  * or of the form :math:`\REFNULL`,

  * or of the form :math:`\REFI31`,

  * or of the form :math:`\REFFUNC~x`,

  * or of the form :math:`\STRUCTNEW~x`,

  * or of the form :math:`\STRUCTNEWDEFAULT~x`,

  * or of the form :math:`\ARRAYNEW~x`,

  * or of the form :math:`\ARRAYNEWDEFAULT~x`,

  * or of the form :math:`\ARRAYNEWFIXED~x`,

  * or of the form :math:`\ANYCONVERTEXTERN`,

  * or of the form :math:`\EXTERNCONVERTANY`,

  * or of the form :math:`\GLOBALGET~x`, in which case :math:`C.\CGLOBALS[x]` must be a :ref:`global type <syntax-globaltype>` of the form :math:`\CONST~t`.

.. math::
   \frac{
     (C \vdashinstrconst \instr \const)^\ast
   }{
     C \vdashexprconst \instr^\ast~\END \const
   }

.. math::
   \frac{
   }{
     C \vdashinstrconst t.\CONST~c \const
   }
   \qquad
   \frac{
     C.\CGLOBALS[x] = \CONST~t
   }{
     C \vdashinstrconst \GLOBALGET~x \const
   }

.. math::
   \frac{
   }{
     C \vdashinstrconst \REFNULL~t \const
   }
   \qquad
   \frac{
   }{
     C \vdashinstrconst \REFI31 \const
   }
   \qquad
   \frac{
   }{
     C \vdashinstrconst \REFFUNC~x \const
   }

.. math::
   \frac{
   }{
     C \vdashinstrconst \STRUCTNEW~x \const
   }
   \qquad
   \frac{
   }{
     C \vdashinstrconst \STRUCTNEWDEFAULT~x \const
   }

.. math::
   \frac{
   }{
     C \vdashinstrconst \ARRAYNEW~x \const
   }
   \qquad
   \frac{
   }{
     C \vdashinstrconst \ARRAYNEWDEFAULT~x \const
   }
   \qquad
   \frac{
   }{
     C \vdashinstrconst \ARRAYNEWFIXED~x \const
   }

.. math::
   \frac{
   }{
     C \vdashinstrconst \ANYCONVERTEXTERN \const
   }
   \qquad
   \frac{
   }{
     C \vdashinstrconst \EXTERNCONVERTANY \const
   }


.. note::
   Currently, constant expressions occurring in :ref:`globals <syntax-global>` are further constrained in that contained |GLOBALGET| instructions are only allowed to refer to *imported* or *previously defined* globals. Constant expressions occurring in :ref:`tables <syntax-table>` may only have |GLOBALGET| instructions that refer to *imported* globals.
   This is enforced in the :ref:`validation rule for modules <valid-module>` by constraining the context :math:`C` accordingly.

   The definition of constant expression may be extended in future versions of WebAssembly.<|MERGE_RESOLUTION|>--- conflicted
+++ resolved
@@ -566,13 +566,8 @@
 
 .. _valid-array.set:
 
-<<<<<<< HEAD
-:math:`\ARRAYSET~x~i`
-.....................
-=======
 :math:`\ARRAYSET~x`
 ...................
->>>>>>> 4825e741
 
 * The :ref:`defined type <syntax-deftype>` :math:`C.\CTYPES[x]` must exist.
 
@@ -2248,11 +2243,7 @@
 
 .. math::
    \frac{
-<<<<<<< HEAD
-     C.\CFUNCS[x] = [t_1^\ast] \toF [t_2^\ast]
-=======
      \expanddt(C.\CFUNCS[x]) = \TFUNC~[t_1^\ast] \toF [t_2^\ast]
->>>>>>> 4825e741
      \qquad
      C \vdashresulttypematch [t_2^\ast] \matchesresulttype C.\CRETURN
    }{
