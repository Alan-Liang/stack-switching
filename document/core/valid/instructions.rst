--- conflicted
+++ resolved
@@ -407,11 +407,7 @@
      \qquad
      \X{ft}^\ast[y] = \MVAR~\X{st}
    }{
-<<<<<<< HEAD
      C \vdashinstr \STRUCTSET~x~y : [(\REF~\NULL~x)~\unpacktype(\X{st})] \to []
-=======
-     C \vdashinstr \shape\K{.}\EXTRACTLANE\K{\_}\sx^?~\laneidx : [\V128] \to [\unpacked(\shape)]
->>>>>>> e6afe0ab
    }
 
 
@@ -965,7 +961,7 @@
    \frac{
      \laneidx < \dim(\shape)
    }{
-     C \vdashinstr t\K{x}N\K{.}\EXTRACTLANE\K{\_}\sx^?~\laneidx : [\V128] \to [\unpacked(\shape)]
+     C \vdashinstr \shape\K{.}\EXTRACTLANE\K{\_}\sx^?~\laneidx : [\V128] \to [\unpacked(\shape)]
    }
 
 
