.. index:: instruction, ! instruction type, context, value, operand stack, ! polymorphism
.. _valid-instr:

Instructions
------------

<<<<<<< HEAD
:ref:`Instructions <syntax-instr>` are classified by :ref:`function types <syntax-functype>` :math:`[t_1^\ast] \to [t_2^\ast]`
that describe how they manipulate the :ref:`operand stack <stack>`.
The types describe the required input stack with argument values of types :math:`t_1^\ast` that an instruction pops off
and the provided output stack with result values of types :math:`t_2^\ast` that it pushes back.
=======
:ref:`Instructions <syntax-instr>` are classified by :ref:`instruction types <syntax-instrtype>` that describe how they manipulate the :ref:`operand stack <stack>` and initialize :ref:`locals <syntax-local>`:
A type :math:`[t_1^\ast] \to_{x^\ast} [t_2^\ast]` describes the required input stack with argument values of types :math:`t_1^\ast` that an instruction pops off
and the provided output stack with result values of types :math:`t_2^\ast` that it pushes back.
Moreover, it enumerates the :ref:`indices <syntax-localidx>` :math:`x^\ast` of locals that have been set by the instruction.
In most cases, this is empty.
>>>>>>> 30aebd0f

.. note::
   For example, the instruction :math:`\I32.\ADD` has type :math:`[\I32~\I32] \to [\I32]`,
   consuming two |I32| values and producing one.
   The instruction :math:`\LOCALSET~x` has type :math:`[t] \to_{x} []`, provided :math:`t` is the type declared for the local :math:`x`.

Typing extends to :ref:`instruction sequences <valid-instr-seq>` :math:`\instr^\ast`.
Such a sequence has an instruction type :math:`[t_1^\ast] \to_{x^\ast} [t_2^\ast]` if the accumulative effect of executing the instructions is consuming values of types :math:`t_1^\ast` off the operand stack, pushing new values of types :math:`t_2^\ast`, and setting all locals :math:`x^\ast`.

.. _polymorphism:

For some instructions, the typing rules do not fully constrain the type,
and therefore allow for multiple types.
Such instructions are called *polymorphic*.
Two degrees of polymorphism can be distinguished:

* *value-polymorphic*:
  the :ref:`value type <syntax-valtype>` :math:`t` of one or several individual operands is unconstrained.
  That is the case for all :ref:`parametric instructions <valid-instr-parametric>` like |DROP| and |SELECT|.

* *stack-polymorphic*:
  the entire (or most of the) :ref:`instruction type <syntax-instrtype>` :math:`[t_1^\ast] \to [t_2^\ast]` of the instruction is unconstrained.
  That is the case for all :ref:`control instructions <valid-instr-control>` that perform an *unconditional control transfer*, such as |UNREACHABLE|, |BR|, |BRTABLE|, and |RETURN|.

In both cases, the unconstrained types or type sequences can be chosen arbitrarily, as long as they meet the constraints imposed for the surrounding parts of the program.

.. note::
   For example, the |SELECT| instruction is valid with type :math:`[t~t~\I32] \to [t]`, for any possible :ref:`number type <syntax-numtype>` :math:`t`.   Consequently, both instruction sequences

   .. math::
      (\I32.\CONST~1)~~(\I32.\CONST~2)~~(\I32.\CONST~3)~~\SELECT{}

   and

   .. math::
      (\F64.\CONST~1.0)~~(\F64.\CONST~2.0)~~(\I32.\CONST~3)~~\SELECT{}

   are valid, with :math:`t` in the typing of |SELECT| being instantiated to |I32| or |F64|, respectively.

   The |UNREACHABLE| instruction is stack-polymorphic,
   and hence valid with type :math:`[t_1^\ast] \to [t_2^\ast]` for any possible sequences of value types :math:`t_1^\ast` and :math:`t_2^\ast`.
   Consequently,

   .. math::
      \UNREACHABLE~~\I32.\ADD

   is valid by assuming type :math:`[] \to [\I32]` for the |UNREACHABLE| instruction.
   In contrast,

   .. math::
      \UNREACHABLE~~(\I64.\CONST~0)~~\I32.\ADD

   is invalid, because there is no possible type to pick for the |UNREACHABLE| instruction that would make the sequence well-typed.

The :ref:`Appendix <algo-valid>` describes a type checking :ref:`algorithm <algo-valid>` that efficiently implements validation of instruction sequences as prescribed by the rules given here.


.. index:: numeric instruction
   pair: validation; instruction
   single: abstract syntax; instruction
.. _valid-instr-numeric:

Numeric Instructions
~~~~~~~~~~~~~~~~~~~~

.. _valid-const:

:math:`t\K{.}\CONST~c`
......................

* The instruction is valid with type :math:`[] \to [t]`.

.. math::
   \frac{
   }{
     C \vdashinstr t\K{.}\CONST~c : [] \to [t]
   }


.. _valid-unop:

:math:`t\K{.}\unop`
...................

* The instruction is valid with type :math:`[t] \to [t]`.

.. math::
   \frac{
   }{
     C \vdashinstr t\K{.}\unop : [t] \to [t]
   }


.. _valid-binop:

:math:`t\K{.}\binop`
....................

* The instruction is valid with type :math:`[t~t] \to [t]`.

.. math::
   \frac{
   }{
     C \vdashinstr t\K{.}\binop : [t~t] \to [t]
   }


.. _valid-testop:

:math:`t\K{.}\testop`
.....................

* The instruction is valid with type :math:`[t] \to [\I32]`.

.. math::
   \frac{
   }{
     C \vdashinstr t\K{.}\testop : [t] \to [\I32]
   }


.. _valid-relop:

:math:`t\K{.}\relop`
....................

* The instruction is valid with type :math:`[t~t] \to [\I32]`.

.. math::
   \frac{
   }{
     C \vdashinstr t\K{.}\relop : [t~t] \to [\I32]
   }


.. _valid-cvtop:

:math:`t_2\K{.}\cvtop\K{\_}t_1\K{\_}\sx^?`
..........................................

* The instruction is valid with type :math:`[t_1] \to [t_2]`.

.. math::
   \frac{
   }{
     C \vdashinstr t_2\K{.}\cvtop\K{\_}t_1\K{\_}\sx^? : [t_1] \to [t_2]
   }


.. index:: reference instructions, reference type
   pair: validation; instruction
   single: abstract syntax; instruction
.. _valid-instr-ref:

Reference Instructions
~~~~~~~~~~~~~~~~~~~~~~

.. _valid-ref.null:

:math:`\REFNULL~\X{ht}`
.......................
<<<<<<< HEAD

* The :ref:`heap type <syntax-heaptype>` :math:`\X{ht}` must be :ref:`valid <valid-heaptype>`.

* Then the instruction is valid with type :math:`[] \to [(\REF~\NULL~\X{ht})]`.

.. math::
   \frac{
     C \vdashheaptype \X{ht} \ok
   }{
     C \vdashinstr \REFNULL~\X{ht} : [] \to [(\REF~\NULL~\X{ht})]
   }

.. _valid-ref.func:

:math:`\REFFUNC~x`
..................

* The function :math:`C.\CFUNCS[x]` must be defined in the context.

* There must exist a :ref:`type index <syntax-typeidx>` :math:`y` such that :math:`C.\CTYPES[y]` is the same :ref:`function type <syntax-functype>` as :math:`C.\CFUNCS[x]`.

* The :ref:`function index <syntax-funcidx>` :math:`x` must be contained in :math:`C.\CREFS`.

* The instruction is valid with type :math:`[] \to [(\REF~y)]`.

.. math::
   \frac{
     C.\CFUNCS[x] = C.\CTYPES[y]
     \qquad
     x \in C.\CREFS
   }{
     C \vdashinstr \REFFUNC~x : [] \to [(\REF~y)]
=======

* The :ref:`heap type <syntax-heaptype>` :math:`\X{ht}` must be :ref:`valid <valid-heaptype>`.

* Then the instruction is valid with type :math:`[] \to [(\REF~\NULL~\X{ht})]`.

.. math::
   \frac{
     C \vdashheaptype \X{ht} \ok
   }{
     C \vdashinstr \REFNULL~\X{ht} : [] \to [(\REF~\NULL~\X{ht})]
>>>>>>> 30aebd0f
   }

.. _valid-ref.is_null:

:math:`\REFISNULL`
..................

* The instruction is valid with type :math:`[(\REF~\NULL~\X{ht})] \to [\I32]`, for any :ref:`valid <valid-heaptype>` :ref:`heap type <syntax-heaptype>` :math:`\X{ht}`.

<<<<<<< HEAD
.. math::
   \frac{
     C \vdashheaptype \X{ht} \ok
   }{
     C \vdashinstr \REFISNULL : [(\REF~\NULL~\X{ht})] \to [\I32]
   }

.. _valid-ref.as_non_null:

:math:`\REFASNONNULL`
.....................

* The instruction is valid with type :math:`[(\REF~\NULL~\X{ht})] \to [(\REF~\X{ht})]`, for any :ref:`valid <valid-heaptype>` :ref:`heap type <syntax-heaptype>` :math:`\X{ht}`.

.. math::
   \frac{
     C \vdashheaptype \X{ht} \ok
   }{
     C \vdashinstr \REFASNONNULL : [(\REF~\NULL~\X{ht})] \to [(\REF~\X{ht})]
=======
* Let :math:`\X{dt}` be the :ref:`defined type <syntax-deftype>` :math:`C.\CFUNCS[x]`.

* The :ref:`function index <syntax-funcidx>` :math:`x` must be contained in :math:`C.\CREFS`.

* The instruction is valid with type :math:`[] \to [(\REF~\X{dt})]`.

.. math::
   \frac{
     C.\CFUNCS[x] = \X{dt}
     \qquad
     x \in C.\CREFS
   }{
     C \vdashinstr \REFFUNC~x : [] \to [(\REF~\X{dt})]
>>>>>>> 30aebd0f
   }

.. _valid-ref.is_null:

:math:`\REFISNULL`
..................

* The instruction is valid with type :math:`[(\REF~\NULL~\X{ht})] \to [\I32]`, for any :ref:`valid <valid-heaptype>` :ref:`heap type <syntax-heaptype>` :math:`\X{ht}`.

.. math::
   \frac{
     C \vdashheaptype \X{ht} \ok
   }{
     C \vdashinstr \REFISNULL : [(\REF~\NULL~\X{ht})] \to [\I32]
   }

.. _valid-ref.as_non_null:

:math:`\REFASNONNULL`
.....................

* The instruction is valid with type :math:`[(\REF~\NULL~\X{ht})] \to [(\REF~\X{ht})]`, for any :ref:`valid <valid-heaptype>` :ref:`heap type <syntax-heaptype>` :math:`\X{ht}`.

.. math::
   \frac{
     C \vdashheaptype \X{ht} \ok
   }{
     C \vdashinstr \REFASNONNULL : [(\REF~\NULL~\X{ht})] \to [(\REF~\X{ht})]
   }

.. _valid-ref.eq:

:math:`\REFEQ`
..............

* The instruction is valid with type :math:`[(\REF~\NULL~\EQT) (\REF~\NULL~\EQT)] \to [\I32]`.

.. math::
   \frac{
   }{
     C \vdashinstr \REFEQ : [(\REF~\NULL~\EQT)~(\REF~\NULL~\EQT)] \to [\I32]
   }

.. _valid-ref.test:

:math:`\REFTEST~\X{rt}`
.......................

* The :ref:`reference type <syntax-reftype>` :math:`\X{rt}` must be :ref:`valid <valid-reftype>`.

* Then the instruction is valid with type :math:`[\X{rt}'] \to [\I32]` for any :ref:`valid <valid-reftype>` :ref:`reference type <syntax-reftype>` :math:`\X{rt}'` for which :math:`\X{rt}` :ref:`matches <match-reftype>` :math:`\X{rt}'`.

.. math::
   \frac{
     C \vdashreftype \X{rt} \ok
     \qquad
     C \vdashreftype \X{rt'} \ok
     \qquad
     C \vdashreftypematch \X{rt} \matchesreftype \X{rt}'
   }{
     C \vdashinstr \REFTEST~\X{rt} : [\X{rt}'] \to [\I32]
   }

.. note::
   The liberty to pick a supertype :math:`\X{rt}'` allows typing the instruction with the least precise super type of :math:`\X{rt}` as input, that is, the top type in the corresponding heap subtyping hierarchy.


.. _valid-ref.cast:

:math:`\REFCAST~\X{rt}`
.......................

* The :ref:`reference type <syntax-reftype>` :math:`\X{rt}` must be :ref:`valid <valid-reftype>`.

* Then the instruction is valid with type :math:`[\X{rt}'] \to [\X{rt}]` for any :ref:`valid <valid-reftype>` :ref:`reference type <syntax-reftype>` :math:`\X{rt}'` for which :math:`\X{rt}` :ref:`matches <match-reftype>` :math:`\X{rt}'`.

.. math::
   \frac{
     C \vdashreftype \X{rt} \ok
     \qquad
     C \vdashreftype \X{rt'} \ok
     \qquad
     C \vdashreftypematch \X{rt} \matchesreftype \X{rt}'
   }{
     C \vdashinstr \REFCAST~\X{rt} : [\X{rt}'] \to [\X{rt}]
   }

.. note::
   The liberty to pick a supertype :math:`\X{rt}'` allows typing the instruction with the least precise super type of :math:`\X{rt}` as input, that is, the top type in the corresponding heap subtyping hierarchy.


.. index:: aggregate reference

Aggregate Reference Instructions
~~~~~~~~~~~~~~~~~~~~~~~~~~~~~~~~

.. _valid-struct.new:

:math:`\STRUCTNEW~x`
....................

* The :ref:`defined type <syntax-deftype>` :math:`C.\CTYPES[x]` must exist.

* The :ref:`expansion <aux-expand-deftype>` of :math:`C.\CTYPES[x]` must be a :ref:`structure type <syntax-structtype>` :math:`\TSTRUCT~\fieldtype^\ast`.

* For each :ref:`field type <syntax-fieldtype>` :math:`\fieldtype_i` in :math:`\fieldtype^\ast`:

  - Let :math:`\fieldtype_i` be :math:`\mut~\storagetype_i`.

  - Let :math:`t_i` be the :ref:`value type <syntax-valtype>` :math:`\unpacktype(\storagetype_i)`.

* Let :math:`t^\ast` be the concatenation of all :math:`t_i`.

* Then the instruction is valid with type :math:`[t^\ast] \to [(\REF~x)]`.

.. math::
   \frac{
     \expanddt(C.\CTYPES[x]) = \TSTRUCT~(\mut~\X{st})^\ast
   }{
     C \vdashinstr \STRUCTNEW~x : [(\unpacktype(\X{st}))^\ast] \to [(\REF~x)]
   }

.. _valid-struct.new_default:

:math:`\STRUCTNEWDEFAULT~x`
...........................

* The :ref:`defined type <syntax-deftype>` :math:`C.\CTYPES[x]` must exist.

* The :ref:`expansion <aux-expand-deftype>` of :math:`C.\CTYPES[x]` must be a :ref:`structure type <syntax-structtype>` :math:`\TSTRUCT~\fieldtype^\ast`.

* For each :ref:`field type <syntax-fieldtype>` :math:`\fieldtype_i` in :math:`\fieldtype^\ast`:

  - Let :math:`\fieldtype_i` be :math:`\mut~\storagetype_i`.

  - Let :math:`t_i` be the :ref:`value type <syntax-valtype>` :math:`\unpacktype(\storagetype_i)`.

  - The type :math:`t_i` must be :ref:`defaultable <valid-defaultable>`.

* Let :math:`t^\ast` be the concatenation of all :math:`t_i`.

* Then the instruction is valid with type :math:`[] \to [(\REF~x)]`.

.. math::
   \frac{
     \expanddt(C.\CTYPES[x]) = \TSTRUCT~(\mut~\X{st})^\ast
     \qquad
     (C \vdashvaltypedefaultable \unpacktype(\X{st}) \defaultable)^\ast
   }{
     C \vdashinstr \STRUCTNEWDEFAULT~x : [] \to [(\REF~x)]
   }

.. _valid-struct.get:
.. _valid-struct.get_u:
.. _valid-struct.get_s:

:math:`\STRUCTGET\K{\_}\sx^?~x~y`
.................................

* The :ref:`defined type <syntax-deftype>` :math:`C.\CTYPES[x]` must exist.

* The :ref:`expansion <aux-expand-deftype>` of :math:`C.\CTYPES[x]` must be a :ref:`structure type <syntax-structtype>` :math:`\TSTRUCT~\fieldtype^\ast`.

* Let the :ref:`field type <syntax-fieldtype>` :math:`\mut~\storagetype` be :math:`\fieldtype^\ast[y]`.

* Let :math:`t` be the :ref:`value type <syntax-valtype>` :math:`\unpacktype(\storagetype)`.

* The extension :math:`\sx` must be present if and only if :math:`\storagetype` is a :ref:`packed type <syntax-packedtype>`.

* Then the instruction is valid with type :math:`[(\REF~\NULL~x)] \to [t]`.

.. math::
   \frac{
     \expanddt(C.\CTYPES[x]) = \TSTRUCT~\X{ft}^\ast
     \qquad
     \X{ft}^\ast[y] = \mut~\X{st}
     \qquad
     \sx = \epsilon \Leftrightarrow \X{st} = \unpacktype(\X{st})
   }{
     C \vdashinstr \STRUCTGET\K{\_}\sx^?~x~y : [(\REF~\NULL~x)] \to [\unpacktype(\X{st})]
   }

.. _valid-struct.set:

:math:`\STRUCTSET~x~y`
......................

* The :ref:`defined type <syntax-deftype>` :math:`C.\CTYPES[x]` must exist.

* The :ref:`expansion <aux-expand-deftype>` of :math:`C.\CTYPES[x]` must be a :ref:`structure type <syntax-structtype>` :math:`\TSTRUCT~\fieldtype^\ast`.

* Let the :ref:`field type <syntax-fieldtype>` :math:`\mut~\storagetype` be :math:`\fieldtype^\ast[y]`.

* The prefix :math:`\mut` must be :math:`\MVAR`.

* Let :math:`t` be the :ref:`value type <syntax-valtype>` :math:`\unpacktype(\storagetype)`.

* Then the instruction is valid with type :math:`[(\REF~\NULL~x)~t] \to []`.

.. math::
   \frac{
     \expanddt(C.\CTYPES[x]) = \TSTRUCT~\X{ft}^\ast
     \qquad
     \X{ft}^\ast[y] = \MVAR~\X{st}
   }{
     C \vdashinstr \STRUCTSET~x~y : [(\REF~\NULL~x)~\unpacktype(\X{st})] \to []
   }


.. _valid-array.new:

:math:`\ARRAYNEW~x`
...................

* The :ref:`defined type <syntax-deftype>` :math:`C.\CTYPES[x]` must exist.

* The :ref:`expansion <aux-expand-deftype>` of :math:`C.\CTYPES[x]` must be an :ref:`array type <syntax-arraytype>` :math:`\TARRAY~\fieldtype`.

* Let :math:`\fieldtype` be :math:`\mut~\storagetype`.

* Let :math:`t` be the :ref:`value type <syntax-valtype>` :math:`\unpacktype(\storagetype)`.

* Then the instruction is valid with type :math:`[t~\I32] \to [(\REF~x)]`.

.. math::
   \frac{
     \expanddt(C.\CTYPES[x]) = \TARRAY~(\mut~\X{st})
   }{
     C \vdashinstr \ARRAYNEW~x : [\unpacktype(\X{st})~\I32] \to [(\REF~x)]
   }

.. _valid-array.new_default:

:math:`\ARRAYNEWDEFAULT~x`
..........................

* The :ref:`defined type <syntax-deftype>` :math:`C.\CTYPES[x]` must exist.

* The :ref:`expansion <aux-expand-deftype>` of :math:`C.\CTYPES[x]` must be an :ref:`array type <syntax-arraytype>` :math:`\TARRAY~\fieldtype`.

* Let :math:`\fieldtype` be :math:`\mut~\storagetype`.

* Let :math:`t` be the :ref:`value type <syntax-valtype>` :math:`\unpacktype(\storagetype)`.

* The type :math:`t` must be :ref:`defaultable <valid-defaultable>`.

* Then the instruction is valid with type :math:`[\I32] \to [(\REF~x)]`.

.. math::
   \frac{
     \expanddt(C.\CTYPES[x]) = \TARRAY~(\mut~\X{st})
     \qquad
     C \vdashvaltypedefaultable \unpacktype(\X{st}) \defaultable
   }{
     C \vdashinstr \ARRAYNEW~x : [\I32] \to [(\REF~x)]
   }

.. _valid-array.new_fixed:

:math:`\ARRAYNEWFIXED~x~n`
..........................

* The :ref:`defined type <syntax-deftype>` :math:`C.\CTYPES[x]` must exist.

* The :ref:`expansion <aux-expand-deftype>` of :math:`C.\CTYPES[x]` must be an :ref:`array type <syntax-arraytype>` :math:`\TARRAY~\fieldtype`.

* Let :math:`\fieldtype` be :math:`\mut~\storagetype`.

* Let :math:`t` be the :ref:`value type <syntax-valtype>` :math:`\unpacktype(\storagetype)`.

* Then the instruction is valid with type :math:`[t^n] \to [(\REF~x)]`.

.. math::
   \frac{
     \expanddt(C.\CTYPES[x]) = \TARRAY~(\mut~\X{st})
   }{
     C \vdashinstr \ARRAYNEWFIXED~x~n : [\unpacktype(\X{st})^n] \to [(\REF~x)]
   }

.. _valid-array.new_elem:

:math:`\ARRAYNEWELEM~x~y`
.........................

* The :ref:`defined type <syntax-deftype>` :math:`C.\CTYPES[x]` must exist.

* The :ref:`expansion <aux-expand-deftype>` of :math:`C.\CTYPES[x]` must be an :ref:`array type <syntax-arraytype>` :math:`\TARRAY~\fieldtype`.

* Let :math:`\fieldtype` be :math:`\mut~\storagetype`.

* The :ref:`storage type <syntax-storagetype>` :math:`\storagetype` must be a :ref:`reference type <syntax-valtype>` :math:`\X{rt}`.

* The :ref:`element segment <syntax-elem>` :math:`C.\CELEMS[y]` must exist.

* Let :math:`\X{rt}'` be the :ref:`reference type <syntax-reftype>` :math:`C.\CELEMS[y]`.

* The :ref:`reference type <syntax-reftype>` :math:`\X{rt}'` must :ref:`match <match-reftype>` :math:`\X{rt}`.

* Then the instruction is valid with type :math:`[\I32~\I32] \to [(\REF~x)]`.

.. math::
   \frac{
     \expanddt(C.\CTYPES[x]) = \TARRAY~(\mut~\X{rt})
     \qquad
     C \vdashreftypematch C.\CELEMS[y] \matchesreftype \X{rt}
   }{
     C \vdashinstr \ARRAYNEWELEM~x~n : [\I32~\I32] \to [(\REF~x)]
   }


.. _valid-array.new_data:

:math:`\ARRAYNEWDATA~x~y`
.........................

* The :ref:`defined type <syntax-deftype>` :math:`C.\CTYPES[x]` must exist.

* The :ref:`expansion <aux-expand-deftype>` of :math:`C.\CTYPES[x]` must be an :ref:`array type <syntax-arraytype>` :math:`\TARRAY~\fieldtype`.

* Let :math:`\fieldtype` be :math:`\mut~\storagetype`.

* Let :math:`t` be the :ref:`value type <syntax-valtype>` :math:`\unpacktype(\storagetype)`.

* The type :math:`t` must be a :ref:`numeric type <syntax-numtype>` or a :ref:`vector type <syntax-vectype>`.

* The :ref:`data segment <syntax-data>` :math:`C.\CDATAS[y]` must exist.

* Then the instruction is valid with type :math:`[\I32~\I32] \to [(\REF~x)]`.

.. math::
   \frac{
     \expanddt(C.\CTYPES[x]) = \TARRAY~(\mut~\X{st})
     \qquad
     \unpacktype(\X{st}) = \numtype \lor \unpacktype(\X{st}) = \vectype
     \qquad
     C.\CDATAS[y] = {\ok}
   }{
     C \vdashinstr \ARRAYNEWDATA~x~n : [\I32~\I32] \to [(\REF~x)]
   }


.. _valid-array.get:
.. _valid-array.get_u:
.. _valid-array.get_s:

:math:`\ARRAYGET\K{\_}\sx^?~x`
..............................

* The :ref:`defined type <syntax-deftype>` :math:`C.\CTYPES[x]` must exist.

* The :ref:`expansion <aux-expand-deftype>` of :math:`C.\CTYPES[x]` must be an :ref:`array type <syntax-arraytype>` :math:`\TARRAY~\fieldtype`.

* Let the :ref:`field type <syntax-fieldtype>` :math:`\mut~\storagetype` be :math:`\fieldtype`.

* Let :math:`t` be the :ref:`value type <syntax-valtype>` :math:`\unpacktype(\storagetype)`.

* The extension :math:`\sx` must be present if and only if :math:`\storagetype` is a :ref:`packed type <syntax-packedtype>`.

* Then the instruction is valid with type :math:`[(\REF~\NULL~x)~\I32] \to [t]`.

.. math::
   \frac{
     \expanddt(C.\CTYPES[x]) = \TARRAY~(\mut~\X{st})
     \qquad
     \sx = \epsilon \Leftrightarrow \X{st} = \unpacktype(\X{st})
   }{
     C \vdashinstr \ARRAYGET\K{\_}\sx^?~x : [(\REF~\NULL~x)~\I32] \to [\unpacktype(\X{st})]
   }

.. _valid-array.set:

:math:`\ARRAYSET~x`
...................

* The :ref:`defined type <syntax-deftype>` :math:`C.\CTYPES[x]` must exist.

* The :ref:`expansion <aux-expand-deftype>` of :math:`C.\CTYPES[x]` must be an :ref:`array type <syntax-arraytype>` :math:`\TARRAY~\fieldtype`.

* Let the :ref:`field type <syntax-fieldtype>` :math:`\mut~\storagetype` be :math:`\fieldtype`.

* The prefix :math:`\mut` must be :math:`\MVAR`.

* Let :math:`t` be the :ref:`value type <syntax-valtype>` :math:`\unpacktype(\storagetype)`.

* Then the instruction is valid with type :math:`[(\REF~\NULL~x)~\I32~t] \to []`.

.. math::
   \frac{
     \expanddt(C.\CTYPES[x]) = \TARRAY~(\MVAR~\X{st})
   }{
     C \vdashinstr \ARRAYSET~x : [(\REF~\NULL~x)~\I32~\unpacktype(\X{st})] \to []
   }

.. _valid-array.len:

:math:`\ARRAYLEN`
.................

* The the instruction is valid with type :math:`[(\REF~\NULL~\ARRAY)] \to [\I32]`.

.. math::
   \frac{
   }{
     C \vdashinstr \ARRAYLEN : [(\REF~\NULL~\ARRAY)] \to [\I32]
   }


.. _valid-array.fill:

:math:`\ARRAYFILL~x`
....................

* The :ref:`defined type <syntax-deftype>` :math:`C.\CTYPES[x]` must exist.

* The :ref:`expansion <aux-expand-deftype>` of :math:`C.\CTYPES[x]` must be an :ref:`array type <syntax-arraytype>` :math:`\TARRAY~\fieldtype`.

* Let the :ref:`field type <syntax-fieldtype>` :math:`\mut~\storagetype` be :math:`\fieldtype`.

* The prefix :math:`\mut` must be :math:`\MVAR`.

* Let :math:`t` be the :ref:`value type <syntax-valtype>` :math:`\unpacktype(\storagetype)`.

* Then the instruction is valid with type :math:`[(\REF~\NULL~x)~\I32~t~\I32] \to []`.

.. math::
   \frac{
     \expanddt(C.\CTYPES[x]) = \TARRAY~(\MVAR~\X{st})
   }{
     C \vdashinstr \ARRAYFILL~x : [(\REF~\NULL~x)~\I32~\unpacktype(\X{st})~\I32] \to []
   }


.. _valid-array.copy:

:math:`\ARRAYCOPY~x~y`
......................

* The :ref:`defined type <syntax-deftype>` :math:`C.\CTYPES[x]` must exist.

* The :ref:`expansion <aux-expand-deftype>` of :math:`C.\CTYPES[x]` must be an :ref:`array type <syntax-arraytype>` :math:`\TARRAY~\fieldtype_1`.

* Let the :ref:`field type <syntax-fieldtype>` :math:`\mut_1~\storagetype_1` be :math:`\fieldtype_1`.

* The prefix :math:`\mut_1` must be :math:`\MVAR`.

* The :ref:`defined type <syntax-deftype>` :math:`C.\CTYPES[y]` must exist.

* The :ref:`expansion <aux-expand-deftype>` of :math:`C.\CTYPES[y]` must be an :ref:`array type <syntax-arraytype>` :math:`\TARRAY~\fieldtype_2`.

* Let the :ref:`field type <syntax-fieldtype>` :math:`\mut_2~\storagetype_2` be :math:`\fieldtype_2`.

* The :ref:`storage type <syntax-storagetype>` :math:`\storagetype_2` must :ref:`match <match-storagetype>` :math:`\storagetype_1`.

* Then the instruction is valid with type :math:`[(\REF~\NULL~x)~\I32~(\REF~\NULL~y)~\I32~\I32] \to []`.

.. math::
   \frac{
     \expanddt(C.\CTYPES[x]) = \TARRAY~(\MVAR~\X{st_1})
     \qquad
     \expanddt(C.\CTYPES[y]) = \TARRAY~(\mut~\X{st_2})
     \qquad
     C \vdashstoragetypematch \X{st_2} \matchesstoragetype \X{st_1}
   }{
     C \vdashinstr \ARRAYCOPY~x~y : [(\REF~\NULL~x)~\I32~(\REF~\NULL~y)~\I32~\I32] \to []
   }


.. _valid-array.init_data:

:math:`\ARRAYINITDATA~x~y`
..........................

* The :ref:`defined type <syntax-deftype>` :math:`C.\CTYPES[x]` must exist.

* The :ref:`expansion <aux-expand-deftype>` of :math:`C.\CTYPES[x]` must be an :ref:`array type <syntax-arraytype>` :math:`\TARRAY~\fieldtype`.

* Let the :ref:`field type <syntax-fieldtype>` :math:`\mut~\storagetype` be :math:`\fieldtype`.

* The prefix :math:`\mut` must be :math:`\MVAR`.

* Let :math:`t` be the :ref:`value type <syntax-valtype>` :math:`\unpacktype(\storagetype)`.

* The :ref:`value type <syntax-valtype>` :math:`t` must be a :ref:`numeric type <syntax-numtype>` or a :ref:`vector type <syntax-vectype>`.

* The :ref:`data segment <syntax-data>` :math:`C.\CDATAS[y]` must exist.

* Then the instruction is valid with type :math:`[(\REF~\NULL~x)~\I32~\I32~\I32] \to []`.

.. math::
   \frac{
     \expanddt(C.\CTYPES[x]) = \TARRAY~(\MVAR~\X{st})
     \qquad
     \unpacktype(\X{st}) = \numtype \lor \unpacktype(\X{st}) = \vectype
     \qquad
     C.\CDATAS[y] = {\ok}
   }{
     C \vdashinstr \ARRAYINITDATA~x~y : [(\REF~\NULL~x)~\I32~\I32~\I32] \to []
   }


.. _valid-array.init_elem:

:math:`\ARRAYINITELEM~x~y`
..........................

* The :ref:`defined type <syntax-deftype>` :math:`C.\CTYPES[x]` must exist.

* The :ref:`expansion <aux-expand-deftype>` of :math:`C.\CTYPES[x]` must be an :ref:`array type <syntax-arraytype>` :math:`\TARRAY~\fieldtype`.

* Let the :ref:`field type <syntax-fieldtype>` :math:`\mut~\storagetype` be :math:`\fieldtype`.

* The prefix :math:`\mut` must be :math:`\MVAR`.

* The :ref:`storage type <syntax-storagetype>` :math:`\storagetype` must be a :ref:`reference type <syntax-valtype>` :math:`\X{rt}`.

* The :ref:`element segment <syntax-elem>` :math:`C.\CELEMS[y]` must exist.

* Let :math:`\X{rt}'` be the :ref:`reference type <syntax-reftype>` :math:`C.\CELEMS[y]`.

* The :ref:`reference type <syntax-reftype>` :math:`\X{rt}'` must :ref:`match <match-reftype>` :math:`\X{rt}`.

* Then the instruction is valid with type :math:`[(\REF~\NULL~x)~\I32~\I32~\I32] \to []`.

.. math::
   \frac{
     \expanddt(C.\CTYPES[x]) = \TARRAY~(\MVAR~\X{rt})
     \qquad
     C \vdashreftypematch C.\CELEMS[y] \matchesreftype \X{rt}
   }{
     C \vdashinstr \ARRAYINITELEM~x~y : [(\REF~\NULL~x)~\I32~\I32~\I32] \to []
   }


.. index:: scalar reference

Scalar Reference Instructions
~~~~~~~~~~~~~~~~~~~~~~~~~~~~~

.. _valid-ref.i31:

:math:`\REFI31`
...............

* The instruction is valid with type :math:`[\I32] \to [(\REF~\I31)]`.

.. math::
   \frac{
   }{
     C \vdashinstr \REFI31 : [\I32] \to [(\REF~\I31)]
   }

.. _valid-i31.get_sx:

:math:`\I31GET\K{\_}\sx`
........................

* The instruction is valid with type :math:`[(\REF~\NULL~\I31)] \to [\I32]`.

.. math::
   \frac{
   }{
     C \vdashinstr \I31GET\K{\_}\sx : [(\REF~\NULL~\I31)] \to [\I32]
   }


.. index:: external reference

External Reference Instructions
~~~~~~~~~~~~~~~~~~~~~~~~~~~~~~~

.. _valid-any.convert_extern:

:math:`\ANYCONVERTEXTERN`
.........................

* The instruction is valid with type :math:`[(\REF~\NULL_1^?~\EXTERN)] \to [(\REF~\NULL_2^?~\ANY)]` for any :math:`\NULL_1^?` that equals :math:`\NULL_2^?`.

.. math::
   \frac{
     \NULL_1^? = \NULL_2^?
   }{
     C \vdashinstr \ANYCONVERTEXTERN : [(\REF~\NULL_1^?~\EXTERN)] \to [(\REF~\NULL_2^?~\ANY)]
   }

.. _valid-extern.convert_any:

:math:`\EXTERNCONVERTANY`
.........................

* The instruction is valid with type :math:`[(\REF~\NULL_1^?~\ANY)] \to [(\REF~\NULL_2^?~\EXTERN)]` for any :math:`\NULL_1^?` that equals :math:`\NULL_2^?`.

.. math::
   \frac{
     \NULL_1^? = \NULL_2^?
   }{
     C \vdashinstr \EXTERNCONVERTANY : [(\REF~\NULL_1^?~\ANY)] \to [(\REF~\NULL_2^?~\EXTERN)]
   }


.. index:: vector instruction
   pair: validation; instruction
   single: abstract syntax; instruction

.. _valid-instr-vec:
.. _aux-unpacked:

Vector Instructions
~~~~~~~~~~~~~~~~~~~

Vector instructions can have a prefix to describe the :ref:`shape <syntax-vec-shape>` of the operand. Packed numeric types, |I8| and |I16|, are not :ref:`value types <syntax-valtype>`. An auxiliary function maps such packed type shapes to value types:

.. math::
   \begin{array}{lll@{\qquad}l}
   \unpacked(\K{i8x16}) &=& \I32 \\
   \unpacked(\K{i16x8}) &=& \I32 \\
   \unpacked(t\K{x}N) &=& t
   \end{array}


The following auxiliary function denotes the number of lanes in a vector shape, i.e., its *dimension*:

.. _aux-dim:

.. math::
   \begin{array}{lll@{\qquad}l}
   \dim(t\K{x}N) &=& N
   \end{array}


.. _valid-vconst:

:math:`\V128\K{.}\VCONST~c`
...........................

* The instruction is valid with type :math:`[] \to [\V128]`.

.. math::
   \frac{
   }{
     C \vdashinstr \V128\K{.}\VCONST~c : [] \to [\V128]
   }


.. _valid-vvunop:

:math:`\V128\K{.}\vvunop`
.........................

* The instruction is valid with type :math:`[\V128] \to [\V128]`.

.. math::
   \frac{
   }{
     C \vdashinstr \V128\K{.}\vvunop : [\V128] \to [\V128]
   }


.. _valid-vvbinop:

:math:`\V128\K{.}\vvbinop`
..........................

* The instruction is valid with type :math:`[\V128~\V128] \to [\V128]`.

.. math::
   \frac{
   }{
     C \vdashinstr \V128\K{.}\vvbinop : [\V128~\V128] \to [\V128]
   }


.. _valid-vvternop:

:math:`\V128\K{.}\vvternop`
...........................

* The instruction is valid with type :math:`[\V128~\V128~\V128] \to [\V128]`.

.. math::
   \frac{
   }{
     C \vdashinstr \V128\K{.}\vvternop : [\V128~\V128~\V128] \to [\V128]
   }


.. _valid-vvtestop:

:math:`\V128\K{.}\vvtestop`
...........................

* The instruction is valid with type :math:`[\V128] \to [\I32]`.

.. math::
   \frac{
   }{
     C \vdashinstr \V128\K{.}\vvtestop : [\V128] \to [\I32]
   }


.. _valid-vec-swizzle:

:math:`\K{i8x16.}\SWIZZLE`
..........................

* The instruction is valid with type :math:`[\V128~\V128] \to [\V128]`.

.. math::
   \frac{
   }{
     C \vdashinstr \K{i8x16.}\SWIZZLE : [\V128~\V128] \to [\V128]
   }


.. _valid-vec-shuffle:

:math:`\K{i8x16.}\SHUFFLE~\laneidx^{16}`
........................................

* For all :math:`\laneidx_i`, in :math:`\laneidx^{16}`, :math:`\laneidx_i` must be smaller than :math:`32`.

* The instruction is valid with type :math:`[\V128~\V128] \to [\V128]`.

.. math::
   \frac{
     (\laneidx < 32)^{16}
   }{
     C \vdashinstr \K{i8x16.}\SHUFFLE~\laneidx^{16} : [\V128~\V128] \to [\V128]
   }


.. _valid-vec-splat:

:math:`\shape\K{.}\SPLAT`
.........................

* Let :math:`t` be :math:`\unpacked(\shape)`.

* The instruction is valid with type :math:`[t] \to [\V128]`.

.. math::
   \frac{
   }{
     C \vdashinstr \shape\K{.}\SPLAT : [\unpacked(\shape)] \to [\V128]
   }


.. _valid-vec-extract_lane:

:math:`\shape\K{.}\EXTRACTLANE\K{\_}\sx^?~\laneidx`
...................................................

* The lane index :math:`\laneidx` must be smaller than :math:`\dim(\shape)`.

* The instruction is valid with type :math:`[\V128] \to [\unpacked(\shape)]`.

.. math::
   \frac{
     \laneidx < \dim(\shape)
   }{
     C \vdashinstr t\K{x}N\K{.}\EXTRACTLANE\K{\_}\sx^?~\laneidx : [\V128] \to [\unpacked(\shape)]
   }


.. _valid-vec-replace_lane:

:math:`\shape\K{.}\REPLACELANE~\laneidx`
........................................

* The lane index :math:`\laneidx` must be smaller than :math:`\dim(\shape)`.

* Let :math:`t` be :math:`\unpacked(\shape)`.

* The instruction is valid with type :math:`[\V128~t] \to [\V128]`.

.. math::
   \frac{
     \laneidx < \dim(\shape)
   }{
     C \vdashinstr \shape\K{.}\REPLACELANE~\laneidx : [\V128~\unpacked(\shape)] \to [\V128]
   }


.. _valid-vunop:

:math:`\shape\K{.}\vunop`
.........................

* The instruction is valid with type :math:`[\V128] \to [\V128]`.

.. math::
   \frac{
   }{
     C \vdashinstr \shape\K{.}\vunop : [\V128] \to [\V128]
   }


.. _valid-vbinop:

:math:`\shape\K{.}\vbinop`
..........................

* The instruction is valid with type :math:`[\V128~\V128] \to [\V128]`.

.. math::
   \frac{
   }{
     C \vdashinstr \shape\K{.}\vbinop : [\V128~\V128] \to [\V128]
   }


.. _valid-vrelop:

:math:`\shape\K{.}\vrelop`
..........................

* The instruction is valid with type :math:`[\V128~\V128] \to [\V128]`.

.. math::
   \frac{
   }{
     C \vdashinstr \shape\K{.}\vrelop : [\V128~\V128] \to [\V128]
   }


.. _valid-vishiftop:

:math:`\ishape\K{.}\vishiftop`
..............................

* The instruction is valid with type :math:`[\V128~\I32] \to [\V128]`.

.. math::
   \frac{
   }{
     C \vdashinstr \ishape\K{.}\vishiftop : [\V128~\I32] \to [\V128]
   }


.. _valid-vtestop:

:math:`\shape\K{.}\vtestop`
...........................

* The instruction is valid with type :math:`[\V128] \to [\I32]`.

.. math::
   \frac{
   }{
     C \vdashinstr \shape\K{.}\vtestop : [\V128] \to [\I32]
   }


.. _valid-vcvtop:

:math:`\shape\K{.}\vcvtop\K{\_}\half^?\K{\_}\shape\K{\_}\sx^?\K{\_zero}^?`
..........................................................................

* The instruction is valid with type :math:`[\V128] \to [\V128]`.

.. math::
   \frac{
   }{
     C \vdashinstr \shape\K{.}\vcvtop\K{\_}\half^?\K{\_}\shape\K{\_}\sx^?\K{\_zero}^? : [\V128] \to [\V128]
   }


.. _valid-vec-narrow:

:math:`\ishape_1\K{.}\NARROW\K{\_}\ishape_2\K{\_}\sx`
.....................................................

* The instruction is valid with type :math:`[\V128~\V128] \to [\V128]`.

.. math::
   \frac{
   }{
     C \vdashinstr \ishape_1\K{.}\NARROW\K{\_}\ishape_2\K{\_}\sx : [\V128~\V128] \to [\V128]
   }


.. _valid-vec-bitmask:

:math:`\ishape\K{.}\BITMASK`
............................

* The instruction is valid with type :math:`[\V128] \to [\I32]`.

.. math::
   \frac{
   }{
     C \vdashinstr \ishape\K{.}\BITMASK : [\V128] \to [\I32]
   }


.. _valid-vec-dot:

:math:`\ishape_1\K{.}\DOT\K{\_}\ishape_2\K{\_s}`
................................................

* The instruction is valid with type :math:`[\V128~\V128] \to [\V128]`.

.. math::
   \frac{
   }{
     C \vdashinstr \ishape_1\K{.}\DOT\K{\_}\ishape_2\K{\_s} : [\V128~\V128] \to [\V128]
   }


.. _valid-vec-extmul:

:math:`\ishape_1\K{.}\EXTMUL\K{\_}\half\K{\_}\ishape_2\K{\_}\sx`
................................................................

* The instruction is valid with type :math:`[\V128~\V128] \to [\V128]`.

.. math::
   \frac{
   }{
     C \vdashinstr \ishape_1\K{.}\EXTMUL\K{\_}\half\K{\_}\ishape_2\K{\_}\sx : [\V128~\V128] \to [\V128]
   }


.. _valid-vec-extadd_pairwise:

:math:`\ishape_1\K{.}\EXTADDPAIRWISE\K{\_}\ishape_2\K{\_}\sx`
.............................................................

* The instruction is valid with type :math:`[\V128] \to [\V128]`.

.. math::
   \frac{
   }{
     C \vdashinstr \ishape_1\K{.}\EXTADDPAIRWISE\K{\_}\ishape_2\K{\_}\sx : [\V128] \to [\V128]
   }


.. index:: parametric instructions, value type, polymorphism
   pair: validation; instruction
   single: abstract syntax; instruction
.. _valid-instr-parametric:

Parametric Instructions
~~~~~~~~~~~~~~~~~~~~~~~

.. _valid-drop:

:math:`\DROP`
.............

* The instruction is valid with type :math:`[t] \to []`, for any :ref:`valid <valid-valtype>` :ref:`value type <syntax-valtype>` :math:`t`.

.. math::
   \frac{
     C \vdashvaltype t \ok
   }{
     C \vdashinstr \DROP : [t] \to []
   }

.. note::
   Both |DROP| and |SELECT| without annotation are :ref:`value-polymorphic <polymorphism>` instructions.


.. _valid-select:

:math:`\SELECT~(t^\ast)^?`
..........................

* If :math:`t^\ast` is present, then:

  * The :ref:`result type <syntax-resulttype>` :math:`[t^\ast]` must be :ref:`valid <valid-resulttype>`.

  * The length of :math:`t^\ast` must be :math:`1`.

  * Then the instruction is valid with type :math:`[t^\ast~t^\ast~\I32] \to [t^\ast]`.

* Else:

  * The instruction is valid with type :math:`[t~t~\I32] \to [t]`, for any :ref:`valid <valid-valtype>` :ref:`value type <syntax-valtype>` :math:`t` that :ref:`matches <match-valtype>` some :ref:`number type <syntax-numtype>` or :ref:`vector type <syntax-vectype>`.

.. math::
   \frac{
     C \vdashresulttype [t] \ok
   }{
     C \vdashinstr \SELECT~t : [t~t~\I32] \to [t]
   }
   \qquad
   \frac{
     C \vdashresulttype [t] \ok
     \qquad
     C \vdashresulttypematch [t] \matchesresulttype [\numtype]
   }{
     C \vdashinstr \SELECT : [t~t~\I32] \to [t]
   }
   \qquad
   \frac{
     C \vdashresulttype [t] \ok
     \qquad
     C \vdash t \leq \vectype
   }{
     C \vdashinstr \SELECT : [t~t~\I32] \to [t]
   }

.. note::
   In future versions of WebAssembly, |SELECT| may allow more than one value per choice.


.. index:: variable instructions, local index, global index, context
   pair: validation; instruction
   single: abstract syntax; instruction
.. _valid-instr-variable:

Variable Instructions
~~~~~~~~~~~~~~~~~~~~~

.. _valid-local.get:

:math:`\LOCALGET~x`
...................

* The local :math:`C.\CLOCALS[x]` must be defined in the context.

* Let :math:`\init~t` be the :ref:`local type <syntax-localtype>` :math:`C.\CLOCALS[x]`.

* The :ref:`initialization status <syntax-init>` :math:`\init` must be :math:`\SET`.

* Then the instruction is valid with type :math:`[] \to [t]`.

.. math::
   \frac{
     C.\CLOCALS[x] = \SET~t
   }{
     C \vdashinstr \LOCALGET~x : [] \to [t]
   }


.. _valid-local.set:

:math:`\LOCALSET~x`
...................

* The local :math:`C.\CLOCALS[x]` must be defined in the context.

* Let :math:`\init~t` be the :ref:`local type <syntax-localtype>` :math:`C.\CLOCALS[x]`.

* Then the instruction is valid with type :math:`[t] \to_{x} []`.

.. math::
   \frac{
     C.\CLOCALS[x] = \init~t
   }{
     C \vdashinstr \LOCALSET~x : [t] \to_{x} []
   }


.. _valid-local.tee:

:math:`\LOCALTEE~x`
...................

* The local :math:`C.\CLOCALS[x]` must be defined in the context.

* Let :math:`\init~t` be the :ref:`local type <syntax-localtype>` :math:`C.\CLOCALS[x]`.

* Then the instruction is valid with type :math:`[t] \to_{x} [t]`.

.. math::
   \frac{
     C.\CLOCALS[x] = \init~t
   }{
     C \vdashinstr \LOCALTEE~x : [t] \to_{x} [t]
   }


.. _valid-global.get:

:math:`\GLOBALGET~x`
....................

* The global :math:`C.\CGLOBALS[x]` must be defined in the context.

* Let :math:`\mut~t` be the :ref:`global type <syntax-globaltype>` :math:`C.\CGLOBALS[x]`.

* Then the instruction is valid with type :math:`[] \to [t]`.

.. math::
   \frac{
     C.\CGLOBALS[x] = \mut~t
   }{
     C \vdashinstr \GLOBALGET~x : [] \to [t]
   }


.. _valid-global.set:

:math:`\GLOBALSET~x`
....................

* The global :math:`C.\CGLOBALS[x]` must be defined in the context.

* Let :math:`\mut~t` be the :ref:`global type <syntax-globaltype>` :math:`C.\CGLOBALS[x]`.

* The mutability :math:`\mut` must be |MVAR|.

* Then the instruction is valid with type :math:`[t] \to []`.

.. math::
   \frac{
     C.\CGLOBALS[x] = \MVAR~t
   }{
     C \vdashinstr \GLOBALSET~x : [t] \to []
   }


.. index:: table instruction, table index, context
   pair: validation; instruction
   single: abstract syntax; instruction
.. _valid-instr-table:

Table Instructions
~~~~~~~~~~~~~~~~~~

.. _valid-table.get:

:math:`\TABLEGET~x`
...................

* The table :math:`C.\CTABLES[x]` must be defined in the context.

* Let :math:`\limits~t` be the :ref:`table type <syntax-tabletype>` :math:`C.\CTABLES[x]`.

* Then the instruction is valid with type :math:`[\I32] \to [t]`.

.. math::
   \frac{
     C.\CTABLES[x] = \limits~t
   }{
     C \vdashinstr \TABLEGET~x : [\I32] \to [t]
   }


.. _valid-table.set:

:math:`\TABLESET~x`
...................

* The table :math:`C.\CTABLES[x]` must be defined in the context.

* Let :math:`\limits~t` be the :ref:`table type <syntax-tabletype>` :math:`C.\CTABLES[x]`.

* Then the instruction is valid with type :math:`[\I32~t] \to []`.

.. math::
   \frac{
     C.\CTABLES[x] = \limits~t
   }{
     C \vdashinstr \TABLESET~x : [\I32~t] \to []
   }


.. _valid-table.size:

:math:`\TABLESIZE~x`
....................

* The table :math:`C.\CTABLES[x]` must be defined in the context.

* Then the instruction is valid with type :math:`[] \to [\I32]`.

.. math::
   \frac{
     C.\CTABLES[x] = \tabletype
   }{
     C \vdashinstr \TABLESIZE~x : [] \to [\I32]
   }


.. _valid-table.grow:

:math:`\TABLEGROW~x`
....................

* The table :math:`C.\CTABLES[x]` must be defined in the context.

* Let :math:`\limits~t` be the :ref:`table type <syntax-tabletype>` :math:`C.\CTABLES[x]`.

* Then the instruction is valid with type :math:`[t~\I32] \to [\I32]`.

.. math::
   \frac{
     C.\CTABLES[x] = \limits~t
   }{
     C \vdashinstr \TABLEGROW~x : [t~\I32] \to [\I32]
   }


.. _valid-table.fill:

:math:`\TABLEFILL~x`
....................

* The table :math:`C.\CTABLES[x]` must be defined in the context.

* Let :math:`\limits~t` be the :ref:`table type <syntax-tabletype>` :math:`C.\CTABLES[x]`.

* Then the instruction is valid with type :math:`[\I32~t~\I32] \to []`.

.. math::
   \frac{
     C.\CTABLES[x] = \limits~t
   }{
     C \vdashinstr \TABLEFILL~x : [\I32~t~\I32] \to []
   }


.. _valid-table.copy:

:math:`\TABLECOPY~x~y`
......................

* The table :math:`C.\CTABLES[x]` must be defined in the context.

* Let :math:`\limits_1~t_1` be the :ref:`table type <syntax-tabletype>` :math:`C.\CTABLES[x]`.

* The table :math:`C.\CTABLES[y]` must be defined in the context.

* Let :math:`\limits_2~t_2` be the :ref:`table type <syntax-tabletype>` :math:`C.\CTABLES[y]`.

* The :ref:`reference type <syntax-reftype>` :math:`t_2` must :ref:`match <match-reftype>` :math:`t_1`.

* Then the instruction is valid with type :math:`[\I32~\I32~\I32] \to []`.

.. math::
   \frac{
     C.\CTABLES[x] = \limits_1~t_1
     \qquad
<<<<<<< HEAD
     C.\CTABLES[x] = \limits_2~t_2
=======
     C.\CTABLES[y] = \limits_2~t_2
>>>>>>> 30aebd0f
     \qquad
     C \vdashreftypematch t_2 \matchesvaltype t_1
   }{
     C \vdashinstr \TABLECOPY~x~y : [\I32~\I32~\I32] \to []
   }


.. _valid-table.init:

:math:`\TABLEINIT~x~y`
......................

* The table :math:`C.\CTABLES[x]` must be defined in the context.

* Let :math:`\limits~t_1` be the :ref:`table type <syntax-tabletype>` :math:`C.\CTABLES[x]`.

* The element segment :math:`C.\CELEMS[y]` must be defined in the context.

* Let :math:`t_2` be the :ref:`reference type <syntax-reftype>` :math:`C.\CELEMS[y]`.

* The :ref:`reference type <syntax-reftype>` :math:`t_2` must :ref:`match <match-reftype>` :math:`t_1`.

* Then the instruction is valid with type :math:`[\I32~\I32~\I32] \to []`.

.. math::
   \frac{
<<<<<<< HEAD
     C.\CTABLES[x] = \limits_1~t_1
=======
     C.\CTABLES[x] = \limits~t_1
>>>>>>> 30aebd0f
     \qquad
     C.\CELEMS[y] = t_2
     \qquad
     C \vdashreftypematch t_2 \matchesvaltype t_1
   }{
     C \vdashinstr \TABLEINIT~x~y : [\I32~\I32~\I32] \to []
   }


.. _valid-elem.drop:

:math:`\ELEMDROP~x`
...................

* The element segment :math:`C.\CELEMS[x]` must be defined in the context.

* Then the instruction is valid with type :math:`[] \to []`.

.. math::
   \frac{
     C.\CELEMS[x] = t
   }{
     C \vdashinstr \ELEMDROP~x : [] \to []
   }


.. index:: memory instruction, memory index, context
   pair: validation; instruction
   single: abstract syntax; instruction
.. _valid-memarg:
.. _valid-instr-memory:

Memory Instructions
~~~~~~~~~~~~~~~~~~~

.. _valid-load:

:math:`t\K{.}\LOAD~x~\memarg`
.............................

* The memory :math:`C.\CMEMS[x]` must be defined in the context.

* The alignment :math:`2^{\memarg.\ALIGN}` must not be larger than the :ref:`bit width <syntax-numtype>` of :math:`t` divided by :math:`8`.

* Then the instruction is valid with type :math:`[\I32] \to [t]`.

.. math::
   \frac{
     C.\CMEMS[x] = \memtype
     \qquad
     2^{\memarg.\ALIGN} \leq |t|/8
   }{
     C \vdashinstr t\K{.load}~x~\memarg : [\I32] \to [t]
   }


.. _valid-loadn:

:math:`t\K{.}\LOAD{N}\K{\_}\sx~x~\memarg`
.........................................

* The memory :math:`C.\CMEMS[x]` must be defined in the context.

* The alignment :math:`2^{\memarg.\ALIGN}` must not be larger than :math:`N/8`.

* Then the instruction is valid with type :math:`[\I32] \to [t]`.

.. math::
   \frac{
     C.\CMEMS[x] = \memtype
     \qquad
     2^{\memarg.\ALIGN} \leq N/8
   }{
     C \vdashinstr t\K{.load}N\K{\_}\sx~x~\memarg : [\I32] \to [t]
   }


:math:`t\K{.}\STORE~x~\memarg`
..............................

* The memory :math:`C.\CMEMS[x]` must be defined in the context.

* The alignment :math:`2^{\memarg.\ALIGN}` must not be larger than the :ref:`bit width <syntax-numtype>` of :math:`t` divided by :math:`8`.

* Then the instruction is valid with type :math:`[\I32~t] \to []`.

.. math::
   \frac{
     C.\CMEMS[x] = \memtype
     \qquad
     2^{\memarg.\ALIGN} \leq |t|/8
   }{
     C \vdashinstr t\K{.store}~x~\memarg : [\I32~t] \to []
   }


.. _valid-storen:

:math:`t\K{.}\STORE{N}~x~\memarg`
.................................

* The memory :math:`C.\CMEMS[x]` must be defined in the context.

* The alignment :math:`2^{\memarg.\ALIGN}` must not be larger than :math:`N/8`.

* Then the instruction is valid with type :math:`[\I32~t] \to []`.

.. math::
   \frac{
     C.\CMEMS[x] = \memtype
     \qquad
     2^{\memarg.\ALIGN} \leq N/8
   }{
     C \vdashinstr t\K{.store}N~x~\memarg : [\I32~t] \to []
   }


.. _valid-load-extend:

:math:`\K{v128.}\LOAD{N}\K{x}M\_\sx~x~\memarg`
..............................................

* The memory :math:`C.\CMEMS[x]` must be defined in the context.

* The alignment :math:`2^{\memarg.\ALIGN}` must not be larger than :math:`N/8 \cdot M`.

* Then the instruction is valid with type :math:`[\I32] \to [\V128]`.

.. math::
   \frac{
     C.\CMEMS[x] = \memtype
     \qquad
     2^{\memarg.\ALIGN} \leq N/8 \cdot M
   }{
     C \vdashinstr \K{v128.}\LOAD{N}\K{x}M\_\sx~x~\memarg : [\I32] \to [\V128]
   }


.. _valid-load-splat:

:math:`\K{v128.}\LOAD{N}\K{\_splat}~x~\memarg`
..............................................

* The memory :math:`C.\CMEMS[x]` must be defined in the context.

* The alignment :math:`2^{\memarg.\ALIGN}` must not be larger than :math:`N/8`.

* Then the instruction is valid with type :math:`[\I32] \to [\V128]`.

.. math::
   \frac{
     C.\CMEMS[x] = \memtype
     \qquad
     2^{\memarg.\ALIGN} \leq N/8
   }{
     C \vdashinstr \K{v128.}\LOAD{N}\K{\_splat}~x~\memarg : [\I32] \to [\V128]
   }


.. _valid-load-zero:

:math:`\K{v128.}\LOAD{N}\K{\_zero}~x~\memarg`
.............................................

* The memory :math:`C.\CMEMS[x]` must be defined in the context.

* The alignment :math:`2^{\memarg.\ALIGN}` must not be larger than :math:`N/8`.

* Then the instruction is valid with type :math:`[\I32] \to [\V128]`.

.. math::
   \frac{
     C.\CMEMS[x] = \memtype
     \qquad
     2^{\memarg.\ALIGN} \leq N/8
   }{
     C \vdashinstr \K{v128.}\LOAD{N}\K{\_zero}~x~\memarg : [\I32] \to [\V128]
   }


.. _valid-load-lane:

:math:`\K{v128.}\LOAD{N}\K{\_lane}~x~\memarg~\laneidx`
......................................................

* The memory :math:`C.\CMEMS[x]` must be defined in the context.

* The alignment :math:`2^{\memarg.\ALIGN}` must not be larger than :math:`N/8`.

* The lane index :math:`\laneidx` must be smaller than :math:`128/N`.

* Then the instruction is valid with type :math:`[\I32~\V128] \to [\V128]`.

.. math::
   \frac{
     C.\CMEMS[x] = \memtype
     \qquad
     2^{\memarg.\ALIGN} < N/8
     \qquad
     \laneidx < 128/N
   }{
     C \vdashinstr \K{v128.}\LOAD{N}\K{\_lane}~x~\memarg~\laneidx : [\I32~\V128] \to [\V128]
   }


.. _valid-store-lane:

:math:`\K{v128.}\STORE{N}\K{\_lane}~x~\memarg~\laneidx`
.......................................................

* The memory :math:`C.\CMEMS[x]` must be defined in the context.

* The alignment :math:`2^{\memarg.\ALIGN}` must not be larger than :math:`N/8`.

* The lane index :math:`\laneidx` must be smaller than :math:`128/N`.

* Then the instruction is valid with type :math:`[\I32~\V128] \to [\V128]`.

.. math::
   \frac{
     C.\CMEMS[x] = \memtype
     \qquad
     2^{\memarg.\ALIGN} < N/8
     \qquad
     \laneidx < 128/N
   }{
     C \vdashinstr \K{v128.}\STORE{N}\K{\_lane}~x~\memarg~\laneidx : [\I32~\V128] \to []
   }


.. _valid-memory.size:

:math:`\MEMORYSIZE~x`
.....................

* The memory :math:`C.\CMEMS[x]` must be defined in the context.

* Then the instruction is valid with type :math:`[] \to [\I32]`.

.. math::
   \frac{
     C.\CMEMS[x] = \memtype
   }{
     C \vdashinstr \MEMORYSIZE~x : [] \to [\I32]
   }


.. _valid-memory.grow:

:math:`\MEMORYGROW~x`
.....................

* The memory :math:`C.\CMEMS[x]` must be defined in the context.

* Then the instruction is valid with type :math:`[\I32] \to [\I32]`.

.. math::
   \frac{
     C.\CMEMS[x] = \memtype
   }{
     C \vdashinstr \MEMORYGROW~x : [\I32] \to [\I32]
   }


.. _valid-memory.fill:

:math:`\MEMORYFILL~x`
.....................

* The memory :math:`C.\CMEMS[x]` must be defined in the context.

* Then the instruction is valid with type :math:`[\I32~\I32~\I32] \to []`.

.. math::
   \frac{
     C.\CMEMS[x] = \memtype
   }{
     C \vdashinstr \MEMORYFILL~x : [\I32~\I32~\I32] \to []
   }


.. _valid-memory.copy:

:math:`\MEMORYCOPY~x~y`
.......................

* The memory :math:`C.\CMEMS[x]` must be defined in the context.

* The memory :math:`C.\CMEMS[y]` must be defined in the context.

* Then the instruction is valid with type :math:`[\I32~\I32~\I32] \to []`.

.. math::
   \frac{
     C.\CMEMS[x] = \memtype
     \qquad
     C.\CMEMS[x] = \memtype
   }{
     C \vdashinstr \MEMORYCOPY~x~y : [\I32~\I32~\I32] \to []
   }


.. _valid-memory.init:

:math:`\MEMORYINIT~x~y`
.......................

* The memory :math:`C.\CMEMS[x]` must be defined in the context.

* The data segment :math:`C.\CDATAS[y]` must be defined in the context.

* Then the instruction is valid with type :math:`[\I32~\I32~\I32] \to []`.

.. math::
   \frac{
     C.\CMEMS[x] = \memtype
     \qquad
     C.\CDATAS[y] = {\ok}
   }{
     C \vdashinstr \MEMORYINIT~x~y : [\I32~\I32~\I32] \to []
   }


.. _valid-data.drop:

:math:`\DATADROP~x`
...................

* The data segment :math:`C.\CDATAS[x]` must be defined in the context.

* Then the instruction is valid with type :math:`[] \to []`.

.. math::
   \frac{
     C.\CDATAS[x] = {\ok}
   }{
     C \vdashinstr \DATADROP~x : [] \to []
   }


.. index:: control instructions, structured control, label, block, branch, block type, label index, result type, function index, type index, tag index, vector, polymorphism, context
   pair: validation; instruction
   single: abstract syntax; instruction
.. _valid-label:
.. _valid-instr-control:

Control Instructions
~~~~~~~~~~~~~~~~~~~~

.. _valid-nop:

:math:`\NOP`
............

* The instruction is valid with type :math:`[] \to []`.

.. math::
   \frac{
   }{
     C \vdashinstr \NOP : [] \to []
   }


.. _valid-unreachable:

:math:`\UNREACHABLE`
....................

<<<<<<< HEAD
* The instruction is valid with type :math:`[t_1^\ast] \to [t_2^\ast]`, for any sequences of :ref:`valid <valid-valtype>` :ref:`value types <syntax-valtype>` :math:`t_1^\ast` and :math:`t_2^\ast`.

.. math::
   \frac{
     C \vdashfunctype [t_1^\ast] \to [t_2^\ast] \ok
=======
* The instruction is valid with any :ref:`valid <valid-instrtype>` type of the form :math:`[t_1^\ast] \to [t_2^\ast]`.

.. math::
   \frac{
     C \vdashinstrtype [t_1^\ast] \to [t_2^\ast] \ok
>>>>>>> 30aebd0f
   }{
     C \vdashinstr \UNREACHABLE : [t_1^\ast] \to [t_2^\ast]
   }

.. note::
   The |UNREACHABLE| instruction is :ref:`stack-polymorphic <polymorphism>`.


.. _valid-block:

:math:`\BLOCK~\blocktype~\instr^\ast~\END`
..........................................

* The :ref:`block type <syntax-blocktype>` must be :ref:`valid <valid-blocktype>` as some :ref:`instruction type <syntax-instrtype>` :math:`[t_1^\ast] \to [t_2^\ast]`.

* Let :math:`C'` be the same :ref:`context <context>` as :math:`C`, but with the :ref:`result type <syntax-resulttype>` :math:`[t_2^\ast]` prepended to the |CLABELS| vector.

* Under context :math:`C'`,
  the instruction sequence :math:`\instr^\ast` must be :ref:`valid <valid-instr-seq>` with type :math:`[t_1^\ast] \to [t_2^\ast]`.

* Then the compound instruction is valid with type :math:`[t_1^\ast] \to [t_2^\ast]`.

.. math::
   \frac{
     C \vdashblocktype \blocktype : [t_1^\ast] \to [t_2^\ast]
     \qquad
     C,\CLABELS\,[t_2^\ast] \vdashinstrseq \instr^\ast : [t_1^\ast] \to [t_2^\ast]
   }{
     C \vdashinstr \BLOCK~\blocktype~\instr^\ast~\END : [t_1^\ast] \to [t_2^\ast]
   }

.. note::
   The :ref:`notation <notation-extend>` :math:`C,\CLABELS\,[t^\ast]` inserts the new label type at index :math:`0`, shifting all others.


.. _valid-loop:

:math:`\LOOP~\blocktype~\instr^\ast~\END`
.........................................

* The :ref:`block type <syntax-blocktype>` must be :ref:`valid <valid-blocktype>` as some :ref:`instruction type <syntax-functype>` :math:`[t_1^\ast] \to_{x^\ast} [t_2^\ast]`.

* Let :math:`C'` be the same :ref:`context <context>` as :math:`C`, but with the :ref:`result type <syntax-resulttype>` :math:`[t_1^\ast]` prepended to the |CLABELS| vector.

* Under context :math:`C'`,
  the instruction sequence :math:`\instr^\ast` must be :ref:`valid <valid-instr-seq>` with type :math:`[t_1^\ast] \to [t_2^\ast]`.

* Then the compound instruction is valid with type :math:`[t_1^\ast] \to [t_2^\ast]`.

.. math::
   \frac{
     C \vdashblocktype \blocktype : [t_1^\ast] \to [t_2^\ast]
     \qquad
     C,\CLABELS\,[t_1^\ast] \vdashinstrseq \instr^\ast : [t_1^\ast] \to [t_2^\ast]
   }{
     C \vdashinstr \LOOP~\blocktype~\instr^\ast~\END : [t_1^\ast] \to [t_2^\ast]
   }

.. note::
   The :ref:`notation <notation-extend>` :math:`C,\CLABELS\,[t^\ast]` inserts the new label type at index :math:`0`, shifting all others.


.. _valid-if:

:math:`\IF~\blocktype~\instr_1^\ast~\ELSE~\instr_2^\ast~\END`
.............................................................

* The :ref:`block type <syntax-blocktype>` must be :ref:`valid <valid-blocktype>` as some :ref:`instruction type <syntax-instrtype>` :math:`[t_1^\ast] \to [t_2^\ast]`.

* Let :math:`C'` be the same :ref:`context <context>` as :math:`C`, but with the :ref:`result type <syntax-resulttype>` :math:`[t_2^\ast]` prepended to the |CLABELS| vector.

* Under context :math:`C'`,
  the instruction sequence :math:`\instr_1^\ast` must be :ref:`valid <valid-instr-seq>` with type :math:`[t_1^\ast] \to [t_2^\ast]`.

* Under context :math:`C'`,
  the instruction sequence :math:`\instr_2^\ast` must be :ref:`valid <valid-instr-seq>` with type :math:`[t_1^\ast] \to [t_2^\ast]`.

* Then the compound instruction is valid with type :math:`[t_1^\ast~\I32] \to [t_2^\ast]`.

.. math::
   \frac{
     C \vdashblocktype \blocktype : [t_1^\ast] \to [t_2^\ast]
     \qquad
     C,\CLABELS\,[t_2^\ast] \vdashinstrseq \instr_1^\ast : [t_1^\ast] \to [t_2^\ast]
     \qquad
     C,\CLABELS\,[t_2^\ast] \vdashinstrseq \instr_2^\ast : [t_1^\ast] \to [t_2^\ast]
   }{
     C \vdashinstr \IF~\blocktype~\instr_1^\ast~\ELSE~\instr_2^\ast~\END : [t_1^\ast~\I32] \to [t_2^\ast]
   }

.. note::
   The :ref:`notation <notation-extend>` :math:`C,\CLABELS\,[t^\ast]` inserts the new label type at index :math:`0`, shifting all others.



.. _valid-try_table:

:math:`\TRYTABLE~\blocktype~\catch^\ast~\instr^\ast~\END`
.........................................................

* The :ref:`block type <syntax-blocktype>` must be :ref:`valid <valid-blocktype>` as some :ref:`function type <syntax-functype>` :math:`[t_1^\ast] \to [t_2^\ast]`.

* For every :ref:`catch clause <syntax-catch>` :math:`\catch_i` in :math:`\catch^\ast`, :math:`\catch_i` must be :ref:`valid <valid-catch>`.

* Let :math:`C'` be the same :ref:`context <context>` as :math:`C`, but with the :ref:`result type <syntax-resulttype>` :math:`[t_2^\ast]` prepended to the |CLABELS| vector.

* Under context :math:`C'`,
  the instruction sequence :math:`\instr^\ast` must be :ref:`valid <valid-instr-seq>` with type :math:`[t_1^\ast] \to [t_2^\ast]`.

* Then the compound instruction is valid with type :math:`[t_1^\ast] \to [t_2^\ast]`.


.. math::
   \frac{
     \begin{array}{c}
     C \vdashblocktype \blocktype : [t_1^\ast] \to [t_2^\ast]
     \qquad
     (C \vdashcatch \catch \ok)^\ast
     \qquad
     C,\CLABELS\,[t_2^\ast] \vdashinstrseq \instr^\ast : [t_1^\ast] \to [t_2^\ast] \\
     \end{array}
   }{
     C \vdashinstr \TRYTABLE~\blocktype~\catch^\ast~\instr^\ast~\END : [t_1^\ast] \to [t_2^\ast]
   }

.. note::
   The :ref:`notation <notation-extend>` :math:`C,\CLABELS\,[t^\ast]` inserts the new label type at index :math:`0`, shifting all others.


.. _valid-catch:

:math:`\CATCH~x~l`
..................

* The tag :math:`C.\CTAGS[x]` must be defined in the context.

* Let :math:`[t^\ast] \to [{t'}^\ast]` be the :ref:`tag type <syntax-tagtype>` :math:`C.\CTAGS[x]`.

* The :ref:`result type <syntax-resulttype>` :math:`[{t'}^\ast]` must be empty.

* The label :math:`C.\CLABELS[l]` must be defined in the context.

* The :ref:`result type <syntax-resulttype>` :math:`[t^\ast]` must be the same as :math:`C.\CLABELS[l]`.

* Then the catch clause is valid.

.. math::
   \frac{
     C.\CTAGS[x] = [t^\ast] \toF []
     \qquad
     C.\CLABELS[l] = [t^\ast]
   }{
     C \vdashcatch \CATCH~x~l \ok
   }

:math:`\CATCHREF~x~l`
.....................

* The tag :math:`C.\CTAGS[x]` must be defined in the context.

* Let :math:`[t^\ast] \to [{t'}^\ast]` be the :ref:`tag type <syntax-tagtype>` :math:`C.\CTAGS[x]`.

* The :ref:`result type <syntax-resulttype>` :math:`[{t'}^\ast]` must be empty.

* The label :math:`C.\CLABELS[l]` must be defined in the context.

* The :ref:`result type <syntax-resulttype>` :math:`[t^\ast]` must be the same as :math:`C.\CLABELS[l]` with |EXNREF| appended.

* Then the catch clause is valid.

.. math::
   \frac{
     C.\CTAGS[x] = [t^\ast] \toF []
     \qquad
     C.\CLABELS[l] = [t^\ast~\EXNREF]
   }{
     C \vdashcatch \CATCHREF~x~l \ok
   }

:math:`\CATCHALL~l`
...................

* The label :math:`C.\CLABELS[l]` must be defined in the context.

* The :ref:`result type <syntax-resulttype>` :math:`C.\CLABELS[l]` must be empty.

* Then the catch clause is valid.

.. math::
   \frac{
     C.\CLABELS[l] = []
   }{
     C \vdashcatch \CATCHALL~l \ok
   }

:math:`\CATCHALLREF~l`
......................

* The label :math:`C.\CLABELS[l]` must be defined in the context.

* The :ref:`result type <syntax-resulttype>` :math:`C.\CLABELS[l] must be :math:`[\EXNREF]`.

* Then the catch clause is valid.

.. math::
   \frac{
     C.\CLABELS[l] = [\EXNREF]
   }{
     C \vdashcatch \CATCHALLREF~l \ok
   }



.. _valid-br:

:math:`\BR~l`
.............

* The label :math:`C.\CLABELS[l]` must be defined in the context.

* Let :math:`[t^\ast]` be the :ref:`result type <syntax-resulttype>` :math:`C.\CLABELS[l]`.

<<<<<<< HEAD
* Then the instruction is valid with type :math:`[t_1^\ast~t^\ast] \to [t_2^\ast]`, for any sequences of :ref:`valid <valid-valtype>` :ref:`value types <syntax-valtype>` :math:`t_1^\ast` and :math:`t_2^\ast`.
=======
* Then the instruction is valid with any :ref:`valid <valid-instrtype>` type of the form :math:`[t_1^\ast~t^\ast] \to [t_2^\ast]`.
>>>>>>> 30aebd0f

.. math::
   \frac{
     C.\CLABELS[l] = [t^\ast]
     \qquad
<<<<<<< HEAD
     C \vdashfunctype [t_1^\ast] \to [t_2^\ast] \ok
=======
     C \vdashinstrtype [t_1^\ast~t^\ast] \to [t_2^\ast] \ok
>>>>>>> 30aebd0f
   }{
     C \vdashinstr \BR~l : [t_1^\ast~t^\ast] \to [t_2^\ast]
   }

.. note::
   The :ref:`label index <syntax-labelidx>` space in the :ref:`context <context>` :math:`C` contains the most recent label type first, so that :math:`C.\CLABELS[l]` performs a relative lookup as expected.

   The |BR| instruction is :ref:`stack-polymorphic <polymorphism>`.


.. _valid-br_if:

:math:`\BRIF~l`
...............

* The label :math:`C.\CLABELS[l]` must be defined in the context.

* Let :math:`[t^\ast]` be the :ref:`result type <syntax-resulttype>` :math:`C.\CLABELS[l]`.

* Then the instruction is valid with type :math:`[t^\ast~\I32] \to [t^\ast]`.

.. math::
   \frac{
     C.\CLABELS[l] = [t^\ast]
   }{
     C \vdashinstr \BRIF~l : [t^\ast~\I32] \to [t^\ast]
   }

.. note::
   The :ref:`label index <syntax-labelidx>` space in the :ref:`context <context>` :math:`C` contains the most recent label type first, so that :math:`C.\CLABELS[l]` performs a relative lookup as expected.


.. _valid-br_table:

:math:`\BRTABLE~l^\ast~l_N`
...........................


* The :ref:`label <syntax-label>` :math:`C.\CLABELS[l_N]` must be defined in the context.

* For each :ref:`label <syntax-label>` :math:`l_i` in :math:`l^\ast`,
  the label :math:`C.\CLABELS[l_i]` must be defined in the context.

* There must be a sequence :math:`t^\ast` of :ref:`value types <syntax-valtype>`, such that:

  * The result type :math:`[t^\ast]` :ref:`matches <match-resulttype>` :math:`C.\CLABELS[l_N]`.

  * For all :math:`l_i` in :math:`l^\ast`,
    the result type :math:`[t^\ast]` :ref:`matches <match-resulttype>` :math:`C.\CLABELS[l_i]`.

<<<<<<< HEAD
* Then the instruction is valid with type :math:`[t_1^\ast~t^\ast~\I32] \to [t_2^\ast]`, for any sequences of :ref:`valid <valid-valtype>` :ref:`value types <syntax-valtype>` :math:`t_1^\ast` and :math:`t_2^\ast`.
=======
* Then the instruction is valid with any :ref:`valid <valid-instrtype>` type of the form :math:`[t_1^\ast~t^\ast~\I32] \to [t_2^\ast]`.
>>>>>>> 30aebd0f

.. math::
   \frac{
     (C \vdashresulttypematch [t^\ast] \matchesresulttype C.\CLABELS[l])^\ast
     \qquad
     C \vdashresulttypematch [t^\ast] \matchesresulttype C.\CLABELS[l_N]
     \qquad
<<<<<<< HEAD
     C \vdashfunctype [t_1^\ast] \to [t_2^\ast] \ok
=======
     C \vdashinstrtype [t_1^\ast~t^\ast~\I32] \to [t_2^\ast] \ok
>>>>>>> 30aebd0f
   }{
     C \vdashinstr \BRTABLE~l^\ast~l_N : [t_1^\ast~t^\ast~\I32] \to [t_2^\ast]
   }

.. note::
   The :ref:`label index <syntax-labelidx>` space in the :ref:`context <context>` :math:`C` contains the most recent label first, so that :math:`C.\CLABELS[l_i]` performs a relative lookup as expected.

   The |BRTABLE| instruction is :ref:`stack-polymorphic <polymorphism>`.

   Furthermore, the :ref:`result type <syntax-resulttype>` :math:`[t^\ast]` is also chosen non-deterministically in this rule.
   Although it may seem necessary to compute :math:`[t^\ast]` as the greatest lower bound of all label types in practice,
   a simple :ref:`linear algorithm <algo-valid>` does not require this.


.. _valid-br_on_null:

:math:`\BRONNULL~l`
...................

* The label :math:`C.\CLABELS[l]` must be defined in the context.

* Let :math:`[t^\ast]` be the :ref:`result type <syntax-resulttype>` :math:`C.\CLABELS[l]`.

* Then the instruction is valid with type :math:`[t^\ast~(\REF~\NULL~\X{ht})] \to [t^\ast~(\REF~\X{ht})]` for any :ref:`valid <valid-heaptype>` :ref:`heap type <syntax-heaptype>` :math:`\X{ht}`.

.. math::
   \frac{
     C.\CLABELS[l] = [t^\ast]
     \qquad
     C \vdashheaptype \X{ht} \ok
   }{
     C \vdashinstr \BRONNULL~l : [t^\ast~(\REF~\NULL~\X{ht})] \to [t^\ast~(\REF~\X{ht})]
   }


.. _valid-br_on_non_null:

:math:`\BRONNONNULL~l`
......................

* The label :math:`C.\CLABELS[l]` must be defined in the context.

* Let :math:`[{t'}^\ast]` be the :ref:`result type <syntax-resulttype>` :math:`C.\CLABELS[l]`.

* The result type :math:`[{t'}^\ast]` must contain at least one type.

* Let the :ref:`value type <syntax-valtype>` :math:`t_l` be the last element in the sequence :math:`{t'}^\ast`, and :math:`[t^\ast]` the remainder of the sequence preceding it.

* The value type :math:`t_l` must be a reference type of the form :math:`\REF~\NULL^?~\X{ht}`.

* Then the instruction is valid with type :math:`[t^\ast~(\REF~\NULL~\X{ht})] \to [t^\ast]`.

.. math::
   \frac{
     C.\CLABELS[l] = [t^\ast~(\REF~\X{ht})]
   }{
     C \vdashinstr \BRONNONNULL~l : [t^\ast~(\REF~\NULL~\X{ht})] \to [t^\ast]
   }

<<<<<<< HEAD
=======

.. _valid-br_on_cast:

:math:`\BRONCAST~l~\X{rt}_1~\X{rt}_2`
.....................................

* The label :math:`C.\CLABELS[l]` must be defined in the context.

* Let :math:`[t_l^\ast]` be the :ref:`result type <syntax-resulttype>` :math:`C.\CLABELS[l]`.

* The type sequence :math:`t_l^\ast` must be of the form :math:`t^\ast~\X{rt}'`.

* The :ref:`reference type <syntax-reftype>` :math:`\X{rt}_1` must be :ref:`valid <valid-reftype>`.

* The :ref:`reference type <syntax-reftype>` :math:`\X{rt}_2` must be :ref:`valid <valid-reftype>`.

* The :ref:`reference type <syntax-reftype>` :math:`\X{rt}_2` must :ref:`match <match-reftype>` :math:`\X{rt}_1`.

* The :ref:`reference type <syntax-reftype>` :math:`\X{rt}_2` must :ref:`match <match-reftype>` :math:`\X{rt}'`.

* Let :math:`\X{rt}'_1` be the :ref:`type difference <aux-reftypediff>` between :math:`\X{rt}_1` and :math:`\X{rt}_2`.

* Then the instruction is valid with type :math:`[t^\ast~\X{rt}_1] \to [t^\ast~\X{rt}'_1]`.

.. math::
   \frac{
     C.\CLABELS[l] = [t^\ast~\X{rt}]
     \qquad
     C \vdashreftype \X{rt}_1 \ok
     \qquad
     C \vdashreftype \X{rt}_2 \ok
     \qquad
     C \vdashreftypematch \X{rt}_2 \matchesreftype \X{rt}_1
     \qquad
     C \vdashreftypematch \X{rt}_2 \matchesreftype \X{rt}
   }{
     C \vdashinstr \BRONCAST~l~\X{rt}_1~\X{rt}_2 : [t^\ast~\X{rt}_1] \to [t^\ast~\X{rt}_1\reftypediff\X{rt}_2]
   }


.. _valid-br_on_cast_fail:

:math:`\BRONCASTFAIL~l~\X{rt}_1~\X{rt}_2`
.........................................

* The label :math:`C.\CLABELS[l]` must be defined in the context.

* Let :math:`[t_l^\ast]` be the :ref:`result type <syntax-resulttype>` :math:`C.\CLABELS[l]`.

* The type sequence :math:`t_l^\ast` must be of the form :math:`t^\ast~\X{rt}'`.

* The :ref:`reference type <syntax-reftype>` :math:`\X{rt}_1` must be :ref:`valid <valid-reftype>`.

* The :ref:`reference type <syntax-reftype>` :math:`\X{rt}_2` must be :ref:`valid <valid-reftype>`.

* The :ref:`reference type <syntax-reftype>` :math:`\X{rt}_2` must :ref:`match <match-reftype>` :math:`\X{rt}_1`.

* Let :math:`\X{rt}'_1` be the :ref:`type difference <aux-reftypediff>` between :math:`\X{rt}_1` and :math:`\X{rt}_2`.

* The :ref:`reference type <syntax-reftype>` :math:`\X{rt}'_1` must :ref:`match <match-reftype>` :math:`\X{rt}'`.

* Then the instruction is valid with type :math:`[t^\ast~\X{rt}_1] \to [t^\ast~\X{rt}_2]`.

.. math::
   \frac{
     C.\CLABELS[l] = [t^\ast~\X{rt}]
     \qquad
     C \vdashreftype \X{rt}_1 \ok
     \qquad
     C \vdashreftype \X{rt}_2 \ok
     \qquad
     C \vdashreftypematch \X{rt}_2 \matchesreftype \X{rt}_1
     \qquad
     C \vdashreftypematch \X{rt}_1\reftypediff\X{rt}_2 \matchesreftype \X{rt}
   }{
     C \vdashinstr \BRONCASTFAIL~l~\X{rt}_1~\X{rt}_2 : [t^\ast~\X{rt}_1] \to [t^\ast~\X{rt}_2]
   }

>>>>>>> 30aebd0f

.. _valid-return:

:math:`\RETURN`
...............

* The return type :math:`C.\CRETURN` must not be absent in the context.

* Let :math:`[t^\ast]` be the :ref:`result type <syntax-resulttype>` of :math:`C.\CRETURN`.

<<<<<<< HEAD
* Then the instruction is valid with type :math:`[t_1^\ast~t^\ast] \to [t_2^\ast]`, for any sequences of :ref:`valid <valid-valtype>` :ref:`value types <syntax-valtype>` :math:`t_1^\ast` and :math:`t_2^\ast`.
=======
* Then the instruction is valid with any :ref:`valid <valid-instrtype>` type of the form :math:`[t_1^\ast] \to [t_2^\ast]`.
>>>>>>> 30aebd0f

.. math::
   \frac{
     C.\CRETURN = [t^\ast]
     \qquad
<<<<<<< HEAD
     C \vdashfunctype [t_1^\ast] \to [t_2^\ast] \ok
=======
     C \vdashinstrtype [t_1^\ast~t^\ast] \to [t_2^\ast] \ok
>>>>>>> 30aebd0f
   }{
     C \vdashinstr \RETURN : [t_1^\ast~t^\ast] \to [t_2^\ast]
   }

.. note::
   The |RETURN| instruction is :ref:`stack-polymorphic <polymorphism>`.

   :math:`C.\CRETURN` is absent (set to :math:`\epsilon`) when validating an :ref:`expression <valid-expr>` that is not a function body.
   This differs from it being set to the empty result type (:math:`[\epsilon]`),
   which is the case for functions not returning anything.


.. _valid-call:

:math:`\CALL~x`
...............

* The function :math:`C.\CFUNCS[x]` must be defined in the context.

* The :ref:`expansion <aux-expand-deftype>` of :math:`C.\CFUNCS[x]` must be a :ref:`function type <syntax-functype>` :math:`\TFUNC~[t_1^\ast] \toF [t_2^\ast]`.

* Then the instruction is valid with type :math:`[t_1^\ast] \to [t_2^\ast]`.

.. math::
   \frac{
     \expanddt(C.\CFUNCS[x]) = \TFUNC~[t_1^\ast] \toF [t_2^\ast]
   }{
     C \vdashinstr \CALL~x : [t_1^\ast] \to [t_2^\ast]
   }


.. _valid-call_ref:

<<<<<<< HEAD
:math:`\CALLREF`
................

* Let :math:`x` be some :ref:`type index <syntax-typeidx>` for which :math:`C.\CTYPES[x]` is a :ref:`function type <syntax-functype>` of the form :math:`[t_1^\ast] \to [t_2^\ast]`.
=======
:math:`\CALLREF~x`
..................

* The type :math:`C.\CTYPES[x]` must be defined in the context.

* The :ref:`expansion <aux-expand-deftype>` of :math:`C.\CFUNCS[x]` must be a :ref:`function type <syntax-functype>` :math:`\TFUNC~[t_1^\ast] \toF [t_2^\ast]`.
>>>>>>> 30aebd0f

* Then the instruction is valid with type :math:`[t_1^\ast~(\REF~\NULL~x)] \to [t_2^\ast]`.

.. math::
   \frac{
<<<<<<< HEAD
     C.\CTYPES[x] = [t_1^\ast] \to [t_2^\ast]
   }{
     C \vdashinstr \CALLREF : [t_1^\ast~(\REF~\NULL~x)] \to [t_2^\ast]
=======
     \expanddt(C.\CTYPES[x]) = \TFUNC~[t_1^\ast] \toF [t_2^\ast]
   }{
     C \vdashinstr \CALLREF~x : [t_1^\ast~(\REF~\NULL~x)] \to [t_2^\ast]
>>>>>>> 30aebd0f
   }


.. _valid-call_indirect:

:math:`\CALLINDIRECT~x~y`
.........................

* The table :math:`C.\CTABLES[x]` must be defined in the context.

* Let :math:`\limits~t` be the :ref:`table type <syntax-tabletype>` :math:`C.\CTABLES[x]`.

* The :ref:`reference type <syntax-reftype>` :math:`t` must :ref:`match <match-reftype>` type :math:`\REF~\NULL~\FUNC`.

* The type :math:`C.\CTYPES[y]` must be defined in the context.

* The :ref:`expansion <aux-expand-deftype>` of :math:`C.\CTYPES[y]` must be a :ref:`function type <syntax-functype>` :math:`\TFUNC~[t_1^\ast] \toF [t_2^\ast]`.

* Then the instruction is valid with type :math:`[t_1^\ast~\I32] \to [t_2^\ast]`.

.. math::
   \frac{
     C.\CTABLES[x] = \limits~t
     \qquad
     C \vdashvaltypematch t \matchesreftype \REF~\NULL~\FUNC
     \qquad
     \expanddt(C.\CTYPES[y]) = \TFUNC~[t_1^\ast] \toF [t_2^\ast]
   }{
     C \vdashinstr \CALLINDIRECT~x~y : [t_1^\ast~\I32] \to [t_2^\ast]
   }


.. _valid-return_call:

:math:`\RETURNCALL~x`
.....................

* The return type :math:`C.\CRETURN` must not be absent in the context.

* The function :math:`C.\CFUNCS[x]` must be defined in the context.

* The :ref:`expansion <aux-expand-deftype>` of :math:`C.\CFUNCS[x]` must be a :ref:`function type <syntax-functype>` :math:`\TFUNC~[t_1^\ast] \toF [t_2^\ast]`.

* The :ref:`result type <syntax-resulttype>` :math:`[t_2^\ast]` must :ref:`match <match-resulttype>` :math:`C.\CRETURN`.

* Then the instruction is valid with any :ref:`valid <valid-instrtype>` type :math:`[t_3^\ast~t_1^\ast] \to [t_4^\ast]`.

.. math::
   \frac{
     \expanddt(C.\CFUNCS[x]) = \TFUNC~[t_1^\ast] \toF [t_2^\ast]
     \qquad
     C \vdashresulttypematch [t_2^\ast] \matchesresulttype C.\CRETURN
     \qquad
     C \vdashinstrtype [t_3^\ast~t_1^\ast] \to [t_4^\ast] \ok
   }{
     C \vdashinstr \RETURNCALL~x : [t_3^\ast~t_1^\ast] \to [t_4^\ast]
   }

.. note::
   The |RETURNCALL| instruction is :ref:`stack-polymorphic <polymorphism>`.


.. _valid-return_call_ref:

:math:`\RETURNCALLREF~x`
........................

* The type :math:`C.\CTYPES[x]` must be defined in the context.

* The :ref:`expansion <aux-expand-deftype>` of :math:`C.\CTYPES[x]` must be a :ref:`function type <syntax-functype>` :math:`\TFUNC~[t_1^\ast] \toF [t_2^\ast]`.

* The :ref:`result type <syntax-resulttype>` :math:`[t_2^\ast]` must :ref:`match <match-resulttype>` :math:`C.\CRETURN`.

* Then the instruction is valid with any :ref:`valid <valid-instrtype>` type :math:`[t_3^\ast~t_1^\ast~(\REF~\NULL~x)] \to [t_4^\ast]`.

.. math::
   \frac{
     \expanddt(C.\CTYPES[x]) = \TFUNC~[t_1^\ast] \toF [t_2^\ast]
     \qquad
     C \vdashresulttypematch [t_2^\ast] \matchesresulttype C.\CRETURN
     \qquad
     C \vdashinstrtype [t_3^\ast~t_1^\ast~(\REF~\NULL~x)] \to [t_4^\ast] \ok
   }{
     C \vdashinstr \CALLREF~x : [t_3^\ast~t_1^\ast~(\REF~\NULL~x)] \to [t_4^\ast]
   }

.. note::
   The |RETURNCALLREF| instruction is :ref:`stack-polymorphic <polymorphism>`.


.. _valid-return_call_indirect:

:math:`\RETURNCALLINDIRECT~x~y`
...............................

* The return type :math:`C.\CRETURN` must not be empty in the context.

* The table :math:`C.\CTABLES[x]` must be defined in the context.

* Let :math:`\limits~t` be the :ref:`table type <syntax-tabletype>` :math:`C.\CTABLES[x]`.

* The :ref:`reference type <syntax-reftype>` :math:`t` must :ref:`match <match-reftype>` type :math:`\REF~\NULL~\FUNC`.

* The type :math:`C.\CTYPES[y]` must be defined in the context.

* The :ref:`expansion <aux-expand-deftype>` of :math:`C.\CTYPES[y]` must be a :ref:`function type <syntax-functype>` :math:`\TFUNC~[t_1^\ast] \toF [t_2^\ast]`.

* The :ref:`result type <syntax-resulttype>` :math:`[t_2^\ast]` must :ref:`match <match-resulttype>` :math:`C.\CRETURN`.

* Then the instruction is valid with type :math:`[t_3^\ast~t_1^\ast~\I32] \to [t_4^\ast]`, for any sequences of :ref:`value types <syntax-valtype>` :math:`t_3^\ast` and :math:`t_4^\ast`.

.. math::
   \frac{
     C.\CTABLES[x] = \limits~t
     \qquad
     C \vdashvaltypematch t \matchesreftype \REF~\NULL~\FUNC
     \qquad
     \expanddt(C.\CTYPES[y]) = \TFUNC~[t_1^\ast] \toF [t_2^\ast]
     \qquad
     C \vdashresulttypematch [t_2^\ast] \matchesresulttype C.\CRETURN
     \qquad
     C \vdashinstrtype [t_3^\ast~t_1^\ast~\I32] \to [t_4^\ast] \ok
   }{
     C \vdashinstr \RETURNCALLINDIRECT~x~y : [t_3^\ast~t_1^\ast~\I32] \to [t_4^\ast]
   }

.. note::
   The |RETURNCALLINDIRECT| instruction is :ref:`stack-polymorphic <polymorphism>`.


.. _valid-throw:

:math:`\THROW~x`
................

* The tag :math:`C.\CTAGS[x]` must be defined in the context.

* Let :math:`[t^\ast] \to [{t'}^\ast]` be the :ref:`tag type <syntax-tagtype>` :math:`C.\CTAGS[x]`.

* The :ref:`result type <syntax-resulttype>` :math:`[{t'}^\ast]` must be empty.

* Then the instruction is valid with type :math:`[t_1^\ast t^\ast] \to [t_2^\ast]`, for any sequences of  :ref:`value types <syntax-valtype>` :math:`t_1^\ast` and :math:`t_2^\ast`.

.. math::
   \frac{
     C.\CTAGS[x] = [t^\ast] \to []
   }{
     C \vdashinstr \THROW~x : [t_1^\ast~t^\ast] \to [t_2^\ast]
   }


.. note::
   The |THROW| instruction is :ref:`stack-polymorphic <polymorphism>`.


.. _valid-throw_ref:

:math:`\THROWREF`
.................

* The instruction is valid with type :math:`[t_1^\ast~\EXNREF] \to [t_2^\ast]`, for any sequences of  :ref:`value types <syntax-valtype>` :math:`t_1^\ast` and :math:`t_2^\ast`.


.. math::
   \frac{
   }{
     C \vdashinstr \THROWREF : [t_1^\ast~\EXNREF] \to [t_2^\ast]
   }


.. note::
   The |THROWREF| instruction is :ref:`stack-polymorphic <polymorphism>`.


.. index:: instruction, instruction sequence, local type
.. _valid-instr-seq:

Instruction Sequences
~~~~~~~~~~~~~~~~~~~~~

Typing of instruction sequences is defined recursively.


Empty Instruction Sequence: :math:`\epsilon`
............................................

<<<<<<< HEAD
* The empty instruction sequence is valid with type :math:`[t^\ast] \to [t^\ast]`,
  for any sequence of :ref:`value types <syntax-valtype>` :math:`t^\ast`.
=======
* The empty instruction sequence is valid with type :math:`[] \to []`.
>>>>>>> 30aebd0f

.. math::
   \frac{
   }{
     C \vdashinstrseq \epsilon : [] \to []
   }


Non-empty Instruction Sequence: :math:`\instr~{\instr'}^\ast`
.............................................................

* The instruction :math:`\instr` must be valid with some type :math:`[t_1^\ast] \to_{x_1^\ast} [t_2^\ast]`.

* Let :math:`C'` be the same :ref:`context <context>` as :math:`C`,
  but with:

  * |CLOCALS| the same as in C, except that for every :ref:`local index <syntax-localidx>` :math:`x` in :math:`x_1^\ast`, the :ref:`local type <syntax-localtype>` :math:`\CLOCALS[x]` has been updated to :ref:`initialization status <syntax-init>` :math:`\SET`.

* Under the context :math:`C'`, the instruction sequence :math:`{\instr'}^\ast` must be valid with some type :math:`[t_2^\ast] \to_{x_2^\ast} [t_3^\ast]`.

* Then the combined instruction sequence is valid with type :math:`[t_1^\ast] \to_{x_1^\ast x_2^\ast} [t_3^\ast]`.

.. math::
   \frac{
     \begin{array}{@{}l@{\qquad}l@{}}
     C \vdashinstr \instr : [t_1^\ast] \to_{x_1^\ast} [t_2^\ast]
     &
     (C.\CLOCALS[x_1] = \init~t)^\ast
     \\
     C' \vdashinstrseq {\instr'}^\ast : [t_2^\ast] \to_{x_2^\ast} [t_3^\ast]
     &
     C' = C~(\with C.\CLOCALS[x_1] = \SET~t)^\ast
     \end{array}
   }{
     C \vdashinstrseq \instr~{\instr'}^\ast : [t_1^\ast] \to_{x_1^\ast x_2^\ast} [t_2^\ast~t_3^\ast]
   }


Subsumption for :math:`\instr^\ast`
...................................

* The instruction sequence :math:`\instr^\ast` must be valid with some type :math:`\instrtype`.

<<<<<<< HEAD
* For each :ref:`value type <syntax-valtype>` :math:`t'_i` in :math:`{t'}^\ast` and corresponding type :math:`t_i` in :math:`t^\ast`, the type :math:`t'_i` must :ref:`match <match-valtype>` :math:`t_i`.
=======
* The instruction type :math:`\instrtype'`: must be a :ref:`valid <valid-instrtype>`
>>>>>>> 30aebd0f

* The instruction type :math:`\instrtype` must :ref:`match <match-instrtype>` the type :math:`\instrtype'`.

* Then the instruction sequence :math:`\instr^\ast` is also valid with type :math:`\instrtype'`.

.. math::
   \frac{
     \begin{array}{@{}c@{}}
     C \vdashinstr \instr : \instrtype
     \qquad
<<<<<<< HEAD
     (C \vdashvaltypematch t' \matchesvaltype t)^\ast
=======
     C \vdashinstrtype \instrtype' \ok
>>>>>>> 30aebd0f
     \qquad
     C \vdashinstrtypematch \instrtype \matchesinstrtype \instrtype'
     \end{array}
   }{
     C \vdashinstrseq \instr^\ast : \instrtype'
   }

.. note::
   In combination with the previous rule,
   subsumption allows to compose instructions whose types would not directly fit otherwise.
   For example, consider the instruction sequence

   .. math::
      (\I32.\CONST~1)~(\I32.\CONST~1)~\I32.\ADD

   To type this sequence, its subsequence :math:`(\I32.\CONST~1)~\I32.\ADD` needs to be valid with an intermediate type.
   But the direct type of :math:`(\I32.\CONST~1)` is :math:`[] \to [\I32]`, not matching the two inputs expected by :math:`\I32.\ADD`.
   The subsumption rule allows to weaken the type of :math:`(\I32.\CONST~1)` to the supertype :math:`[\I32] \to [\I32~\I32]`, such that it can be composed with :math:`\I32.\ADD` and yields the intermediate type :math:`[\I32] \to [\I32]` for the subsequence. That can in turn be composed with the first constant.

   Furthermore, subsumption allows to drop init variables :math:`x^\ast` from the instruction type in a context where they are not needed, for example, at the end of the body of a :ref:`block <valid-block>`.


.. index:: expression, result type
   pair: validation; expression
   single: abstract syntax; expression
   single: expression; constant
.. _valid-expr:

Expressions
~~~~~~~~~~~

Expressions :math:`\expr` are classified by :ref:`result types <syntax-resulttype>` of the form :math:`[t^\ast]`.


:math:`\instr^\ast~\END`
........................

<<<<<<< HEAD
* The instruction sequence :math:`\instr^\ast` must be :ref:`valid <valid-instr-seq>` with some :ref:`type <syntax-functype>` :math:`[] \to [{t'}^\ast]`.

* For each :ref:`value type <syntax-valtype>` :math:`t'_i` in :math:`{t'}^\ast` and corresponding :ref:`valid <valid-valtype>` :ref:`value type <syntax-valtype>` type :math:`t_i` in :math:`t^\ast`, :math:`t'_i` :ref:`matches <match-valtype>` :math:`t_i`.
=======
* The instruction sequence :math:`\instr^\ast` must be :ref:`valid <valid-instr-seq>` with :ref:`type <syntax-instrtype>` :math:`[] \to [t^\ast]`.
>>>>>>> 30aebd0f

* Then the expression is valid with :ref:`result type <syntax-resulttype>` :math:`[t^\ast]`.

.. math::
   \frac{
<<<<<<< HEAD
     C \vdashinstrseq \instr^\ast : [] \to [{t'}^\ast]
     \qquad
     C \vdashresulttype [t^\ast] \ok
     \qquad
     (C \vdashvaltypematch t' \matchesvaltype t)^\ast
=======
     C \vdashinstrseq \instr^\ast : [] \to [t^\ast]
>>>>>>> 30aebd0f
   }{
     C \vdashexpr \instr^\ast~\END : [t^\ast]
   }


.. index:: ! constant
.. _valid-constant:

Constant Expressions
....................

* In a *constant* expression :math:`\instr^\ast~\END` all instructions in :math:`\instr^\ast` must be constant.

* A constant instruction :math:`\instr` must be:

  * either of the form :math:`t.\CONST~c`,

  * or of the form :math:`\K{i}\X{nn}\K{.}\ibinop`, where :math:`\ibinop` is limited to :math:`\ADD`, :math:`\SUB`, or :math:`\MUL`.

  * or of the form :math:`\REFNULL`,

  * or of the form :math:`\REFI31`,

  * or of the form :math:`\REFFUNC~x`,

  * or of the form :math:`\STRUCTNEW~x`,

  * or of the form :math:`\STRUCTNEWDEFAULT~x`,

  * or of the form :math:`\ARRAYNEW~x`,

  * or of the form :math:`\ARRAYNEWDEFAULT~x`,

  * or of the form :math:`\ARRAYNEWFIXED~x`,

  * or of the form :math:`\ANYCONVERTEXTERN`,

  * or of the form :math:`\EXTERNCONVERTANY`,

  * or of the form :math:`\GLOBALGET~x`, in which case :math:`C.\CGLOBALS[x]` must be a :ref:`global type <syntax-globaltype>` of the form :math:`\CONST~t`.

.. math::
   \frac{
     (C \vdashinstrconst \instr \const)^\ast
   }{
     C \vdashexprconst \instr^\ast~\END \const
   }

.. math::
   \frac{
     C \vdashinstrconst t.\CONST~c \const
   }
   \qquad
   \frac{
     \ibinop \in \{\ADD, \SUB, \MUL\}
   }{
     C \vdashinstrconst \K{i}\X{nn}\K{.}\ibinop \const
   }

.. math::
   \frac{
   }{
     C \vdashinstrconst \REFNULL~t \const
   }
   \qquad
   \frac{
   }{
     C \vdashinstrconst \REFI31 \const
   }
   \qquad
   \frac{
   }{
     C \vdashinstrconst \REFFUNC~x \const
   }

.. math::
   \frac{
   }{
     C \vdashinstrconst \STRUCTNEW~x \const
   }
   \qquad
   \frac{
   }{
     C \vdashinstrconst \STRUCTNEWDEFAULT~x \const
   }

.. math::
   \frac{
   }{
     C \vdashinstrconst \ARRAYNEW~x \const
   }
   \qquad
   \frac{
   }{
     C \vdashinstrconst \ARRAYNEWDEFAULT~x \const
   }
   \qquad
   \frac{
   }{
     C \vdashinstrconst \ARRAYNEWFIXED~x \const
   }

.. math::
   \frac{
   }{
     C \vdashinstrconst \ANYCONVERTEXTERN \const
   }
   \qquad
   \frac{
   }{
     C \vdashinstrconst \EXTERNCONVERTANY \const
   }

.. math::
   \frac{
     C.\CGLOBALS[x] = \CONST~t
   }{
     C \vdashinstrconst \GLOBALGET~x \const
   }


.. note::
   Currently, constant expressions occurring in :ref:`globals <syntax-global>` are further constrained in that contained |GLOBALGET| instructions are only allowed to refer to *imported* or *previously defined* globals. Constant expressions occurring in :ref:`tables <syntax-table>` may only have |GLOBALGET| instructions that refer to *imported* globals.
   This is enforced in the :ref:`validation rule for modules <valid-module>` by constraining the context :math:`C` accordingly.

   The definition of constant expression may be extended in future versions of WebAssembly.<|MERGE_RESOLUTION|>--- conflicted
+++ resolved
@@ -4,18 +4,11 @@
 Instructions
 ------------
 
-<<<<<<< HEAD
-:ref:`Instructions <syntax-instr>` are classified by :ref:`function types <syntax-functype>` :math:`[t_1^\ast] \to [t_2^\ast]`
-that describe how they manipulate the :ref:`operand stack <stack>`.
-The types describe the required input stack with argument values of types :math:`t_1^\ast` that an instruction pops off
-and the provided output stack with result values of types :math:`t_2^\ast` that it pushes back.
-=======
 :ref:`Instructions <syntax-instr>` are classified by :ref:`instruction types <syntax-instrtype>` that describe how they manipulate the :ref:`operand stack <stack>` and initialize :ref:`locals <syntax-local>`:
 A type :math:`[t_1^\ast] \to_{x^\ast} [t_2^\ast]` describes the required input stack with argument values of types :math:`t_1^\ast` that an instruction pops off
 and the provided output stack with result values of types :math:`t_2^\ast` that it pushes back.
 Moreover, it enumerates the :ref:`indices <syntax-localidx>` :math:`x^\ast` of locals that have been set by the instruction.
 In most cases, this is empty.
->>>>>>> 30aebd0f
 
 .. note::
    For example, the instruction :math:`\I32.\ADD` has type :math:`[\I32~\I32] \to [\I32]`,
@@ -177,7 +170,6 @@
 
 :math:`\REFNULL~\X{ht}`
 .......................
-<<<<<<< HEAD
 
 * The :ref:`heap type <syntax-heaptype>` :math:`\X{ht}` must be :ref:`valid <valid-heaptype>`.
 
@@ -197,75 +189,19 @@
 
 * The function :math:`C.\CFUNCS[x]` must be defined in the context.
 
-* There must exist a :ref:`type index <syntax-typeidx>` :math:`y` such that :math:`C.\CTYPES[y]` is the same :ref:`function type <syntax-functype>` as :math:`C.\CFUNCS[x]`.
+* Let :math:`\X{dt}` be the :ref:`defined type <syntax-deftype>` :math:`C.\CFUNCS[x]`.
 
 * The :ref:`function index <syntax-funcidx>` :math:`x` must be contained in :math:`C.\CREFS`.
 
-* The instruction is valid with type :math:`[] \to [(\REF~y)]`.
-
-.. math::
-   \frac{
-     C.\CFUNCS[x] = C.\CTYPES[y]
+* The instruction is valid with type :math:`[] \to [(\REF~\X{dt})]`.
+
+.. math::
+   \frac{
+     C.\CFUNCS[x] = \X{dt}
      \qquad
      x \in C.\CREFS
    }{
-     C \vdashinstr \REFFUNC~x : [] \to [(\REF~y)]
-=======
-
-* The :ref:`heap type <syntax-heaptype>` :math:`\X{ht}` must be :ref:`valid <valid-heaptype>`.
-
-* Then the instruction is valid with type :math:`[] \to [(\REF~\NULL~\X{ht})]`.
-
-.. math::
-   \frac{
-     C \vdashheaptype \X{ht} \ok
-   }{
-     C \vdashinstr \REFNULL~\X{ht} : [] \to [(\REF~\NULL~\X{ht})]
->>>>>>> 30aebd0f
-   }
-
-.. _valid-ref.is_null:
-
-:math:`\REFISNULL`
-..................
-
-* The instruction is valid with type :math:`[(\REF~\NULL~\X{ht})] \to [\I32]`, for any :ref:`valid <valid-heaptype>` :ref:`heap type <syntax-heaptype>` :math:`\X{ht}`.
-
-<<<<<<< HEAD
-.. math::
-   \frac{
-     C \vdashheaptype \X{ht} \ok
-   }{
-     C \vdashinstr \REFISNULL : [(\REF~\NULL~\X{ht})] \to [\I32]
-   }
-
-.. _valid-ref.as_non_null:
-
-:math:`\REFASNONNULL`
-.....................
-
-* The instruction is valid with type :math:`[(\REF~\NULL~\X{ht})] \to [(\REF~\X{ht})]`, for any :ref:`valid <valid-heaptype>` :ref:`heap type <syntax-heaptype>` :math:`\X{ht}`.
-
-.. math::
-   \frac{
-     C \vdashheaptype \X{ht} \ok
-   }{
-     C \vdashinstr \REFASNONNULL : [(\REF~\NULL~\X{ht})] \to [(\REF~\X{ht})]
-=======
-* Let :math:`\X{dt}` be the :ref:`defined type <syntax-deftype>` :math:`C.\CFUNCS[x]`.
-
-* The :ref:`function index <syntax-funcidx>` :math:`x` must be contained in :math:`C.\CREFS`.
-
-* The instruction is valid with type :math:`[] \to [(\REF~\X{dt})]`.
-
-.. math::
-   \frac{
-     C.\CFUNCS[x] = \X{dt}
-     \qquad
-     x \in C.\CREFS
-   }{
      C \vdashinstr \REFFUNC~x : [] \to [(\REF~\X{dt})]
->>>>>>> 30aebd0f
    }
 
 .. _valid-ref.is_null:
@@ -1501,11 +1437,7 @@
    \frac{
      C.\CTABLES[x] = \limits_1~t_1
      \qquad
-<<<<<<< HEAD
-     C.\CTABLES[x] = \limits_2~t_2
-=======
      C.\CTABLES[y] = \limits_2~t_2
->>>>>>> 30aebd0f
      \qquad
      C \vdashreftypematch t_2 \matchesvaltype t_1
    }{
@@ -1532,11 +1464,7 @@
 
 .. math::
    \frac{
-<<<<<<< HEAD
-     C.\CTABLES[x] = \limits_1~t_1
-=======
      C.\CTABLES[x] = \limits~t_1
->>>>>>> 30aebd0f
      \qquad
      C.\CELEMS[y] = t_2
      \qquad
@@ -1905,19 +1833,11 @@
 :math:`\UNREACHABLE`
 ....................
 
-<<<<<<< HEAD
-* The instruction is valid with type :math:`[t_1^\ast] \to [t_2^\ast]`, for any sequences of :ref:`valid <valid-valtype>` :ref:`value types <syntax-valtype>` :math:`t_1^\ast` and :math:`t_2^\ast`.
-
-.. math::
-   \frac{
-     C \vdashfunctype [t_1^\ast] \to [t_2^\ast] \ok
-=======
 * The instruction is valid with any :ref:`valid <valid-instrtype>` type of the form :math:`[t_1^\ast] \to [t_2^\ast]`.
 
 .. math::
    \frac{
      C \vdashinstrtype [t_1^\ast] \to [t_2^\ast] \ok
->>>>>>> 30aebd0f
    }{
      C \vdashinstr \UNREACHABLE : [t_1^\ast] \to [t_2^\ast]
    }
@@ -2140,21 +2060,13 @@
 
 * Let :math:`[t^\ast]` be the :ref:`result type <syntax-resulttype>` :math:`C.\CLABELS[l]`.
 
-<<<<<<< HEAD
-* Then the instruction is valid with type :math:`[t_1^\ast~t^\ast] \to [t_2^\ast]`, for any sequences of :ref:`valid <valid-valtype>` :ref:`value types <syntax-valtype>` :math:`t_1^\ast` and :math:`t_2^\ast`.
-=======
 * Then the instruction is valid with any :ref:`valid <valid-instrtype>` type of the form :math:`[t_1^\ast~t^\ast] \to [t_2^\ast]`.
->>>>>>> 30aebd0f
 
 .. math::
    \frac{
      C.\CLABELS[l] = [t^\ast]
      \qquad
-<<<<<<< HEAD
-     C \vdashfunctype [t_1^\ast] \to [t_2^\ast] \ok
-=======
      C \vdashinstrtype [t_1^\ast~t^\ast] \to [t_2^\ast] \ok
->>>>>>> 30aebd0f
    }{
      C \vdashinstr \BR~l : [t_1^\ast~t^\ast] \to [t_2^\ast]
    }
@@ -2205,11 +2117,7 @@
   * For all :math:`l_i` in :math:`l^\ast`,
     the result type :math:`[t^\ast]` :ref:`matches <match-resulttype>` :math:`C.\CLABELS[l_i]`.
 
-<<<<<<< HEAD
-* Then the instruction is valid with type :math:`[t_1^\ast~t^\ast~\I32] \to [t_2^\ast]`, for any sequences of :ref:`valid <valid-valtype>` :ref:`value types <syntax-valtype>` :math:`t_1^\ast` and :math:`t_2^\ast`.
-=======
 * Then the instruction is valid with any :ref:`valid <valid-instrtype>` type of the form :math:`[t_1^\ast~t^\ast~\I32] \to [t_2^\ast]`.
->>>>>>> 30aebd0f
 
 .. math::
    \frac{
@@ -2217,11 +2125,7 @@
      \qquad
      C \vdashresulttypematch [t^\ast] \matchesresulttype C.\CLABELS[l_N]
      \qquad
-<<<<<<< HEAD
-     C \vdashfunctype [t_1^\ast] \to [t_2^\ast] \ok
-=======
      C \vdashinstrtype [t_1^\ast~t^\ast~\I32] \to [t_2^\ast] \ok
->>>>>>> 30aebd0f
    }{
      C \vdashinstr \BRTABLE~l^\ast~l_N : [t_1^\ast~t^\ast~\I32] \to [t_2^\ast]
    }
@@ -2281,8 +2185,6 @@
      C \vdashinstr \BRONNONNULL~l : [t^\ast~(\REF~\NULL~\X{ht})] \to [t^\ast]
    }
 
-<<<<<<< HEAD
-=======
 
 .. _valid-br_on_cast:
 
@@ -2361,7 +2263,6 @@
      C \vdashinstr \BRONCASTFAIL~l~\X{rt}_1~\X{rt}_2 : [t^\ast~\X{rt}_1] \to [t^\ast~\X{rt}_2]
    }
 
->>>>>>> 30aebd0f
 
 .. _valid-return:
 
@@ -2372,21 +2273,13 @@
 
 * Let :math:`[t^\ast]` be the :ref:`result type <syntax-resulttype>` of :math:`C.\CRETURN`.
 
-<<<<<<< HEAD
-* Then the instruction is valid with type :math:`[t_1^\ast~t^\ast] \to [t_2^\ast]`, for any sequences of :ref:`valid <valid-valtype>` :ref:`value types <syntax-valtype>` :math:`t_1^\ast` and :math:`t_2^\ast`.
-=======
 * Then the instruction is valid with any :ref:`valid <valid-instrtype>` type of the form :math:`[t_1^\ast] \to [t_2^\ast]`.
->>>>>>> 30aebd0f
 
 .. math::
    \frac{
      C.\CRETURN = [t^\ast]
      \qquad
-<<<<<<< HEAD
-     C \vdashfunctype [t_1^\ast] \to [t_2^\ast] \ok
-=======
      C \vdashinstrtype [t_1^\ast~t^\ast] \to [t_2^\ast] \ok
->>>>>>> 30aebd0f
    }{
      C \vdashinstr \RETURN : [t_1^\ast~t^\ast] \to [t_2^\ast]
    }
@@ -2420,33 +2313,20 @@
 
 .. _valid-call_ref:
 
-<<<<<<< HEAD
-:math:`\CALLREF`
-................
-
-* Let :math:`x` be some :ref:`type index <syntax-typeidx>` for which :math:`C.\CTYPES[x]` is a :ref:`function type <syntax-functype>` of the form :math:`[t_1^\ast] \to [t_2^\ast]`.
-=======
 :math:`\CALLREF~x`
 ..................
 
 * The type :math:`C.\CTYPES[x]` must be defined in the context.
 
 * The :ref:`expansion <aux-expand-deftype>` of :math:`C.\CFUNCS[x]` must be a :ref:`function type <syntax-functype>` :math:`\TFUNC~[t_1^\ast] \toF [t_2^\ast]`.
->>>>>>> 30aebd0f
 
 * Then the instruction is valid with type :math:`[t_1^\ast~(\REF~\NULL~x)] \to [t_2^\ast]`.
 
 .. math::
    \frac{
-<<<<<<< HEAD
-     C.\CTYPES[x] = [t_1^\ast] \to [t_2^\ast]
-   }{
-     C \vdashinstr \CALLREF : [t_1^\ast~(\REF~\NULL~x)] \to [t_2^\ast]
-=======
      \expanddt(C.\CTYPES[x]) = \TFUNC~[t_1^\ast] \toF [t_2^\ast]
    }{
      C \vdashinstr \CALLREF~x : [t_1^\ast~(\REF~\NULL~x)] \to [t_2^\ast]
->>>>>>> 30aebd0f
    }
 
 
@@ -2633,12 +2513,7 @@
 Empty Instruction Sequence: :math:`\epsilon`
 ............................................
 
-<<<<<<< HEAD
-* The empty instruction sequence is valid with type :math:`[t^\ast] \to [t^\ast]`,
-  for any sequence of :ref:`value types <syntax-valtype>` :math:`t^\ast`.
-=======
 * The empty instruction sequence is valid with type :math:`[] \to []`.
->>>>>>> 30aebd0f
 
 .. math::
    \frac{
@@ -2682,11 +2557,7 @@
 
 * The instruction sequence :math:`\instr^\ast` must be valid with some type :math:`\instrtype`.
 
-<<<<<<< HEAD
-* For each :ref:`value type <syntax-valtype>` :math:`t'_i` in :math:`{t'}^\ast` and corresponding type :math:`t_i` in :math:`t^\ast`, the type :math:`t'_i` must :ref:`match <match-valtype>` :math:`t_i`.
-=======
 * The instruction type :math:`\instrtype'`: must be a :ref:`valid <valid-instrtype>`
->>>>>>> 30aebd0f
 
 * The instruction type :math:`\instrtype` must :ref:`match <match-instrtype>` the type :math:`\instrtype'`.
 
@@ -2697,11 +2568,7 @@
      \begin{array}{@{}c@{}}
      C \vdashinstr \instr : \instrtype
      \qquad
-<<<<<<< HEAD
-     (C \vdashvaltypematch t' \matchesvaltype t)^\ast
-=======
      C \vdashinstrtype \instrtype' \ok
->>>>>>> 30aebd0f
      \qquad
      C \vdashinstrtypematch \instrtype \matchesinstrtype \instrtype'
      \end{array}
@@ -2739,27 +2606,13 @@
 :math:`\instr^\ast~\END`
 ........................
 
-<<<<<<< HEAD
-* The instruction sequence :math:`\instr^\ast` must be :ref:`valid <valid-instr-seq>` with some :ref:`type <syntax-functype>` :math:`[] \to [{t'}^\ast]`.
-
-* For each :ref:`value type <syntax-valtype>` :math:`t'_i` in :math:`{t'}^\ast` and corresponding :ref:`valid <valid-valtype>` :ref:`value type <syntax-valtype>` type :math:`t_i` in :math:`t^\ast`, :math:`t'_i` :ref:`matches <match-valtype>` :math:`t_i`.
-=======
 * The instruction sequence :math:`\instr^\ast` must be :ref:`valid <valid-instr-seq>` with :ref:`type <syntax-instrtype>` :math:`[] \to [t^\ast]`.
->>>>>>> 30aebd0f
 
 * Then the expression is valid with :ref:`result type <syntax-resulttype>` :math:`[t^\ast]`.
 
 .. math::
    \frac{
-<<<<<<< HEAD
-     C \vdashinstrseq \instr^\ast : [] \to [{t'}^\ast]
-     \qquad
-     C \vdashresulttype [t^\ast] \ok
-     \qquad
-     (C \vdashvaltypematch t' \matchesvaltype t)^\ast
-=======
      C \vdashinstrseq \instr^\ast : [] \to [t^\ast]
->>>>>>> 30aebd0f
    }{
      C \vdashexpr \instr^\ast~\END : [t^\ast]
    }
