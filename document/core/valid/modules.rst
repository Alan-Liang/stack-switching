Modules
-------

:ref:`Modules <syntax-module>` are valid when all the components they contain are valid.
Furthermore, most definitions are themselves classified with a suitable type.


.. index:: type, type index, defined type, recursive type
   pair: abstract syntax; type
   single: abstract syntax; type
.. _valid-types:

Types
~~~~~

The sequence of :ref:`types <syntax-type>` defined in a module is validated incrementally, yielding a suitable :ref:`context <context>`.

:math:`\type^\ast`
..................

* If the sequence is empty, then:

  * The :ref:`context <context>` :math:`C` must be empty.

  * Then the type sequence is valid.

* Otherwise:

  * Let the :ref:`recursive type <syntax-rectype>` :math:`\rectype` be the last element in the sequence.

  * The sequence without :math:`\rectype` must be valid for some context :math:`C'`.

  * Let the :ref:`type index <syntax-typeidx>` :math:`x` be the length of :math:`C'.\CTYPES`, i.e., the first type index free in :math:`C'`.

  * Let the sequence of :ref:`defined types <syntax-deftype>` :math:`\deftype^\ast` be the result :math:`\rolldt_{x}(\rectype)` of :ref:`rolling up <aux-roll-deftype>` into its sequence of :ref:`defined types <syntax-deftype>`.

  * The :ref:`recursive type <syntax-rectype>` :math:`\rectype` must be :ref:`valid <valid-rectype>` under the context :math:`C` for :ref:`type index <syntax-typeidx>` :math:`x`.

  * The current :ref:`context <context>` :math:`C` be the same as :math:`C'`, but with :math:`\deftype^\ast` appended to |CTYPES|.

  * Then the type sequence is valid.

.. math::
   \frac{
   }{
     \{\} \vdashtypes \epsilon \ok
   }

.. math::
   \frac{
     C' \vdashtypes \type^\ast \ok
     \qquad
     C = C' \with \CTYPES = C'.\CTYPES~\rolldt_{|C'.\CTYPES|}(\rectype)
     \qquad
     C \vdashrectype \rectype ~{\ok}(|C'.\CTYPES|)
   }{
     C \vdashtypes \type^\ast~\rectype \ok
   }

.. note::
   Despite the appearance, the context :math:`C` is effectively an _output_ of this judgement.


.. index:: function, local, function index, local index, type index, function type, value type, local type, expression, import
   pair: abstract syntax; function
   single: abstract syntax; function
.. _valid-local:
.. _valid-func:

Functions
~~~~~~~~~

Functions :math:`\func` are classified by :ref:`defined types <syntax-deftype>` that :ref:`expand <aux-expand-deftype>` to :ref:`function types <syntax-functype>` of the form :math:`\TFUNC~[t_1^\ast] \toF [t_2^\ast]`.


:math:`\{ \FTYPE~x, \FLOCALS~t^\ast, \FBODY~\expr \}`
.....................................................

* The :ref:`defined type <syntax-deftype>` :math:`C.\CTYPES[x]` must be a :ref:`function type <syntax-functype>`.

* Let :math:`\TFUNC~[t_1^\ast] \toF [t_2^\ast]` be the :ref:`expansion <aux-expand-deftype>` of the :ref:`defined type <syntax-deftype>` :math:`C.\CTYPES[x]`.
<<<<<<< HEAD

* For each local declared by a :ref:`value type <syntax-valtype>` :math:`t` in :math:`t^\ast`:

=======

* For each local declared by a :ref:`value type <syntax-valtype>` :math:`t` in :math:`t^\ast`:

>>>>>>> 30aebd0f
  * The local for type :math:`t` must be :ref:`valid <valid-localtype>` with :ref:`local type <syntax-localtype>` :math:`\localtype_i`.

* Let :math:`\localtype^\ast` be the concatenation of all :math:`\localtype_i`.

* Let :math:`C'` be the same :ref:`context <context>` as :math:`C`,
  but with:

  * |CLOCALS| set to the sequence of :ref:`value types <syntax-valtype>` :math:`(\SET~t_1)^\ast~\localtype^\ast`, concatenating parameters and locals,

  * |CLABELS| set to the singular sequence containing only :ref:`result type <syntax-resulttype>` :math:`[t_2^\ast]`.

  * |CRETURN| set to the :ref:`result type <syntax-resulttype>` :math:`[t_2^\ast]`.

* Under the context :math:`C'`,
  the expression :math:`\expr` must be valid with type :math:`[t_2^\ast]`.

* Then the function definition is valid with type :math:`C.\CTYPES[x]`.

.. math::
   \frac{
     \expanddt(C.\CTYPES[x]) = \TFUNC~[t_1^\ast] \toF [t_2^\ast]
     \qquad
     (C \vdashlocal \{\LTYPE~t\} : \init~t)^\ast
     \qquad
     C,\CLOCALS\,(\SET~t_1)^\ast~(\init~t)^\ast,\CLABELS~[t_2^\ast],\CRETURN~[t_2^\ast] \vdashexpr \expr : [t_2^\ast]
   }{
     C \vdashfunc \{ \FTYPE~x, \FLOCALS~\{\LTYPE~t\}^\ast, \FBODY~\expr \} : C.\CTYPES[x]
   }


.. index:: local, local type, value type
   pair: validation; local
   single: abstract syntax; local
.. _valid-localtype:

Locals
~~~~~~

:ref:`Locals <syntax-local>` are classified with :ref:`local types <syntax-localtype>`.

:math:`\{ \LTYPE~\valtype \}`
.............................

* The :ref:`value type <syntax-valtype>` :math:`\valtype` must be :ref:`valid <valid-valtype>`.

* If :math:`\valtype` is :ref:`defaultable <valid-defaultable>`, then:

  * The local is valid with :ref:`local type <syntax-localtype>` :math:`\SET~\valtype`.

* Else:

  * The local is valid with :ref:`local type <syntax-localtype>` :math:`\UNSET~\valtype`.

.. math::
   \frac{
     C \vdashvaltype t \ok
     \qquad
     C \vdashvaltypedefaultable t \defaultable
   }{
     C \vdashlocal \{ \LTYPE~t \} : \SET~t
   }

.. math::
   \frac{
     C \vdashvaltype t \ok
   }{
     C \vdashlocal \{ \LTYPE~t \} : \UNSET~t
   }

.. note::
   For cases where both rules are applicable, the former yields the more permissable type.


.. index:: table, table type, reference type, expression, constant, defaultable
   pair: validation; table
   single: abstract syntax; table
.. _valid-table:

Tables
~~~~~~

Tables :math:`\table` are classified by :ref:`table types <syntax-tabletype>`.

:math:`\{ \TTYPE~\tabletype, \TINIT~\expr \}`
.............................................

* The :ref:`table type <syntax-tabletype>` :math:`\tabletype` must be :ref:`valid <valid-tabletype>`.

* Let :math:`t` be the element :ref:`reference type <syntax-reftype>` of :math:`\tabletype`.

* The expression :math:`\expr` must be :ref:`valid <valid-expr>` with :ref:`result type <syntax-resulttype>` :math:`[t]`.

* The expression :math:`\expr` must be :ref:`constant <valid-constant>`.

* Then the table definition is valid with type :math:`\tabletype`.

.. math::
   \frac{
     C \vdashtabletype \tabletype \ok
     \qquad
     \tabletype = \limits~t
     \qquad
     C \vdashexpr \expr : [t]
     \qquad
     C \vdashexprconst \expr \const
   }{
     C \vdashtable \{ \TTYPE~\tabletype, \TINIT~\expr \} : \tabletype
   }


.. index:: memory, memory type
   pair: validation; memory
   single: abstract syntax; memory
.. _valid-mem:

Memories
~~~~~~~~

Memories :math:`\mem` are classified by :ref:`memory types <syntax-memtype>`.

:math:`\{ \MTYPE~\memtype \}`
.............................

* The :ref:`memory type <syntax-memtype>` :math:`\memtype` must be :ref:`valid <valid-memtype>`.

* Then the memory definition is valid with type :math:`\memtype`.

.. math::
   \frac{
     C \vdashmemtype \memtype \ok
   }{
     C \vdashmem \{ \MTYPE~\memtype \} : \memtype
   }


.. index:: global, global type, expression, constant
   pair: validation; global
   single: abstract syntax; global
.. _valid-global:
.. _valid-globalseq:

Globals
~~~~~~~

Globals :math:`\global` are classified by :ref:`global types <syntax-globaltype>` of the form :math:`\mut~t`.

Sequences of globals are handled incrementally, such that each definition has access to previous definitions.


:math:`\{ \GTYPE~\mut~t, \GINIT~\expr \}`
.........................................

* The :ref:`global type <syntax-globaltype>` :math:`\mut~t` must be :ref:`valid <valid-globaltype>`.

* The expression :math:`\expr` must be :ref:`valid <valid-expr>` with :ref:`result type <syntax-resulttype>` :math:`[t]`.

* The expression :math:`\expr` must be :ref:`constant <valid-constant>`.

* Then the global definition is valid with type :math:`\mut~t`.

.. math::
   \frac{
     C \vdashglobaltype \mut~t \ok
     \qquad
     C \vdashexpr \expr : [t]
     \qquad
     C \vdashexprconst \expr \const
   }{
     C \vdashglobal \{ \GTYPE~\mut~t, \GINIT~\expr \} : \mut~t
   }


:math:`\global^\ast`
....................

* If the sequence is empty, then it is valid with the empty sequence of :ref:`global types <syntax-globaltype>`.

* Else:

  * The first global definition must be :ref:`valid <valid-global>` with some type :ref:`global type <syntax-globaltype>` :math:`\X{gt}_1`.

  * Let :math:`C'` be the same :ref:`context <context>` as :math:`C`, but with the :ref:`global type <syntax-globaltype>` :math:`\X{gt}_1` apppended to the |CGLOBALS| vector.

  * Under context :math:`C'`, the remainder of the sequence must be valid with some sequence :math:`\X{gt}^\ast` of :ref:`global types <syntax-globaltype>`.

  * Then the sequence is valid with the sequence of :ref:`global types <syntax-globaltype>` consisting of :math:`\X{gt}_1` prepended to :math:`\X{gt}^\ast`.

.. math::
   ~\\
   \frac{
   }{
     C \vdashglobals \epsilon : \epsilon
   }
   \qquad
   \frac{
     C \vdashglobal \global_1 : \X{gt}_1
     \qquad
     C \compose \{\CGLOBALS~\X{gt}_1\} \vdashglobals \global^\ast : \X{gt}^\ast
   }{
     C \vdashglobals \global_1~\global^\ast : \X{gt}_1~\X{gt}^\ast
   }



<<<<<<< HEAD
=======
.. index:: tag, tag type, function type, exception tag
   pair: validation; tag
   single: abstract syntax; tag
.. _valid-tag:

Tags
~~~~

Tags :math:`\tag` are classified by their :ref:`tag type <syntax-tagtype>`,
each containing an index to a :ref:`function type <syntax-functype>` with empty result.

:math:`\{ \TAGTYPE~x \}`
........................

* The type :math:`C.\CTYPES[x]` must be defined in the context.

* Let :math:`[t^\ast] \to [{t'}^\ast]` be the :ref:`function type <syntax-functype>` :math:`C.\CTYPES[x]`.

* The sequence :math:`{t'}^\ast` must be empty.

* Then the tag definition is valid with :ref:`tag type <syntax-tagtype>` :math:`[t^\ast]\to[]`.

.. math::
   \frac{
     C.\CTYPES[x] = [t^\ast] \to []
   }{
     C \vdashtag \{ \TAGTYPE~x \} : [t^\ast]\to[]
   }

.. note::
   Future versions of WebAssembly might allow non-empty return types for tags.


>>>>>>> 30aebd0f
.. index:: element, table, table index, expression, constant, function index
   pair: validation; element
   single: abstract syntax; element
   single: table; element
   single: element; segment
.. _valid-elem:

Element Segments
~~~~~~~~~~~~~~~~

Element segments :math:`\elem` are classified by the :ref:`reference type <syntax-reftype>` of their elements.

:math:`\{ \ETYPE~t, \EINIT~e^\ast, \EMODE~\elemmode \}`
.......................................................

* The :ref:`reference type <syntax-reftype>` :math:`t` must be :ref:`valid <valid-reftype>`.

<<<<<<< HEAD
* For each :math:`e_i` in :math:`e^\ast`,
=======
* For each :math:`e_i` in :math:`e^\ast`:
>>>>>>> 30aebd0f

  * The expression :math:`e_i` must be :ref:`valid <valid-expr>` with some :ref:`result type <syntax-resulttype>` :math:`[t]`.

  * The expression :math:`e_i` must be :ref:`constant <valid-constant>`.

* The element mode :math:`\elemmode` must be valid with some :ref:`reference type <syntax-reftype>` :math:`t'`.

* The reference type :math:`t` must :ref:`match <match-reftype>` the reference type :math:`t'`.

* Then the element segment is valid with :ref:`reference type <syntax-reftype>` :math:`t`.


.. math::
   \frac{
     C \vdashreftype t \ok
     \qquad
     (C \vdashexpr e : [t])^\ast
     \qquad
     (C \vdashexprconst e \const)^\ast
     \qquad
     C \vdashelemmode \elemmode : t'
     \qquad
     C \vdashreftypematch t \matchesreftype t'
   }{
     C \vdashelem \{ \ETYPE~t, \EINIT~e^\ast, \EMODE~\elemmode \} : t
   }


.. _valid-elemmode:

:math:`\EPASSIVE`
.................

* The element mode is valid with any :ref:`valid <valid-reftype>` :ref:`reference type <syntax-reftype>`.

.. math::
   \frac{
     C \vdashreftype \reftype \ok
   }{
     C \vdashelemmode \EPASSIVE : \reftype
   }


:math:`\EACTIVE~\{ \ETABLE~x, \EOFFSET~\expr \}`
................................................

* The table :math:`C.\CTABLES[x]` must be defined in the context.

* Let :math:`\limits~t` be the :ref:`table type <syntax-tabletype>` :math:`C.\CTABLES[x]`.

* The expression :math:`\expr` must be :ref:`valid <valid-expr>` with :ref:`result type <syntax-resulttype>` :math:`[\I32]`.

* The expression :math:`\expr` must be :ref:`constant <valid-constant>`.

* Then the element mode is valid with :ref:`reference type <syntax-reftype>` :math:`t`.

.. math::
   \frac{
     \begin{array}{@{}c@{}}
     C.\CTABLES[x] = \limits~t
     \\
     C \vdashexpr \expr : [\I32]
     \qquad
     C \vdashexprconst \expr \const
     \end{array}
   }{
     C \vdashelemmode \EACTIVE~\{ \ETABLE~x, \EOFFSET~\expr \} : t
   }

:math:`\EDECLARATIVE`
.....................

* The element mode is valid with any :ref:`valid <valid-reftype>` :ref:`reference type <syntax-reftype>`.

.. math::
   \frac{
     C \vdashreftype \reftype \ok
   }{
     C \vdashelemmode \EDECLARATIVE : \reftype
   }



.. index:: data, memory, memory index, expression, constant, byte
   pair: validation; data
   single: abstract syntax; data
   single: memory; data
   single: data; segment
.. _valid-data:

Data Segments
~~~~~~~~~~~~~

Data segments :math:`\data` are not classified by any type but merely checked for well-formedness.

:math:`\{ \DINIT~b^\ast, \DMODE~\datamode \}`
....................................................

* The data mode :math:`\datamode` must be valid.

* Then the data segment is valid.

.. math::
   \frac{
     C \vdashdatamode \datamode \ok
   }{
     C \vdashdata \{ \DINIT~b^\ast, \DMODE~\datamode \} \ok
   }


.. _valid-datamode:

:math:`\DPASSIVE`
.................

* The data mode is valid.

.. math::
   \frac{
   }{
     C \vdashdatamode \DPASSIVE \ok
   }


:math:`\DACTIVE~\{ \DMEM~x, \DOFFSET~\expr \}`
..............................................

* The memory :math:`C.\CMEMS[x]` must be defined in the context.

* The expression :math:`\expr` must be :ref:`valid <valid-expr>` with :ref:`result type <syntax-resulttype>` :math:`[\I32]`.

* The expression :math:`\expr` must be :ref:`constant <valid-constant>`.

* Then the data mode is valid.

.. math::
   \frac{
     C.\CMEMS[x] = \limits
     \qquad
     C \vdashexpr \expr : [\I32]
     \qquad
     C \vdashexprconst \expr \const
   }{
     C \vdashdatamode \DACTIVE~\{ \DMEM~x, \DOFFSET~\expr \} \ok
   }


.. index:: start function, function index
   pair: validation; start function
   single: abstract syntax; start function
.. _valid-start:

Start Function
~~~~~~~~~~~~~~

Start function declarations :math:`\start` are not classified by any type.

:math:`\{ \SFUNC~x \}`
......................

* The function :math:`C.\CFUNCS[x]` must be defined in the context.

* The :ref:`expansion <aux-expand-deftype>` of :math:`C.\CFUNCS[x]` must be a :ref:`function type <syntax-functype>` :math:`\TFUNC~[] \toF []`.

* Then the start function is valid.


.. math::
   \frac{
     \expanddt(C.\CFUNCS[x]) = \TFUNC~[] \toF []
   }{
     C \vdashstart \{ \SFUNC~x \} \ok
   }


.. index:: export, name, index, function index, table index, memory index, global index, tag index
   pair: validation; export
   single: abstract syntax; export
.. _valid-exportdesc:
.. _valid-export:

Exports
~~~~~~~

Exports :math:`\export` and export descriptions :math:`\exportdesc` are classified by their :ref:`external type <syntax-externtype>`.


:math:`\{ \ENAME~\name, \EDESC~\exportdesc \}`
..............................................

* The export description :math:`\exportdesc` must be valid with :ref:`external type <syntax-externtype>` :math:`\externtype`.

* Then the export is valid with :ref:`external type <syntax-externtype>` :math:`\externtype`.

.. math::
   \frac{
     C \vdashexportdesc \exportdesc : \externtype
   }{
     C \vdashexport \{ \ENAME~\name, \EDESC~\exportdesc \} : \externtype
   }


:math:`\EDFUNC~x`
.................

* The function :math:`C.\CFUNCS[x]` must be defined in the context.

* Let :math:`\X{dt}` be the :ref:`defined type <syntax-deftype>` :math:`C.\CFUNCS[x]`.

* Then the export description is valid with :ref:`external type <syntax-externtype>` :math:`\ETFUNC~\X{dt}`.

.. math::
   \frac{
     C.\CFUNCS[x] = \X{dt}
   }{
     C \vdashexportdesc \EDFUNC~x : \ETFUNC~\X{dt}
   }


:math:`\EDTABLE~x`
..................

* The table :math:`C.\CTABLES[x]` must be defined in the context.

* Then the export description is valid with :ref:`external type <syntax-externtype>` :math:`\ETTABLE~C.\CTABLES[x]`.

.. math::
   \frac{
     C.\CTABLES[x] = \tabletype
   }{
     C \vdashexportdesc \EDTABLE~x : \ETTABLE~\tabletype
   }


:math:`\EDMEM~x`
................

* The memory :math:`C.\CMEMS[x]` must be defined in the context.

* Then the export description is valid with :ref:`external type <syntax-externtype>` :math:`\ETMEM~C.\CMEMS[x]`.

.. math::
   \frac{
     C.\CMEMS[x] = \memtype
   }{
     C \vdashexportdesc \EDMEM~x : \ETMEM~\memtype
   }


:math:`\EDGLOBAL~x`
...................

* The global :math:`C.\CGLOBALS[x]` must be defined in the context.

* Then the export description is valid with :ref:`external type <syntax-externtype>` :math:`\ETGLOBAL~C.\CGLOBALS[x]`.

.. math::
   \frac{
     C.\CGLOBALS[x] = \globaltype
   }{
     C \vdashexportdesc \EDGLOBAL~x : \ETGLOBAL~\globaltype
   }


:math:`\EDTAG~x`
................

* The tag :math:`C.\CTAGS[x]` must be defined in the context.

* Then the export description is valid with :ref:`external type <syntax-externtype>` :math:`\ETTAG~C.\CTAGS[x]`.

.. math::
   \frac{
     C.\CTAGS[x] = \tagtype
   }{
     C \vdashexportdesc \EDTAG~x : \ETTAG~\tagtype
   }


.. index:: import, name, function type, table type, memory type, global type, tag type
   pair: validation; import
   single: abstract syntax; import
.. _valid-importdesc:
.. _valid-import:

Imports
~~~~~~~

Imports :math:`\import` and import descriptions :math:`\importdesc` are classified by :ref:`external types <syntax-externtype>`.


:math:`\{ \IMODULE~\name_1, \INAME~\name_2, \IDESC~\importdesc \}`
..................................................................

* The import description :math:`\importdesc` must be valid with type :math:`\externtype`.

* Then the import is valid with type :math:`\externtype`.

.. math::
   \frac{
     C \vdashimportdesc \importdesc : \externtype
   }{
     C \vdashimport \{ \IMODULE~\name_1, \INAME~\name_2, \IDESC~\importdesc \} : \externtype
   }


:math:`\IDFUNC~x`
.................

* The :ref:`defined type <syntax-deftype>` :math:`C.\CTYPES[x]` must be a :ref:`function type <syntax-functype>`.

* Then the import description is valid with type :math:`\ETFUNC~C.\CTYPES[x]`.

.. math::
   \frac{
     \expanddt(C.\CTYPES[x]) = \TFUNC~\functype
   }{
     C \vdashimportdesc \IDFUNC~x : \ETFUNC~C.\CTYPES[x]
   }


:math:`\IDTABLE~\tabletype`
...........................

* The table type :math:`\tabletype` must be :ref:`valid <valid-tabletype>`.

* Then the import description is valid with type :math:`\ETTABLE~\tabletype`.

.. math::
   \frac{
     C \vdashtable \tabletype \ok
   }{
     C \vdashimportdesc \IDTABLE~\tabletype : \ETTABLE~\tabletype
   }


:math:`\IDMEM~\memtype`
.......................

* The memory type :math:`\memtype` must be :ref:`valid <valid-memtype>`.

* Then the import description is valid with type :math:`\ETMEM~\memtype`.

.. math::
   \frac{
     C \vdashmemtype \memtype \ok
   }{
     C \vdashimportdesc \IDMEM~\memtype : \ETMEM~\memtype
   }


:math:`\IDGLOBAL~\globaltype`
.............................

* The global type :math:`\globaltype` must be :ref:`valid <valid-globaltype>`.

* Then the import description is valid with type :math:`\ETGLOBAL~\globaltype`.

.. math::
   \frac{
     C \vdashglobaltype \globaltype \ok
   }{
     C \vdashimportdesc \IDGLOBAL~\globaltype : \ETGLOBAL~\globaltype
   }


:math:`\IDTAG~\tag`
...................

* Let :math:`\{ \TAGTYPE~x \}` be the tag :math:`\tag`.

* The type :math:`C.\CTYPES[x]` must be defined in the context.

* The :ref:`tag type <syntax-tagtype>` :math:`C.\CTYPES[x]` must be a :ref:`valid tag type <valid-tagtype>`.

* Then the import description is valid with type :math:`\ETTAG~C.\CTYPES[x]`.

.. math::
   \frac{
     \vdashtagtype C.\CTYPES[x] \ok
   }{
     C \vdashimportdesc \IDTAG~\{ \TAGTYPE~x \} : \ETTAG~C.\CTYPES[x]
   }



.. index:: module, type definition, function type, function, table, memory, global, tag, element, data, start function, import, export, context
   pair: validation; module
   single: abstract syntax; module
.. _valid-module:

Modules
~~~~~~~

Modules are classified by their mapping from the :ref:`external types <syntax-externtype>` of their :ref:`imports <syntax-import>` to those of their :ref:`exports <syntax-export>`.

A module is entirely *closed*,
that is, its components can only refer to definitions that appear in the module itself.
Consequently, no initial :ref:`context <context>` is required.
Instead, the context :math:`C` for validation of the module's content is constructed from the definitions in the module.

The :ref:`external types <syntax-externtype>` classifying a module may contain free :ref:`type indices <syntax-typeidx>` that refer to types defined within the module.


* Let :math:`\module` be the module to validate.

* The :ref:`types <syntax-type>` :math:`\module.\MTYPES` must be :ref:`valid <valid-type>` yielding a :ref:`context <context>` :math:`C_0`.

* Let :math:`C` be a :ref:`context <context>` where:

  * :math:`C.\CTYPES` is :math:`C_0.\CTYPES`,

  * :math:`C.\CFUNCS` is :math:`\etfuncs(\X{it}^\ast)` concatenated with :math:`\X{dt}^\ast`,
    with the import's :ref:`external types <syntax-externtype>` :math:`\X{it}^\ast` and the internal :ref:`defined types <syntax-deftype>` :math:`\X{dt}^\ast` as determined below,

  * :math:`C.\CTABLES` is :math:`\ettables(\X{it}^\ast)` concatenated with :math:`\X{tt}^\ast`,
    with the import's :ref:`external types <syntax-externtype>` :math:`\X{it}^\ast` and the internal :ref:`table types <syntax-tabletype>` :math:`\X{tt}^\ast` as determined below,

  * :math:`C.\CMEMS` is :math:`\etmems(\X{it}^\ast)` concatenated with :math:`\X{mt}^\ast`,
    with the import's :ref:`external types <syntax-externtype>` :math:`\X{it}^\ast` and the internal :ref:`memory types <syntax-memtype>` :math:`\X{mt}^\ast` as determined below,

  * :math:`C.\CGLOBALS` is :math:`\etglobals(\X{it}^\ast)` concatenated with :math:`\X{gt}^\ast`,
    with the import's :ref:`external types <syntax-externtype>` :math:`\X{it}^\ast` and the internal :ref:`global types <syntax-globaltype>` :math:`\X{gt}^\ast` as determined below,

  * :math:`C.\CTAGS` is :math:`\ettags(\X{it}^\ast)` concatenated with :math:`\X{ht}^\ast`,
    with the import's :ref:`external types <syntax-externtype>` :math:`\X{it}^\ast` and the internal :ref:`tag types <syntax-tagtype>` :math:`\X{ht}^\ast` as determined below,

  * :math:`C.\CELEMS` is :math:`{\X{rt}}^\ast` as determined below,

  * :math:`C.\CDATAS` is :math:`{\ok}^n`, where :math:`n` is the length of the vector :math:`\module.\MDATAS`,

  * :math:`C.\CLOCALS` is empty,

  * :math:`C.\CLABELS` is empty,

  * :math:`C.\CRETURN` is empty.

  * :math:`C.\CREFS` is the set :math:`\freefuncidx(\module \with \MFUNCS = \epsilon \with \MSTART = \epsilon)`, i.e., the set of :ref:`function indices <syntax-funcidx>` occurring in the module, except in its :ref:`functions <syntax-func>` or :ref:`start function <syntax-start>`.

* Let :math:`C'` be the :ref:`context <context>` where:

  * :math:`C'.\CGLOBALS` is the sequence :math:`\etglobals(\X{it}^\ast)`,

  * :math:`C'.\CTYPES` is the same as :math:`C.\CTYPES`,
<<<<<<< HEAD

  * :math:`C'.\CFUNCS` is the same as :math:`C.\CFUNCS`,

  * :math:`C'.\CREFS` is the same as :math:`C.\CREFS`,

  * all other fields are empty.

=======

  * :math:`C'.\CFUNCS` is the same as :math:`C.\CFUNCS`,

  * :math:`C'.\CTABLES` is the same as :math:`C.\CTABLES`,

  * :math:`C'.\CMEMS` is the same as :math:`C.\CMEMS`,

  * :math:`C'.\CREFS` is the same as :math:`C.\CREFS`,

  * all other fields are empty.

>>>>>>> 30aebd0f
* Under the context :math:`C'`:

  * The sequence :math:`\module.\MGLOBALS` of :ref:`globals <syntax-global>` must be :ref:`valid <valid-globalseq>` with a sequence :math:`\X{gt}^\ast` of :ref:`global types <syntax-globaltype>`.

  * For each :math:`\table_i` in :math:`\module.\MTABLES`,
    the definition :math:`\table_i` must be :ref:`valid <valid-table>` with a :ref:`table type <syntax-tabletype>` :math:`\X{tt}_i`.

  * For each :math:`\mem_i` in :math:`\module.\MMEMS`,
    the definition :math:`\mem_i` must be :ref:`valid <valid-mem>` with a :ref:`memory type <syntax-memtype>` :math:`\X{mt}_i`.

* Under the context :math:`C`:

  * For each :math:`\func_i` in :math:`\module.\MFUNCS`,
    the definition :math:`\func_i` must be :ref:`valid <valid-func>` with a :ref:`defined type <syntax-deftype>` :math:`\X{dt}_i`.
<<<<<<< HEAD
=======

  * For each :math:`\tag_i` in :math:`\module.\MTAGS`,
    the definition :math:`\tag_i` must be :ref:`valid <valid-tag>` with a :ref:`tag type <syntax-tagtype>` :math:`\X{ht}_i`.
>>>>>>> 30aebd0f

  * For each :math:`\elem_i` in :math:`\module.\MELEMS`,
    the segment :math:`\elem_i` must be :ref:`valid <valid-elem>` with :ref:`reference type <syntax-reftype>` :math:`\X{rt}_i`.

  * For each :math:`\data_i` in :math:`\module.\MDATAS`,
    the segment :math:`\data_i` must be :ref:`valid <valid-data>`.

  * If :math:`\module.\MSTART` is non-empty,
    then :math:`\module.\MSTART` must be :ref:`valid <valid-start>`.

  * For each :math:`\import_i` in :math:`\module.\MIMPORTS`,
    the segment :math:`\import_i` must be :ref:`valid <valid-import>` with an :ref:`external type <syntax-externtype>` :math:`\X{it}_i`.
<<<<<<< HEAD

  * For each :math:`\export_i` in :math:`\module.\MEXPORTS`,
    the segment :math:`\export_i` must be :ref:`valid <valid-export>` with :ref:`external type <syntax-externtype>` :math:`\X{et}_i`.

=======

  * For each :math:`\export_i` in :math:`\module.\MEXPORTS`,
    the segment :math:`\export_i` must be :ref:`valid <valid-export>` with :ref:`external type <syntax-externtype>` :math:`\X{et}_i`.

>>>>>>> 30aebd0f
* Let :math:`\X{dt}^\ast` be the concatenation of the internal :ref:`function types <syntax-functype>` :math:`\X{dt}_i`, in index order.

* Let :math:`\X{tt}^\ast` be the concatenation of the internal :ref:`table types <syntax-tabletype>` :math:`\X{tt}_i`, in index order.

* Let :math:`\X{mt}^\ast` be the concatenation of the internal :ref:`memory types <syntax-memtype>` :math:`\X{mt}_i`, in index order.

<<<<<<< HEAD
=======
* Let :math:`\X{gt}^\ast` be the concatenation of the internal :ref:`global types <syntax-globaltype>` :math:`\X{gt}_i`, in index order.

* Let :math:`\X{ht}^\ast` be the concatenation of the internal :ref:`tag types <syntax-tagtype>` :math:`\X{ht}_i`, in index order.

>>>>>>> 30aebd0f
* Let :math:`\X{rt}^\ast` be the concatenation of the :ref:`reference types <syntax-reftype>` :math:`\X{rt}_i`, in index order.

* Let :math:`\X{it}^\ast` be the concatenation of :ref:`external types <syntax-externtype>` :math:`\X{it}_i` of the imports, in index order.

* Let :math:`\X{et}^\ast` be the concatenation of :ref:`external types <syntax-externtype>` :math:`\X{et}_i` of the exports, in index order.

* The length of :math:`C.\CMEMS` must not be larger than :math:`1`.

* All export names :math:`\export_i.\ENAME` must be different.

* Then the module is valid with :ref:`external types <syntax-externtype>` :math:`\X{it}^\ast \to \X{et}^\ast`.

.. math::
   \frac{
     \begin{array}{@{}c@{}}
     C_0 \vdashtypes \type^\ast \ok
     \quad
     C' \vdashglobals \global^\ast : \X{gt}^\ast
     \quad
     (C' \vdashtable \table : \X{tt})^\ast
     \quad
     (C' \vdashmem \mem : \X{mt})^\ast
     \quad
     (C \vdashfunc \func : \X{dt})^\ast
<<<<<<< HEAD
=======
     \quad
     (C \vdashtag \tag : \X{ht})^\ast
>>>>>>> 30aebd0f
     \\
     (C \vdashelem \elem : \X{rt})^\ast
     \quad
     (C \vdashdata \data \ok)^n
     \quad
     (C \vdashstart \start \ok)^?
     \quad
     (C \vdashimport \import : \X{it})^\ast
     \\
     \X{idt}^\ast = \etfuncs(\X{it}^\ast)
     \qquad
     \X{itt}^\ast = \ettables(\X{it}^\ast)
     \qquad
     \X{imt}^\ast = \etmems(\X{it}^\ast)
     \\
     \X{igt}^\ast = \etglobals(\X{it}^\ast)
     \qquad
     \X{iht}^\ast = \ettags(\X{it}^\ast)
     \\
     x^\ast = \freefuncidx(\module \with \MFUNCS = \epsilon \with \MSTART = \epsilon)
     \\
<<<<<<< HEAD
     C = \{ \CTYPES~C_0.\CTYPES, \CFUNCS~\X{idt}^\ast\,\X{dt}^\ast, \CTABLES~\X{itt}^\ast\,\X{tt}^\ast, \CMEMS~\X{imt}^\ast\,\X{mt}^\ast, \CGLOBALS~\X{igt}^\ast\,\X{gt}^\ast, \CELEMS~\X{rt}^\ast, \CDATAS~{\ok}^n, \CREFS~x^\ast \}
     \\
     C' = \{ \CTYPES~C_0.\CTYPES, \CGLOBALS~\X{igt}^\ast, \CFUNCS~(C.\CFUNCS), \CREFS~(C.\CREFS) \}
     \qquad
     |C.\CMEMS| \leq 1
=======
     C = \{
       \CTYPES~C_0.\CTYPES,
       \CFUNCS~\X{idt}^\ast\,\X{dt}^\ast,
       \CTABLES~\X{itt}^\ast\,\X{tt}^\ast,
       \CMEMS~\X{imt}^\ast\,\X{mt}^\ast,
       \CGLOBALS~\X{igt}^\ast\,\X{gt}^\ast,
       \CTAGS~\X{iht}^\ast\,\X{ht}^\ast,
       \CELEMS~\X{rt}^\ast,
       \CDATAS~{\ok}^n,
       \CREFS~x^\ast \}
     \\
     C' = \{ \CTYPES~C_0.\CTYPES, \CGLOBALS~\X{igt}^\ast, \CFUNCS~(C.\CFUNCS), \CTABLES~(C.\CTABLES), \CMEMS~(C.\CMEMS), \CREFS~(C.\CREFS) \}
>>>>>>> 30aebd0f
     \qquad
     (\export.\ENAME)^\ast ~\F{disjoint}
     \\
     \module = \{
       \begin{array}[t]{@{}l@{}}
         \MTYPES~\type^\ast,
         \MFUNCS~\func^\ast,
         \MTABLES~\table^\ast,
         \MMEMS~\mem^\ast,
         \MGLOBALS~\global^\ast,
         \MTAGS~\tag^\ast, \\
         \MELEMS~\elem^\ast,
         \MDATAS~\data^n,
         \MSTART~\start^?,
         \MIMPORTS~\import^\ast,
         \MEXPORTS~\export^\ast \}
       \end{array}
     \end{array}
   }{
     \vdashmodule \module : \X{it}^\ast \to \X{et}^\ast
   }

.. note::
   All functions in a module are mutually recursive.
   Consequently, the definition of the :ref:`context <context>` :math:`C` in this rule is recursive:
   it depends on the outcome of validation of the function, table, memory, and global definitions contained in the module,
   which itself depends on :math:`C`.
   However, this recursion is just a specification device.
   All types needed to construct :math:`C` can easily be determined from a simple pre-pass over the module that does not perform any actual validation.

<<<<<<< HEAD
   Globals, however, are not recursive but evaluated sequentially, such that each :ref:`constant expressions <valid-const>` only has access to imported or previously defined globals.

.. note::
   The restriction on the number of memories may be lifted in future versions of WebAssembly.
=======
   Globals, however, are not recursive but evaluated sequentially, such that each :ref:`constant expressions <valid-const>` only has access to imported or previously defined globals.
>>>>>>> 30aebd0f
<|MERGE_RESOLUTION|>--- conflicted
+++ resolved
@@ -79,15 +79,9 @@
 * The :ref:`defined type <syntax-deftype>` :math:`C.\CTYPES[x]` must be a :ref:`function type <syntax-functype>`.
 
 * Let :math:`\TFUNC~[t_1^\ast] \toF [t_2^\ast]` be the :ref:`expansion <aux-expand-deftype>` of the :ref:`defined type <syntax-deftype>` :math:`C.\CTYPES[x]`.
-<<<<<<< HEAD
 
 * For each local declared by a :ref:`value type <syntax-valtype>` :math:`t` in :math:`t^\ast`:
 
-=======
-
-* For each local declared by a :ref:`value type <syntax-valtype>` :math:`t` in :math:`t^\ast`:
-
->>>>>>> 30aebd0f
   * The local for type :math:`t` must be :ref:`valid <valid-localtype>` with :ref:`local type <syntax-localtype>` :math:`\localtype_i`.
 
 * Let :math:`\localtype^\ast` be the concatenation of all :math:`\localtype_i`.
@@ -292,8 +286,6 @@
 
 
 
-<<<<<<< HEAD
-=======
 .. index:: tag, tag type, function type, exception tag
    pair: validation; tag
    single: abstract syntax; tag
@@ -327,7 +319,6 @@
    Future versions of WebAssembly might allow non-empty return types for tags.
 
 
->>>>>>> 30aebd0f
 .. index:: element, table, table index, expression, constant, function index
    pair: validation; element
    single: abstract syntax; element
@@ -345,11 +336,7 @@
 
 * The :ref:`reference type <syntax-reftype>` :math:`t` must be :ref:`valid <valid-reftype>`.
 
-<<<<<<< HEAD
-* For each :math:`e_i` in :math:`e^\ast`,
-=======
 * For each :math:`e_i` in :math:`e^\ast`:
->>>>>>> 30aebd0f
 
   * The expression :math:`e_i` must be :ref:`valid <valid-expr>` with some :ref:`result type <syntax-resulttype>` :math:`[t]`.
 
@@ -794,27 +781,17 @@
   * :math:`C'.\CGLOBALS` is the sequence :math:`\etglobals(\X{it}^\ast)`,
 
   * :math:`C'.\CTYPES` is the same as :math:`C.\CTYPES`,
-<<<<<<< HEAD
 
   * :math:`C'.\CFUNCS` is the same as :math:`C.\CFUNCS`,
 
+  * :math:`C'.\CTABLES` is the same as :math:`C.\CTABLES`,
+
+  * :math:`C'.\CMEMS` is the same as :math:`C.\CMEMS`,
+
   * :math:`C'.\CREFS` is the same as :math:`C.\CREFS`,
 
   * all other fields are empty.
 
-=======
-
-  * :math:`C'.\CFUNCS` is the same as :math:`C.\CFUNCS`,
-
-  * :math:`C'.\CTABLES` is the same as :math:`C.\CTABLES`,
-
-  * :math:`C'.\CMEMS` is the same as :math:`C.\CMEMS`,
-
-  * :math:`C'.\CREFS` is the same as :math:`C.\CREFS`,
-
-  * all other fields are empty.
-
->>>>>>> 30aebd0f
 * Under the context :math:`C'`:
 
   * The sequence :math:`\module.\MGLOBALS` of :ref:`globals <syntax-global>` must be :ref:`valid <valid-globalseq>` with a sequence :math:`\X{gt}^\ast` of :ref:`global types <syntax-globaltype>`.
@@ -829,12 +806,9 @@
 
   * For each :math:`\func_i` in :math:`\module.\MFUNCS`,
     the definition :math:`\func_i` must be :ref:`valid <valid-func>` with a :ref:`defined type <syntax-deftype>` :math:`\X{dt}_i`.
-<<<<<<< HEAD
-=======
 
   * For each :math:`\tag_i` in :math:`\module.\MTAGS`,
     the definition :math:`\tag_i` must be :ref:`valid <valid-tag>` with a :ref:`tag type <syntax-tagtype>` :math:`\X{ht}_i`.
->>>>>>> 30aebd0f
 
   * For each :math:`\elem_i` in :math:`\module.\MELEMS`,
     the segment :math:`\elem_i` must be :ref:`valid <valid-elem>` with :ref:`reference type <syntax-reftype>` :math:`\X{rt}_i`.
@@ -847,30 +821,20 @@
 
   * For each :math:`\import_i` in :math:`\module.\MIMPORTS`,
     the segment :math:`\import_i` must be :ref:`valid <valid-import>` with an :ref:`external type <syntax-externtype>` :math:`\X{it}_i`.
-<<<<<<< HEAD
 
   * For each :math:`\export_i` in :math:`\module.\MEXPORTS`,
     the segment :math:`\export_i` must be :ref:`valid <valid-export>` with :ref:`external type <syntax-externtype>` :math:`\X{et}_i`.
 
-=======
-
-  * For each :math:`\export_i` in :math:`\module.\MEXPORTS`,
-    the segment :math:`\export_i` must be :ref:`valid <valid-export>` with :ref:`external type <syntax-externtype>` :math:`\X{et}_i`.
-
->>>>>>> 30aebd0f
 * Let :math:`\X{dt}^\ast` be the concatenation of the internal :ref:`function types <syntax-functype>` :math:`\X{dt}_i`, in index order.
 
 * Let :math:`\X{tt}^\ast` be the concatenation of the internal :ref:`table types <syntax-tabletype>` :math:`\X{tt}_i`, in index order.
 
 * Let :math:`\X{mt}^\ast` be the concatenation of the internal :ref:`memory types <syntax-memtype>` :math:`\X{mt}_i`, in index order.
 
-<<<<<<< HEAD
-=======
 * Let :math:`\X{gt}^\ast` be the concatenation of the internal :ref:`global types <syntax-globaltype>` :math:`\X{gt}_i`, in index order.
 
 * Let :math:`\X{ht}^\ast` be the concatenation of the internal :ref:`tag types <syntax-tagtype>` :math:`\X{ht}_i`, in index order.
 
->>>>>>> 30aebd0f
 * Let :math:`\X{rt}^\ast` be the concatenation of the :ref:`reference types <syntax-reftype>` :math:`\X{rt}_i`, in index order.
 
 * Let :math:`\X{it}^\ast` be the concatenation of :ref:`external types <syntax-externtype>` :math:`\X{it}_i` of the imports, in index order.
@@ -895,11 +859,8 @@
      (C' \vdashmem \mem : \X{mt})^\ast
      \quad
      (C \vdashfunc \func : \X{dt})^\ast
-<<<<<<< HEAD
-=======
      \quad
      (C \vdashtag \tag : \X{ht})^\ast
->>>>>>> 30aebd0f
      \\
      (C \vdashelem \elem : \X{rt})^\ast
      \quad
@@ -921,13 +882,6 @@
      \\
      x^\ast = \freefuncidx(\module \with \MFUNCS = \epsilon \with \MSTART = \epsilon)
      \\
-<<<<<<< HEAD
-     C = \{ \CTYPES~C_0.\CTYPES, \CFUNCS~\X{idt}^\ast\,\X{dt}^\ast, \CTABLES~\X{itt}^\ast\,\X{tt}^\ast, \CMEMS~\X{imt}^\ast\,\X{mt}^\ast, \CGLOBALS~\X{igt}^\ast\,\X{gt}^\ast, \CELEMS~\X{rt}^\ast, \CDATAS~{\ok}^n, \CREFS~x^\ast \}
-     \\
-     C' = \{ \CTYPES~C_0.\CTYPES, \CGLOBALS~\X{igt}^\ast, \CFUNCS~(C.\CFUNCS), \CREFS~(C.\CREFS) \}
-     \qquad
-     |C.\CMEMS| \leq 1
-=======
      C = \{
        \CTYPES~C_0.\CTYPES,
        \CFUNCS~\X{idt}^\ast\,\X{dt}^\ast,
@@ -940,7 +894,6 @@
        \CREFS~x^\ast \}
      \\
      C' = \{ \CTYPES~C_0.\CTYPES, \CGLOBALS~\X{igt}^\ast, \CFUNCS~(C.\CFUNCS), \CTABLES~(C.\CTABLES), \CMEMS~(C.\CMEMS), \CREFS~(C.\CREFS) \}
->>>>>>> 30aebd0f
      \qquad
      (\export.\ENAME)^\ast ~\F{disjoint}
      \\
@@ -971,11 +924,4 @@
    However, this recursion is just a specification device.
    All types needed to construct :math:`C` can easily be determined from a simple pre-pass over the module that does not perform any actual validation.
 
-<<<<<<< HEAD
-   Globals, however, are not recursive but evaluated sequentially, such that each :ref:`constant expressions <valid-const>` only has access to imported or previously defined globals.
-
-.. note::
-   The restriction on the number of memories may be lifted in future versions of WebAssembly.
-=======
-   Globals, however, are not recursive but evaluated sequentially, such that each :ref:`constant expressions <valid-const>` only has access to imported or previously defined globals.
->>>>>>> 30aebd0f
+   Globals, however, are not recursive but evaluated sequentially, such that each :ref:`constant expressions <valid-const>` only has access to imported or previously defined globals.