--- conflicted
+++ resolved
@@ -466,26 +466,14 @@
 
 * The function :math:`C.\CFUNCS[x]` must be defined in the context.
 
-<<<<<<< HEAD
-* Let :math:`y` be the :ref:`type index <syntax-typeidx>` :math:`C.\CFUNCS[x]`.
-
-* Assert: The type :math:`C.\CTYPES[y]` is defined in the context.
-
-* The type :math:`C.\CTYPES[y]` must be the :ref:`function type <syntax-functype>` :math:`\TFUNC~[] \toF []`.
-=======
 * The :ref:`expansion <aux-expand-deftype>` of :math:`C.\CFUNCS[x]` must be a :ref:`function type <syntax-functype>` :math:`\TFUNC~[] \toF []`.
->>>>>>> 4825e741
 
 * Then the start function is valid.
 
 
 .. math::
    \frac{
-<<<<<<< HEAD
-     C.\CTYPES[C.\CFUNCS[x]] = \TFUNC~[] \toF []
-=======
      \expanddt(C.\CFUNCS[x]) = \TFUNC~[] \toF []
->>>>>>> 4825e741
    }{
      C \vdashstart \{ \SFUNC~x \} \ok
    }
@@ -531,11 +519,7 @@
    \frac{
      C.\CFUNCS[x] = \X{dt}
    }{
-<<<<<<< HEAD
-     C \vdashexportdesc \EDFUNC~x : \ETFUNC~(\TFUNC~\functype)
-=======
      C \vdashexportdesc \EDFUNC~x : \ETFUNC~\X{dt}
->>>>>>> 4825e741
    }
 
 
@@ -746,11 +730,7 @@
 * Under the context :math:`C`:
 
   * For each :math:`\func_i` in :math:`\module.\MFUNCS`,
-<<<<<<< HEAD
-    the definition :math:`\func_i` must be :ref:`valid <valid-func>` with a :ref:`function type <syntax-functype>` :math:`\X{ft}_i`.
-=======
     the definition :math:`\func_i` must be :ref:`valid <valid-func>` with a :ref:`defined type <syntax-deftype>` :math:`\X{dt}_i`.
->>>>>>> 4825e741
 
   * For each :math:`\elem_i` in :math:`\module.\MELEMS`,
     the segment :math:`\elem_i` must be :ref:`valid <valid-elem>` with :ref:`reference type <syntax-reftype>` :math:`\X{rt}_i`.
@@ -796,11 +776,7 @@
      \quad
      (C' \vdashmem \mem : \X{mt})^\ast
      \quad
-<<<<<<< HEAD
-     (C \vdashfunc \func : \X{ft})^\ast
-=======
      (C \vdashfunc \func : \X{dt})^\ast
->>>>>>> 4825e741
      \\
      (C \vdashelem \elem : \X{rt})^\ast
      \quad
@@ -822,11 +798,7 @@
      \\
      x^\ast = \freefuncidx(\module \with \MFUNCS = \epsilon \with \MSTART = \epsilon)
      \\
-<<<<<<< HEAD
-     C = \{ \CTYPES~C_0.\CTYPES, \CFUNCS~\X{ift}^\ast\,\X{ft}^\ast, \CTABLES~\X{itt}^\ast\,\X{tt}^\ast, \CMEMS~\X{imt}^\ast\,\X{mt}^\ast, \CGLOBALS~\X{igt}^\ast\,\X{gt}^\ast, \CELEMS~\X{rt}^\ast, \CDATAS~{\ok}^n, \CREFS~x^\ast \}
-=======
      C = \{ \CTYPES~C_0.\CTYPES, \CFUNCS~\X{idt}^\ast\,\X{dt}^\ast, \CTABLES~\X{itt}^\ast\,\X{tt}^\ast, \CMEMS~\X{imt}^\ast\,\X{mt}^\ast, \CGLOBALS~\X{igt}^\ast\,\X{gt}^\ast, \CELEMS~\X{rt}^\ast, \CDATAS~{\ok}^n, \CREFS~x^\ast \}
->>>>>>> 4825e741
      \\
      C' = \{ \CTYPES~C_0.\CTYPES, \CGLOBALS~\X{igt}^\ast, \CFUNCS~(C.\CFUNCS), \CREFS~(C.\CREFS) \}
      \qquad
