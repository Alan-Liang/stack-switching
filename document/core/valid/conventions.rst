--- conflicted
+++ resolved
@@ -303,10 +303,7 @@
 
 .. index:: ! type closure
 .. _type-closure:
-<<<<<<< HEAD
-=======
 .. _aux-clostype:
->>>>>>> b16745e4
 
 Convention
 ..........
