--- conflicted
+++ resolved
@@ -135,97 +135,6 @@
    }
 
 
-<<<<<<< HEAD
-.. index:: subtyping
-
-Value Subtyping
-~~~~~~~~~~~~~~~
-
-.. index:: number type
-
-.. _match-numtype:
-
-Number Types
-............
-
-A :ref:`number type <syntax-numtype>` :math:`\numtype_1` matches a :ref:`number type <syntax-numtype>` :math:`\numtype_2` if and only if:
-
-* Both :math:`\numtype_1` and :math:`\numtype_2` are the same.
-
-.. math::
-   ~\\[-1ex]
-   \frac{
-   }{
-     \vdashnumtypematch \numtype \matchesvaltype \numtype
-   }
-
-
-.. index:: reference type
-
-.. _match-reftype:
-
-Reference Types
-...............
-
-A :ref:`reference type <syntax-reftype>` :math:`\reftype_1` matches a :ref:`reference type <syntax-reftype>` :math:`\reftype_2` if and only if:
-
-* Either both :math:`\reftype_1` and :math:`\reftype_2` are the same.
-
-* Or :math:`\reftype_1` is |NULLREF|.
-
-* Or :math:`\reftype_2` is |ANYREF|.
-
-.. math::
-   ~\\[-1ex]
-   \frac{
-   }{
-     \vdashreftypematch \reftype \matchesvaltype \reftype
-   }
-   \qquad
-   \frac{
-   }{
-     \vdashreftypematch \NULLREF \matchesvaltype \reftype
-   }
-   \qquad
-   \frac{
-   }{
-     \vdashreftypematch \reftype \matchesvaltype \ANYREF
-   }
-
-
-.. index:: value type, number type, reference type
-
-.. _match-valtype:
-
-Value Types
-...........
-
-A :ref:`value type <syntax-valtype>` :math:`\valtype_1` matches a :ref:`value type <syntax-valtype>` :math:`\valtype_2` if and only if:
-
-* Either both :math:`\valtype_1` and :math:`\valtype_2` are :ref:`number types <syntax-numtype>` and :math:`\valtype_1` :ref:`matches <match-numtype>` :math:`\valtype_2`.
-
-* Or both :math:`\valtype_1` and :math:`\valtype_2` are :ref:`reference types <syntax-reftype>` and :math:`\valtype_1` :ref:`matches <match-reftype>` :math:`\valtype_2`.
-
-
-.. _match-resulttype:
-
-Result Types
-............
-
-Subtyping is lifted to :ref:`result types <syntax-resulttype>` in a pointwise manner.
-That is, a :ref:`result type <syntax-resulttype>` :math:`[t_1^?]` matches a :ref:`result type <syntax-resulttype>` :math:`[t_2^?]` if and only if:
-
-* Either both :math:`t_1^?` and :math:`t_2^?` are empty.
-
-* Or :ref:`value type <syntax-valtype>` :math:`t_1` :ref:`matches <match-valtype>` :ref:`value type <syntax-valtype>` :math:`t_2`.
-
-.. math::
-   ~\\[-1ex]
-   \frac{
-     (\vdashvaltypematch t_1 \matchesvaltype t_2)^?
-   }{
-     \vdashresulttypematch [t_1^?] \matchesresulttype [t_2^?]
-=======
 .. index:: external type, function type, table type, memory type, global type
    pair: validation; external type
    single: abstract syntax; external type
@@ -288,5 +197,96 @@
      \vdashglobaltype \globaltype \ok
    }{
      \vdashexterntype \ETGLOBAL~\globaltype \ok
->>>>>>> f20b8e97
+   }
+
+
+.. index:: subtyping
+
+Value Subtyping
+~~~~~~~~~~~~~~~
+
+.. index:: number type
+
+.. _match-numtype:
+
+Number Types
+............
+
+A :ref:`number type <syntax-numtype>` :math:`\numtype_1` matches a :ref:`number type <syntax-numtype>` :math:`\numtype_2` if and only if:
+
+* Both :math:`\numtype_1` and :math:`\numtype_2` are the same.
+
+.. math::
+   ~\\[-1ex]
+   \frac{
+   }{
+     \vdashnumtypematch \numtype \matchesvaltype \numtype
+   }
+
+
+.. index:: reference type
+
+.. _match-reftype:
+
+Reference Types
+...............
+
+A :ref:`reference type <syntax-reftype>` :math:`\reftype_1` matches a :ref:`reference type <syntax-reftype>` :math:`\reftype_2` if and only if:
+
+* Either both :math:`\reftype_1` and :math:`\reftype_2` are the same.
+
+* Or :math:`\reftype_1` is |NULLREF|.
+
+* Or :math:`\reftype_2` is |ANYREF|.
+
+.. math::
+   ~\\[-1ex]
+   \frac{
+   }{
+     \vdashreftypematch \reftype \matchesvaltype \reftype
+   }
+   \qquad
+   \frac{
+   }{
+     \vdashreftypematch \NULLREF \matchesvaltype \reftype
+   }
+   \qquad
+   \frac{
+   }{
+     \vdashreftypematch \reftype \matchesvaltype \ANYREF
+   }
+
+
+.. index:: value type, number type, reference type
+
+.. _match-valtype:
+
+Value Types
+...........
+
+A :ref:`value type <syntax-valtype>` :math:`\valtype_1` matches a :ref:`value type <syntax-valtype>` :math:`\valtype_2` if and only if:
+
+* Either both :math:`\valtype_1` and :math:`\valtype_2` are :ref:`number types <syntax-numtype>` and :math:`\valtype_1` :ref:`matches <match-numtype>` :math:`\valtype_2`.
+
+* Or both :math:`\valtype_1` and :math:`\valtype_2` are :ref:`reference types <syntax-reftype>` and :math:`\valtype_1` :ref:`matches <match-reftype>` :math:`\valtype_2`.
+
+
+.. _match-resulttype:
+
+Result Types
+............
+
+Subtyping is lifted to :ref:`result types <syntax-resulttype>` in a pointwise manner.
+That is, a :ref:`result type <syntax-resulttype>` :math:`[t_1^?]` matches a :ref:`result type <syntax-resulttype>` :math:`[t_2^?]` if and only if:
+
+* Either both :math:`t_1^?` and :math:`t_2^?` are empty.
+
+* Or :ref:`value type <syntax-valtype>` :math:`t_1` :ref:`matches <match-valtype>` :ref:`value type <syntax-valtype>` :math:`t_2`.
+
+.. math::
+   ~\\[-1ex]
+   \frac{
+     (\vdashvaltypematch t_1 \matchesvaltype t_2)^?
+   }{
+     \vdashresulttypematch [t_1^?] \matchesresulttype [t_2^?]
    }