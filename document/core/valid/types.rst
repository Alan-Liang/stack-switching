.. _valid-type:

Types
-----

Simple :ref:`types <syntax-type>`, such as :ref:`number types <syntax-numtype>` are universally valid.
However, restrictions apply to most other types, such as :ref:`reference types <syntax-reftype>`, :ref:`function types <syntax-functype>`, as well as the :ref:`limits <syntax-limits>` of :ref:`table types <syntax-tabletype>` and :ref:`memory types <syntax-memtype>`, which must be checked during validation.

Moreover, :ref:`block types <syntax-blocktype>` are converted to plain :ref:`function types <syntax-functype>` for ease of processing.


.. index:: number type
   pair: validation; number type
   single: abstract syntax; number type
.. _valid-numtype:

Number Types
~~~~~~~~~~~~

:ref:`Number types <syntax-numtype>` are always valid.

.. math::
   \frac{
   }{
     C \vdashnumtype \numtype \ok
   }


.. index:: vector type
   pair: validation; vector type
   single: abstract syntax; vector type
.. _valid-vectype:

Vector Types
~~~~~~~~~~~~

:ref:`Vector types <syntax-vectype>` are always valid.

.. math::
   \frac{
   }{
     C \vdashvectype \vectype \ok
   }


.. index:: heap type, type identifier
   pair: validation; heap type
   single: abstract syntax; heap type
.. _valid-heaptype:

Heap Types
~~~~~~~~~~

Concrete :ref:`Heap types <syntax-heaptype>` are only valid when the :ref:`type index <syntax-typeidx>` is.

:math:`\absheaptype`
....................

* The heap type is valid.

.. math::
   \frac{
   }{
     C \vdashheaptype \absheaptype \ok
<<<<<<< HEAD
   }

:math:`\typeidx`
................

* The type :math:`C.\CTYPES[\typeidx]` must be defined in the context.

* Then the heap type is valid.

.. math::
   \frac{
     C.\CTYPES[\typeidx] = \deftype
   }{
     C \vdashheaptype \typeidx \ok
   }


.. index:: reference type, heap type
   pair: validation; reference type
   single: abstract syntax; reference type
.. _valid-reftype:

Reference Types
~~~~~~~~~~~~~~~

:ref:`Reference types <syntax-reftype>` are valid when the referenced :ref:`heap type <syntax-heaptype>` is.

:math:`\REF~\NULL^?~\heaptype`
..............................

* The heap type :math:`\heaptype` must be :ref:`valid <valid-heaptype>`.

* Then the reference type is valid.

.. math::
   \frac{
     C \vdashreftype \heaptype \ok
   }{
     C \vdashreftype \REF~\NULL^?~\heaptype \ok
=======
>>>>>>> 30aebd0f
   }

:math:`\typeidx`
................

* The type :math:`C.\CTYPES[\typeidx]` must be defined in the context.

* Then the heap type is valid.

.. math::
   \frac{
     C.\CTYPES[\typeidx] = \deftype
   }{
     C \vdashheaptype \typeidx \ok
   }


.. index:: reference type, heap type
   pair: validation; reference type
   single: abstract syntax; reference type
.. _valid-reftype:

Reference Types
~~~~~~~~~~~~~~~

:ref:`Reference types <syntax-reftype>` are valid when the referenced :ref:`heap type <syntax-heaptype>` is.

:math:`\REF~\NULL^?~\heaptype`
..............................

* The heap type :math:`\heaptype` must be :ref:`valid <valid-heaptype>`.

* Then the reference type is valid.

.. math::
   \frac{
     C \vdashreftype \heaptype \ok
   }{
     C \vdashreftype \REF~\NULL^?~\heaptype \ok
   }


.. index:: value type, reference type, number type, vector type
   pair: validation; value type
   single: abstract syntax; value type
.. _valid-valtype:

Value Types
~~~~~~~~~~~

Valid :ref:`value types <syntax-valtype>` are either valid :ref:`number types <valid-numtype>`, valid :ref:`vector types <valid-vectype>`, or valid :ref:`reference types <valid-reftype>`.


<<<<<<< HEAD
.. index:: value type, reference type, number type, vector type
   pair: validation; value type
   single: abstract syntax; value type
.. _valid-valtype:

Value Types
~~~~~~~~~~~

Valid :ref:`value types <syntax-valtype>` are either valid :ref:`number types <valid-numtype>`, valid :ref:`vector types <valid-vectype>`, or valid :ref:`reference types <valid-reftype>`.


=======
>>>>>>> 30aebd0f
.. index:: block type, instruction type
   pair: validation; block type
   single: abstract syntax; block type
.. _valid-blocktype:

Block Types
~~~~~~~~~~~

:ref:`Block types <syntax-blocktype>` may be expressed in one of two forms, both of which are converted to :ref:`instruction types <syntax-instrtype>` by the following rules.

:math:`\typeidx`
................

* The type :math:`C.\CTYPES[\typeidx]` must be defined in the context.

* The :ref:`expansion <aux-expand-deftype>` of :math:`C.\CFUNCS[\typeidx]` must be a :ref:`function type <syntax-functype>` :math:`\TFUNC~[t_1^\ast] \toF [t_2^\ast]`.

* Then the block type is valid as :ref:`instruction type <syntax-instrtype>` :math:`[t_1^\ast] \to [t_2^\ast]`.

.. math::
   \frac{
     \expanddt(C.\CTYPES[\typeidx]) = \TFUNC~[t_1^\ast] \toF [t_2^\ast]
   }{
     C \vdashblocktype \typeidx : [t_1^\ast] \to [t_2^\ast]
   }


:math:`[\valtype^?]`
....................

* The value type :math:`\valtype` must either be absent, or :ref:`valid <valid-valtype>`.

* Then the block type is valid as :ref:`instruction type <syntax-instrtype>` :math:`[] \to [\valtype^?]`.

.. math::
   \frac{
     (C \vdashvaltype \valtype \ok)^?
   }{
     C \vdashblocktype [\valtype^?] : [] \to [\valtype^?]
   }


.. index:: result type, value type
   pair: validation; result type
   single: abstract syntax; result type
.. _valid-resulttype:

Result Types
~~~~~~~~~~~~

:math:`[t^\ast]`
................

* Each :ref:`value type <syntax-valtype>` :math:`t_i` in the type sequence :math:`t^\ast` must be :ref:`valid <valid-valtype>`.

* Then the result type is valid.

.. math::
   \frac{
     (C \vdashvaltype t \ok)^\ast
   }{
     C \vdashresulttype [t^\ast] \ok
   }


.. index:: instruction type
   pair: validation; instruction type
   single: abstract syntax; instruction type
.. _valid-instrtype:

Instruction Types
~~~~~~~~~~~~~~~~~

:math:`[t_1^\ast] \rightarrow_{x^\ast} [t_2^\ast]`
..................................................

* The :ref:`result type <syntax-resulttype>` :math:`[t_1^\ast]` must be :ref:`valid <valid-resulttype>`.

* The :ref:`result type <syntax-resulttype>` :math:`[t_2^\ast]` must be :ref:`valid <valid-resulttype>`.

* Each :ref:`local index <syntax-localidx>` :math:`x_i` in :math:`x^\ast` must be defined in the context.

* Then the instruction type is valid.

.. math::
   \frac{
     C \vdashvaltype [t_1^\ast] \ok
     \qquad
     C \vdashvaltype [t_2^\ast] \ok
     \qquad
     (C.\CLOCALS[x] = \localtype)^\ast
   }{
     C \vdashfunctype [t_1^\ast] \to_{x^\ast} [t_2^\ast] \ok
   }


.. index:: function type
   pair: validation; function type
   single: abstract syntax; function type
.. _valid-functype:

Function Types
~~~~~~~~~~~~~~

:math:`[t_1^\ast] \toF [t_2^\ast]`
..................................
<<<<<<< HEAD

* The :ref:`result type <syntax-resulttype>` :math:`[t_1^\ast]` must be :ref:`valid <valid-resulttype>`.

* The :ref:`result type <syntax-resulttype>` :math:`[t_2^\ast]` must be :ref:`valid <valid-resulttype>`.

* Then the function type is valid.

.. math::
   \frac{
     C \vdashvaltype [t_1^\ast] \ok
     \qquad
     C \vdashvaltype [t_2^\ast] \ok
   }{
     C \vdashfunctype [t_1^\ast] \toF [t_2^\ast] \ok
   }


=======

* The :ref:`result type <syntax-resulttype>` :math:`[t_1^\ast]` must be :ref:`valid <valid-resulttype>`.

* The :ref:`result type <syntax-resulttype>` :math:`[t_2^\ast]` must be :ref:`valid <valid-resulttype>`.

* Then the function type is valid.

.. math::
   \frac{
     C \vdashvaltype [t_1^\ast] \ok
     \qquad
     C \vdashvaltype [t_2^\ast] \ok
   }{
     C \vdashfunctype [t_1^\ast] \toF [t_2^\ast] \ok
   }


>>>>>>> 30aebd0f
.. index:: composite type, function type, aggregate type, structure type, array type, field type
   pair: validation; composite type
   pair: validation; aggregate type
   pair: validation; structure type
   pair: validation; array type
   single: abstract syntax; composite type
   single: abstract syntax; function type
   single: abstract syntax; structure type
   single: abstract syntax; array type
   single: abstract syntax; field type
.. _valid-comptype:
.. _valid-aggrtype:
.. _valid-structtype:
.. _valid-arraytype:

Composite Types
~~~~~~~~~~~~~~~

:math:`\TFUNC~\functype`
........................

* The :ref:`function type <syntax-functype>` :math:`\functype` must be :ref:`valid <valid-functype>`.

* Then the composite type is valid.

.. math::
   \frac{
     C \vdashfunctype \functype \ok
   }{
     C \vdashcomptype \TFUNC~\functype \ok
   }

:math:`\TSTRUCT~\fieldtype^\ast`
................................

* For each :ref:`field type <syntax-fieldtype>` :math:`\fieldtype_i` in :math:`\fieldtype^\ast`:

  * The :ref:`field type <syntax-fieldtype>` :math:`\fieldtype_i` must be :ref:`valid <valid-fieldtype>`.

* Then the composite type is valid.

.. math::
   \frac{
     (C \vdashfieldtype \X{ft} \ok)^\ast
   }{
     C \vdashcomptype \TSTRUCT~\X{ft}^\ast \ok
   }

:math:`\TARRAY~\fieldtype`
..........................

* The :ref:`field type <syntax-fieldtype>` :math:`\fieldtype` must be :ref:`valid <valid-fieldtype>`.

* Then the composite type is valid.

.. math::
   \frac{
     C \vdashfieldtype \X{ft} \ok
   }{
     C \vdashcomptype \TARRAY~\X{ft} \ok
   }


.. index:: field type, storage type, packed type, value type, mutability
   pair: validation; field type
   pair: validation; storage type
   pair: validation; packed type
   single: abstract syntax; field type
   single: abstract syntax; storage type
   single: abstract syntax; packed type
   single: abstract syntax; value type
.. _valid-fieldtype:
.. _valid-storagetype:
.. _valid-packedtype:

Field Types
~~~~~~~~~~~

:math:`\mut~\storagetype`
.........................

* The :ref:`storage type <syntax-storagetype>` :math:`\storagetype` must be :ref:`valid <valid-storagetype>`.

* Then the field type is valid.

.. math::
   \frac{
     C \vdashstoragetype \X{st} \ok
   }{
     C \vdashfieldtype \mut~\X{st} \ok
   }

:math:`\packedtype`
...................

* The packed type is valid.

.. math::
   \frac{
   }{
     C \vdashpackedtype \packedtype \ok
   }


.. index:: recursive type, sub type, composite type, final, subtyping
   pair: abstract syntax; recursive type
   pair: abstract syntax; sub type
.. _valid-rectype:
.. _valid-subtype:

Recursive Types
~~~~~~~~~~~~~~~

:ref:`Recursive types <syntax-rectype>` are validated for a specific :ref:`type index <syntax-typeidx>` that denotes the index of the type defined by the recursive group.

:math:`\TREC~\subtype^\ast`
...........................

* Either the sequence :math:`\subtype^\ast` is empty.

* Or:

  * The first :ref:`sub type <syntax-subtype>` of the sequence :math:`\subtype^\ast` must be :ref:`valid <valid-subtype>` for the :ref:`type index <syntax-typeidx>` :math:`x`.

  * The remaining sequence :math:`\subtype^\ast` must be :ref:`valid <valid-rectype>` for the :ref:`type index <syntax-typeidx>` :math:`x + 1`.

* Then the recursive type is valid for the :ref:`type index <syntax-typeidx>` :math:`x`.

.. math::
   \frac{
   }{
     C \vdashrectype \TREC~\epsilon ~{\ok}(x)
   }
   \qquad
   \frac{
     C \vdashsubtype \subtype ~{\ok}(x)
     \qquad
     C \vdashrectype \TREC~{\subtype'}^\ast ~{\ok}(x + 1)
   }{
     C \vdashrectype \TREC~\subtype~{\subtype'}^\ast ~{\ok}(x)
   }

:math:`\TSUB~\TFINAL^?~y^\ast~\comptype`
........................................

* The :ref:`composite type <syntax-comptype>` :math:`\comptype` must be :ref:`valid <valid-comptype>`.

* The sequence :math:`y^\ast` may be no longer than :math:`1`.

* For every :ref:`type index <syntax-typeidx>` :math:`y_i` in :math:`y^\ast`:

  * The :ref:`type index <syntax-typeidx>` :math:`y_i` must be smaller than :math:`x`.

  * The :ref:`type index <syntax-typeidx>` :math:`y_i` must exist in the context :math:`C`.

  * Let :math:`\subtype_i` be the :ref:`unrolling <aux-unroll-deftype>` of the :ref:`defined type <syntax-deftype>` :math:`C.\CTYPES[y_i]`.

  * The :ref:`sub type <syntax-subtype>` :math:`\subtype_i` must not contain :math:`\TFINAL`.

  * Let :math:`\comptype'_i` be the :ref:`composite type <syntax-comptype>` in :math:`\subtype_i`.

  * The :ref:`composite type <syntax-comptype>` :math:`\comptype` must :ref:`match <match-comptype>` :math:`\comptype'_i`.

* Then the sub type is valid for the :ref:`type index <syntax-typeidx>` :math:`x`.

.. math::
   \frac{
     \begin{array}{@{}c@{}}
     |y^\ast| \leq 1
     \qquad
     (y < x)^\ast
     \qquad
     (\unrolldt(C.\CTYPES[y]) = \TSUB~{y'}^\ast~\comptype')^\ast
     \\
     C \vdashcomptype \comptype \ok
     \qquad
     (C \vdashcomptypematch \comptype \matchescomptype \comptype')^\ast
     \end{array}
   }{
     C \vdashsubtype \TSUB~\TFINAL^?~y^\ast~\comptype ~{\ok}(x)
   }

.. note::
   The side condition on the index ensures that a declared supertype is a previously defined types,
   preventing cyclic subtype hierarchies.

   Future versions of WebAssembly may allow more than one supertype.


.. index:: defined type, recursive type, unroll, expand
   pair: abstract syntax; defined type
.. _valid-deftype:

Defined Types
~~~~~~~~~~~~~

:math:`\rectype.i`
..................

* The :ref:`recursive type <syntax-rectype>` :math:`\rectype` must be :ref:`valid <valid-rectype>` for some :ref:`type index <syntax-typeidx>` :math:`x`.

* Let :math:`\TREC~\subtype^\ast` be the :ref:`defined type <syntax-rectype>` :math:`\rectype`.

* The number :math:`i` must be smaller than the length of the sequence :math:`\subtype^\ast` of :ref:`sub types <syntax-subtype>`.

* Then the defined type is valid.

.. math::
   \frac{
     C \vdashrectype \rectype ~{\ok}(x)
     \qquad
     \rectype = \TREC~\subtype^n
     \qquad
     i < n
   }{
     C \vdashdeftype \rectype.i \ok
   }


.. index:: limits
   pair: validation; limits
   single: abstract syntax; limits
.. _valid-limits:

Limits
~~~~~~

:ref:`Limits <syntax-limits>` must have meaningful bounds that are within a given range.

:math:`\{ \LMIN~n, \LMAX~m^? \}`
................................

* The value of :math:`n` must not be larger than :math:`k`.

* If the maximum :math:`m^?` is not empty, then:

  * Its value must not be larger than :math:`k`.

  * Its value must not be smaller than :math:`n`.

* Then the limit is valid within range :math:`k`.

.. math::
   \frac{
     n \leq k
     \qquad
     (m \leq k)^?
     \qquad
     (n \leq m)^?
   }{
     C \vdashlimits \{ \LMIN~n, \LMAX~m^? \} : k
   }


.. index:: table type, reference type, limits
   pair: validation; table type
   single: abstract syntax; table type
.. _valid-tabletype:

Table Types
~~~~~~~~~~~

:math:`\limits~\reftype`
........................

* The limits :math:`\limits` must be :ref:`valid <valid-limits>` within range :math:`2^{32}-1`.

* The reference type :math:`\reftype` must be :ref:`valid <valid-reftype>`.

* Then the table type is valid.

.. math::
   \frac{
     C \vdashlimits \limits : 2^{32} - 1
     \qquad
     C \vdashreftype \reftype \ok
   }{
     C \vdashtabletype \limits~\reftype \ok
   }


.. index:: memory type, limits
   pair: validation; memory type
   single: abstract syntax; memory type
.. _valid-memtype:

Memory Types
~~~~~~~~~~~~

:math:`\limits`
...............

* The limits :math:`\limits` must be :ref:`valid <valid-limits>` within range :math:`2^{16}`.

* Then the memory type is valid.

.. math::
   \frac{
     C \vdashlimits \limits : 2^{16}
<<<<<<< HEAD
   }{
     C \vdashmemtype \limits \ok
=======
   }{
     C \vdashmemtype \limits \ok
   }


.. index:: tag type, function type, exception tag
   pair: validation; tag type
   single: abstract syntax; tag type
.. _valid-tagtype:

Tag Types
~~~~~~~~~

:math:`[t_1^n] \to [t_2^m]`
...........................

* The :ref:`function type <syntax-functype>` :math:`[t_1^n] \to [t_2^m]` must be :ref:`valid <valid-functype>`.

* The type sequence :math:`t_2^m` must be empty.

* Then the tag type is valid.

.. math::
   \frac{
   }{
     \vdashtagtype [t^\ast] \to [] \ok
>>>>>>> 30aebd0f
   }


.. index:: global type, value type, mutability
   pair: validation; global type
   single: abstract syntax; global type
.. _valid-globaltype:

Global Types
~~~~~~~~~~~~

:math:`\mut~\valtype`
.....................

* The value type :math:`\valtype` must be :ref:`valid <valid-valtype>`.

* Then the global type is valid.

.. math::
   \frac{
     C \vdashreftype \valtype \ok
   }{
     C \vdashglobaltype \mut~\valtype \ok
   }


.. index:: external type, function type, table type, memory type, global type
   pair: validation; external type
   single: abstract syntax; external type
.. _valid-externtype:

External Types
~~~~~~~~~~~~~~

:math:`\ETFUNC~\deftype`
........................

* The :ref:`defined type <syntax-deftype>` :math:`\deftype` must be :ref:`valid <valid-deftype>`.

* The :ref:`defined type <syntax-deftype>` :math:`\deftype` must be a :ref:`function type <syntax-functype>`.

* Then the external type is valid.

.. math::
   \frac{
     C \vdashdeftype \deftype \ok
     \qquad
     \expanddt(\deftype) = \TFUNC~\functype
   }{
     C \vdashexterntype \ETFUNC~\deftype
   }

:math:`\ETTABLE~\tabletype`
...........................

* The :ref:`table type <syntax-tabletype>` :math:`\tabletype` must be :ref:`valid <valid-tabletype>`.

* Then the external type is valid.

.. math::
   \frac{
     C \vdashtabletype \tabletype \ok
   }{
     C \vdashexterntype \ETTABLE~\tabletype \ok
   }

:math:`\ETMEM~\memtype`
.......................

* The :ref:`memory type <syntax-memtype>` :math:`\memtype` must be :ref:`valid <valid-memtype>`.

* Then the external type is valid.

.. math::
   \frac{
     C \vdashmemtype \memtype \ok
   }{
     C \vdashexterntype \ETMEM~\memtype \ok
   }

:math:`\ETTAG~\tagtype`
.......................

* The :ref:`tag type <syntax-tagtype>` :math:`\tagtype` must be :ref:`valid <valid-tagtype>`.

* Then the external type is valid.

.. math::
   \frac{
<<<<<<< HEAD
=======
     \vdashtagtype \tagtype \ok
   }{
     \vdashexterntype \ETTAG~\tagtype \ok
   }

:math:`\ETGLOBAL~\globaltype`
.............................

* The :ref:`global type <syntax-globaltype>` :math:`\globaltype` must be :ref:`valid <valid-globaltype>`.

* Then the external type is valid.

.. math::
   \frac{
>>>>>>> 30aebd0f
     C \vdashglobaltype \globaltype \ok
   }{
     C \vdashexterntype \ETGLOBAL~\globaltype \ok
   }
<<<<<<< HEAD


.. index:: value type, ! defaultable, number type, vector type, reference type, table type
.. _valid-defaultable:

Defaultable Types
~~~~~~~~~~~~~~~~~

A type is *defaultable* if it has a :ref:`default value <default-val>` for initialization.

Value Types
...........

* A defaultable :ref:`value type <syntax-valtype>` :math:`t` must be:

  - either a :ref:`number type <syntax-numtype>`,

  - or a :ref:`vector type <syntax-vectype>`,

  - or a :ref:`nullable reference type <syntax-numtype>`.

=======


.. index:: value type, ! defaultable, number type, vector type, reference type, table type
.. _valid-defaultable:

Defaultable Types
~~~~~~~~~~~~~~~~~

A type is *defaultable* if it has a :ref:`default value <default-val>` for initialization.

Value Types
...........

* A defaultable :ref:`value type <syntax-valtype>` :math:`t` must be:

  - either a :ref:`number type <syntax-numtype>`,

  - or a :ref:`vector type <syntax-vectype>`,

  - or a :ref:`nullable reference type <syntax-numtype>`.

>>>>>>> 30aebd0f

.. math::
   \frac{
   }{
     C \vdashvaltypedefaultable \numtype \defaultable
   }

.. math::
   \frac{
   }{
     C \vdashvaltypedefaultable \vectype \defaultable
   }

.. math::
   \frac{
   }{
     C \vdashvaltypedefaultable (\REF~\NULL~\heaptype) \defaultable
   }<|MERGE_RESOLUTION|>--- conflicted
+++ resolved
@@ -62,7 +62,6 @@
    \frac{
    }{
      C \vdashheaptype \absheaptype \ok
-<<<<<<< HEAD
    }
 
 :math:`\typeidx`
@@ -102,47 +101,6 @@
      C \vdashreftype \heaptype \ok
    }{
      C \vdashreftype \REF~\NULL^?~\heaptype \ok
-=======
->>>>>>> 30aebd0f
-   }
-
-:math:`\typeidx`
-................
-
-* The type :math:`C.\CTYPES[\typeidx]` must be defined in the context.
-
-* Then the heap type is valid.
-
-.. math::
-   \frac{
-     C.\CTYPES[\typeidx] = \deftype
-   }{
-     C \vdashheaptype \typeidx \ok
-   }
-
-
-.. index:: reference type, heap type
-   pair: validation; reference type
-   single: abstract syntax; reference type
-.. _valid-reftype:
-
-Reference Types
-~~~~~~~~~~~~~~~
-
-:ref:`Reference types <syntax-reftype>` are valid when the referenced :ref:`heap type <syntax-heaptype>` is.
-
-:math:`\REF~\NULL^?~\heaptype`
-..............................
-
-* The heap type :math:`\heaptype` must be :ref:`valid <valid-heaptype>`.
-
-* Then the reference type is valid.
-
-.. math::
-   \frac{
-     C \vdashreftype \heaptype \ok
-   }{
-     C \vdashreftype \REF~\NULL^?~\heaptype \ok
    }
 
 
@@ -157,20 +115,6 @@
 Valid :ref:`value types <syntax-valtype>` are either valid :ref:`number types <valid-numtype>`, valid :ref:`vector types <valid-vectype>`, or valid :ref:`reference types <valid-reftype>`.
 
 
-<<<<<<< HEAD
-.. index:: value type, reference type, number type, vector type
-   pair: validation; value type
-   single: abstract syntax; value type
-.. _valid-valtype:
-
-Value Types
-~~~~~~~~~~~
-
-Valid :ref:`value types <syntax-valtype>` are either valid :ref:`number types <valid-numtype>`, valid :ref:`vector types <valid-vectype>`, or valid :ref:`reference types <valid-reftype>`.
-
-
-=======
->>>>>>> 30aebd0f
 .. index:: block type, instruction type
    pair: validation; block type
    single: abstract syntax; block type
@@ -277,7 +221,6 @@
 
 :math:`[t_1^\ast] \toF [t_2^\ast]`
 ..................................
-<<<<<<< HEAD
 
 * The :ref:`result type <syntax-resulttype>` :math:`[t_1^\ast]` must be :ref:`valid <valid-resulttype>`.
 
@@ -295,25 +238,6 @@
    }
 
 
-=======
-
-* The :ref:`result type <syntax-resulttype>` :math:`[t_1^\ast]` must be :ref:`valid <valid-resulttype>`.
-
-* The :ref:`result type <syntax-resulttype>` :math:`[t_2^\ast]` must be :ref:`valid <valid-resulttype>`.
-
-* Then the function type is valid.
-
-.. math::
-   \frac{
-     C \vdashvaltype [t_1^\ast] \ok
-     \qquad
-     C \vdashvaltype [t_2^\ast] \ok
-   }{
-     C \vdashfunctype [t_1^\ast] \toF [t_2^\ast] \ok
-   }
-
-
->>>>>>> 30aebd0f
 .. index:: composite type, function type, aggregate type, structure type, array type, field type
    pair: validation; composite type
    pair: validation; aggregate type
@@ -613,10 +537,6 @@
 .. math::
    \frac{
      C \vdashlimits \limits : 2^{16}
-<<<<<<< HEAD
-   }{
-     C \vdashmemtype \limits \ok
-=======
    }{
      C \vdashmemtype \limits \ok
    }
@@ -643,7 +563,6 @@
    \frac{
    }{
      \vdashtagtype [t^\ast] \to [] \ok
->>>>>>> 30aebd0f
    }
 
 
@@ -733,8 +652,6 @@
 
 .. math::
    \frac{
-<<<<<<< HEAD
-=======
      \vdashtagtype \tagtype \ok
    }{
      \vdashexterntype \ETTAG~\tagtype \ok
@@ -749,12 +666,10 @@
 
 .. math::
    \frac{
->>>>>>> 30aebd0f
      C \vdashglobaltype \globaltype \ok
    }{
      C \vdashexterntype \ETGLOBAL~\globaltype \ok
    }
-<<<<<<< HEAD
 
 
 .. index:: value type, ! defaultable, number type, vector type, reference type, table type
@@ -776,29 +691,6 @@
 
   - or a :ref:`nullable reference type <syntax-numtype>`.
 
-=======
-
-
-.. index:: value type, ! defaultable, number type, vector type, reference type, table type
-.. _valid-defaultable:
-
-Defaultable Types
-~~~~~~~~~~~~~~~~~
-
-A type is *defaultable* if it has a :ref:`default value <default-val>` for initialization.
-
-Value Types
-...........
-
-* A defaultable :ref:`value type <syntax-valtype>` :math:`t` must be:
-
-  - either a :ref:`number type <syntax-numtype>`,
-
-  - or a :ref:`vector type <syntax-vectype>`,
-
-  - or a :ref:`nullable reference type <syntax-numtype>`.
-
->>>>>>> 30aebd0f
 
 .. math::
    \frac{
