--- conflicted
+++ resolved
@@ -11,32 +11,20 @@
 and relabel' f n = function
   | Nop -> Nop
   | Unreachable -> Unreachable
-<<<<<<< HEAD
-  | Block es -> Block (List.map (relabel f (n + 1)) es)
+  | Block (es, e) ->
+    Block (List.map (relabel f (n + 1)) es, relabel f (n + 1) e)
   | Loop e -> Loop (relabel f (n + 1) e)
-=======
-  | Block (es, e) -> Block (List.map (shift (n + 1)) es, shift (n + 1) e)
-  | Loop e -> Loop (shift (n + 1) e)
->>>>>>> 0404be3a
   | Break (x, eo) ->
     Break (f n x.it @@ x.at, Lib.Option.map (relabel f n) eo)
   | Br_if (x, eo, e) ->
-<<<<<<< HEAD
     Br_if (f n x.it @@ x.at, Lib.Option.map (relabel f n) eo, relabel f n e)
   | If (e1, e2, e3) -> If (relabel f n e1, relabel f n e2, relabel f n e3)
+  | Select (e1, e2, e3) ->
+    Select (relabel f n e1, relabel f n e2, relabel f n e3)
   | Switch (e, xs, x, es) ->
     Switch (relabel f n e, xs, x, List.map (relabel f n) es)
   | Call (x, es) -> Call (x, List.map (relabel f n) es)
   | CallImport (x, es) -> CallImport (x, List.map (relabel f n) es)
-=======
-    let x' = if x.it < n then x else (x.it + 1) @@ x.at in
-    Br_if (x', Lib.Option.map (shift n) eo, shift n e)
-  | If (e1, e2, e3) -> If (shift n e1, shift n e2, shift n e3)
-  | Select (e1, e2, e3) -> Select (shift n e1, shift n e2, shift n e3)
-  | Switch (e, xs, x, es) -> Switch (shift n e, xs, x, List.map (shift n) es)
-  | Call (x, es) -> Call (x, List.map (shift n) es)
-  | CallImport (x, es) -> CallImport (x, List.map (shift n) es)
->>>>>>> 0404be3a
   | CallIndirect (x, e, es) ->
     CallIndirect (x, relabel f n e, List.map (relabel f n) es)
   | GetLocal x -> GetLocal x
@@ -47,24 +35,14 @@
   | StoreWrap (wrapop, e1, e2) ->
     StoreWrap (wrapop, relabel f n e1, relabel f n e2)
   | Const c -> Const c
-<<<<<<< HEAD
   | Unary (unop, e) -> Unary (unop, relabel f n e)
   | Binary (binop, e1, e2) -> Binary (binop, relabel f n e1, relabel f n e2)
-  | Select (selop, e1, e2, e3) ->
-    Select (selop, relabel f n e1, relabel f n e2, relabel f n e3)
   | Compare (relop, e1, e2) -> Compare (relop, relabel f n e1, relabel f n e2)
   | Convert (cvtop, e) -> Convert (cvtop, relabel f n e)
   | Host (hostop, es) -> Host (hostop, List.map (relabel f n) es)
 
 let label e = relabel (fun n i -> if i < n then i else i + 1) 0 e
 let return e = relabel (fun n i -> if i = -1 then n else i) (-1) e
-=======
-  | Unary (unop, e) -> Unary (unop, shift n e)
-  | Binary (binop, e1, e2) -> Binary (binop, shift n e1, shift n e2)
-  | Compare (relop, e1, e2) -> Compare (relop, shift n e1, shift n e2)
-  | Convert (cvtop, e) -> Convert (cvtop, shift n e)
-  | Host (hostop, es) -> Host (hostop, List.map (shift n) es)
->>>>>>> 0404be3a
 
 
 (* Expressions *)
@@ -316,13 +294,6 @@
     Block (List.map label (List.map expr es'), label (expr e))
       @@@ List.map Source.at es
 
-<<<<<<< HEAD
-=======
-and opt = function
-  | None -> Nop @@ Source.no_region
-  | Some e -> Block ([label (expr e)], Nop @@ e.at) @@ e.at
-
->>>>>>> 0404be3a
 
 (* Functions and Modules *)
 
@@ -331,11 +302,7 @@
   | {Ast.body = []; ftype; locals} ->
     {body = Nop @@ no_region; ftype; locals}
   | {Ast.body = es; ftype; locals} ->
-<<<<<<< HEAD
-    {body = return (Block [seq es] @@@ List.map at es); ftype; locals}
-=======
-    {body = Block ([], seq es) @@@ List.map at es; ftype; locals}
->>>>>>> 0404be3a
+    {body = return (Block ([], seq es) @@@ List.map at es); ftype; locals}
 
 let rec module_ m = module' m.it @@ m.at
 and module' = function
