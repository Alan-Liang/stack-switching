--- conflicted
+++ resolved
@@ -125,11 +125,7 @@
 %}
 
 %token INT FLOAT TEXT VAR VALUE_TYPE LPAR RPAR
-<<<<<<< HEAD
-%token NOP BLOCK IF IF_ELSE LOOP BR BR_IF BR_TABLE
-=======
-%token NOP BLOCK IF THEN ELSE SELECT LOOP BR BR_IF TABLESWITCH CASE
->>>>>>> 8fa4dce8
+%token NOP BLOCK IF THEN ELSE SELECT LOOP BR BR_IF BR_TABLE
 %token CALL CALL_IMPORT CALL_INDIRECT RETURN
 %token GET_LOCAL SET_LOCAL LOAD STORE OFFSET ALIGN
 %token CONST UNARY BINARY COMPARE CONVERT
@@ -231,19 +227,12 @@
   | BR var expr_opt { fun c -> Br ($2 c label, $3 c) }
   | BR_IF var expr { fun c -> Br_if ($2 c label, None, $3 c) }
   | BR_IF var expr expr { fun c -> Br_if ($2 c label, Some ($3 c), $4 c) }
-<<<<<<< HEAD
   | BR_TABLE var var_list expr
     { fun c -> let xs, x = Lib.List.split_last ($2 c label :: $3 c label) in
       Br_table (xs, x, None, $4 c) }
   | BR_TABLE var var_list expr expr
     { fun c -> let xs, x = Lib.List.split_last ($2 c label :: $3 c label) in
       Br_table (xs, x, Some ($4 c), $5 c) }
-  | RETURN expr_opt
-    { let at1 = ati 1 in
-      fun c -> Return (label c ("return" @@ at1) @@ at1, $2 c) }
-  | IF expr expr { fun c -> If ($2 c, $3 c) }
-  | IF_ELSE expr expr expr { fun c -> If_else ($2 c, $3 c, $4 c) }
-=======
   | RETURN expr_opt { fun c -> Return ($2 c) }
   | IF expr expr { fun c -> let c' = anon_label c in If ($2 c, [$3 c'], []) }
   | IF expr expr expr
@@ -253,11 +242,6 @@
   | IF expr LPAR THEN labeling expr_list RPAR LPAR ELSE labeling expr_list RPAR
     { fun c -> let c1 = $5 c in let c2 = $10 c in If ($2 c, $6 c1, $11 c2) }
   | SELECT expr expr expr { fun c -> Select ($2 c, $3 c, $4 c) }
-  | TABLESWITCH labeling expr LPAR TABLE target_list RPAR target case_list
-    { fun c -> let c' = $2 c in let e = $3 c' in
-      let c'' = enter_switch c' in let es = $9 c'' in
-      Tableswitch (e, $6 c'', $8 c'', es) }
->>>>>>> 8fa4dce8
   | CALL var expr_list { fun c -> Call ($2 c func, $3 c) }
   | CALL_IMPORT var expr_list { fun c -> Call_import ($2 c import, $3 c) }
   | CALL_INDIRECT var expr expr_list
